--- conflicted
+++ resolved
@@ -16,9 +16,6 @@
 searchstring="$1"
 
 export TOX_PARALLEL_NO_SPINNER=1
-<<<<<<< HEAD
-exec $TOXPATH -vvv -e "$($TOXPATH -l | grep "$searchstring" | tr $'\n' ',')" -- "${@:2}"
-=======
 ENV="$($TOXPATH -l | grep "$searchstring" | tr $'\n' ',')"
 
 # Run the common 2.7 suite without the -p flag, otherwise we hit an encoding
@@ -27,5 +24,4 @@
     exec $TOXPATH -vv -e "$ENV" -- "${@:2}"
 else
     exec $TOXPATH -vv -p auto -e "$ENV" -- "${@:2}"
-fi
->>>>>>> 55e5e39d
+fi