<<<<<<< HEAD
#!/bin/sh

# Usage: sh scripts/runtox.sh py3.7 <pytest-args>
# Runs all environments with substring py3.7 and the given arguments for pytest
set -xe
=======
#!/bin/bash
>>>>>>> 540fc066
if [ -z "$1" ]; then
    searchstring="$(echo py$TRAVIS_PYTHON_VERSION | sed -e 's/pypypy/pypy/g' -e 's/-dev//g')"
else
    searchstring="$1"
fi

coverage erase
exec tox -e $(tox -l | grep $searchstring | tr '\n' ',') -- "${@:2}"<|MERGE_RESOLUTION|>--- conflicted
+++ resolved
@@ -1,12 +1,9 @@
-<<<<<<< HEAD
-#!/bin/sh
+#!/bin/bash
+set -xe
 
 # Usage: sh scripts/runtox.sh py3.7 <pytest-args>
 # Runs all environments with substring py3.7 and the given arguments for pytest
-set -xe
-=======
-#!/bin/bash
->>>>>>> 540fc066
+
 if [ -z "$1" ]; then
     searchstring="$(echo py$TRAVIS_PYTHON_VERSION | sed -e 's/pypypy/pypy/g' -e 's/-dev//g')"
 else
