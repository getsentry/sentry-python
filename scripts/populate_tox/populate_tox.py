"""
This script populates tox.ini automatically using release data from PyPI.
"""

import functools
import hashlib
import os
import sys
import time
from bisect import bisect_left
from collections import defaultdict
from datetime import datetime, timedelta, timezone  # noqa: F401
from importlib.metadata import PackageMetadata, distributions
from packaging.specifiers import SpecifierSet
from packaging.version import Version
from pathlib import Path
from textwrap import dedent
from typing import Optional, Union

# Adding the scripts directory to PATH. This is necessary in order to be able
# to import stuff from the split_tox_gh_actions script
sys.path.append(os.path.abspath(os.path.join(os.path.dirname(__file__), "..")))

import requests
from jinja2 import Environment, FileSystemLoader
from sentry_sdk.integrations import _MIN_VERSIONS

from config import TEST_SUITE_CONFIG
from split_tox_gh_actions.split_tox_gh_actions import GROUPS


# Set CUTOFF this to a datetime to ignore packages older than CUTOFF
CUTOFF = None
# CUTOFF = datetime.now(tz=timezone.utc) - timedelta(days=365 * 5)

TOX_FILE = Path(__file__).resolve().parent.parent.parent / "tox.ini"
ENV = Environment(
    loader=FileSystemLoader(Path(__file__).resolve().parent),
    trim_blocks=True,
    lstrip_blocks=True,
)

PYPI_COOLDOWN = 0.1  # seconds to wait between requests to PyPI

PYPI_PROJECT_URL = "https://pypi.python.org/pypi/{project}/json"
PYPI_VERSION_URL = "https://pypi.python.org/pypi/{project}/{version}/json"
CLASSIFIER_PREFIX = "Programming Language :: Python :: "


IGNORE = {
    # Do not try auto-generating the tox entries for these. They will be
    # hardcoded in tox.ini.
    #
    # This set should be getting smaller over time as we migrate more test
    # suites over to this script. Some entries will probably stay forever
    # as they don't fit the mold (e.g. common, asgi, which don't have a 3rd party
    # pypi package to install in different versions).
    #
    # Test suites that will have to remain hardcoded since they don't fit the
    # toxgen usecase (there is no one package that should be tested in different
    # versions)
    "asgi",
    "aws_lambda",
    "cloud_resource_context",
    "common",
    "gcp",
    "gevent",
    "opentelemetry",
    "potel",
    # Integrations that can be migrated -- we should eventually remove all
    # of these from the IGNORE list
<<<<<<< HEAD
    "redis",
    "rq",
=======
    "requests",
>>>>>>> 222badbb
}


def _fetch_sdk_metadata() -> PackageMetadata:
    (dist,) = distributions(
        name="sentry-sdk", path=[Path(__file__).parent.parent.parent]
    )
    return dist.metadata


def fetch_url(url: str) -> Optional[dict]:
    for attempt in range(3):
        pypi_data = requests.get(url)

        if pypi_data.status_code == 200:
            return pypi_data.json()

        backoff = PYPI_COOLDOWN * 2**attempt
        print(
            f"{url} returned an error: {pypi_data.status_code}. Attempt {attempt + 1}/3. Waiting {backoff}s"
        )
        time.sleep(backoff)

    return None


@functools.cache
def fetch_package(package: str) -> Optional[dict]:
    """Fetch package metadata from PyPI."""
    url = PYPI_PROJECT_URL.format(project=package)
    return fetch_url(url)


@functools.cache
def fetch_release(package: str, version: Version) -> Optional[dict]:
    """Fetch release metadata from PyPI."""
    url = PYPI_VERSION_URL.format(project=package, version=version)
    return fetch_url(url)


def _prefilter_releases(
    integration: str, releases: dict[str, dict], older_than: Optional[datetime] = None
) -> tuple[list[Version], Optional[Version]]:
    """
    Filter `releases`, removing releases that are for sure unsupported.

    This function doesn't guarantee that all releases it returns are supported --
    there are further criteria that will be checked later in the pipeline because
    they require additional API calls to be made. The purpose of this function is
    to slim down the list so that we don't have to make more API calls than
    necessary for releases that are for sure not supported.

    The function returns a tuple with:
    - the list of prefiltered releases
    - an optional prerelease if there is one that should be tested
    """
    integration_name = (
        TEST_SUITE_CONFIG[integration].get("integration_name") or integration
    )

    min_supported = _MIN_VERSIONS.get(integration_name)
    if min_supported is not None:
        min_supported = Version(".".join(map(str, min_supported)))
    else:
        print(
            f"  {integration} doesn't have a minimum version defined in sentry_sdk/integrations/__init__.py. Consider defining one"
        )

    include_versions = None
    if TEST_SUITE_CONFIG[integration].get("include") is not None:
        include_versions = SpecifierSet(
            TEST_SUITE_CONFIG[integration]["include"], prereleases=True
        )

    filtered_releases = []
    last_prerelease = None

    for release, data in releases.items():
        if not data:
            continue

        meta = data[0]

        if meta["yanked"]:
            continue

        uploaded = datetime.fromisoformat(meta["upload_time_iso_8601"])

        if older_than is not None and uploaded > older_than:
            continue

        if CUTOFF is not None and uploaded < CUTOFF:
            continue

        version = Version(release)

        if min_supported and version < min_supported:
            continue

        if version.is_postrelease or version.is_devrelease:
            continue

        if include_versions is not None and version not in include_versions:
            continue

        if version.is_prerelease:
            if last_prerelease is None or version > last_prerelease:
                last_prerelease = version
            continue

        for i, saved_version in enumerate(filtered_releases):
            if (
                version.major == saved_version.major
                and version.minor == saved_version.minor
            ):
                # Don't save all patch versions of a release, just the newest one
                if version.micro > saved_version.micro:
                    filtered_releases[i] = version
                break
        else:
            filtered_releases.append(version)

    filtered_releases.sort()

    # Check if the latest prerelease is relevant (i.e., it's for a version higher
    # than the last released version); if not, don't consider it
    if last_prerelease is not None:
        if not filtered_releases or last_prerelease > filtered_releases[-1]:
            return filtered_releases, last_prerelease

    return filtered_releases, None


def get_supported_releases(
    integration: str, pypi_data: dict, older_than: Optional[datetime] = None
) -> tuple[list[Version], Optional[Version]]:
    """
    Get a list of releases that are currently supported by the SDK.

    This takes into account a handful of parameters (Python support, the lowest
    version we've defined for the framework, the date of the release).

    We return the list of supported releases and optionally also the newest
    prerelease, if it should be tested (meaning it's for a version higher than
    the current stable version).

    If an `older_than` timestamp is provided, no release newer than that will be
    considered.
    """
    package = pypi_data["info"]["name"]

    # Get a consolidated list without taking into account Python support yet
    # (because that might require an additional API call for some
    # of the releases)
    releases, latest_prerelease = _prefilter_releases(
        integration, pypi_data["releases"], older_than
    )

    def _supports_lowest(release: Version) -> bool:
        time.sleep(PYPI_COOLDOWN)  # don't DoS PYPI

        pypi_data = fetch_release(package, release)
        if pypi_data is None:
            print("Failed to fetch necessary data from PyPI. Aborting.")
            sys.exit(1)

        py_versions = determine_python_versions(pypi_data)
        target_python_versions = _transform_target_python_versions(
            TEST_SUITE_CONFIG[integration].get("python")
        )
        return bool(supported_python_versions(py_versions, target_python_versions))

    if not _supports_lowest(releases[0]):
        i = bisect_left(releases, True, key=_supports_lowest)
        if i != len(releases) and _supports_lowest(releases[i]):
            # we found the lowest version that supports at least some Python
            # version(s) that we do, cut off the rest
            releases = releases[i:]

    return releases, latest_prerelease


def pick_releases_to_test(
    integration: str, releases: list[Version], last_prerelease: Optional[Version]
) -> list[Version]:
    """Pick a handful of releases to test from a sorted list of supported releases."""
    # If the package has majors (or major-like releases, even if they don't do
    # semver), we want to make sure we're testing them all (unless there's too
    # many). If not, we just pick the oldest, the newest, and a couple
    # in between.
    #
    # If there is a relevant prerelease, also test that in addition to the above.
    num_versions = TEST_SUITE_CONFIG[integration].get("num_versions")
    if num_versions is not None and (
        not isinstance(num_versions, int) or num_versions < 2
    ):
        print("  Integration has invalid `num_versions`: must be an int >= 2")
        num_versions = None

    has_majors = len({v.major for v in releases}) > 1
    filtered_releases = set()

    if has_majors:
        # Always check the very first supported release
        filtered_releases.add(releases[0])

        # Find out the max release by each major
        releases_by_major = {}
        for release in releases:
            if (
                release.major not in releases_by_major
                or release > releases_by_major[release.major]
            ):
                releases_by_major[release.major] = release

        # Add the highest release in each major
        for max_version in releases_by_major.values():
            filtered_releases.add(max_version)

        # If num_versions was provided, slim down the selection
        if num_versions is not None:
            filtered_releases = _pick_releases(sorted(filtered_releases), num_versions)

    else:
        filtered_releases = _pick_releases(releases, num_versions)

    filtered_releases = sorted(filtered_releases)
    if last_prerelease is not None:
        filtered_releases.append(last_prerelease)

    return filtered_releases


def _pick_releases(
    releases: list[Version], num_versions: Optional[int]
) -> set[Version]:
    num_versions = num_versions or 4

    versions = {
        releases[0],  # oldest version supported
        releases[-1],  # latest
    }

    for i in range(1, num_versions - 1):
        try:
            versions.add(releases[len(releases) // (num_versions - 1) * i])
        except IndexError:
            pass

    return versions


def supported_python_versions(
    package_python_versions: Union[SpecifierSet, list[Version]],
    custom_supported_versions: Optional[
        Union[SpecifierSet, dict[SpecifierSet, SpecifierSet]]
    ] = None,
    version: Optional[Version] = None,
) -> list[Version]:
    """
    Get the intersection of Python versions supported by the package and the SDK.

    Optionally, if `custom_supported_versions` is provided, the function will
    return the intersection of Python versions supported by the package, the SDK,
    and `custom_supported_versions`. This is used when a test suite definition
    in `TEST_SUITE_CONFIG` contains a range of Python versions to run the tests
    on.

    Examples:
    - The Python SDK supports Python 3.6-3.13. The package supports 3.5-3.8. This
      function will return [3.6, 3.7, 3.8] as the Python versions supported
      by both.
    - The Python SDK supports Python 3.6-3.13. The package supports 3.5-3.8. We
      have an additional test limitation in place to only test this framework
      on Python 3.7, so we can provide this as `custom_supported_versions`. The
      result of this function will then by the intersection of all three, i.e.,
      [3.7].
    """
    supported = []

    # Iterate through Python versions from MIN_PYTHON_VERSION to MAX_PYTHON_VERSION
    curr = MIN_PYTHON_VERSION
    while curr <= MAX_PYTHON_VERSION:
        if curr in package_python_versions:
            if not custom_supported_versions:
                supported.append(curr)

            else:
                if isinstance(custom_supported_versions, SpecifierSet):
                    if curr in custom_supported_versions:
                        supported.append(curr)

                elif version is not None and isinstance(
                    custom_supported_versions, dict
                ):
                    for v, py in custom_supported_versions.items():
                        if version in v:
                            if curr in py:
                                supported.append(curr)
                            break
                    else:
                        supported.append(curr)

        # Construct the next Python version (i.e., bump the minor)
        next = [int(v) for v in str(curr).split(".")]
        next[1] += 1
        curr = Version(".".join(map(str, next)))

    return supported


def pick_python_versions_to_test(python_versions: list[Version]) -> list[Version]:
    """
    Given a list of Python versions, pick those that make sense to test on.

    Currently, this is the oldest, the newest, and the second newest Python
    version.
    """
    filtered_python_versions = {
        python_versions[0],
    }

    filtered_python_versions.add(python_versions[-1])
    try:
        filtered_python_versions.add(python_versions[-2])
    except IndexError:
        pass

    return sorted(filtered_python_versions)


def _parse_python_versions_from_classifiers(classifiers: list[str]) -> list[Version]:
    python_versions = []
    for classifier in classifiers:
        if classifier.startswith(CLASSIFIER_PREFIX):
            python_version = classifier[len(CLASSIFIER_PREFIX) :]
            if "." in python_version:
                # We don't care about stuff like
                # Programming Language :: Python :: 3 :: Only,
                # Programming Language :: Python :: 3,
                # etc., we're only interested in specific versions, like 3.13
                python_versions.append(Version(python_version))

    if python_versions:
        python_versions.sort()
        return python_versions


def determine_python_versions(pypi_data: dict) -> Union[SpecifierSet, list[Version]]:
    """
    Given data from PyPI's release endpoint, determine the Python versions supported by the package
    from the Python version classifiers, when present, or from `requires_python` if there are no classifiers.
    """
    try:
        classifiers = pypi_data["info"]["classifiers"]
    except (AttributeError, KeyError):
        # This function assumes `pypi_data` contains classifiers. This is the case
        # for the most recent release in the /{project} endpoint or for any release
        # fetched via the /{project}/{version} endpoint.
        return []

    # Try parsing classifiers
    python_versions = _parse_python_versions_from_classifiers(classifiers)
    if python_versions:
        return python_versions

    # We only use `requires_python` if there are no classifiers. This is because
    # `requires_python` doesn't tell us anything about the upper bound, which
    # depends on when the release first came out
    try:
        requires_python = pypi_data["info"]["requires_python"]
    except (AttributeError, KeyError):
        pass

    if requires_python:
        return SpecifierSet(requires_python)

    return []


def _render_python_versions(python_versions: list[Version]) -> str:
    return (
        "{"
        + ",".join(f"py{version.major}.{version.minor}" for version in python_versions)
        + "}"
    )


def _render_dependencies(integration: str, releases: list[Version]) -> list[str]:
    rendered = []

    if TEST_SUITE_CONFIG[integration].get("deps") is None:
        return rendered

    for constraint, deps in TEST_SUITE_CONFIG[integration]["deps"].items():
        if constraint == "*":
            for dep in deps:
                rendered.append(f"{integration}: {dep}")
        elif constraint.startswith("py3"):
            for dep in deps:
                rendered.append(f"{{{constraint}}}-{integration}: {dep}")
        else:
            restriction = SpecifierSet(constraint, prereleases=True)
            for release in releases:
                if release in restriction:
                    for dep in deps:
                        rendered.append(f"{integration}-v{release}: {dep}")

    return rendered


def write_tox_file(
    packages: dict, update_timestamp: bool, last_updated: datetime
) -> None:
    template = ENV.get_template("tox.jinja")

    context = {"groups": {}}
    for group, integrations in packages.items():
        context["groups"][group] = []
        for integration in integrations:
            context["groups"][group].append(
                {
                    "name": integration["name"],
                    "package": integration["package"],
                    "extra": integration["extra"],
                    "releases": integration["releases"],
                    "dependencies": _render_dependencies(
                        integration["name"], integration["releases"]
                    ),
                }
            )

    if update_timestamp:
        context["updated"] = datetime.now(tz=timezone.utc).isoformat()
    else:
        context["updated"] = last_updated.isoformat()

    rendered = template.render(context)

    with open(TOX_FILE, "w") as file:
        file.write(rendered)
        file.write("\n")


def _get_package_name(integration: str) -> tuple[str, Optional[str]]:
    package = TEST_SUITE_CONFIG[integration]["package"]
    extra = None
    if "[" in package:
        extra = package[package.find("[") + 1 : package.find("]")]
        package = package[: package.find("[")]

    return package, extra


def _compare_min_version_with_defined(
    integration: str, releases: list[Version]
) -> None:
    defined_min_version = _MIN_VERSIONS.get(integration)
    if defined_min_version:
        defined_min_version = Version(".".join([str(v) for v in defined_min_version]))
        if (
            defined_min_version.major != releases[0].major
            or defined_min_version.minor != releases[0].minor
        ):
            print(
                f"  Integration defines {defined_min_version} as minimum "
                f"version, but the effective minimum version based on metadata "
                f"is {releases[0]}."
            )


def _add_python_versions_to_release(
    integration: str, package: str, release: Version
) -> None:
    release_pypi_data = fetch_release(package, release)
    if release_pypi_data is None:
        print("Failed to fetch necessary data from PyPI. Aborting.")
        sys.exit(1)

    time.sleep(PYPI_COOLDOWN)  # give PYPI some breathing room

    target_python_versions = _transform_target_python_versions(
        TEST_SUITE_CONFIG[integration].get("python")
    )

    release.python_versions = pick_python_versions_to_test(
        supported_python_versions(
            determine_python_versions(release_pypi_data),
            target_python_versions,
            release,
        )
    )

    release.rendered_python_versions = _render_python_versions(release.python_versions)


def _transform_target_python_versions(
    python_versions: Union[str, dict[str, str], None]
) -> Union[SpecifierSet, dict[SpecifierSet, SpecifierSet], None]:
    """Wrap the contents of the `python` key in SpecifierSets."""
    if not python_versions:
        return None

    if isinstance(python_versions, str):
        return SpecifierSet(python_versions)

    if isinstance(python_versions, dict):
        updated = {}
        for key, value in python_versions.items():
            updated[SpecifierSet(key)] = SpecifierSet(value)
        return updated


def get_file_hash() -> str:
    """Calculate a hash of the tox.ini file."""
    hasher = hashlib.md5()

    with open(TOX_FILE, "rb") as f:
        buf = f.read()
        hasher.update(buf)

    return hasher.hexdigest()


def get_last_updated() -> Optional[datetime]:
    timestamp = None

    with open(TOX_FILE, "r") as f:
        for line in f:
            if line.startswith("# Last generated:"):
                timestamp = datetime.fromisoformat(line.strip().split()[-1])
                break

    if timestamp is None:
        print(
            "Failed to find out when tox.ini was last generated; the timestamp seems to be missing from the file."
        )

    return timestamp


def main(fail_on_changes: bool = False) -> None:
    """
    Generate tox.ini from the tox.jinja template.

    The script has two modes of operation:
    - fail on changes mode (if `fail_on_changes` is True)
    - normal mode (if `fail_on_changes` is False)

    Fail on changes mode is run on every PR to make sure that `tox.ini`,
    `tox.jinja` and this script don't go out of sync because of manual changes
    in one place but not the other.

    Normal mode is meant to be run as a cron job, regenerating tox.ini and
    proposing the changes via a PR.
    """
    print(f"Running in {'fail_on_changes' if fail_on_changes else 'normal'} mode.")
    last_updated = get_last_updated()
    if fail_on_changes:
        # We need to make the script ignore any new releases after the `last_updated`
        # timestamp so that we don't fail CI on a PR just because a new package
        # version was released, leading to unrelated changes in tox.ini.
        print(
            f"Since we're in fail_on_changes mode, we're only considering releases before the last tox.ini update at {last_updated.isoformat()}."
        )

    global MIN_PYTHON_VERSION, MAX_PYTHON_VERSION
    meta = _fetch_sdk_metadata()
    sdk_python_versions = _parse_python_versions_from_classifiers(
        meta.get_all("Classifier")
    )
    MIN_PYTHON_VERSION = sdk_python_versions[0]
    MAX_PYTHON_VERSION = sdk_python_versions[-1]
    print(
        f"The SDK supports Python versions {MIN_PYTHON_VERSION} - {MAX_PYTHON_VERSION}."
    )

    packages = defaultdict(list)

    for group, integrations in GROUPS.items():
        for integration in integrations:
            if integration in IGNORE:
                continue

            print(f"Processing {integration}...")

            # Figure out the actual main package
            package, extra = _get_package_name(integration)

            # Fetch data for the main package
            pypi_data = fetch_package(package)
            if pypi_data is None:
                print("Failed to fetch necessary data from PyPI. Aborting.")
                sys.exit(1)

            # Get the list of all supported releases

            # If in fail-on-changes mode, ignore releases newer than `last_updated`
            older_than = last_updated if fail_on_changes else None

            releases, latest_prerelease = get_supported_releases(
                integration, pypi_data, older_than
            )

            if not releases:
                print("  Found no supported releases.")
                continue

            _compare_min_version_with_defined(integration, releases)

            # Pick a handful of the supported releases to actually test against
            # and fetch the PyPI data for each to determine which Python versions
            # to test it on
            test_releases = pick_releases_to_test(
                integration, releases, latest_prerelease
            )

            for release in test_releases:
                _add_python_versions_to_release(integration, package, release)
                if not release.python_versions:
                    print(f"  Release {release} has no Python versions, skipping.")

            test_releases = [
                release for release in test_releases if release.python_versions
            ]
            if test_releases:
                packages[group].append(
                    {
                        "name": integration,
                        "package": package,
                        "extra": extra,
                        "releases": test_releases,
                    }
                )

    if fail_on_changes:
        old_file_hash = get_file_hash()

    write_tox_file(
        packages, update_timestamp=not fail_on_changes, last_updated=last_updated
    )

    if fail_on_changes:
        new_file_hash = get_file_hash()
        if old_file_hash != new_file_hash:
            raise RuntimeError(
                dedent(
                    """
                Detected that `tox.ini` is out of sync with
                `scripts/populate_tox/tox.jinja` and/or
                `scripts/populate_tox/populate_tox.py`. This might either mean
                that `tox.ini` was changed manually, or the `tox.jinja`
                template and/or the `populate_tox.py` script were changed without
                regenerating `tox.ini`.

                Please don't make manual changes to `tox.ini`. Instead, make the
                changes to the `tox.jinja` template and/or the `populate_tox.py`
                script (as applicable) and regenerate the `tox.ini` file with:

                python -m venv toxgen.env
                . toxgen.env/bin/activate
                pip install -r scripts/populate_tox/requirements.txt
                python scripts/populate_tox/populate_tox.py
                """
                )
            )
        print("Done checking tox.ini. Looking good!")
    else:
        print(
            "Done generating tox.ini. Make sure to also update the CI YAML files to reflect the new test targets."
        )


if __name__ == "__main__":
    fail_on_changes = len(sys.argv) == 2 and sys.argv[1] == "--fail-on-changes"
    main(fail_on_changes)<|MERGE_RESOLUTION|>--- conflicted
+++ resolved
@@ -67,14 +67,6 @@
     "gevent",
     "opentelemetry",
     "potel",
-    # Integrations that can be migrated -- we should eventually remove all
-    # of these from the IGNORE list
-<<<<<<< HEAD
-    "redis",
-    "rq",
-=======
-    "requests",
->>>>>>> 222badbb
 }
 
 
