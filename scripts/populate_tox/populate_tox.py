--- conflicted
+++ resolved
@@ -83,11 +83,6 @@
     "requests",
     "rq",
     "sanic",
-<<<<<<< HEAD
-    "starlette",
-=======
-    "spark",
->>>>>>> 85879b49
     "starlite",
     "tornado",
 }
