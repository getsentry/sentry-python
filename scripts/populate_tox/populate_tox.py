"""
This script populates tox.ini automatically using release data from PyPI.
"""

import functools
import hashlib
import os
import sys
import time
from bisect import bisect_left
from collections import defaultdict
from datetime import datetime, timedelta, timezone  # noqa: F401
from importlib.metadata import PackageMetadata, distributions
from packaging.specifiers import SpecifierSet
from packaging.version import Version
from pathlib import Path
from textwrap import dedent
from typing import Optional, Union

# Adding the scripts directory to PATH. This is necessary in order to be able
# to import stuff from the split_tox_gh_actions script
sys.path.append(os.path.abspath(os.path.join(os.path.dirname(__file__), "..")))

import requests
from jinja2 import Environment, FileSystemLoader
from sentry_sdk.integrations import _MIN_VERSIONS

from config import TEST_SUITE_CONFIG
from split_tox_gh_actions.split_tox_gh_actions import GROUPS


# Set CUTOFF this to a datetime to ignore packages older than CUTOFF
CUTOFF = None
# CUTOFF = datetime.now(tz=timezone.utc) - timedelta(days=365 * 5)

TOX_FILE = Path(__file__).resolve().parent.parent.parent / "tox.ini"
ENV = Environment(
    loader=FileSystemLoader(Path(__file__).resolve().parent),
    trim_blocks=True,
    lstrip_blocks=True,
)

PYPI_COOLDOWN = 0.1  # seconds to wait between requests to PyPI

PYPI_PROJECT_URL = "https://pypi.python.org/pypi/{project}/json"
PYPI_VERSION_URL = "https://pypi.python.org/pypi/{project}/{version}/json"
CLASSIFIER_PREFIX = "Programming Language :: Python :: "


IGNORE = {
    # Do not try auto-generating the tox entries for these. They will be
    # hardcoded in tox.ini.
    #
    # This set should be getting smaller over time as we migrate more test
    # suites over to this script. Some entries will probably stay forever
    # as they don't fit the mold (e.g. common, asgi, which don't have a 3rd party
    # pypi package to install in different versions).
    #
    # Test suites that will have to remain hardcoded since they don't fit the
    # toxgen usecase
    "asgi",
    "aws_lambda",
    "cloud_resource_context",
    "common",
    "gevent",
    "opentelemetry",
    "potel",
    # Integrations that can be migrated -- we should eventually remove all
    # of these from the IGNORE list
<<<<<<< HEAD
    "beam",
=======
    "asyncpg",
>>>>>>> c378c2d8
    "boto3",
    "chalice",
    "gcp",
    "httpx",
    "pure_eval",
    "quart",
    "ray",
    "redis",
    "requests",
    "rq",
    "sanic",
}


def _fetch_sdk_metadata() -> PackageMetadata:
    (dist,) = distributions(
        name="sentry-sdk", path=[Path(__file__).parent.parent.parent]
    )
    return dist.metadata


def fetch_url(url: str) -> Optional[dict]:
    for attempt in range(3):
        pypi_data = requests.get(url)

        if pypi_data.status_code == 200:
            return pypi_data.json()

        backoff = PYPI_COOLDOWN * 2**attempt
        print(
            f"{url} returned an error: {pypi_data.status_code}. Attempt {attempt + 1}/3. Waiting {backoff}s"
        )
        time.sleep(backoff)

    return None


@functools.cache
def fetch_package(package: str) -> Optional[dict]:
    """Fetch package metadata from PyPI."""
    url = PYPI_PROJECT_URL.format(project=package)
    return fetch_url(url)


@functools.cache
def fetch_release(package: str, version: Version) -> Optional[dict]:
    """Fetch release metadata from PyPI."""
    url = PYPI_VERSION_URL.format(project=package, version=version)
    return fetch_url(url)


def _prefilter_releases(
    integration: str, releases: dict[str, dict], older_than: Optional[datetime] = None
) -> tuple[list[Version], Optional[Version]]:
    """
    Filter `releases`, removing releases that are for sure unsupported.

    This function doesn't guarantee that all releases it returns are supported --
    there are further criteria that will be checked later in the pipeline because
    they require additional API calls to be made. The purpose of this function is
    to slim down the list so that we don't have to make more API calls than
    necessary for releases that are for sure not supported.

    The function returns a tuple with:
    - the list of prefiltered releases
    - an optional prerelease if there is one that should be tested
    """
    integration_name = (
        TEST_SUITE_CONFIG[integration].get("integration_name") or integration
    )

    min_supported = _MIN_VERSIONS.get(integration_name)
    if min_supported is not None:
        min_supported = Version(".".join(map(str, min_supported)))
    else:
        print(
            f"  {integration} doesn't have a minimum version defined in sentry_sdk/integrations/__init__.py. Consider defining one"
        )

    include_versions = None
    if TEST_SUITE_CONFIG[integration].get("include") is not None:
        include_versions = SpecifierSet(
            TEST_SUITE_CONFIG[integration]["include"], prereleases=True
        )

    filtered_releases = []
    last_prerelease = None

    for release, data in releases.items():
        if not data:
            continue

        meta = data[0]

        if meta["yanked"]:
            continue

        uploaded = datetime.fromisoformat(meta["upload_time_iso_8601"])

        if older_than is not None and uploaded > older_than:
            continue

        if CUTOFF is not None and uploaded < CUTOFF:
            continue

        version = Version(release)

        if min_supported and version < min_supported:
            continue

        if version.is_postrelease or version.is_devrelease:
            continue

        if include_versions is not None and version not in include_versions:
            continue

        if version.is_prerelease:
            if last_prerelease is None or version > last_prerelease:
                last_prerelease = version
            continue

        for i, saved_version in enumerate(filtered_releases):
            if (
                version.major == saved_version.major
                and version.minor == saved_version.minor
            ):
                # Don't save all patch versions of a release, just the newest one
                if version.micro > saved_version.micro:
                    filtered_releases[i] = version
                break
        else:
            filtered_releases.append(version)

    filtered_releases.sort()

    # Check if the latest prerelease is relevant (i.e., it's for a version higher
    # than the last released version); if not, don't consider it
    if last_prerelease is not None:
        if not filtered_releases or last_prerelease > filtered_releases[-1]:
            return filtered_releases, last_prerelease

    return filtered_releases, None


def get_supported_releases(
    integration: str, pypi_data: dict, older_than: Optional[datetime] = None
) -> tuple[list[Version], Optional[Version]]:
    """
    Get a list of releases that are currently supported by the SDK.

    This takes into account a handful of parameters (Python support, the lowest
    version we've defined for the framework, the date of the release).

    We return the list of supported releases and optionally also the newest
    prerelease, if it should be tested (meaning it's for a version higher than
    the current stable version).

    If an `older_than` timestamp is provided, no release newer than that will be
    considered.
    """
    package = pypi_data["info"]["name"]

    # Get a consolidated list without taking into account Python support yet
    # (because that might require an additional API call for some
    # of the releases)
    releases, latest_prerelease = _prefilter_releases(
        integration, pypi_data["releases"], older_than
    )

    def _supports_lowest(release: Version) -> bool:
        time.sleep(PYPI_COOLDOWN)  # don't DoS PYPI

        pypi_data = fetch_release(package, release)
        if pypi_data is None:
            print("Failed to fetch necessary data from PyPI. Aborting.")
            sys.exit(1)

        py_versions = determine_python_versions(pypi_data)
        target_python_versions = TEST_SUITE_CONFIG[integration].get("python")
        if target_python_versions:
            target_python_versions = SpecifierSet(target_python_versions)
        return bool(supported_python_versions(py_versions, target_python_versions))

    if not _supports_lowest(releases[0]):
        i = bisect_left(releases, True, key=_supports_lowest)
        if i != len(releases) and _supports_lowest(releases[i]):
            # we found the lowest version that supports at least some Python
            # version(s) that we do, cut off the rest
            releases = releases[i:]

    return releases, latest_prerelease


def pick_releases_to_test(
    releases: list[Version], last_prerelease: Optional[Version]
) -> list[Version]:
    """Pick a handful of releases to test from a sorted list of supported releases."""
    # If the package has majors (or major-like releases, even if they don't do
    # semver), we want to make sure we're testing them all. If not, we just pick
    # the oldest, the newest, and a couple in between.
    #
    # If there is a relevant prerelease, also test that in addition to the above.
    has_majors = len(set([v.major for v in releases])) > 1
    filtered_releases = set()

    if has_majors:
        # Always check the very first supported release
        filtered_releases.add(releases[0])

        # Find out the min and max release by each major
        releases_by_major = {}
        for release in releases:
            if release.major not in releases_by_major:
                releases_by_major[release.major] = [release, release]
            if release < releases_by_major[release.major][0]:
                releases_by_major[release.major][0] = release
            if release > releases_by_major[release.major][1]:
                releases_by_major[release.major][1] = release

        for i, (min_version, max_version) in enumerate(releases_by_major.values()):
            filtered_releases.add(max_version)
            if i == len(releases_by_major) - 1:
                # If this is the latest major release, also check the lowest
                # version of this version
                filtered_releases.add(min_version)

    else:
        filtered_releases = {
            releases[0],  # oldest version supported
            releases[len(releases) // 3],
            releases[
                len(releases) // 3 * 2
            ],  # two releases in between, roughly evenly spaced
            releases[-1],  # latest
        }

    filtered_releases = sorted(filtered_releases)
    if last_prerelease is not None:
        filtered_releases.append(last_prerelease)

    return filtered_releases


def supported_python_versions(
    package_python_versions: Union[SpecifierSet, list[Version]],
    custom_supported_versions: Optional[SpecifierSet] = None,
) -> list[Version]:
    """
    Get the intersection of Python versions supported by the package and the SDK.

    Optionally, if `custom_supported_versions` is provided, the function will
    return the intersection of Python versions supported by the package, the SDK,
    and `custom_supported_versions`. This is used when a test suite definition
    in `TEST_SUITE_CONFIG` contains a range of Python versions to run the tests
    on.

    Examples:
    - The Python SDK supports Python 3.6-3.13. The package supports 3.5-3.8. This
      function will return [3.6, 3.7, 3.8] as the Python versions supported
      by both.
    - The Python SDK supports Python 3.6-3.13. The package supports 3.5-3.8. We
      have an additional test limitation in place to only test this framework
      on Python 3.7, so we can provide this as `custom_supported_versions`. The
      result of this function will then by the intersection of all three, i.e.,
      [3.7].
    """
    supported = []

    # Iterate through Python versions from MIN_PYTHON_VERSION to MAX_PYTHON_VERSION
    curr = MIN_PYTHON_VERSION
    while curr <= MAX_PYTHON_VERSION:
        if curr in package_python_versions:
            if not custom_supported_versions or curr in custom_supported_versions:
                supported.append(curr)

        # Construct the next Python version (i.e., bump the minor)
        next = [int(v) for v in str(curr).split(".")]
        next[1] += 1
        curr = Version(".".join(map(str, next)))

    return supported


def pick_python_versions_to_test(python_versions: list[Version]) -> list[Version]:
    """
    Given a list of Python versions, pick those that make sense to test on.

    Currently, this is the oldest, the newest, and the second newest Python
    version.
    """
    filtered_python_versions = {
        python_versions[0],
    }

    filtered_python_versions.add(python_versions[-1])
    try:
        filtered_python_versions.add(python_versions[-2])
    except IndexError:
        pass

    return sorted(filtered_python_versions)


def _parse_python_versions_from_classifiers(classifiers: list[str]) -> list[Version]:
    python_versions = []
    for classifier in classifiers:
        if classifier.startswith(CLASSIFIER_PREFIX):
            python_version = classifier[len(CLASSIFIER_PREFIX) :]
            if "." in python_version:
                # We don't care about stuff like
                # Programming Language :: Python :: 3 :: Only,
                # Programming Language :: Python :: 3,
                # etc., we're only interested in specific versions, like 3.13
                python_versions.append(Version(python_version))

    if python_versions:
        python_versions.sort()
        return python_versions


def determine_python_versions(pypi_data: dict) -> Union[SpecifierSet, list[Version]]:
    """
    Given data from PyPI's release endpoint, determine the Python versions supported by the package
    from the Python version classifiers, when present, or from `requires_python` if there are no classifiers.
    """
    try:
        classifiers = pypi_data["info"]["classifiers"]
    except (AttributeError, KeyError):
        # This function assumes `pypi_data` contains classifiers. This is the case
        # for the most recent release in the /{project} endpoint or for any release
        # fetched via the /{project}/{version} endpoint.
        return []

    # Try parsing classifiers
    python_versions = _parse_python_versions_from_classifiers(classifiers)
    if python_versions:
        return python_versions

    # We only use `requires_python` if there are no classifiers. This is because
    # `requires_python` doesn't tell us anything about the upper bound, which
    # depends on when the release first came out
    try:
        requires_python = pypi_data["info"]["requires_python"]
    except (AttributeError, KeyError):
        pass

    if requires_python:
        return SpecifierSet(requires_python)

    return []


def _render_python_versions(python_versions: list[Version]) -> str:
    return (
        "{"
        + ",".join(f"py{version.major}.{version.minor}" for version in python_versions)
        + "}"
    )


def _render_dependencies(integration: str, releases: list[Version]) -> list[str]:
    rendered = []

    if TEST_SUITE_CONFIG[integration].get("deps") is None:
        return rendered

    for constraint, deps in TEST_SUITE_CONFIG[integration]["deps"].items():
        if constraint == "*":
            for dep in deps:
                rendered.append(f"{integration}: {dep}")
        elif constraint.startswith("py3"):
            for dep in deps:
                rendered.append(f"{constraint}-{integration}: {dep}")
        else:
            restriction = SpecifierSet(constraint)
            for release in releases:
                if release in restriction:
                    for dep in deps:
                        rendered.append(f"{integration}-v{release}: {dep}")

    return rendered


def write_tox_file(
    packages: dict, update_timestamp: bool, last_updated: datetime
) -> None:
    template = ENV.get_template("tox.jinja")

    context = {"groups": {}}
    for group, integrations in packages.items():
        context["groups"][group] = []
        for integration in integrations:
            context["groups"][group].append(
                {
                    "name": integration["name"],
                    "package": integration["package"],
                    "extra": integration["extra"],
                    "releases": integration["releases"],
                    "dependencies": _render_dependencies(
                        integration["name"], integration["releases"]
                    ),
                }
            )

    if update_timestamp:
        context["updated"] = datetime.now(tz=timezone.utc).isoformat()
    else:
        context["updated"] = last_updated.isoformat()

    rendered = template.render(context)

    with open(TOX_FILE, "w") as file:
        file.write(rendered)
        file.write("\n")


def _get_package_name(integration: str) -> tuple[str, Optional[str]]:
    package = TEST_SUITE_CONFIG[integration]["package"]
    extra = None
    if "[" in package:
        extra = package[package.find("[") + 1 : package.find("]")]
        package = package[: package.find("[")]

    return package, extra


def _compare_min_version_with_defined(
    integration: str, releases: list[Version]
) -> None:
    defined_min_version = _MIN_VERSIONS.get(integration)
    if defined_min_version:
        defined_min_version = Version(".".join([str(v) for v in defined_min_version]))
        if (
            defined_min_version.major != releases[0].major
            or defined_min_version.minor != releases[0].minor
        ):
            print(
                f"  Integration defines {defined_min_version} as minimum "
                f"version, but the effective minimum version based on metadata "
                f"is {releases[0]}."
            )


def _add_python_versions_to_release(
    integration: str, package: str, release: Version
) -> None:
    release_pypi_data = fetch_release(package, release)
    if release_pypi_data is None:
        print("Failed to fetch necessary data from PyPI. Aborting.")
        sys.exit(1)

    time.sleep(PYPI_COOLDOWN)  # give PYPI some breathing room

    target_python_versions = TEST_SUITE_CONFIG[integration].get("python")
    if target_python_versions:
        target_python_versions = SpecifierSet(target_python_versions)

    release.python_versions = pick_python_versions_to_test(
        supported_python_versions(
            determine_python_versions(release_pypi_data),
            target_python_versions,
        )
    )

    release.rendered_python_versions = _render_python_versions(release.python_versions)


def get_file_hash() -> str:
    """Calculate a hash of the tox.ini file."""
    hasher = hashlib.md5()

    with open(TOX_FILE, "rb") as f:
        buf = f.read()
        hasher.update(buf)

    return hasher.hexdigest()


def get_last_updated() -> Optional[datetime]:
    timestamp = None

    with open(TOX_FILE, "r") as f:
        for line in f:
            if line.startswith("# Last generated:"):
                timestamp = datetime.fromisoformat(line.strip().split()[-1])
                break

    if timestamp is None:
        print(
            "Failed to find out when tox.ini was last generated; the timestamp seems to be missing from the file."
        )

    return timestamp


def main(fail_on_changes: bool = False) -> None:
    """
    Generate tox.ini from the tox.jinja template.

    The script has two modes of operation:
    - fail on changes mode (if `fail_on_changes` is True)
    - normal mode (if `fail_on_changes` is False)

    Fail on changes mode is run on every PR to make sure that `tox.ini`,
    `tox.jinja` and this script don't go out of sync because of manual changes
    in one place but not the other.

    Normal mode is meant to be run as a cron job, regenerating tox.ini and
    proposing the changes via a PR.
    """
    print(f"Running in {'fail_on_changes' if fail_on_changes else 'normal'} mode.")
    last_updated = get_last_updated()
    if fail_on_changes:
        # We need to make the script ignore any new releases after the `last_updated`
        # timestamp so that we don't fail CI on a PR just because a new package
        # version was released, leading to unrelated changes in tox.ini.
        print(
            f"Since we're in fail_on_changes mode, we're only considering releases before the last tox.ini update at {last_updated.isoformat()}."
        )

    global MIN_PYTHON_VERSION, MAX_PYTHON_VERSION
    meta = _fetch_sdk_metadata()
    sdk_python_versions = _parse_python_versions_from_classifiers(
        meta.get_all("Classifier")
    )
    MIN_PYTHON_VERSION = sdk_python_versions[0]
    MAX_PYTHON_VERSION = sdk_python_versions[-1]
    print(
        f"The SDK supports Python versions {MIN_PYTHON_VERSION} - {MAX_PYTHON_VERSION}."
    )

    packages = defaultdict(list)

    for group, integrations in GROUPS.items():
        for integration in integrations:
            if integration in IGNORE:
                continue

            print(f"Processing {integration}...")

            # Figure out the actual main package
            package, extra = _get_package_name(integration)

            # Fetch data for the main package
            pypi_data = fetch_package(package)
            if pypi_data is None:
                print("Failed to fetch necessary data from PyPI. Aborting.")
                sys.exit(1)

            # Get the list of all supported releases

            # If in fail-on-changes mode, ignore releases newer than `last_updated`
            older_than = last_updated if fail_on_changes else None

            releases, latest_prerelease = get_supported_releases(
                integration, pypi_data, older_than
            )

            if not releases:
                print("  Found no supported releases.")
                continue

            _compare_min_version_with_defined(integration, releases)

            # Pick a handful of the supported releases to actually test against
            # and fetch the PyPI data for each to determine which Python versions
            # to test it on
            test_releases = pick_releases_to_test(releases, latest_prerelease)

            for release in test_releases:
                _add_python_versions_to_release(integration, package, release)
                if not release.python_versions:
                    print(f"  Release {release} has no Python versions, skipping.")

            test_releases = [
                release for release in test_releases if release.python_versions
            ]
            if test_releases:
                packages[group].append(
                    {
                        "name": integration,
                        "package": package,
                        "extra": extra,
                        "releases": test_releases,
                    }
                )

    if fail_on_changes:
        old_file_hash = get_file_hash()

    write_tox_file(
        packages, update_timestamp=not fail_on_changes, last_updated=last_updated
    )

    if fail_on_changes:
        new_file_hash = get_file_hash()
        if old_file_hash != new_file_hash:
            raise RuntimeError(
                dedent(
                    """
                Detected that `tox.ini` is out of sync with
                `scripts/populate_tox/tox.jinja` and/or
                `scripts/populate_tox/populate_tox.py`. This might either mean
                that `tox.ini` was changed manually, or the `tox.jinja`
                template and/or the `populate_tox.py` script were changed without
                regenerating `tox.ini`.

                Please don't make manual changes to `tox.ini`. Instead, make the
                changes to the `tox.jinja` template and/or the `populate_tox.py`
                script (as applicable) and regenerate the `tox.ini` file with:

                python -m venv toxgen.env
                . toxgen.env/bin/activate
                pip install -r scripts/populate_tox/requirements.txt
                python scripts/populate_tox/populate_tox.py
                """
                )
            )
        print("Done checking tox.ini. Looking good!")
    else:
        print(
            "Done generating tox.ini. Make sure to also update the CI YAML files to reflect the new test targets."
        )


if __name__ == "__main__":
    fail_on_changes = len(sys.argv) == 2 and sys.argv[1] == "--fail-on-changes"
    main(fail_on_changes)<|MERGE_RESOLUTION|>--- conflicted
+++ resolved
@@ -67,11 +67,6 @@
     "potel",
     # Integrations that can be migrated -- we should eventually remove all
     # of these from the IGNORE list
-<<<<<<< HEAD
-    "beam",
-=======
-    "asyncpg",
->>>>>>> c378c2d8
     "boto3",
     "chalice",
     "gcp",
