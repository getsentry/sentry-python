"""
This script populates tox.ini automatically using release data from PyPI.
"""

import functools
import os
import sys
import time
from bisect import bisect_left
from collections import defaultdict
from importlib.metadata import metadata
from packaging.specifiers import SpecifierSet
from packaging.version import Version
from pathlib import Path
from typing import Optional, Union

# Adding the scripts directory to PATH. This is necessary in order to be able
# to import stuff from the split_tox_gh_actions script
sys.path.append(os.path.abspath(os.path.join(os.path.dirname(__file__), "..")))

import requests
from jinja2 import Environment, FileSystemLoader
from sentry_sdk.integrations import _MIN_VERSIONS

from config import TEST_SUITE_CONFIG
from split_tox_gh_actions.split_tox_gh_actions import GROUPS


TOX_FILE = Path(__file__).resolve().parent.parent.parent / "tox.ini"
ENV = Environment(
    loader=FileSystemLoader(Path(__file__).resolve().parent),
    trim_blocks=True,
    lstrip_blocks=True,
)

PYPI_PROJECT_URL = "https://pypi.python.org/pypi/{project}/json"
PYPI_VERSION_URL = "https://pypi.python.org/pypi/{project}/{version}/json"
CLASSIFIER_PREFIX = "Programming Language :: Python :: "


IGNORE = {
    # Do not try auto-generating the tox entries for these. They will be
    # hardcoded in tox.ini.
    #
    # This set should be getting smaller over time as we migrate more test
    # suites over to this script. Some entries will probably stay forever
    # as they don't fit the mold (e.g. common, asgi, which don't have a 3rd party
    # pypi package to install in different versions).
    "common",
    "gevent",
    "opentelemetry",
    "potel",
    "aiohttp",
    "anthropic",
    "arq",
    "asgi",
    "asyncpg",
    "aws_lambda",
    "beam",
    "boto3",
    "bottle",
    "celery",
    "chalice",
    "cohere",
    "cloud_resource_context",
    "cohere",
    "django",
    "dramatiq",
    "falcon",
    "fastapi",
    "gcp",
    "httpx",
    "huey",
    "huggingface_hub",
    "langchain",
    "langchain_notiktoken",
    "litestar",
    "openai",
    "openai_notiktoken",
    "pure_eval",
    "pyramid",
    "quart",
    "ray",
    "redis",
<<<<<<< HEAD
    "redis_py_cluster_legacy",
=======
    "requests",
>>>>>>> 85879b49
    "rq",
    "sanic",
    "spark",
    "starlite",
    "tornado",
}


@functools.cache
def fetch_package(package: str) -> dict:
    """Fetch package metadata from PyPI."""
    url = PYPI_PROJECT_URL.format(project=package)
    pypi_data = requests.get(url)

    if pypi_data.status_code != 200:
        print(f"{package} not found")

    return pypi_data.json()


@functools.cache
def fetch_release(package: str, version: Version) -> dict:
    url = PYPI_VERSION_URL.format(project=package, version=version)
    pypi_data = requests.get(url)

    if pypi_data.status_code != 200:
        print(f"{package} not found")

    return pypi_data.json()


def _prefilter_releases(integration: str, releases: dict[str, dict]) -> list[Version]:
    """
    Filter `releases`, removing releases that are for sure unsupported.

    This function doesn't guarantee that all releases it returns are supported --
    there are further criteria that will be checked later in the pipeline because
    they require additional API calls to be made. The purpose of this function is
    to slim down the list so that we don't have to make more API calls than
    necessary for releases that are for sure not supported.
    """
    min_supported = _MIN_VERSIONS.get(integration)
    if min_supported is not None:
        min_supported = Version(".".join(map(str, min_supported)))
    else:
        print(
            f"  {integration} doesn't have a minimum version defined in sentry_sdk/integrations/__init__.py. Consider defining one"
        )

    filtered_releases = []

    for release, data in releases.items():
        if not data:
            continue

        meta = data[0]

        if meta["yanked"]:
            continue

        version = Version(release)

        if min_supported and version < min_supported:
            continue

        if version.is_prerelease or version.is_postrelease:
            # TODO: consider the newest prerelease unless obsolete
            # https://github.com/getsentry/sentry-python/issues/4030
            continue

        for i, saved_version in enumerate(filtered_releases):
            if (
                version.major == saved_version.major
                and version.minor == saved_version.minor
                and version.micro > saved_version.micro
            ):
                # Don't save all patch versions of a release, just the newest one
                filtered_releases[i] = version
                break
        else:
            filtered_releases.append(version)

    return sorted(filtered_releases)


def get_supported_releases(integration: str, pypi_data: dict) -> list[Version]:
    """
    Get a list of releases that are currently supported by the SDK.

    This takes into account a handful of parameters (Python support, the lowest
    version we've defined for the framework, the date of the release).
    """
    package = pypi_data["info"]["name"]

    # Get a consolidated list without taking into account Python support yet
    # (because that might require an additional API call for some
    # of the releases)
    releases = _prefilter_releases(integration, pypi_data["releases"])

    # Determine Python support
    expected_python_versions = TEST_SUITE_CONFIG[integration].get("python")
    if expected_python_versions:
        expected_python_versions = SpecifierSet(expected_python_versions)
    else:
        expected_python_versions = SpecifierSet(f">={MIN_PYTHON_VERSION}")

    def _supports_lowest(release: Version) -> bool:
        time.sleep(0.1)  # don't DoS PYPI
        py_versions = determine_python_versions(fetch_release(package, release))
        target_python_versions = TEST_SUITE_CONFIG[integration].get("python")
        if target_python_versions:
            target_python_versions = SpecifierSet(target_python_versions)
        return bool(supported_python_versions(py_versions, target_python_versions))

    if not _supports_lowest(releases[0]):
        i = bisect_left(releases, True, key=_supports_lowest)
        if i != len(releases) and _supports_lowest(releases[i]):
            # we found the lowest version that supports at least some Python
            # version(s) that we do, cut off the rest
            releases = releases[i:]

    return releases


def pick_releases_to_test(releases: list[Version]) -> list[Version]:
    """Pick a handful of releases to test from a sorted list of supported releases."""
    # If the package has majors (or major-like releases, even if they don't do
    # semver), we want to make sure we're testing them all. If not, we just pick
    # the oldest, the newest, and a couple in between.
    has_majors = len(set([v.major for v in releases])) > 1
    filtered_releases = set()

    if has_majors:
        # Always check the very first supported release
        filtered_releases.add(releases[0])

        # Find out the min and max release by each major
        releases_by_major = {}
        for release in releases:
            if release.major not in releases_by_major:
                releases_by_major[release.major] = [release, release]
            if release < releases_by_major[release.major][0]:
                releases_by_major[release.major][0] = release
            if release > releases_by_major[release.major][1]:
                releases_by_major[release.major][1] = release

        for i, (min_version, max_version) in enumerate(releases_by_major.values()):
            filtered_releases.add(max_version)
            if i == len(releases_by_major) - 1:
                # If this is the latest major release, also check the lowest
                # version of this version
                filtered_releases.add(min_version)

    else:
        filtered_releases = {
            releases[0],  # oldest version supported
            releases[len(releases) // 3],
            releases[
                len(releases) // 3 * 2
            ],  # two releases in between, roughly evenly spaced
            releases[-1],  # latest
        }

    return sorted(filtered_releases)


def supported_python_versions(
    package_python_versions: Union[SpecifierSet, list[Version]],
    custom_supported_versions: Optional[SpecifierSet] = None,
) -> list[Version]:
    """
    Get the intersection of Python versions supported by the package and the SDK.

    Optionally, if `custom_supported_versions` is provided, the function will
    return the intersection of Python versions supported by the package, the SDK,
    and `custom_supported_versions`. This is used when a test suite definition
    in `TEST_SUITE_CONFIG` contains a range of Python versions to run the tests
    on.

    Examples:
    - The Python SDK supports Python 3.6-3.13. The package supports 3.5-3.8. This
      function will return [3.6, 3.7, 3.8] as the Python versions supported
      by both.
    - The Python SDK supports Python 3.6-3.13. The package supports 3.5-3.8. We
      have an additional test limitation in place to only test this framework
      on Python 3.7, so we can provide this as `custom_supported_versions`. The
      result of this function will then by the intersection of all three, i.e.,
      [3.7].
    """
    supported = []

    # Iterate through Python versions from MIN_PYTHON_VERSION to MAX_PYTHON_VERSION
    curr = MIN_PYTHON_VERSION
    while curr <= MAX_PYTHON_VERSION:
        if curr in package_python_versions:
            if not custom_supported_versions or curr in custom_supported_versions:
                supported.append(curr)

        # Construct the next Python version (i.e., bump the minor)
        next = [int(v) for v in str(curr).split(".")]
        next[1] += 1
        curr = Version(".".join(map(str, next)))

    return supported


def pick_python_versions_to_test(python_versions: list[Version]) -> list[Version]:
    """
    Given a list of Python versions, pick those that make sense to test on.

    Currently, this is the oldest, the newest, and the second newest Python
    version.
    """
    filtered_python_versions = {
        python_versions[0],
    }

    filtered_python_versions.add(python_versions[-1])
    try:
        filtered_python_versions.add(python_versions[-2])
    except IndexError:
        pass

    return sorted(filtered_python_versions)


def _parse_python_versions_from_classifiers(classifiers: list[str]) -> list[Version]:
    python_versions = []
    for classifier in classifiers:
        if classifier.startswith(CLASSIFIER_PREFIX):
            python_version = classifier[len(CLASSIFIER_PREFIX) :]
            if "." in python_version:
                # We don't care about stuff like
                # Programming Language :: Python :: 3 :: Only,
                # Programming Language :: Python :: 3,
                # etc., we're only interested in specific versions, like 3.13
                python_versions.append(Version(python_version))

    if python_versions:
        python_versions.sort()
        return python_versions


def determine_python_versions(pypi_data: dict) -> Union[SpecifierSet, list[Version]]:
    """
    Given data from PyPI's release endpoint, determine the Python versions supported by the package
    from the Python version classifiers, when present, or from `requires_python` if there are no classifiers.
    """
    try:
        classifiers = pypi_data["info"]["classifiers"]
    except (AttributeError, KeyError):
        # This function assumes `pypi_data` contains classifiers. This is the case
        # for the most recent release in the /{project} endpoint or for any release
        # fetched via the /{project}/{version} endpoint.
        return []

    # Try parsing classifiers
    python_versions = _parse_python_versions_from_classifiers(classifiers)
    if python_versions:
        return python_versions

    # We only use `requires_python` if there are no classifiers. This is because
    # `requires_python` doesn't tell us anything about the upper bound, which
    # depends on when the release first came out
    try:
        requires_python = pypi_data["info"]["requires_python"]
    except (AttributeError, KeyError):
        pass

    if requires_python:
        return SpecifierSet(requires_python)

    return []


def _render_python_versions(python_versions: list[Version]) -> str:
    return (
        "{"
        + ",".join(f"py{version.major}.{version.minor}" for version in python_versions)
        + "}"
    )


def _render_dependencies(integration: str, releases: list[Version]) -> list[str]:
    rendered = []

    if TEST_SUITE_CONFIG[integration].get("deps") is None:
        return rendered

    for constraint, deps in TEST_SUITE_CONFIG[integration]["deps"].items():
        if constraint == "*":
            for dep in deps:
                rendered.append(f"{integration}: {dep}")
        elif constraint.startswith("py3"):
            for dep in deps:
                rendered.append(f"{constraint}-{integration}: {dep}")
        else:
            restriction = SpecifierSet(constraint)
            for release in releases:
                if release in restriction:
                    for dep in deps:
                        rendered.append(f"{integration}-v{release}: {dep}")

    return rendered


def write_tox_file(packages: dict) -> None:
    template = ENV.get_template("tox.jinja")

    context = {"groups": {}}
    for group, integrations in packages.items():
        context["groups"][group] = []
        for integration in integrations:
            context["groups"][group].append(
                {
                    "name": integration["name"],
                    "package": integration["package"],
                    "extra": integration["extra"],
                    "releases": integration["releases"],
                    "dependencies": _render_dependencies(
                        integration["name"], integration["releases"]
                    ),
                }
            )

    rendered = template.render(context)

    with open(TOX_FILE, "w") as file:
        file.write(rendered)
        file.write("\n")


def _get_package_name(integration: str) -> tuple[str, Optional[str]]:
    package = TEST_SUITE_CONFIG[integration]["package"]
    extra = None
    if "[" in package:
        extra = package[package.find("[") + 1 : package.find("]")]
        package = package[: package.find("[")]

    return package, extra


def _compare_min_version_with_defined(
    integration: str, releases: list[Version]
) -> None:
    defined_min_version = _MIN_VERSIONS.get(integration)
    if defined_min_version:
        defined_min_version = Version(".".join([str(v) for v in defined_min_version]))
        if (
            defined_min_version.major != releases[0].major
            or defined_min_version.minor != releases[0].minor
        ):
            print(
                f"  Integration defines {defined_min_version} as minimum "
                f"version, but the effective minimum version is {releases[0]}."
            )


def _add_python_versions_to_release(
    integration: str, package: str, release: Version
) -> None:
    release_pypi_data = fetch_release(package, release)
    time.sleep(0.1)  # give PYPI some breathing room

    target_python_versions = TEST_SUITE_CONFIG[integration].get("python")
    if target_python_versions:
        target_python_versions = SpecifierSet(target_python_versions)

    release.python_versions = pick_python_versions_to_test(
        supported_python_versions(
            determine_python_versions(release_pypi_data),
            target_python_versions,
        )
    )

    release.rendered_python_versions = _render_python_versions(release.python_versions)


def main() -> None:
    global MIN_PYTHON_VERSION, MAX_PYTHON_VERSION
    sdk_python_versions = _parse_python_versions_from_classifiers(
        metadata("sentry-sdk").get_all("Classifier")
    )
    MIN_PYTHON_VERSION = sdk_python_versions[0]
    MAX_PYTHON_VERSION = sdk_python_versions[-1]
    print(
        f"The SDK supports Python versions {MIN_PYTHON_VERSION} - {MAX_PYTHON_VERSION}."
    )

    packages = defaultdict(list)

    for group, integrations in GROUPS.items():
        for integration in integrations:
            if integration in IGNORE:
                continue

            print(f"Processing {integration}...")

            # Figure out the actual main package
            package, extra = _get_package_name(integration)

            # Fetch data for the main package
            pypi_data = fetch_package(package)

            # Get the list of all supported releases
            releases = get_supported_releases(integration, pypi_data)
            if not releases:
                print("  Found no supported releases.")
                continue

            _compare_min_version_with_defined(integration, releases)

            # Pick a handful of the supported releases to actually test against
            # and fetch the PYPI data for each to determine which Python versions
            # to test it on
            test_releases = pick_releases_to_test(releases)

            for release in test_releases:
                _add_python_versions_to_release(integration, package, release)
                if not release.python_versions:
                    print(f"  Release {release} has no Python versions, skipping.")

            test_releases = [
                release for release in test_releases if release.python_versions
            ]
            if test_releases:
                packages[group].append(
                    {
                        "name": integration,
                        "package": package,
                        "extra": extra,
                        "releases": test_releases,
                    }
                )

    write_tox_file(packages)


if __name__ == "__main__":
    main()<|MERGE_RESOLUTION|>--- conflicted
+++ resolved
@@ -82,11 +82,6 @@
     "quart",
     "ray",
     "redis",
-<<<<<<< HEAD
-    "redis_py_cluster_legacy",
-=======
-    "requests",
->>>>>>> 85879b49
     "rq",
     "sanic",
     "spark",
