"""
This script populates tox.ini automatically using release data from PyPI.
"""

import functools
import os
import sys
import time
from bisect import bisect_left
from collections import defaultdict
from importlib.metadata import metadata
from packaging.specifiers import SpecifierSet
from packaging.version import Version
from pathlib import Path
from typing import Optional, Union

# Adding the scripts directory to PATH. This is necessary in order to be able
# to import stuff from the split_tox_gh_actions script
sys.path.append(os.path.abspath(os.path.join(os.path.dirname(__file__), "..")))

import requests
from jinja2 import Environment, FileSystemLoader
from sentry_sdk.integrations import _MIN_VERSIONS

from config import TEST_SUITE_CONFIG
from split_tox_gh_actions.split_tox_gh_actions import GROUPS


TOX_FILE = Path(__file__).resolve().parent.parent.parent / "tox.ini"
ENV = Environment(
    loader=FileSystemLoader(Path(__file__).resolve().parent),
    trim_blocks=True,
    lstrip_blocks=True,
)

PYPI_PROJECT_URL = "https://pypi.python.org/pypi/{project}/json"
PYPI_VERSION_URL = "https://pypi.python.org/pypi/{project}/{version}/json"
CLASSIFIER_PREFIX = "Programming Language :: Python :: "


IGNORE = {
    # Do not try auto-generating the tox entries for these. They will be
    # hardcoded in tox.ini.
    #
    # This set should be getting smaller over time as we migrate more test
    # suites over to this script. Some entries will probably stay forever
    # as they don't fit the mold (e.g. common, asgi, which don't have a 3rd party
    # pypi package to install in different versions).
    "common",
    "gevent",
    "opentelemetry",
    "potel",
    "aiohttp",
    "anthropic",
    "arq",
    "asgi",
    "asyncpg",
    "aws_lambda",
    "beam",
    "boto3",
    "bottle",
    "celery",
    "chalice",
    "cohere",
    "cloud_resource_context",
    "cohere",
    "django",
    "dramatiq",
    "falcon",
    "fastapi",
    "gcp",
    "grpc",
    "httpx",
    "huey",
    "huggingface_hub",
    "langchain",
    "langchain_notiktoken",
    "litestar",
    "openai",
    "openai_notiktoken",
    "pure_eval",
    "pyramid",
    "quart",
    "ray",
    "redis",
    "requests",
    "rq",
    "sanic",
    "spark",
<<<<<<< HEAD
    "sqlalchemy",
=======
    "starlette",
>>>>>>> feb642b5
    "starlite",
    "tornado",
}


@functools.cache
def fetch_package(package: str) -> dict:
    """Fetch package metadata from PyPI."""
    url = PYPI_PROJECT_URL.format(project=package)
    pypi_data = requests.get(url)

    if pypi_data.status_code != 200:
        print(f"{package} not found")

    return pypi_data.json()


@functools.cache
def fetch_release(package: str, version: Version) -> dict:
    url = PYPI_VERSION_URL.format(project=package, version=version)
    pypi_data = requests.get(url)

    if pypi_data.status_code != 200:
        print(f"{package} not found")

    return pypi_data.json()


def _prefilter_releases(integration: str, releases: dict[str, dict]) -> list[Version]:
    """
    Filter `releases`, removing releases that are for sure unsupported.

    This function doesn't guarantee that all releases it returns are supported --
    there are further criteria that will be checked later in the pipeline because
    they require additional API calls to be made. The purpose of this function is
    to slim down the list so that we don't have to make more API calls than
    necessary for releases that are for sure not supported.
    """
    min_supported = _MIN_VERSIONS.get(integration)
    if min_supported is not None:
        min_supported = Version(".".join(map(str, min_supported)))
    else:
        print(
            f"  {integration} doesn't have a minimum version defined in sentry_sdk/integrations/__init__.py. Consider defining one"
        )

    filtered_releases = []

    for release, data in releases.items():
        if not data:
            continue

        meta = data[0]

        if meta["yanked"]:
            continue

        version = Version(release)

        if min_supported and version < min_supported:
            continue

        if version.is_prerelease or version.is_postrelease:
            # TODO: consider the newest prerelease unless obsolete
            # https://github.com/getsentry/sentry-python/issues/4030
            continue

        for i, saved_version in enumerate(filtered_releases):
            if (
                version.major == saved_version.major
                and version.minor == saved_version.minor
                and version.micro > saved_version.micro
            ):
                # Don't save all patch versions of a release, just the newest one
                filtered_releases[i] = version
                break
        else:
            filtered_releases.append(version)

    return sorted(filtered_releases)


def get_supported_releases(integration: str, pypi_data: dict) -> list[Version]:
    """
    Get a list of releases that are currently supported by the SDK.

    This takes into account a handful of parameters (Python support, the lowest
    version we've defined for the framework, the date of the release).
    """
    package = pypi_data["info"]["name"]

    # Get a consolidated list without taking into account Python support yet
    # (because that might require an additional API call for some
    # of the releases)
    releases = _prefilter_releases(integration, pypi_data["releases"])

    # Determine Python support
    expected_python_versions = TEST_SUITE_CONFIG[integration].get("python")
    if expected_python_versions:
        expected_python_versions = SpecifierSet(expected_python_versions)
    else:
        expected_python_versions = SpecifierSet(f">={MIN_PYTHON_VERSION}")

    def _supports_lowest(release: Version) -> bool:
        time.sleep(0.1)  # don't DoS PYPI
        py_versions = determine_python_versions(fetch_release(package, release))
        target_python_versions = TEST_SUITE_CONFIG[integration].get("python")
        if target_python_versions:
            target_python_versions = SpecifierSet(target_python_versions)
        return bool(supported_python_versions(py_versions, target_python_versions))

    if not _supports_lowest(releases[0]):
        i = bisect_left(releases, True, key=_supports_lowest)
        if i != len(releases) and _supports_lowest(releases[i]):
            # we found the lowest version that supports at least some Python
            # version(s) that we do, cut off the rest
            releases = releases[i:]

    return releases


def pick_releases_to_test(releases: list[Version]) -> list[Version]:
    """Pick a handful of releases to test from a sorted list of supported releases."""
    # If the package has majors (or major-like releases, even if they don't do
    # semver), we want to make sure we're testing them all. If not, we just pick
    # the oldest, the newest, and a couple in between.
    has_majors = len(set([v.major for v in releases])) > 1
    filtered_releases = set()

    if has_majors:
        # Always check the very first supported release
        filtered_releases.add(releases[0])

        # Find out the min and max release by each major
        releases_by_major = {}
        for release in releases:
            if release.major not in releases_by_major:
                releases_by_major[release.major] = [release, release]
            if release < releases_by_major[release.major][0]:
                releases_by_major[release.major][0] = release
            if release > releases_by_major[release.major][1]:
                releases_by_major[release.major][1] = release

        for i, (min_version, max_version) in enumerate(releases_by_major.values()):
            filtered_releases.add(max_version)
            if i == len(releases_by_major) - 1:
                # If this is the latest major release, also check the lowest
                # version of this version
                filtered_releases.add(min_version)

    else:
        filtered_releases = {
            releases[0],  # oldest version supported
            releases[len(releases) // 3],
            releases[
                len(releases) // 3 * 2
            ],  # two releases in between, roughly evenly spaced
            releases[-1],  # latest
        }

    return sorted(filtered_releases)


def supported_python_versions(
    package_python_versions: Union[SpecifierSet, list[Version]],
    custom_supported_versions: Optional[SpecifierSet] = None,
) -> list[Version]:
    """
    Get the intersection of Python versions supported by the package and the SDK.

    Optionally, if `custom_supported_versions` is provided, the function will
    return the intersection of Python versions supported by the package, the SDK,
    and `custom_supported_versions`. This is used when a test suite definition
    in `TEST_SUITE_CONFIG` contains a range of Python versions to run the tests
    on.

    Examples:
    - The Python SDK supports Python 3.6-3.13. The package supports 3.5-3.8. This
      function will return [3.6, 3.7, 3.8] as the Python versions supported
      by both.
    - The Python SDK supports Python 3.6-3.13. The package supports 3.5-3.8. We
      have an additional test limitation in place to only test this framework
      on Python 3.7, so we can provide this as `custom_supported_versions`. The
      result of this function will then by the intersection of all three, i.e.,
      [3.7].
    """
    supported = []

    # Iterate through Python versions from MIN_PYTHON_VERSION to MAX_PYTHON_VERSION
    curr = MIN_PYTHON_VERSION
    while curr <= MAX_PYTHON_VERSION:
        if curr in package_python_versions:
            if not custom_supported_versions or curr in custom_supported_versions:
                supported.append(curr)

        # Construct the next Python version (i.e., bump the minor)
        next = [int(v) for v in str(curr).split(".")]
        next[1] += 1
        curr = Version(".".join(map(str, next)))

    return supported


def pick_python_versions_to_test(python_versions: list[Version]) -> list[Version]:
    """
    Given a list of Python versions, pick those that make sense to test on.

    Currently, this is the oldest, the newest, and the second newest Python
    version.
    """
    filtered_python_versions = {
        python_versions[0],
    }

    filtered_python_versions.add(python_versions[-1])
    try:
        filtered_python_versions.add(python_versions[-2])
    except IndexError:
        pass

    return sorted(filtered_python_versions)


def _parse_python_versions_from_classifiers(classifiers: list[str]) -> list[Version]:
    python_versions = []
    for classifier in classifiers:
        if classifier.startswith(CLASSIFIER_PREFIX):
            python_version = classifier[len(CLASSIFIER_PREFIX) :]
            if "." in python_version:
                # We don't care about stuff like
                # Programming Language :: Python :: 3 :: Only,
                # Programming Language :: Python :: 3,
                # etc., we're only interested in specific versions, like 3.13
                python_versions.append(Version(python_version))

    if python_versions:
        python_versions.sort()
        return python_versions


def determine_python_versions(pypi_data: dict) -> Union[SpecifierSet, list[Version]]:
    """
    Given data from PyPI's release endpoint, determine the Python versions supported by the package
    from the Python version classifiers, when present, or from `requires_python` if there are no classifiers.
    """
    try:
        classifiers = pypi_data["info"]["classifiers"]
    except (AttributeError, KeyError):
        # This function assumes `pypi_data` contains classifiers. This is the case
        # for the most recent release in the /{project} endpoint or for any release
        # fetched via the /{project}/{version} endpoint.
        return []

    # Try parsing classifiers
    python_versions = _parse_python_versions_from_classifiers(classifiers)
    if python_versions:
        return python_versions

    # We only use `requires_python` if there are no classifiers. This is because
    # `requires_python` doesn't tell us anything about the upper bound, which
    # depends on when the release first came out
    try:
        requires_python = pypi_data["info"]["requires_python"]
    except (AttributeError, KeyError):
        pass

    if requires_python:
        return SpecifierSet(requires_python)

    return []


def _render_python_versions(python_versions: list[Version]) -> str:
    return (
        "{"
        + ",".join(f"py{version.major}.{version.minor}" for version in python_versions)
        + "}"
    )


def _render_dependencies(integration: str, releases: list[Version]) -> list[str]:
    rendered = []

    if TEST_SUITE_CONFIG[integration].get("deps") is None:
        return rendered

    for constraint, deps in TEST_SUITE_CONFIG[integration]["deps"].items():
        if constraint == "*":
            for dep in deps:
                rendered.append(f"{integration}: {dep}")
        elif constraint.startswith("py3"):
            for dep in deps:
                rendered.append(f"{constraint}-{integration}: {dep}")
        else:
            restriction = SpecifierSet(constraint)
            for release in releases:
                if release in restriction:
                    for dep in deps:
                        rendered.append(f"{integration}-v{release}: {dep}")

    return rendered


def write_tox_file(packages: dict) -> None:
    template = ENV.get_template("tox.jinja")

    context = {"groups": {}}
    for group, integrations in packages.items():
        context["groups"][group] = []
        for integration in integrations:
            context["groups"][group].append(
                {
                    "name": integration["name"],
                    "package": integration["package"],
                    "extra": integration["extra"],
                    "releases": integration["releases"],
                    "dependencies": _render_dependencies(
                        integration["name"], integration["releases"]
                    ),
                }
            )

    rendered = template.render(context)

    with open(TOX_FILE, "w") as file:
        file.write(rendered)
        file.write("\n")


def _get_package_name(integration: str) -> tuple[str, Optional[str]]:
    package = TEST_SUITE_CONFIG[integration]["package"]
    extra = None
    if "[" in package:
        extra = package[package.find("[") + 1 : package.find("]")]
        package = package[: package.find("[")]

    return package, extra


def _compare_min_version_with_defined(
    integration: str, releases: list[Version]
) -> None:
    defined_min_version = _MIN_VERSIONS.get(integration)
    if defined_min_version:
        defined_min_version = Version(".".join([str(v) for v in defined_min_version]))
        if (
            defined_min_version.major != releases[0].major
            or defined_min_version.minor != releases[0].minor
        ):
            print(
                f"  Integration defines {defined_min_version} as minimum "
                f"version, but the effective minimum version is {releases[0]}."
            )


def _add_python_versions_to_release(
    integration: str, package: str, release: Version
) -> None:
    release_pypi_data = fetch_release(package, release)
    time.sleep(0.1)  # give PYPI some breathing room

    target_python_versions = TEST_SUITE_CONFIG[integration].get("python")
    if target_python_versions:
        target_python_versions = SpecifierSet(target_python_versions)

    release.python_versions = pick_python_versions_to_test(
        supported_python_versions(
            determine_python_versions(release_pypi_data),
            target_python_versions,
        )
    )

    release.rendered_python_versions = _render_python_versions(release.python_versions)


def main() -> None:
    global MIN_PYTHON_VERSION, MAX_PYTHON_VERSION
    sdk_python_versions = _parse_python_versions_from_classifiers(
        metadata("sentry-sdk").get_all("Classifier")
    )
    MIN_PYTHON_VERSION = sdk_python_versions[0]
    MAX_PYTHON_VERSION = sdk_python_versions[-1]
    print(
        f"The SDK supports Python versions {MIN_PYTHON_VERSION} - {MAX_PYTHON_VERSION}."
    )

    packages = defaultdict(list)

    for group, integrations in GROUPS.items():
        for integration in integrations:
            if integration in IGNORE:
                continue

            print(f"Processing {integration}...")

            # Figure out the actual main package
            package, extra = _get_package_name(integration)

            # Fetch data for the main package
            pypi_data = fetch_package(package)

            # Get the list of all supported releases
            releases = get_supported_releases(integration, pypi_data)
            if not releases:
                print("  Found no supported releases.")
                continue

            _compare_min_version_with_defined(integration, releases)

            # Pick a handful of the supported releases to actually test against
            # and fetch the PYPI data for each to determine which Python versions
            # to test it on
            test_releases = pick_releases_to_test(releases)

            for release in test_releases:
                _add_python_versions_to_release(integration, package, release)
                if not release.python_versions:
                    print(f"  Release {release} has no Python versions, skipping.")

            test_releases = [
                release for release in test_releases if release.python_versions
            ]
            if test_releases:
                packages[group].append(
                    {
                        "name": integration,
                        "package": package,
                        "extra": extra,
                        "releases": test_releases,
                    }
                )

    write_tox_file(packages)


if __name__ == "__main__":
    main()<|MERGE_RESOLUTION|>--- conflicted
+++ resolved
@@ -87,11 +87,6 @@
     "rq",
     "sanic",
     "spark",
-<<<<<<< HEAD
-    "sqlalchemy",
-=======
-    "starlette",
->>>>>>> feb642b5
     "starlite",
     "tornado",
 }
