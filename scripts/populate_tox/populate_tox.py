--- conflicted
+++ resolved
@@ -69,12 +69,6 @@
     "potel",
     # Integrations that can be migrated -- we should eventually remove all
     # of these from the IGNORE list
-<<<<<<< HEAD
-    "ray",
-=======
-    "gcp",
-    "httpx",
->>>>>>> 78843dcb
     "redis",
     "requests",
     "rq",
