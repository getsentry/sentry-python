# The TEST_SUITE_CONFIG dictionary defines, for each integration test suite,
# at least the main package (framework, library) to test with. Additional
# test dependencies, Python versions to test on, etc. can also be defined here.
#
# See scripts/populate_tox/README.md for more info on the format and examples.

TEST_SUITE_CONFIG = {
    "aiohttp": {
        "package": "aiohttp",
        "deps": {
            "*": ["pytest-aiohttp"],
            ">=3.8": ["pytest-asyncio"],
        },
        "python": ">=3.7",
    },
    "anthropic": {
        "package": "anthropic",
        "deps": {
            "*": ["pytest-asyncio"],
            "<0.50": ["httpx<0.28.0"],
        },
        "python": ">=3.8",
    },
    "ariadne": {
        "package": "ariadne",
        "deps": {
            "*": ["fastapi", "flask", "httpx"],
        },
        "python": ">=3.8",
        "num_versions": 2,
    },
    "arq": {
        "package": "arq",
        "deps": {
            "*": ["async-timeout", "pytest-asyncio", "fakeredis>=2.2.0,<2.8"],
            "<=0.23": ["pydantic<2"],
        },
        "num_versions": 2,
    },
    "asyncpg": {
        "package": "asyncpg",
        "deps": {
            "*": ["pytest-asyncio"],
        },
        "python": ">=3.7",
    },
    "beam": {
        "package": "apache-beam",
        "python": ">=3.7",
        "num_versions": 2,
        "deps": {
            "*": ["dill"],
        },
    },
    "boto3": {
        "package": "boto3",
        "deps": {
            "py3.7,py3.8": ["urllib3<2.0.0"],
        },
    },
    "bottle": {
        "package": "bottle",
        "deps": {
            "*": ["werkzeug<2.1.0"],
        },
    },
    "celery": {
        "package": "celery",
        "deps": {
            "*": ["newrelic<10.17.0", "redis"],
            "py3.7": ["importlib-metadata<5.0"],
        },
    },
    "chalice": {
        "package": "chalice",
        "deps": {
            "*": ["pytest-chalice"],
        },
        "num_versions": 2,
    },
    "clickhouse_driver": {
        "package": "clickhouse-driver",
        "num_versions": 2,
    },
    "cohere": {
        "package": "cohere",
        "python": ">=3.9",
    },
    "django": {
        "package": "django",
        "deps": {
            "*": [
                "psycopg2-binary",
                "djangorestframework",
                "pytest-django",
                "Werkzeug",
            ],
            ">=2.0": ["channels[daphne]"],
            ">=2.2,<3.1": ["six"],
            ">=3.0": ["pytest-asyncio"],
            "<3.3": [
                "djangorestframework>=3.0,<4.0",
                "Werkzeug<2.1.0",
            ],
            "<3.1": ["pytest-django<4.0"],
        },
    },
    "dramatiq": {
        "package": "dramatiq",
        "num_versions": 2,
    },
    "falcon": {
        "package": "falcon",
        "python": "<3.13",
    },
    "fastapi": {
        "package": "fastapi",
        "deps": {
            "*": [
                "httpx",
                "pytest-asyncio",
                "python-multipart",
                "requests",
                "anyio<4",
            ],
            # There's an incompatibility between FastAPI's TestClient, which is
            # actually Starlette's TestClient, which is actually httpx's Client.
            # httpx dropped a deprecated Client argument in 0.28.0, Starlette
            # dropped it from its TestClient in 0.37.2, and FastAPI only pinned
            # Starlette>=0.37.2 from version 0.110.1 onwards -- so for older
            # FastAPI versions we use older httpx which still supports the
            # deprecated argument.
            "<0.110.1": ["httpx<0.28.0"],
            "py3.6": ["aiocontextvars"],
        },
    },
    "flask": {
        "package": "flask",
        "deps": {
            "*": ["flask-login", "werkzeug"],
            "<2.0": ["werkzeug<2.1.0", "markupsafe<2.1.0"],
        },
    },
    "gql": {
        "package": "gql[all]",
        "num_versions": 2,
    },
    "google_genai": {
        "package": "google-genai",
        "deps": {
            "*": ["pytest-asyncio"],
        },
        "python": ">=3.9",
    },
    "graphene": {
        "package": "graphene",
        "deps": {
            "*": ["blinker", "fastapi", "flask", "httpx"],
            "py3.6": ["aiocontextvars"],
        },
    },
    "grpc": {
        "package": "grpcio",
        "deps": {
            "*": ["protobuf", "mypy-protobuf", "types-protobuf", "pytest-asyncio"],
        },
        "python": ">=3.7",
    },
    "httpx": {
        "package": "httpx",
        "deps": {
            "*": ["anyio<4.0.0"],
            ">=0.16,<0.17": ["pytest-httpx==0.10.0"],
            ">=0.17,<0.19": ["pytest-httpx==0.12.0"],
            ">=0.19,<0.21": ["pytest-httpx==0.14.0"],
            ">=0.21,<0.23": ["pytest-httpx==0.19.0"],
            ">=0.23,<0.24": ["pytest-httpx==0.21.0"],
            ">=0.24,<0.25": ["pytest-httpx==0.22.0"],
            ">=0.25,<0.26": ["pytest-httpx==0.25.0"],
            ">=0.26,<0.27": ["pytest-httpx==0.28.0"],
            ">=0.27,<0.28": ["pytest-httpx==0.30.0"],
            ">=0.28,<0.29": ["pytest-httpx==0.35.0"],
        },
        "python": {
            ">=0.28": ">=3.9",
        },
    },
    "huey": {
        "package": "huey",
        "num_versions": 2,
    },
    "huggingface_hub": {
        "package": "huggingface_hub",
        "deps": {
            "*": ["responses", "pytest-httpx"],
        },
    },
    "langchain-base": {
        "package": "langchain",
        "integration_name": "langchain",
        "deps": {
            "*": ["openai", "tiktoken", "langchain-openai"],
            "<=0.1": ["httpx<0.28.0"],
            ">=0.3": ["langchain-community"],
        },
<<<<<<< HEAD
=======
        "include": "<1.0",
        "python": {
            "<1.0": "<3.14",  # https://github.com/langchain-ai/langchain/issues/33449#issuecomment-3408876631
        },
>>>>>>> 2fadc27b
    },
    "langchain-notiktoken": {
        "package": "langchain",
        "integration_name": "langchain",
        "deps": {
            "*": ["openai", "langchain-openai"],
            "<=0.1": ["httpx<0.28.0"],
            ">=0.3": ["langchain-community"],
        },
<<<<<<< HEAD
=======
        "include": "<1.0",
        "python": {
            "<1.0": "<3.14",  # https://github.com/langchain-ai/langchain/issues/33449#issuecomment-3408876631
        },
>>>>>>> 2fadc27b
    },
    "langgraph": {
        "package": "langgraph",
    },
    "launchdarkly": {
        "package": "launchdarkly-server-sdk",
        "num_versions": 2,
    },
    "litellm": {
        "package": "litellm",
    },
    "litestar": {
        "package": "litestar",
        "deps": {
            "*": ["pytest-asyncio", "python-multipart", "requests", "cryptography"],
            "<2.7": ["httpx<0.28"],
        },
    },
    "loguru": {
        "package": "loguru",
        "num_versions": 2,
    },
    "openai-base": {
        "package": "openai",
        "integration_name": "openai",
        "deps": {
            "*": ["pytest-asyncio", "tiktoken"],
            "<1.55": ["httpx<0.28"],
        },
        "python": {
            ">0.0,<2.3": ">=3.8",
            ">=2.3": ">=3.9",
        },
    },
    "openai-notiktoken": {
        "package": "openai",
        "integration_name": "openai",
        "deps": {
            "*": ["pytest-asyncio"],
            "<1.55": ["httpx<0.28"],
        },
        "python": {
            ">0.0,<2.3": ">=3.8",
            ">=2.3": ">=3.9",
        },
    },
    "openai_agents": {
        "package": "openai-agents",
        "deps": {
            "*": ["pytest-asyncio"],
        },
        "python": ">=3.10",
    },
    "openfeature": {
        "package": "openfeature-sdk",
        "num_versions": 2,
    },
    "pure_eval": {
        "package": "pure_eval",
        "num_versions": 2,
    },
    "pymongo": {
        "package": "pymongo",
        "deps": {
            "*": ["mockupdb"],
        },
    },
    "pyramid": {
        "package": "pyramid",
        "deps": {
            "*": ["werkzeug<2.1.0"],
        },
    },
    "quart": {
        "package": "quart",
        "deps": {
            "*": ["quart-auth", "pytest-asyncio", "Werkzeug"],
            ">=0.19": ["quart-flask-patch"],
            "<0.19": [
                "blinker<1.6",
                "jinja2<3.1.0",
                "Werkzeug<2.3.0",
                "hypercorn<0.15.0",
            ],
            "py3.8": ["taskgroup==0.0.0a4"],
        },
        "num_versions": 2,
    },
    "ray": {
        "package": "ray",
        "python": ">=3.9",
        "num_versions": 2,
    },
    "redis": {
        "package": "redis",
        "deps": {
            "*": ["fakeredis!=1.7.4", "pytest<8.0.0"],
            ">=4.0,<5.0": ["fakeredis<2.31.0"],
            "py3.6,py3.7,py3.8": ["fakeredis<2.26.0"],
            "py3.7,py3.8,py3.9,py3.10,py3.11,py3.12,py3.13": ["pytest-asyncio"],
        },
    },
    "redis_py_cluster_legacy": {
        "package": "redis-py-cluster",
        "num_versions": 2,
    },
    "requests": {
        "package": "requests",
        "num_versions": 2,
    },
    "rq": {
        "package": "rq",
        "deps": {
            # https://github.com/jamesls/fakeredis/issues/245
            # https://github.com/cunla/fakeredis-py/issues/341
            "*": ["fakeredis<2.28.0"],
            "<0.9": ["fakeredis<1.0", "redis<3.2.2"],
            ">=0.9,<0.14": ["fakeredis>=1.0,<1.7.4"],
            "py3.6,py3.7": ["fakeredis!=2.26.0"],
        },
    },
    "sanic": {
        "package": "sanic",
        "deps": {
            "*": ["websockets<11.0", "aiohttp"],
            ">=22": ["sanic-testing"],
            "py3.6": ["aiocontextvars==0.2.1"],
            "py3.8": ["tracerite<1.1.2"],
        },
        "num_versions": 4,
    },
    "spark": {
        "package": "pyspark",
        "python": ">=3.8",
    },
    "sqlalchemy": {
        "package": "sqlalchemy",
    },
    "starlette": {
        "package": "starlette",
        "deps": {
            "*": [
                "pytest-asyncio",
                "python-multipart",
                "requests",
                "anyio<4.0.0",
                "jinja2",
                "httpx",
            ],
            # See the comment on FastAPI's httpx bound for more info
            "<0.37.2": ["httpx<0.28.0"],
            "<0.15": ["jinja2<3.1"],
            "py3.6": ["aiocontextvars"],
        },
    },
    "starlite": {
        "package": "starlite",
        "deps": {
            "*": [
                "pytest-asyncio",
                "python-multipart",
                "requests",
                "cryptography",
                "pydantic<2.0.0",
                "httpx<0.28",
            ],
        },
        "python": "<=3.11",
        "include": "!=2.0.0a1,!=2.0.0a2",  # these are not relevant as there will never be a stable 2.0 release (starlite continues as litestar)
        "num_versions": 2,
    },
    "statsig": {
        "package": "statsig",
        "deps": {
            "*": ["typing_extensions"],
        },
        "num_versions": 2,
    },
    "strawberry": {
        "package": "strawberry-graphql[fastapi,flask]",
        "deps": {
            "*": ["httpx"],
            "<=0.262.5": ["pydantic<2.11"],
        },
        "num_versions": 2,
    },
    "tornado": {
        "package": "tornado",
        "deps": {
            "*": ["pytest"],
            "<=6.4.1": [
                "pytest<8.2"
            ],  # https://github.com/tornadoweb/tornado/pull/3382
            "py3.6": ["aiocontextvars"],
        },
        "num_versions": 2,
    },
    "trytond": {
        "package": "trytond",
        "deps": {
            "*": ["werkzeug"],
            "<=5.0": ["werkzeug<1.0"],
        },
    },
    "typer": {
        "package": "typer",
        "num_versions": 2,
    },
    "unleash": {
        "package": "UnleashClient",
        "num_versions": 2,
    },
}<|MERGE_RESOLUTION|>--- conflicted
+++ resolved
@@ -203,13 +203,9 @@
             "<=0.1": ["httpx<0.28.0"],
             ">=0.3": ["langchain-community"],
         },
-<<<<<<< HEAD
-=======
-        "include": "<1.0",
         "python": {
             "<1.0": "<3.14",  # https://github.com/langchain-ai/langchain/issues/33449#issuecomment-3408876631
         },
->>>>>>> 2fadc27b
     },
     "langchain-notiktoken": {
         "package": "langchain",
@@ -219,13 +215,9 @@
             "<=0.1": ["httpx<0.28.0"],
             ">=0.3": ["langchain-community"],
         },
-<<<<<<< HEAD
-=======
-        "include": "<1.0",
         "python": {
             "<1.0": "<3.14",  # https://github.com/langchain-ai/langchain/issues/33449#issuecomment-3408876631
         },
->>>>>>> 2fadc27b
     },
     "langgraph": {
         "package": "langgraph",
