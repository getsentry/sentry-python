--- conflicted
+++ resolved
@@ -13,17 +13,12 @@
         },
         "python": ">=3.8",
     },
-<<<<<<< HEAD
     "bottle": {
         "package": "bottle",
         "deps": {
             "*": ["werkzeug<2.1.0"],
         },
     },
-    "falcon": {
-        "package": "falcon",
-        "python": "<3.13",
-=======
     "celery": {
         "package": "celery",
         "deps": {
@@ -37,13 +32,16 @@
     "dramatiq": {
         "package": "dramatiq",
     },
+    "falcon": {
+        "package": "falcon",
+        "python": "<3.13",
+    },
     "flask": {
         "package": "flask",
         "deps": {
             "*": ["flask-login", "werkzeug"],
             "<2.0": ["werkzeug<2.1.0", "markupsafe<2.1.0"],
         },
->>>>>>> 8f22defb
     },
     "gql": {
         "package": "gql[all]",
@@ -55,16 +53,6 @@
             "py3.6": ["aiocontextvars"],
         },
     },
-<<<<<<< HEAD
-    "pyramid": {
-        "package": "pyramid",
-        "deps": {
-            "*": ["werkzeug<2.1.0"],
-        },
-    },
-    "starlite": {
-        "package": "starlite",
-=======
     "huey": {
         "package": "huey",
     },
@@ -86,6 +74,12 @@
             "*": ["mockupdb"],
         },
     },
+    "pyramid": {
+        "package": "pyramid",
+        "deps": {
+            "*": ["werkzeug<2.1.0"],
+        },
+    },
     "redis_py_cluster_legacy": {
         "package": "redis-py-cluster",
     },
@@ -98,20 +92,11 @@
     },
     "starlette": {
         "package": "starlette",
->>>>>>> 8f22defb
         "deps": {
             "*": [
                 "pytest-asyncio",
                 "python-multipart",
                 "requests",
-<<<<<<< HEAD
-                "cryptography",
-                "pydantic<2.0.0",
-                "httpx<0.28",
-            ],
-        },
-        "python": "<=3.11",
-=======
                 "anyio<4.0.0",
                 "jinja2",
                 "httpx",
@@ -121,12 +106,25 @@
             "py3.6": ["aiocontextvars"],
         },
     },
+    "starlite": {
+        "package": "starlite",
+        "deps": {
+            "*": [
+                "pytest-asyncio",
+                "python-multipart",
+                "requests",
+                "cryptography",
+                "pydantic<2.0.0",
+                "httpx<0.28",
+            ],
+        },
+        "python": "<=3.11",
+    },
     "statsig": {
         "package": "statsig",
         "deps": {
             "*": ["typing_extensions"],
         },
->>>>>>> 8f22defb
     },
     "strawberry": {
         "package": "strawberry-graphql[fastapi,flask]",
@@ -134,7 +132,6 @@
             "*": ["httpx"],
         },
     },
-<<<<<<< HEAD
     "tornado": {
         "package": "tornado",
         "deps": {
@@ -145,7 +142,6 @@
             "py3.6": ["aiocontextvars"],
         },
     },
-=======
     "trytond": {
         "package": "trytond",
         "deps": {
@@ -159,5 +155,4 @@
     "unleash": {
         "package": "UnleashClient",
     },
->>>>>>> 8f22defb
 }