--- conflicted
+++ resolved
@@ -43,13 +43,11 @@
             "py3.6": ["aiocontextvars"],
         },
     },
-<<<<<<< HEAD
     "huey": {
         "package": "huey",
-=======
+    },
     "huggingface_hub": {
         "package": "huggingface_hub",
->>>>>>> 25ddbcad
     },
     "launchdarkly": {
         "package": "launchdarkly-server-sdk",
