--- conflicted
+++ resolved
@@ -33,7 +33,6 @@
             "py3.6": ["aiocontextvars"],
         },
     },
-<<<<<<< HEAD
     "grpc": {
         "package": "grpcio",
         "deps": {
@@ -41,9 +40,6 @@
         },
         "python": ">=3.7",
     },
-    "requests": {
-        "package": "requests",
-=======
     "launchdarkly": {
         "package": "launchdarkly-server-sdk",
     },
@@ -61,6 +57,9 @@
     },
     "redis_py_cluster_legacy": {
         "package": "redis-py-cluster",
+    },
+    "requests": {
+        "package": "requests",
     },
     "sqlalchemy": {
         "package": "sqlalchemy",
@@ -86,7 +85,6 @@
         "deps": {
             "*": ["typing_extensions"],
         },
->>>>>>> 85879b49
     },
     "strawberry": {
         "package": "strawberry-graphql[fastapi,flask]",
