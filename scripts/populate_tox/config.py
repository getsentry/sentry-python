# The TEST_SUITE_CONFIG dictionary defines, for each integration test suite,
# the main package (framework, library) to test with; any additional test
# dependencies, optionally gated behind specific conditions; and optionally
# the Python versions to test on.
#
# See scripts/populate_tox/README.md for more info on the format and examples.

TEST_SUITE_CONFIG = {
    "ariadne": {
        "package": "ariadne",
        "deps": {
            "*": ["fastapi", "flask", "httpx"],
        },
        "python": ">=3.8",
    },
    "clickhouse_driver": {
        "package": "clickhouse-driver",
    },
    "flask": {
        "package": "flask",
        "deps": {
            "*": ["flask-login", "werkzeug"],
            "<2.0": ["werkzeug<2.1.0", "markupsafe<2.1.0"],
        },
    },
    "gql": {
        "package": "gql[all]",
    },
    "graphene": {
        "package": "graphene",
        "deps": {
            "*": ["blinker", "fastapi", "flask", "httpx"],
            "py3.6": ["aiocontextvars"],
        },
    },
<<<<<<< HEAD
    "huggingface_hub": {
        "package": "huggingface_hub",
=======
    "launchdarkly": {
        "package": "launchdarkly-server-sdk",
    },
    "loguru": {
        "package": "loguru",
    },
    "openfeature": {
        "package": "openfeature-sdk",
    },
    "pymongo": {
        "package": "pymongo",
        "deps": {
            "*": ["mockupdb"],
        },
    },
    "redis_py_cluster_legacy": {
        "package": "redis-py-cluster",
    },
    "sqlalchemy": {
        "package": "sqlalchemy",
    },
    "starlette": {
        "package": "starlette",
        "deps": {
            "*": [
                "pytest-asyncio",
                "python-multipart",
                "requests",
                "anyio<4.0.0",
                "jinja2",
                "httpx",
            ],
            "<0.37": ["httpx<0.28.0"],
            "<0.15": ["jinja2<3.1"],
            "py3.6": ["aiocontextvars"],
        },
    },
    "statsig": {
        "package": "statsig",
        "deps": {
            "*": ["typing_extensions"],
        },
>>>>>>> 85879b49
    },
    "strawberry": {
        "package": "strawberry-graphql[fastapi,flask]",
        "deps": {
            "*": ["httpx"],
        },
    },
    "trytond": {
        "package": "trytond",
        "deps": {
            "*": ["werkzeug"],
            "<=5.0": ["werkzeug<1.0"],
        },
    },
    "typer": {
        "package": "typer",
    },
    "unleash": {
        "package": "UnleashClient",
    },
}<|MERGE_RESOLUTION|>--- conflicted
+++ resolved
@@ -33,10 +33,9 @@
             "py3.6": ["aiocontextvars"],
         },
     },
-<<<<<<< HEAD
     "huggingface_hub": {
         "package": "huggingface_hub",
-=======
+    },
     "launchdarkly": {
         "package": "launchdarkly-server-sdk",
     },
@@ -79,7 +78,6 @@
         "deps": {
             "*": ["typing_extensions"],
         },
->>>>>>> 85879b49
     },
     "strawberry": {
         "package": "strawberry-graphql[fastapi,flask]",
