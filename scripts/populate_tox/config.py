--- conflicted
+++ resolved
@@ -6,16 +6,6 @@
 # See scripts/populate_tox/README.md for more info on the format and examples.
 
 TEST_SUITE_CONFIG = {
-<<<<<<< HEAD
-    "openfeature": {
-        "package": "openfeature-sdk",
-    },
-    "launchdarkly": {
-        "package": "launchdarkly-server-sdk",
-    },
-    "unleash": {
-        "package": "UnleashClient",
-=======
     "ariadne": {
         "package": "ariadne",
         "deps": {
@@ -33,11 +23,19 @@
             "py3.6": ["aiocontextvars"],
         },
     },
+    "launchdarkly": {
+        "package": "launchdarkly-server-sdk",
+    },
+    "openfeature": {
+        "package": "openfeature-sdk",
+    },
     "strawberry": {
         "package": "strawberry-graphql[fastapi,flask]",
         "deps": {
             "*": ["httpx"],
         },
->>>>>>> a78af17e
+    },
+    "unleash": {
+        "package": "UnleashClient",
     },
 }