--- conflicted
+++ resolved
@@ -53,20 +53,18 @@
             "py3.6": ["aiocontextvars"],
         },
     },
-<<<<<<< HEAD
     "grpc": {
         "package": "grpcio",
         "deps": {
             "*": ["protobuf", "mypy-protobuf", "types-protobuf", "pytest-asyncio"],
         },
         "python": ">=3.7",
-=======
+    },
     "huey": {
         "package": "huey",
     },
     "huggingface_hub": {
         "package": "huggingface_hub",
->>>>>>> 24afdb36
     },
     "launchdarkly": {
         "package": "launchdarkly-server-sdk",
@@ -92,14 +90,12 @@
     "redis_py_cluster_legacy": {
         "package": "redis-py-cluster",
     },
-<<<<<<< HEAD
     "requests": {
         "package": "requests",
-=======
+    },
     "spark": {
         "package": "pyspark",
         "python": ">=3.8",
->>>>>>> 24afdb36
     },
     "sqlalchemy": {
         "package": "sqlalchemy",
