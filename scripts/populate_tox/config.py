# The TEST_SUITE_CONFIG dictionary defines, for each integration test suite,
# the main package (framework, library) to test with; any additional test
# dependencies, optionally gated behind specific conditions; and optionally
# the Python versions to test on.
#
# See scripts/populate_tox/README.md for more info on the format and examples.

TEST_SUITE_CONFIG = {
    "ariadne": {
        "package": "ariadne",
        "deps": {
            "*": ["fastapi", "flask", "httpx"],
        },
        "python": ">=3.8",
    },
    "clickhouse_driver": {
        "package": "clickhouse-driver",
    },
    "gql": {
        "package": "gql[all]",
    },
    "graphene": {
        "package": "graphene",
        "deps": {
            "*": ["blinker", "fastapi", "flask", "httpx"],
            "py3.6": ["aiocontextvars"],
        },
    },
<<<<<<< HEAD
    "pymongo": {
        "package": "pymongo",
        "deps": {
            "*": ["mockupdb"],
        },
    },
    "redis_py_cluster_legacy": {
        "package": "redis-py-cluster",
    },
    "sqlalchemy": {
        "package": "sqlalchemy",
=======
    "launchdarkly": {
        "package": "launchdarkly-server-sdk",
    },
    "loguru": {
        "package": "loguru",
    },
    "openfeature": {
        "package": "openfeature-sdk",
    },
    "statsig": {
        "package": "statsig",
        "deps": {
            "*": ["typing_extensions"],
        },
>>>>>>> c6b59940
    },
    "strawberry": {
        "package": "strawberry-graphql[fastapi,flask]",
        "deps": {
            "*": ["httpx"],
        },
    },
    "trytond": {
        "package": "trytond",
        "deps": {
            "*": ["werkzeug"],
            "<=5.0": ["werkzeug<1.0"],
        },
    },
    "typer": {
        "package": "typer",
    },
    "unleash": {
        "package": "UnleashClient",
    },
}<|MERGE_RESOLUTION|>--- conflicted
+++ resolved
@@ -26,7 +26,15 @@
             "py3.6": ["aiocontextvars"],
         },
     },
-<<<<<<< HEAD
+    "launchdarkly": {
+        "package": "launchdarkly-server-sdk",
+    },
+    "loguru": {
+        "package": "loguru",
+    },
+    "openfeature": {
+        "package": "openfeature-sdk",
+    },
     "pymongo": {
         "package": "pymongo",
         "deps": {
@@ -38,22 +46,12 @@
     },
     "sqlalchemy": {
         "package": "sqlalchemy",
-=======
-    "launchdarkly": {
-        "package": "launchdarkly-server-sdk",
-    },
-    "loguru": {
-        "package": "loguru",
-    },
-    "openfeature": {
-        "package": "openfeature-sdk",
     },
     "statsig": {
         "package": "statsig",
         "deps": {
             "*": ["typing_extensions"],
         },
->>>>>>> c6b59940
     },
     "strawberry": {
         "package": "strawberry-graphql[fastapi,flask]",
