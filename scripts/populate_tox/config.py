# The TEST_SUITE_CONFIG dictionary defines, for each integration test suite,
# the main package (framework, library) to test with; any additional test
# dependencies, optionally gated behind specific conditions; and optionally
# the Python versions to test on.
#
# See scripts/populate_tox/README.md for more info on the format and examples.

TEST_SUITE_CONFIG = {
    "aiohttp": {
        "package": "aiohttp",
        "deps": {
            "*": ["pytest-aiohttp"],
            ">=3.8": ["pytest-asyncio"],
        },
        "python": ">=3.7",
    },
    "anthropic": {
        "package": "anthropic",
        "deps": {
            "*": ["pytest-asyncio"],
            "<0.50": ["httpx<0.28.0"],
        },
        "python": ">=3.8",
    },
    "ariadne": {
        "package": "ariadne",
        "deps": {
            "*": ["fastapi", "flask", "httpx"],
        },
        "python": ">=3.8",
    },
    "arq": {
        "package": "arq",
        "deps": {
            "*": ["async-timeout", "pytest-asyncio", "fakeredis>=2.2.0,<2.8"],
            "<=0.23": ["pydantic<2"],
        },
    },
<<<<<<< HEAD
    "asyncpg": {
        "package": "asyncpg",
        "deps": {
            "*": ["pytest-asyncio"],
        },
=======
    "beam": {
        "package": "apache-beam",
>>>>>>> c378c2d8
        "python": ">=3.7",
    },
    "bottle": {
        "package": "bottle",
        "deps": {
            "*": ["werkzeug<2.1.0"],
        },
    },
    "celery": {
        "package": "celery",
        "deps": {
            "*": ["newrelic", "redis"],
            "py3.7": ["importlib-metadata<5.0"],
        },
    },
    "clickhouse_driver": {
        "package": "clickhouse-driver",
    },
    "cohere": {
        "package": "cohere",
        "python": ">=3.9",
    },
    "django": {
        "package": "django",
        "deps": {
            "*": [
                "psycopg2-binary",
                "djangorestframework",
                "pytest-django",
                "Werkzeug",
            ],
            ">=2.0": ["channels[daphne]"],
            ">=2.2,<3.1": ["six"],
            ">=3.0": ["pytest-asyncio"],
            "<3.3": [
                "djangorestframework>=3.0,<4.0",
                "Werkzeug<2.1.0",
            ],
            "<3.1": ["pytest-django<4.0"],
        },
    },
    "dramatiq": {
        "package": "dramatiq",
    },
    "falcon": {
        "package": "falcon",
        "python": "<3.13",
    },
    "fastapi": {
        "package": "fastapi",
        "deps": {
            "*": [
                "httpx",
                "pytest-asyncio",
                "python-multipart",
                "requests",
                "anyio<4",
            ],
            # There's an incompatibility between FastAPI's TestClient, which is
            # actually Starlette's TestClient, which is actually httpx's Client.
            # httpx dropped a deprecated Client argument in 0.28.0, Starlette
            # dropped it from its TestClient in 0.37.2, and FastAPI only pinned
            # Starlette>=0.37.2 from version 0.110.1 onwards -- so for older
            # FastAPI versions we use older httpx which still supports the
            # deprecated argument.
            "<0.110.1": ["httpx<0.28.0"],
            "py3.6": ["aiocontextvars"],
        },
    },
    "flask": {
        "package": "flask",
        "deps": {
            "*": ["flask-login", "werkzeug"],
            "<2.0": ["werkzeug<2.1.0", "markupsafe<2.1.0"],
        },
    },
    "gql": {
        "package": "gql[all]",
    },
    "graphene": {
        "package": "graphene",
        "deps": {
            "*": ["blinker", "fastapi", "flask", "httpx"],
            "py3.6": ["aiocontextvars"],
        },
    },
    "grpc": {
        "package": "grpcio",
        "deps": {
            "*": ["protobuf", "mypy-protobuf", "types-protobuf", "pytest-asyncio"],
        },
        "python": ">=3.7",
    },
    "huey": {
        "package": "huey",
    },
    "huggingface_hub": {
        "package": "huggingface_hub",
    },
    "langchain-base": {
        "package": "langchain",
        "integration_name": "langchain",
        "deps": {
            "*": ["openai", "tiktoken", "langchain-openai"],
            "<=0.1": ["httpx<0.28.0"],
            ">=0.3": ["langchain-community"],
        },
        "include": "<1.0",
    },
    "langchain-notiktoken": {
        "package": "langchain",
        "integration_name": "langchain",
        "deps": {
            "*": ["openai", "langchain-openai"],
            "<=0.1": ["httpx<0.28.0"],
            ">=0.3": ["langchain-community"],
        },
        "include": "<1.0",
    },
    "launchdarkly": {
        "package": "launchdarkly-server-sdk",
    },
    "litestar": {
        "package": "litestar",
        "deps": {
            "*": ["pytest-asyncio", "python-multipart", "requests", "cryptography"],
            "<2.7": ["httpx<0.28"],
        },
    },
    "loguru": {
        "package": "loguru",
    },
    "openai-base": {
        "package": "openai",
        "integration_name": "openai",
        "deps": {
            "*": ["pytest-asyncio", "tiktoken"],
            "<1.55": ["httpx<0.28"],
        },
        "python": ">=3.8",
    },
    "openai-notiktoken": {
        "package": "openai",
        "integration_name": "openai",
        "deps": {
            "*": ["pytest-asyncio"],
            "<1.55": ["httpx<0.28"],
        },
        "python": ">=3.8",
    },
    "openai_agents": {
        "package": "openai-agents",
        "deps": {
            "*": ["pytest-asyncio"],
        },
        "python": ">=3.10",
    },
    "openfeature": {
        "package": "openfeature-sdk",
    },
    "pymongo": {
        "package": "pymongo",
        "deps": {
            "*": ["mockupdb"],
        },
    },
    "pyramid": {
        "package": "pyramid",
        "deps": {
            "*": ["werkzeug<2.1.0"],
        },
    },
    "redis_py_cluster_legacy": {
        "package": "redis-py-cluster",
    },
    "requests": {
        "package": "requests",
    },
    "spark": {
        "package": "pyspark",
        "python": ">=3.8",
    },
    "sqlalchemy": {
        "package": "sqlalchemy",
    },
    "starlette": {
        "package": "starlette",
        "deps": {
            "*": [
                "pytest-asyncio",
                "python-multipart",
                "requests",
                "anyio<4.0.0",
                "jinja2",
                "httpx",
            ],
            # See the comment on FastAPI's httpx bound for more info
            "<0.37.2": ["httpx<0.28.0"],
            "<0.15": ["jinja2<3.1"],
            "py3.6": ["aiocontextvars"],
        },
    },
    "starlite": {
        "package": "starlite",
        "deps": {
            "*": [
                "pytest-asyncio",
                "python-multipart",
                "requests",
                "cryptography",
                "pydantic<2.0.0",
                "httpx<0.28",
            ],
        },
        "python": "<=3.11",
        "include": "!=2.0.0a1,!=2.0.0a2",  # these are not relevant as there will never be a stable 2.0 release (starlite continues as litestar)
    },
    "statsig": {
        "package": "statsig",
        "deps": {
            "*": ["typing_extensions"],
        },
    },
    "strawberry": {
        "package": "strawberry-graphql[fastapi,flask]",
        "deps": {
            "*": ["httpx"],
            "<=0.262.5": ["pydantic<2.11"],
        },
    },
    "tornado": {
        "package": "tornado",
        "deps": {
            "*": ["pytest"],
            "<=6.4.1": [
                "pytest<8.2"
            ],  # https://github.com/tornadoweb/tornado/pull/3382
            "py3.6": ["aiocontextvars"],
        },
    },
    "trytond": {
        "package": "trytond",
        "deps": {
            "*": ["werkzeug"],
            "<=5.0": ["werkzeug<1.0"],
        },
    },
    "typer": {
        "package": "typer",
    },
    "unleash": {
        "package": "UnleashClient",
    },
}<|MERGE_RESOLUTION|>--- conflicted
+++ resolved
@@ -36,16 +36,14 @@
             "<=0.23": ["pydantic<2"],
         },
     },
-<<<<<<< HEAD
     "asyncpg": {
         "package": "asyncpg",
         "deps": {
             "*": ["pytest-asyncio"],
         },
-=======
+    },
     "beam": {
         "package": "apache-beam",
->>>>>>> c378c2d8
         "python": ">=3.7",
     },
     "bottle": {
