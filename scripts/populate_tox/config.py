# The TEST_SUITE_CONFIG dictionary defines, for each integration test suite,
# the main package (framework, library) to test with; any additional test
# dependencies, optionally gated behind specific conditions; and optionally
# the Python versions to test on.
#
# See scripts/populate_tox/README.md for more info on the format and examples.

TEST_SUITE_CONFIG = {
    "ariadne": {
        "package": "ariadne",
        "deps": {
            "*": ["fastapi", "flask", "httpx"],
        },
        "python": ">=3.8",
    },
    "bottle": {
        "package": "bottle",
        "deps": {
            "*": ["werkzeug<2.1.0"],
        },
    },
    "celery": {
        "package": "celery",
        "deps": {
            "*": ["newrelic", "redis"],
        },
        "python": ">=3.8",
    },
    "clickhouse_driver": {
        "package": "clickhouse-driver",
    },
<<<<<<< HEAD
    "common": {
        "package": "opentelemetry-sdk",
        "test_on_all_python_versions": True,
        "deps": {
            "*": ["pytest", "pytest-asyncio"],
            # See https://github.com/pytest-dev/pytest/issues/9621
            # and https://github.com/pytest-dev/pytest-forked/issues/67
            # for justification of the upper bound on pytest
            "py3.7": ["pytest<7.0.0"],
            "py3.8": ["hypothesis"],
        },
=======
    "cohere": {
        "package": "cohere",
        "python": ">=3.9",
>>>>>>> f835a197
    },
    "django": {
        "package": "django",
        "deps": {
            "*": [
                "channels[daphne]",
                "psycopg2-binary",
                "djangorestframework",
                "pytest-django",
                "Werkzeug",
            ],
            ">=3.0": ["pytest-asyncio"],
            ">=2.2,<3.1": ["six"],
            "<3.3": [
                "djangorestframework>=3.0,<4.0",
                "Werkzeug<2.1.0",
            ],
            "<3.1": ["pytest-django<4.0"],
        },
    },
    "dramatiq": {
        "package": "dramatiq",
    },
    "falcon": {
        "package": "falcon",
        "python": "<3.13",
    },
    "fastapi": {
        "package": "fastapi",
        "deps": {
            "*": [
                "httpx",
                "pytest-asyncio",
                "python-multipart",
                "requests",
                "anyio<4",
            ],
            # There's an incompatibility between FastAPI's TestClient, which is
            # actually Starlette's TestClient, which is actually httpx's Client.
            # httpx dropped a deprecated Client argument in 0.28.0, Starlette
            # dropped it from its TestClient in 0.37.2, and FastAPI only pinned
            # Starlette>=0.37.2 from version 0.110.1 onwards -- so for older
            # FastAPI versions we use older httpx which still supports the
            # deprecated argument.
            "<0.110.1": ["httpx<0.28.0"],
            "py3.6": ["aiocontextvars"],
        },
    },
    "flask": {
        "package": "flask",
        "deps": {
            "*": ["flask-login", "werkzeug"],
            "<2.0": ["werkzeug<2.1.0", "markupsafe<2.1.0"],
        },
    },
    "gql": {
        "package": "gql[all]",
    },
    "graphene": {
        "package": "graphene",
        "deps": {
            "*": ["blinker", "fastapi", "flask", "httpx"],
            "py3.6": ["aiocontextvars"],
        },
    },
    "grpc": {
        "package": "grpcio",
        "deps": {
            "*": ["protobuf", "mypy-protobuf", "types-protobuf", "pytest-asyncio"],
        },
        "python": ">=3.7",
    },
    "huey": {
        "package": "huey",
    },
    "huggingface_hub": {
        "package": "huggingface_hub",
    },
    "launchdarkly": {
        "package": "launchdarkly-server-sdk",
    },
    "litestar": {
        "package": "litestar",
        "deps": {
            "*": ["pytest-asyncio", "python-multipart", "requests", "cryptography"],
            "<2.7": ["httpx<0.28"],
        },
    },
    "loguru": {
        "package": "loguru",
    },
    "openfeature": {
        "package": "openfeature-sdk",
    },
    "pymongo": {
        "package": "pymongo",
        "deps": {
            "*": ["mockupdb"],
        },
    },
    "pyramid": {
        "package": "pyramid",
        "deps": {
            "*": ["werkzeug<2.1.0"],
        },
    },
    "redis_py_cluster_legacy": {
        "package": "redis-py-cluster",
    },
    "requests": {
        "package": "requests",
    },
    "spark": {
        "package": "pyspark",
        "python": ">=3.8",
    },
    "sqlalchemy": {
        "package": "sqlalchemy",
    },
    "starlette": {
        "package": "starlette",
        "deps": {
            "*": [
                "pytest-asyncio",
                "python-multipart",
                "requests",
                "anyio<4.0.0",
                "jinja2",
                "httpx",
            ],
            # See the comment on FastAPI's httpx bound for more info
            "<0.37.2": ["httpx<0.28.0"],
            "<0.15": ["jinja2<3.1"],
            "py3.6": ["aiocontextvars"],
        },
    },
    "starlite": {
        "package": "starlite",
        "deps": {
            "*": [
                "pytest-asyncio",
                "python-multipart",
                "requests",
                "cryptography",
                "pydantic<2.0.0",
                "httpx<0.28",
            ],
        },
        "python": "<=3.11",
        "include": "!=2.0.0a1,!=2.0.0a2",  # these are not relevant as there will never be a stable 2.0 release (starlite continues as litestar)
    },
    "statsig": {
        "package": "statsig",
        "deps": {
            "*": ["typing_extensions"],
        },
    },
    "strawberry": {
        "package": "strawberry-graphql[fastapi,flask]",
        "deps": {
            "*": ["httpx"],
            "<=0.262.5": ["pydantic<2.11"],
        },
    },
    "tornado": {
        "package": "tornado",
        "deps": {
            "*": ["pytest"],
            "<=6.4.1": [
                "pytest<8.2"
            ],  # https://github.com/tornadoweb/tornado/pull/3382
            "py3.6": ["aiocontextvars"],
        },
    },
    "trytond": {
        "package": "trytond",
        "deps": {
            "*": ["werkzeug"],
            "<5.1": ["werkzeug<1.0"],
        },
    },
    "typer": {
        "package": "typer",
    },
    "unleash": {
        "package": "UnleashClient",
    },
}<|MERGE_RESOLUTION|>--- conflicted
+++ resolved
@@ -29,7 +29,6 @@
     "clickhouse_driver": {
         "package": "clickhouse-driver",
     },
-<<<<<<< HEAD
     "common": {
         "package": "opentelemetry-sdk",
         "test_on_all_python_versions": True,
@@ -41,11 +40,10 @@
             "py3.7": ["pytest<7.0.0"],
             "py3.8": ["hypothesis"],
         },
-=======
+    },
     "cohere": {
         "package": "cohere",
         "python": ">=3.9",
->>>>>>> f835a197
     },
     "django": {
         "package": "django",
