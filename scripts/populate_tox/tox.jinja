# Tox (http://codespeak.net/~hpk/tox/) is a tool for running tests
# in multiple virtualenvs. This configuration file will run the
# test suite on all supported python versions. To use it, "pip install tox"
# and then run "tox" from this directory.
#
# This file has been generated from a template
# by "scripts/populate_tox/populate_tox.py". Any changes to the file should
# be made in the template (if you want to change a hardcoded part of the file)
# or in the script (if you want to change the auto-generated part).
# The file (and all resulting CI YAMLs) then need to be regenerated via
# "scripts/generate-test-files.sh".
#
# Last generated: {{ updated }}

[tox]
requires =
    # This version introduced using pip 24.1 which does not work with older Celery and HTTPX versions.
    virtualenv<20.26.3
envlist =
    # === Gevent ===
    {py3.8,py3.10,py3.11,py3.12}-gevent

    # === Integrations ===
    # General format is {pythonversion}-{integrationname}-v{frameworkversion}
    # 1 blank line between different integrations
    # Each framework version should only be mentioned once. I.e:
    #   {py3.7,py3.10}-django-v{3.2}
    #   {py3.10}-django-v{4.0}
    # instead of:
    #   {py3.7}-django-v{3.2}
    #   {py3.7,py3.10}-django-v{3.2,4.0}
    #
    # At a minimum, we should test against at least the lowest
    # and the latest supported version of a framework.

    # Arq
    {py3.7,py3.11}-arq-v{0.23}
    {py3.7,py3.12,py3.13}-arq-latest

    # Asgi
    {py3.7,py3.12,py3.13}-asgi

    # asyncpg
    {py3.7,py3.10}-asyncpg-v{0.23}
    {py3.8,py3.11,py3.12}-asyncpg-latest

    # AWS Lambda
    {py3.8,py3.9,py3.11,py3.13}-aws_lambda

    # Beam
    {py3.7}-beam-v{2.12}
    {py3.8,py3.11}-beam-latest

    # Boto3
    {py3.7}-boto3-v{1.12}
    {py3.7,py3.11,py3.12}-boto3-v{1.23}
    {py3.11,py3.12}-boto3-v{1.34}
    {py3.11,py3.12,py3.13}-boto3-latest

    # Chalice
    {py3.7,py3.9}-chalice-v{1.16}
    {py3.8,py3.12,py3.13}-chalice-latest

    # Cloud Resource Context
    {py3.7,py3.12,py3.13}-cloud_resource_context

    # GCP
    {py3.7}-gcp

    # HTTPX
    {py3.7,py3.9}-httpx-v{0.16,0.18}
    {py3.7,py3.10}-httpx-v{0.20,0.22}
    {py3.7,py3.11,py3.12}-httpx-v{0.23,0.24}
    {py3.9,py3.11,py3.12}-httpx-v{0.25,0.27}
    {py3.9,py3.12,py3.13}-httpx-latest

    # Langchain
    {py3.9,py3.11,py3.12}-langchain-v0.1
    {py3.9,py3.11,py3.12}-langchain-v0.3
    {py3.9,py3.11,py3.12}-langchain-latest
    {py3.9,py3.11,py3.12}-langchain-notiktoken

    # OpenAI
    {py3.9,py3.11,py3.12}-openai-v1.0
    {py3.9,py3.11,py3.12}-openai-v1.22
    {py3.9,py3.11,py3.12}-openai-v1.55
    {py3.9,py3.11,py3.12}-openai-latest
    {py3.9,py3.11,py3.12}-openai-notiktoken

    # pure_eval
    {py3.7,py3.12,py3.13}-pure_eval

    # Quart
    {py3.7,py3.11}-quart-v{0.16}
    {py3.8,py3.11,py3.12}-quart-v{0.19}
    {py3.8,py3.12,py3.13}-quart-latest

    # Ray
    {py3.10,py3.11}-ray-v{2.34}
    {py3.10,py3.11}-ray-latest

    # Redis
    {py3.7,py3.8}-redis-v{3}
    {py3.7,py3.8,py3.11}-redis-v{4}
    {py3.7,py3.11,py3.12}-redis-v{5}

    # Requests
    {py3.7,py3.8,py3.12,py3.13}-requests

    # RQ (Redis Queue)
    {py3.7,py3.9}-rq-v{0.13,1.0}
    {py3.7,py3.11}-rq-v{1.5,1.10}
    {py3.7,py3.11,py3.12}-rq-v{1.15,1.16}
    {py3.7,py3.12,py3.13}-rq-latest

    # Sanic
    {py3.7}-sanic-v{0.8}
    {py3.8}-sanic-v{20}
    {py3.8,py3.11,py3.12}-sanic-v{24.6}
    {py3.9,py3.12,py3.13}-sanic-latest

    # === Integrations - Auto-generated ===
    # These come from the populate_tox.py script. Eventually we should move all
    # integration tests there.

    {% for group, integrations in groups.items() %}
    # ~~~ {{ group }} ~~~
    {% for integration in integrations %}
    {% for release in integration.releases %}
    {{ release.rendered_python_versions }}-{{ integration.name }}-v{{ release }}
    {% endfor %}

    {% endfor %}

    {% endfor %}

[testenv]
deps =
    # if you change requirements-testing.txt and your change is not being reflected
    # in what's installed by tox (when running tox locally), try running tox
    # with the -r flag
    -r requirements-testing.txt

    linters: -r requirements-linting.txt
    linters: werkzeug<2.3.0

    # === Gevent ===
    {py3.7,py3.8,py3.9,py3.10,py3.11}-gevent: gevent>=22.10.0, <22.11.0
    {py3.12}-gevent: gevent
    # See https://github.com/pytest-dev/pytest/issues/9621
    # and https://github.com/pytest-dev/pytest-forked/issues/67
    # for justification of the upper bound on pytest
    py3.7-gevent: pytest<7.0.0
    {py3.8,py3.9,py3.10,py3.11,py3.12}-gevent: pytest
    gevent: pytest-asyncio

    # === Integrations ===

    # Arq
    arq-v0.23: arq~=0.23.0
    arq-v0.23: pydantic<2
    arq-latest: arq
    arq: fakeredis>=2.2.0,<2.8
    arq: pytest-asyncio
    arq: async-timeout

    # Asgi
    asgi: pytest-asyncio
    asgi: async-asgi-testclient

    # Asyncpg
    asyncpg-v0.23: asyncpg~=0.23.0
    asyncpg-latest: asyncpg
    asyncpg: pytest-asyncio

    # AWS Lambda
    aws_lambda: aws-cdk-lib
    aws_lambda: aws-sam-cli
    aws_lambda: boto3
    aws_lambda: fastapi
    aws_lambda: requests
    aws_lambda: uvicorn

    # Beam
    beam-v2.12: apache-beam~=2.12.0
    beam-latest: apache-beam

    # Boto3
    boto3-v1.12: boto3~=1.12.0
    boto3-v1.23: boto3~=1.23.0
    boto3-v1.34: boto3~=1.34.0
    boto3-latest: boto3

    # Chalice
    chalice: pytest-chalice==0.0.5
    chalice-v1.16: chalice~=1.16.0
    chalice-latest: chalice

    # HTTPX
    httpx-v0.16: pytest-httpx==0.10.0
    httpx-v0.18: pytest-httpx==0.12.0
    httpx-v0.20: pytest-httpx==0.14.0
    httpx-v0.22: pytest-httpx==0.19.0
    httpx-v0.23: pytest-httpx==0.21.0
    httpx-v0.24: pytest-httpx==0.22.0
    httpx-v0.25: pytest-httpx==0.25.0
    httpx: pytest-httpx
    # anyio is a dep of httpx
    httpx: anyio<4.0.0
    httpx-v0.16: httpx~=0.16.0
    httpx-v0.18: httpx~=0.18.0
    httpx-v0.20: httpx~=0.20.0
    httpx-v0.22: httpx~=0.22.0
    httpx-v0.23: httpx~=0.23.0
    httpx-v0.24: httpx~=0.24.0
    httpx-v0.25: httpx~=0.25.0
    httpx-v0.27: httpx~=0.27.0
    httpx-latest: httpx

    # Langchain
    langchain-v0.1: openai~=1.0.0
    langchain-v0.1: langchain~=0.1.11
    langchain-v0.1: tiktoken~=0.6.0
    langchain-v0.1: httpx<0.28.0
    langchain-v0.3: langchain~=0.3.0
    langchain-v0.3: langchain-community
    langchain-v0.3: tiktoken
    langchain-v0.3: openai
    langchain-{latest,notiktoken}: langchain
    langchain-{latest,notiktoken}: langchain-openai
    langchain-{latest,notiktoken}: openai>=1.6.1
    langchain-latest: tiktoken~=0.6.0

    # OpenAI
    openai: pytest-asyncio
    openai-v1.0: openai~=1.0.0
    openai-v1.0: tiktoken
    openai-v1.0: httpx<0.28.0
    openai-v1.22: openai~=1.22.0
    openai-v1.22: tiktoken
    openai-v1.22: httpx<0.28.0
    openai-v1.55: openai~=1.55.0
    openai-v1.55: tiktoken
    openai-latest: openai
    openai-latest: tiktoken~=0.6.0
    openai-notiktoken: openai

    # pure_eval
    pure_eval: pure_eval

    # Quart
    quart: quart-auth
    quart: pytest-asyncio
    quart-{v0.19,latest}: quart-flask-patch
    quart-v0.16: blinker<1.6
    quart-v0.16: jinja2<3.1.0
    quart-v0.16: Werkzeug<2.1.0
    quart-v0.16: hypercorn<0.15.0
    quart-v0.16: quart~=0.16.0
    quart-v0.19: Werkzeug>=3.0.0
    quart-v0.19: quart~=0.19.0
    {py3.8}-quart: taskgroup==0.0.0a4
    quart-latest: quart

    # Ray
    ray-v2.34: ray~=2.34.0
    ray-latest: ray

    # Redis
    redis: fakeredis!=1.7.4
    redis: pytest<8.0.0
    {py3.7,py3.8}-redis: fakeredis<2.26.0
    {py3.7,py3.8,py3.9,py3.10,py3.11,py3.12,py3.13}-redis: pytest-asyncio
    redis-v3: redis~=3.0
    redis-v4: redis~=4.0
    redis-v5: redis~=5.0

    # Requests
    requests: requests>=2.0

    # RQ (Redis Queue)
    # https://github.com/jamesls/fakeredis/issues/245
    rq-v{0.13,1.0,1.5,1.10}: fakeredis>=1.0,<1.7.4
    rq-v{1.15,1.16}: fakeredis<2.28.0
    py3.7-rq-v{1.15,1.16}: fakeredis!=2.26.0  # https://github.com/cunla/fakeredis-py/issues/341
    rq-latest: fakeredis<2.28.0
    py3.7-rq-latest: fakeredis!=2.26.0  # https://github.com/cunla/fakeredis-py/issues/341
    rq-v0.6: rq~=0.6.0
    rq-v0.13: rq~=0.13.0
    rq-v1.0: rq~=1.0.0
    rq-v1.5: rq~=1.5.0
    rq-v1.10: rq~=1.10.0
    rq-v1.15: rq~=1.15.0
    rq-v1.16: rq~=1.16.0
    rq-latest: rq

    # Sanic
    sanic: websockets<11.0
    sanic: aiohttp
    sanic-v{24.6}: sanic_testing
    sanic-latest: sanic_testing
<<<<<<< HEAD
=======
    {py3.6}-sanic: aiocontextvars==0.2.1
    {py3.8}-sanic: tracerite<1.1.2
>>>>>>> dae02180
    sanic-v0.8: sanic~=0.8.0
    sanic-v20: sanic~=20.0
    sanic-v24.6: sanic~=24.6.0
    sanic-latest: sanic

    # === Integrations - Auto-generated ===
    # These come from the populate_tox.py script. Eventually we should move all
    # integration tests there.

    {% for group, integrations in groups.items() %}
    # ~~~ {{ group }} ~~~
    {% for integration in integrations %}
    {% for release in integration.releases %}
    {% if integration.extra %}
    {{ integration.name }}-v{{ release }}: {{ integration.package }}[{{ integration.extra }}]=={{ release }}
    {% else %}
    {{ integration.name }}-v{{ release }}: {{ integration.package }}=={{ release }}
    {% endif %}
    {% endfor %}
    {% for dep in integration.dependencies %}
    {{ dep }}
    {% endfor %}

    {% endfor %}

    {% endfor %}

setenv =
    PYTHONDONTWRITEBYTECODE=1
    OBJC_DISABLE_INITIALIZE_FORK_SAFETY=YES
    COVERAGE_FILE=.coverage-sentry-{envname}

    django: DJANGO_SETTINGS_MODULE=tests.integrations.django.myapp.settings
    py3.12-django: PIP_CONSTRAINT=constraints.txt
    spark-v{3.0.3,3.5.6}: JAVA_HOME=/usr/lib/jvm/temurin-11-jdk-amd64

    common: TESTPATH=tests
    gevent: TESTPATH=tests
    aiohttp: TESTPATH=tests/integrations/aiohttp
    anthropic: TESTPATH=tests/integrations/anthropic
    ariadne: TESTPATH=tests/integrations/ariadne
    arq: TESTPATH=tests/integrations/arq
    asgi: TESTPATH=tests/integrations/asgi
    asyncpg: TESTPATH=tests/integrations/asyncpg
    aws_lambda: TESTPATH=tests/integrations/aws_lambda
    beam: TESTPATH=tests/integrations/beam
    boto3: TESTPATH=tests/integrations/boto3
    bottle: TESTPATH=tests/integrations/bottle
    celery: TESTPATH=tests/integrations/celery
    chalice: TESTPATH=tests/integrations/chalice
    clickhouse_driver: TESTPATH=tests/integrations/clickhouse_driver
    cohere: TESTPATH=tests/integrations/cohere
    cloud_resource_context: TESTPATH=tests/integrations/cloud_resource_context
    django: TESTPATH=tests/integrations/django
    dramatiq: TESTPATH=tests/integrations/dramatiq
    falcon: TESTPATH=tests/integrations/falcon
    fastapi:  TESTPATH=tests/integrations/fastapi
    flask: TESTPATH=tests/integrations/flask
    gcp: TESTPATH=tests/integrations/gcp
    gql: TESTPATH=tests/integrations/gql
    graphene: TESTPATH=tests/integrations/graphene
    grpc: TESTPATH=tests/integrations/grpc
    httpx: TESTPATH=tests/integrations/httpx
    huey: TESTPATH=tests/integrations/huey
    huggingface_hub: TESTPATH=tests/integrations/huggingface_hub
    langchain: TESTPATH=tests/integrations/langchain
    launchdarkly: TESTPATH=tests/integrations/launchdarkly
    litestar: TESTPATH=tests/integrations/litestar
    loguru: TESTPATH=tests/integrations/loguru
    openai: TESTPATH=tests/integrations/openai
    openai_agents: TESTPATH=tests/integrations/openai_agents
    openfeature: TESTPATH=tests/integrations/openfeature
    pure_eval: TESTPATH=tests/integrations/pure_eval
    pymongo: TESTPATH=tests/integrations/pymongo
    pyramid: TESTPATH=tests/integrations/pyramid
    quart: TESTPATH=tests/integrations/quart
    ray: TESTPATH=tests/integrations/ray
    redis: TESTPATH=tests/integrations/redis
    redis_py_cluster_legacy: TESTPATH=tests/integrations/redis_py_cluster_legacy
    requests: TESTPATH=tests/integrations/requests
    rq: TESTPATH=tests/integrations/rq
    sanic: TESTPATH=tests/integrations/sanic
    spark: TESTPATH=tests/integrations/spark
    sqlalchemy: TESTPATH=tests/integrations/sqlalchemy
    starlette: TESTPATH=tests/integrations/starlette
    starlite: TESTPATH=tests/integrations/starlite
    statsig: TESTPATH=tests/integrations/statsig
    strawberry: TESTPATH=tests/integrations/strawberry
    tornado: TESTPATH=tests/integrations/tornado
    trytond: TESTPATH=tests/integrations/trytond
    typer: TESTPATH=tests/integrations/typer
    unleash: TESTPATH=tests/integrations/unleash
    socket: TESTPATH=tests/integrations/socket

passenv =
    SENTRY_PYTHON_TEST_POSTGRES_HOST
    SENTRY_PYTHON_TEST_POSTGRES_USER
    SENTRY_PYTHON_TEST_POSTGRES_PASSWORD
    SENTRY_PYTHON_TEST_POSTGRES_NAME

usedevelop = True

extras =
    bottle: bottle
    falcon: falcon
    flask: flask
    pymongo: pymongo

basepython =
    py3.7: python3.7
    py3.8: python3.8
    py3.9: python3.9
    py3.10: python3.10
    py3.11: python3.11
    py3.12: python3.12
    py3.13: python3.13

    # Python version is pinned here because flake8 actually behaves differently
    # depending on which version is used. You can patch this out to point to
    # some random Python 3 binary, but then you get guaranteed mismatches with
    # CI. Other tools such as mypy and black have options that pin the Python
    # version.
    linters: python3.12

commands =
    {py3.7,py3.8}-boto3: pip install urllib3<2.0.0

    ; https://github.com/pallets/flask/issues/4455
    {py3.7,py3.8,py3.9,py3.10,py3.11}-flask-v{1}: pip install "itsdangerous>=0.24,<2.0" "markupsafe<2.0.0" "jinja2<3.1.1"

    ; Running `pytest` as an executable suffers from an import error
    ; when loading tests in scenarios. In particular, django fails to
    ; load the settings from the test module.
    python -m pytest {env:TESTPATH} -o junit_suite_name={envname} {posargs}

[testenv:linters]
commands =
    flake8 tests sentry_sdk
    black --check tests sentry_sdk
    mypy sentry_sdk<|MERGE_RESOLUTION|>--- conflicted
+++ resolved
@@ -299,11 +299,8 @@
     sanic: aiohttp
     sanic-v{24.6}: sanic_testing
     sanic-latest: sanic_testing
-<<<<<<< HEAD
-=======
     {py3.6}-sanic: aiocontextvars==0.2.1
     {py3.8}-sanic: tracerite<1.1.2
->>>>>>> dae02180
     sanic-v0.8: sanic~=0.8.0
     sanic-v20: sanic~=20.0
     sanic-v24.6: sanic~=24.6.0
