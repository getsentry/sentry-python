# Tox (http://codespeak.net/~hpk/tox/) is a tool for running tests
# in multiple virtualenvs. This configuration file will run the
# test suite on all supported python versions. To use it, "pip install tox"
# and then run "tox" from this directory.
#
# This file has been generated from a template
# by "scripts/populate_tox/populate_tox.py". Any changes to the file should
# be made in the template (if you want to change a hardcoded part of the file)
# or in the script (if you want to change the auto-generated part).
# The file (and all resulting CI YAMLs) then need to be regenerated via
# "scripts/generate-test-files.sh".

[tox]
requires =
    # This version introduced using pip 24.1 which does not work with older Celery and HTTPX versions.
    virtualenv<20.26.3
envlist =
    # === Common ===
    {py3.6,py3.7,py3.8,py3.9,py3.10,py3.11,py3.12,py3.13}-common

    # === Gevent ===
    {py3.6,py3.8,py3.10,py3.11,py3.12}-gevent

    # === Integrations ===
    # General format is {pythonversion}-{integrationname}-v{frameworkversion}
    # 1 blank line between different integrations
    # Each framework version should only be mentioned once. I.e:
    #   {py3.7,py3.10}-django-v{3.2}
    #   {py3.10}-django-v{4.0}
    # instead of:
    #   {py3.7}-django-v{3.2}
    #   {py3.7,py3.10}-django-v{3.2,4.0}
    #
    # At a minimum, we should test against at least the lowest
    # and the latest supported version of a framework.

    # AIOHTTP
    {py3.7}-aiohttp-v{3.4}
    {py3.7,py3.9,py3.11}-aiohttp-v{3.8}
    {py3.8,py3.12,py3.13}-aiohttp-latest

    # Anthropic
    {py3.8,py3.11,py3.12}-anthropic-v{0.16,0.28,0.40}
    {py3.7,py3.11,py3.12}-anthropic-latest

    # Arq
    {py3.7,py3.11}-arq-v{0.23}
    {py3.7,py3.12,py3.13}-arq-latest

    # Asgi
    {py3.7,py3.12,py3.13}-asgi

    # asyncpg
    {py3.7,py3.10}-asyncpg-v{0.23}
    {py3.8,py3.11,py3.12}-asyncpg-latest

    # AWS Lambda
    # The aws_lambda tests deploy to the real AWS and have their own
    # matrix of Python versions to run the test lambda function in.
    # see `lambda_runtime` fixture in tests/integrations/aws_lambda.py
    {py3.9}-aws_lambda

    # Beam
    {py3.7}-beam-v{2.12}
    {py3.8,py3.11}-beam-latest

    # Boto3
    {py3.6,py3.7}-boto3-v{1.12}
    {py3.7,py3.11,py3.12}-boto3-v{1.23}
    {py3.11,py3.12}-boto3-v{1.34}
    {py3.11,py3.12,py3.13}-boto3-latest

    # Bottle
    {py3.6,py3.9}-bottle-v{0.12}
    {py3.6,py3.12,py3.13}-bottle-latest

    # Celery
    {py3.6,py3.8}-celery-v{4}
    {py3.6,py3.8}-celery-v{5.0}
    {py3.7,py3.10}-celery-v{5.1,5.2}
    {py3.8,py3.11,py3.12}-celery-v{5.3,5.4,5.5}
    {py3.8,py3.12,py3.13}-celery-latest

    # Chalice
    {py3.6,py3.9}-chalice-v{1.16}
    {py3.8,py3.12,py3.13}-chalice-latest

    # Clickhouse Driver
    {py3.8,py3.11}-clickhouse_driver-v{0.2.0}
    {py3.8,py3.12,py3.13}-clickhouse_driver-latest

    # Cloud Resource Context
    {py3.6,py3.12,py3.13}-cloud_resource_context

    # Cohere
    {py3.9,py3.11,py3.12}-cohere-v5
    {py3.9,py3.11,py3.12}-cohere-latest

    # Django
    # - Django 1.x
    {py3.6,py3.7}-django-v{1.11}
    # - Django 2.x
    {py3.6,py3.7}-django-v{2.0}
    {py3.6,py3.9}-django-v{2.2}
    # - Django 3.x
    {py3.6,py3.9}-django-v{3.0}
    {py3.6,py3.9,py3.11}-django-v{3.2}
    # - Django 4.x
    {py3.8,py3.11,py3.12}-django-v{4.0,4.1,4.2}
    # - Django 5.x
    {py3.10,py3.11,py3.12}-django-v{5.0,5.1}
    {py3.10,py3.12,py3.13}-django-latest

    # dramatiq
    {py3.6,py3.9}-dramatiq-v{1.13}
    {py3.7,py3.10,py3.11}-dramatiq-v{1.15}
    {py3.8,py3.11,py3.12}-dramatiq-v{1.17}
    {py3.8,py3.11,py3.12}-dramatiq-latest

    # Falcon
    {py3.6,py3.7}-falcon-v{1,1.4,2}
    {py3.6,py3.11,py3.12}-falcon-v{3}
    {py3.8,py3.11,py3.12}-falcon-v{4}
    {py3.7,py3.11,py3.12}-falcon-latest

    # FastAPI
    {py3.7,py3.10}-fastapi-v{0.79}
    {py3.8,py3.12,py3.13}-fastapi-latest

    # Flask
    {py3.6,py3.8}-flask-v{1}
    {py3.8,py3.11,py3.12}-flask-v{2}
    {py3.10,py3.11,py3.12}-flask-v{3}
    {py3.10,py3.12,py3.13}-flask-latest

    # GCP
    {py3.7}-gcp

    # gRPC
    {py3.7,py3.9}-grpc-v{1.39}
    {py3.7,py3.10}-grpc-v{1.49}
    {py3.7,py3.11}-grpc-v{1.59}
    {py3.8,py3.11,py3.12}-grpc-latest

    # HTTPX
    {py3.6,py3.9}-httpx-v{0.16,0.18}
    {py3.6,py3.10}-httpx-v{0.20,0.22}
    {py3.7,py3.11,py3.12}-httpx-v{0.23,0.24}
    {py3.9,py3.11,py3.12}-httpx-v{0.25,0.27}
    {py3.9,py3.12,py3.13}-httpx-latest

    # Huey
    {py3.6,py3.11,py3.12}-huey-v{2.0}
    {py3.6,py3.12,py3.13}-huey-latest

    # Huggingface Hub
    {py3.9,py3.12,py3.13}-huggingface_hub-{v0.22}
    {py3.9,py3.12,py3.13}-huggingface_hub-latest

    # Langchain
    {py3.9,py3.11,py3.12}-langchain-v0.1
    {py3.9,py3.11,py3.12}-langchain-v0.3
    {py3.9,py3.11,py3.12}-langchain-latest
    {py3.9,py3.11,py3.12}-langchain-notiktoken

    # Litestar
    {py3.8,py3.11}-litestar-v{2.0}
    {py3.8,py3.11,py3.12}-litestar-v{2.6}
    {py3.8,py3.11,py3.12}-litestar-v{2.12}
    {py3.8,py3.11,py3.12}-litestar-latest

    # Loguru
    {py3.6,py3.11,py3.12}-loguru-v{0.5}
    {py3.6,py3.12,py3.13}-loguru-latest

    # OpenAI
    {py3.9,py3.11,py3.12}-openai-v1.0
    {py3.9,py3.11,py3.12}-openai-v1.22
    {py3.9,py3.11,py3.12}-openai-v1.55
    {py3.9,py3.11,py3.12}-openai-latest
    {py3.9,py3.11,py3.12}-openai-notiktoken

    # OpenTelemetry (OTel)
    {py3.7,py3.9,py3.12,py3.13}-opentelemetry

    # OpenTelemetry Experimental (POTel)
    {py3.8,py3.9,py3.10,py3.11,py3.12,py3.13}-potel

    # pure_eval
    {py3.6,py3.12,py3.13}-pure_eval

    # PyMongo (Mongo DB)
    {py3.6}-pymongo-v{3.1}
    {py3.6,py3.9}-pymongo-v{3.12}
    {py3.6,py3.11}-pymongo-v{4.0}
    {py3.7,py3.11,py3.12}-pymongo-v{4.3,4.7}
    {py3.7,py3.12,py3.13}-pymongo-latest

    # Pyramid
    {py3.6,py3.11}-pyramid-v{1.6}
    {py3.6,py3.11,py3.12}-pyramid-v{1.10}
    {py3.6,py3.11,py3.12}-pyramid-v{2.0}
    {py3.6,py3.11,py3.12}-pyramid-latest

    # Quart
    {py3.7,py3.11}-quart-v{0.16}
    {py3.8,py3.11,py3.12}-quart-v{0.19}
    {py3.8,py3.12,py3.13}-quart-latest

    # Ray
    {py3.10,py3.11}-ray-v{2.34}
    {py3.10,py3.11}-ray-latest

    # Redis
    {py3.6,py3.8}-redis-v{3}
    {py3.7,py3.8,py3.11}-redis-v{4}
    {py3.7,py3.11,py3.12}-redis-v{5}
    {py3.7,py3.12,py3.13}-redis-latest

    # Redis Cluster
    {py3.6,py3.8}-redis_py_cluster_legacy-v{1,2}
    # no -latest, not developed anymore

    # Requests
    {py3.6,py3.8,py3.12,py3.13}-requests

    # RQ (Redis Queue)
    {py3.6}-rq-v{0.6}
    {py3.6,py3.9}-rq-v{0.13,1.0}
    {py3.6,py3.11}-rq-v{1.5,1.10}
    {py3.7,py3.11,py3.12}-rq-v{1.15,1.16}
    {py3.7,py3.12,py3.13}-rq-latest

    # Sanic
    {py3.6,py3.7}-sanic-v{0.8}
    {py3.6,py3.8}-sanic-v{20}
    {py3.8,py3.11,py3.12}-sanic-v{24.6}
    {py3.9,py3.12,py3.13}-sanic-latest

    # Spark
    {py3.8,py3.10,py3.11}-spark-v{3.1,3.3,3.5}
    {py3.8,py3.10,py3.11,py3.12}-spark-latest

    # Starlette
    {py3.7,py3.10}-starlette-v{0.19}
    {py3.7,py3.11}-starlette-v{0.24,0.28}
    {py3.8,py3.11,py3.12}-starlette-v{0.32,0.36,0.40}
    {py3.8,py3.12,py3.13}-starlette-latest

    # Starlite
    {py3.8,py3.11}-starlite-v{1.48,1.51}
    # 1.51.14 is the last starlite version; the project continues as litestar

    # Statsig
    {py3.8,py3.12,py3.13}-statsig-v0.55.3
    {py3.8,py3.12,py3.13}-statsig-latest

    # SQL Alchemy
    {py3.6,py3.9}-sqlalchemy-v{1.2,1.4}
    {py3.7,py3.11}-sqlalchemy-v{2.0}
    {py3.7,py3.12,py3.13}-sqlalchemy-latest

    # Tornado
    {py3.8,py3.11,py3.12}-tornado-v{6.0}
    {py3.8,py3.11,py3.12}-tornado-v{6.2}
    {py3.8,py3.11,py3.12}-tornado-latest

    # Trytond
    {py3.6}-trytond-v{4}
    {py3.6,py3.8}-trytond-v{5}
    {py3.6,py3.11}-trytond-v{6}
    {py3.8,py3.11,py3.12}-trytond-v{7}
    {py3.8,py3.12,py3.13}-trytond-latest

    # Typer
    {py3.7,py3.12,py3.13}-typer-v{0.15}
    {py3.7,py3.12,py3.13}-typer-latest

    # === Integrations - Auto-generated ===
    # These come from the populate_tox.py script. Eventually we should move all
    # integration tests there.

    {% for group, integrations in groups.items() %}
    # ~~~ {{ group }} ~~~
    {% for integration in integrations %}
    {% for release in integration.releases %}
    {{ release.rendered_python_versions }}-{{ integration.name }}-v{{ release }}
    {% endfor %}

    {% endfor %}

    {% endfor %}

[testenv]
deps =
    # if you change requirements-testing.txt and your change is not being reflected
    # in what's installed by tox (when running tox locally), try running tox
    # with the -r flag
    -r requirements-testing.txt

    linters: -r requirements-linting.txt
    linters: werkzeug<2.3.0

    # === Common ===
    py3.8-common: hypothesis
    common: pytest-asyncio
    # See https://github.com/pytest-dev/pytest/issues/9621
    # and https://github.com/pytest-dev/pytest-forked/issues/67
    # for justification of the upper bound on pytest
    {py3.6,py3.7}-common: pytest<7.0.0
    {py3.8,py3.9,py3.10,py3.11,py3.12,py3.13}-common: pytest

    # === Gevent ===
    {py3.6,py3.7,py3.8,py3.9,py3.10,py3.11}-gevent: gevent>=22.10.0, <22.11.0
    {py3.12}-gevent: gevent
    # See https://github.com/pytest-dev/pytest/issues/9621
    # and https://github.com/pytest-dev/pytest-forked/issues/67
    # for justification of the upper bound on pytest
    {py3.6,py3.7}-gevent: pytest<7.0.0
    {py3.8,py3.9,py3.10,py3.11,py3.12}-gevent: pytest

    # === Integrations ===

    # AIOHTTP
    aiohttp-v3.4: aiohttp~=3.4.0
    aiohttp-v3.8: aiohttp~=3.8.0
    aiohttp-latest: aiohttp
    aiohttp: pytest-aiohttp
    aiohttp-v3.8: pytest-asyncio
    aiohttp-latest: pytest-asyncio

    # Anthropic
    anthropic: pytest-asyncio
    anthropic-v{0.16,0.28}: httpx<0.28.0
    anthropic-v0.16: anthropic~=0.16.0
    anthropic-v0.28: anthropic~=0.28.0
    anthropic-v0.40: anthropic~=0.40.0
    anthropic-latest: anthropic

    # Arq
    arq-v0.23: arq~=0.23.0
    arq-v0.23: pydantic<2
    arq-latest: arq
    arq: fakeredis>=2.2.0,<2.8
    arq: pytest-asyncio
    arq: async-timeout

    # Asgi
    asgi: pytest-asyncio
    asgi: async-asgi-testclient

    # Asyncpg
    asyncpg-v0.23: asyncpg~=0.23.0
    asyncpg-latest: asyncpg
    asyncpg: pytest-asyncio

    # AWS Lambda
    aws_lambda: boto3

    # Beam
    beam-v2.12: apache-beam~=2.12.0
    beam-latest: apache-beam

    # Boto3
    boto3-v1.12: boto3~=1.12.0
    boto3-v1.23: boto3~=1.23.0
    boto3-v1.34: boto3~=1.34.0
    boto3-latest: boto3

    # Bottle
    bottle: Werkzeug<2.1.0
    bottle-v0.12: bottle~=0.12.0
    bottle-latest: bottle

    # Celery
    celery: redis
    celery-v4: Celery~=4.0
    celery-v5.0: Celery~=5.0.0
    celery-v5.1: Celery~=5.1.0
    celery-v5.2: Celery~=5.2.0
    celery-v5.3: Celery~=5.3.0
    celery-v5.4: Celery~=5.4.0
    # TODO: update when stable is out
    celery-v5.5: Celery==5.5.0rc4
    celery-latest: Celery

    celery: newrelic
    {py3.7}-celery: importlib-metadata<5.0

    # Chalice
    chalice: pytest-chalice==0.0.5
    chalice-v1.16: chalice~=1.16.0
    chalice-latest: chalice

    # Clickhouse Driver
    clickhouse_driver-v0.2.0: clickhouse_driver~=0.2.0
    clickhouse_driver-latest: clickhouse_driver

    # Cohere
    cohere-v5: cohere~=5.3.3
    cohere-latest: cohere

    # Django
    django: psycopg2-binary
    django-v{1.11,2.0,2.1,2.2,3.0,3.1,3.2}: djangorestframework>=3.0.0,<4.0.0
    django-v{2.0,2.2,3.0,3.2,4.0,4.1,4.2,5.0,5.1}: channels[daphne]
    django-v{2.2,3.0}: six
    django-v{1.11,2.0,2.2,3.0,3.2}: Werkzeug<2.1.0
    django-v{1.11,2.0,2.2,3.0}: pytest-django<4.0
    django-v{3.2,4.0,4.1,4.2,5.0,5.1}: pytest-django
    django-v{4.0,4.1,4.2,5.0,5.1}: djangorestframework
    django-v{4.0,4.1,4.2,5.0,5.1}: pytest-asyncio
    django-v{4.0,4.1,4.2,5.0,5.1}: Werkzeug
    django-latest: djangorestframework
    django-latest: pytest-asyncio
    django-latest: pytest-django
    django-latest: Werkzeug
    django-latest: channels[daphne]

    django-v1.11: Django~=1.11.0
    django-v2.0: Django~=2.0.0
    django-v2.2: Django~=2.2.0
    django-v3.0: Django~=3.0.0
    django-v3.2: Django~=3.2.0
    django-v4.0: Django~=4.0.0
    django-v4.1: Django~=4.1.0
    django-v4.2: Django~=4.2.0
    django-v5.0: Django~=5.0.0
    django-v5.1: Django==5.1rc1
    django-latest: Django

    # dramatiq
    dramatiq-v1.13: dramatiq>=1.13,<1.14
    dramatiq-v1.15: dramatiq>=1.15,<1.16
    dramatiq-v1.17: dramatiq>=1.17,<1.18
    dramatiq-latest: dramatiq

    # Falcon
    falcon-v1.4: falcon~=1.4.0
    falcon-v1: falcon~=1.0
    falcon-v2: falcon~=2.0
    falcon-v3: falcon~=3.0
    falcon-v4: falcon~=4.0
    falcon-latest: falcon

    # FastAPI
    fastapi: httpx
    # (this is a dependency of httpx)
    fastapi: anyio<4.0.0
    fastapi: pytest-asyncio
    fastapi: python-multipart
    fastapi: requests
    fastapi-v{0.79}: fastapi~=0.79.0
    fastapi-latest: fastapi

    # Flask
    flask: flask-login
    flask-v{1,2.0}: Werkzeug<2.1.0
    flask-v{1,2.0}: markupsafe<2.1.0
    flask-v{3}: Werkzeug
    flask-v1: Flask~=1.0
    flask-v2: Flask~=2.0
    flask-v3: Flask~=3.0
    flask-latest: Flask

    # gRPC
    grpc: protobuf
    grpc: mypy-protobuf
    grpc: types-protobuf
    grpc: pytest-asyncio
    grpc-v1.39: grpcio~=1.39.0
    grpc-v1.49: grpcio~=1.49.1
    grpc-v1.59: grpcio~=1.59.0
    grpc-latest: grpcio

    # HTTPX
    httpx-v0.16: pytest-httpx==0.10.0
    httpx-v0.18: pytest-httpx==0.12.0
    httpx-v0.20: pytest-httpx==0.14.0
    httpx-v0.22: pytest-httpx==0.19.0
    httpx-v0.23: pytest-httpx==0.21.0
    httpx-v0.24: pytest-httpx==0.22.0
    httpx-v0.25: pytest-httpx==0.25.0
    httpx: pytest-httpx
    # anyio is a dep of httpx
    httpx: anyio<4.0.0
    httpx-v0.16: httpx~=0.16.0
    httpx-v0.18: httpx~=0.18.0
    httpx-v0.20: httpx~=0.20.0
    httpx-v0.22: httpx~=0.22.0
    httpx-v0.23: httpx~=0.23.0
    httpx-v0.24: httpx~=0.24.0
    httpx-v0.25: httpx~=0.25.0
    httpx-v0.27: httpx~=0.27.0
    httpx-latest: httpx

    # Huey
    huey-v2.0: huey~=2.0.0
    huey-latest: huey

    # Huggingface Hub
    huggingface_hub-v0.22: huggingface_hub~=0.22.2
    huggingface_hub-latest: huggingface_hub

    # Langchain
    langchain-v0.1: openai~=1.0.0
    langchain-v0.1: langchain~=0.1.11
    langchain-v0.1: tiktoken~=0.6.0
    langchain-v0.1: httpx<0.28.0
    langchain-v0.3: langchain~=0.3.0
    langchain-v0.3: langchain-community
    langchain-v0.3: tiktoken
    langchain-v0.3: openai
    langchain-{latest,notiktoken}: langchain
    langchain-{latest,notiktoken}: langchain-openai
    langchain-{latest,notiktoken}: openai>=1.6.1
    langchain-latest: tiktoken~=0.6.0

    # Litestar
    litestar: pytest-asyncio
    litestar: python-multipart
    litestar: requests
    litestar: cryptography
    litestar-v{2.0,2.6}: httpx<0.28
    litestar-v2.0: litestar~=2.0.0
    litestar-v2.6: litestar~=2.6.0
    litestar-v2.12: litestar~=2.12.0
    litestar-latest: litestar

    # Loguru
    loguru-v0.5: loguru~=0.5.0
    loguru-latest: loguru

    # OpenAI
    openai: pytest-asyncio
    openai-v1.0: openai~=1.0.0
    openai-v1.0: tiktoken
    openai-v1.0: httpx<0.28.0
    openai-v1.22: openai~=1.22.0
    openai-v1.22: tiktoken
    openai-v1.22: httpx<0.28.0
    openai-v1.55: openai~=1.55.0
    openai-v1.55: tiktoken
    openai-latest: openai
    openai-latest: tiktoken~=0.6.0
    openai-notiktoken: openai

    # OpenTelemetry (OTel)
    opentelemetry: opentelemetry-distro

    # OpenTelemetry Experimental (POTel)
    potel: -e .[opentelemetry-experimental]

    # pure_eval
    pure_eval: pure_eval

    # PyMongo (MongoDB)
    pymongo: mockupdb
    pymongo-v3.1: pymongo~=3.1.0
    pymongo-v3.13: pymongo~=3.13.0
    pymongo-v4.0: pymongo~=4.0.0
    pymongo-v4.3: pymongo~=4.3.0
    pymongo-v4.7: pymongo~=4.7.0
    pymongo-latest: pymongo

    # Pyramid
    pyramid: Werkzeug<2.1.0
    pyramid-v1.6: pyramid~=1.6.0
    pyramid-v1.10: pyramid~=1.10.0
    pyramid-v2.0: pyramid~=2.0.0
    pyramid-latest: pyramid

    # Quart
    quart: quart-auth
    quart: pytest-asyncio
    quart-v0.16: blinker<1.6
    quart-v0.16: jinja2<3.1.0
    quart-v0.16: Werkzeug<2.1.0
    quart-v0.16: hypercorn<0.15.0
    quart-v0.16: quart~=0.16.0
    quart-v0.19: Werkzeug>=3.0.0
    quart-v0.19: quart~=0.19.0
    {py3.8}-quart: taskgroup==0.0.0a4
    quart-latest: quart

    # Ray
    ray-v2.34: ray~=2.34.0
    ray-latest: ray

    # Redis
    redis: fakeredis!=1.7.4
    redis: pytest<8.0.0
    {py3.6,py3.7}-redis: fakeredis!=2.26.0  # https://github.com/cunla/fakeredis-py/issues/341
    {py3.7,py3.8,py3.9,py3.10,py3.11,py3.12,py3.13}-redis: pytest-asyncio
    redis-v3: redis~=3.0
    redis-v4: redis~=4.0
    redis-v5: redis~=5.0
    redis-latest: redis

    # Redis Cluster
    redis_py_cluster_legacy-v1: redis-py-cluster~=1.0
    redis_py_cluster_legacy-v2: redis-py-cluster~=2.0

    # Requests
    requests: requests>=2.0

    # RQ (Redis Queue)
    # https://github.com/jamesls/fakeredis/issues/245
    rq-v{0.6}: fakeredis<1.0
    rq-v{0.6}: redis<3.2.2
    rq-v{0.13,1.0,1.5,1.10}: fakeredis>=1.0,<1.7.4
    rq-v{1.15,1.16}: fakeredis
    {py3.6,py3.7}-rq-v{1.15,1.16}: fakeredis!=2.26.0  # https://github.com/cunla/fakeredis-py/issues/341
    rq-latest: fakeredis
    {py3.6,py3.7}-rq-latest: fakeredis!=2.26.0  # https://github.com/cunla/fakeredis-py/issues/341
    rq-v0.6: rq~=0.6.0
    rq-v0.13: rq~=0.13.0
    rq-v1.0: rq~=1.0.0
    rq-v1.5: rq~=1.5.0
    rq-v1.10: rq~=1.10.0
    rq-v1.15: rq~=1.15.0
    rq-v1.16: rq~=1.16.0
    rq-latest: rq

    # Sanic
    sanic: websockets<11.0
    sanic: aiohttp
    sanic-v{24.6}: sanic_testing
    sanic-latest: sanic_testing
    {py3.6}-sanic: aiocontextvars==0.2.1
    sanic-v0.8: sanic~=0.8.0
    sanic-v20: sanic~=20.0
    sanic-v24.6: sanic~=24.6.0
    sanic-latest: sanic

    # Spark
    spark-v3.1: pyspark~=3.1.0
    spark-v3.3: pyspark~=3.3.0
    spark-v3.5: pyspark~=3.5.0
    # TODO: update to ~=4.0.0 once stable is out
    spark-v4.0: pyspark==4.0.0.dev2
    spark-latest: pyspark

    # Starlette
    starlette: pytest-asyncio
    starlette: python-multipart
    starlette: requests
    # (this is a dependency of httpx)
    starlette: anyio<4.0.0
    starlette: jinja2
    starlette-v{0.19,0.24,0.28,0.32,0.36}: httpx<0.28.0
    starlette-v0.40: httpx
    starlette-latest: httpx
    starlette-v0.19: starlette~=0.19.0
    starlette-v0.24: starlette~=0.24.0
    starlette-v0.28: starlette~=0.28.0
    starlette-v0.32: starlette~=0.32.0
    starlette-v0.36: starlette~=0.36.0
    starlette-v0.40: starlette~=0.40.0
    starlette-latest: starlette

    # Starlite
    starlite: pytest-asyncio
    starlite: python-multipart
    starlite: requests
    starlite: cryptography
    starlite: pydantic<2.0.0
    starlite: httpx<0.28
    starlite-v{1.48}: starlite~=1.48.0
    starlite-v{1.51}: starlite~=1.51.0

    # Statsig
    statsig: typing_extensions
    statsig-v0.55.3: statsig~=0.55.3
    statsig-latest: statsig

    # SQLAlchemy
    sqlalchemy-v1.2: sqlalchemy~=1.2.0
    sqlalchemy-v1.4: sqlalchemy~=1.4.0
    sqlalchemy-v2.0: sqlalchemy~=2.0.0
    sqlalchemy-latest: sqlalchemy

    # Tornado
    # Tornado <6.4.1 is incompatible with Pytest ≥8.2
    # See https://github.com/tornadoweb/tornado/pull/3382.
    tornado-{v6.0,v6.2}: pytest<8.2
    tornado-v6.0: tornado~=6.0.0
    tornado-v6.2: tornado~=6.2.0
    tornado-latest: tornado

    # Trytond
    trytond: werkzeug
    trytond-v4: werkzeug<1.0
    trytond-v4: trytond~=4.0
    trytond-v5: trytond~=5.0
    trytond-v6: trytond~=6.0
    trytond-v7: trytond~=7.0
    trytond-latest: trytond

    # Typer
    typer-v0.15: typer~=0.15.0
    typer-latest: typer

    # === Integrations - Auto-generated ===
    # These come from the populate_tox.py script. Eventually we should move all
    # integration tests there.

    {% for group, integrations in groups.items() %}
    # ~~~ {{ group }} ~~~
    {% for integration in integrations %}
    {% for release in integration.releases %}
    {% if integration.extra %}
    {{ integration.name }}-v{{ release }}: {{ integration.package }}[{{ integration.extra }}]=={{ release }}
    {% else %}
    {{ integration.name }}-v{{ release }}: {{ integration.package }}=={{ release }}
    {% endif %}
    {% endfor %}
    {% for dep in integration.dependencies %}
    {{ dep }}
    {% endfor %}

    {% endfor %}

    {% endfor %}

setenv =
    PYTHONDONTWRITEBYTECODE=1
    OBJC_DISABLE_INITIALIZE_FORK_SAFETY=YES
    COVERAGE_FILE=.coverage-sentry-{envname}
    py3.6: COVERAGE_RCFILE=.coveragerc36

    django: DJANGO_SETTINGS_MODULE=tests.integrations.django.myapp.settings

    common: TESTPATH=tests
    gevent: TESTPATH=tests
    aiohttp: TESTPATH=tests/integrations/aiohttp
    anthropic: TESTPATH=tests/integrations/anthropic
    ariadne: TESTPATH=tests/integrations/ariadne
    arq: TESTPATH=tests/integrations/arq
    asgi: TESTPATH=tests/integrations/asgi
    asyncpg: TESTPATH=tests/integrations/asyncpg
    aws_lambda: TESTPATH=tests/integrations/aws_lambda
    beam: TESTPATH=tests/integrations/beam
    boto3: TESTPATH=tests/integrations/boto3
    bottle: TESTPATH=tests/integrations/bottle
    celery: TESTPATH=tests/integrations/celery
    chalice: TESTPATH=tests/integrations/chalice
    clickhouse_driver: TESTPATH=tests/integrations/clickhouse_driver
    cohere: TESTPATH=tests/integrations/cohere
    cloud_resource_context: TESTPATH=tests/integrations/cloud_resource_context
    django: TESTPATH=tests/integrations/django
    dramatiq: TESTPATH=tests/integrations/dramatiq
    falcon: TESTPATH=tests/integrations/falcon
    fastapi:  TESTPATH=tests/integrations/fastapi
    flask: TESTPATH=tests/integrations/flask
    gcp: TESTPATH=tests/integrations/gcp
    gql: TESTPATH=tests/integrations/gql
    graphene: TESTPATH=tests/integrations/graphene
    grpc: TESTPATH=tests/integrations/grpc
    httpx: TESTPATH=tests/integrations/httpx
    huey: TESTPATH=tests/integrations/huey
    huggingface_hub: TESTPATH=tests/integrations/huggingface_hub
    langchain: TESTPATH=tests/integrations/langchain
    launchdarkly: TESTPATH=tests/integrations/launchdarkly
    litestar: TESTPATH=tests/integrations/litestar
    loguru: TESTPATH=tests/integrations/loguru
    openai: TESTPATH=tests/integrations/openai
    openfeature: TESTPATH=tests/integrations/openfeature
    opentelemetry: TESTPATH=tests/integrations/opentelemetry
    potel: TESTPATH=tests/integrations/opentelemetry
    pure_eval: TESTPATH=tests/integrations/pure_eval
    pymongo: TESTPATH=tests/integrations/pymongo
    pyramid: TESTPATH=tests/integrations/pyramid
    quart: TESTPATH=tests/integrations/quart
    ray: TESTPATH=tests/integrations/ray
    redis: TESTPATH=tests/integrations/redis
    redis_py_cluster_legacy: TESTPATH=tests/integrations/redis_py_cluster_legacy
    requests: TESTPATH=tests/integrations/requests
    rq: TESTPATH=tests/integrations/rq
    sanic: TESTPATH=tests/integrations/sanic
    spark: TESTPATH=tests/integrations/spark
    sqlalchemy: TESTPATH=tests/integrations/sqlalchemy
    starlette: TESTPATH=tests/integrations/starlette
    starlite: TESTPATH=tests/integrations/starlite
    statsig: TESTPATH=tests/integrations/statsig
<<<<<<< HEAD
    sqlalchemy: TESTPATH=tests/integrations/sqlalchemy
=======
>>>>>>> 5a66a04e
    strawberry: TESTPATH=tests/integrations/strawberry
    tornado: TESTPATH=tests/integrations/tornado
    trytond: TESTPATH=tests/integrations/trytond
    typer: TESTPATH=tests/integrations/typer
    unleash: TESTPATH=tests/integrations/unleash
    socket: TESTPATH=tests/integrations/socket

passenv =
    SENTRY_PYTHON_TEST_AWS_ACCESS_KEY_ID
    SENTRY_PYTHON_TEST_AWS_SECRET_ACCESS_KEY
    SENTRY_PYTHON_TEST_POSTGRES_HOST
    SENTRY_PYTHON_TEST_POSTGRES_USER
    SENTRY_PYTHON_TEST_POSTGRES_PASSWORD
    SENTRY_PYTHON_TEST_POSTGRES_NAME

usedevelop = True

extras =
    bottle: bottle
    falcon: falcon
    flask: flask
    pymongo: pymongo

basepython =
    py3.6: python3.6
    py3.7: python3.7
    py3.8: python3.8
    py3.9: python3.9
    py3.10: python3.10
    py3.11: python3.11
    py3.12: python3.12
    py3.13: python3.13

    # Python version is pinned here because flake8 actually behaves differently
    # depending on which version is used. You can patch this out to point to
    # some random Python 3 binary, but then you get guaranteed mismatches with
    # CI. Other tools such as mypy and black have options that pin the Python
    # version.
    linters: python3.12

commands =
    {py3.7,py3.8}-boto3: pip install urllib3<2.0.0

    ; https://github.com/pallets/flask/issues/4455
    {py3.7,py3.8,py3.9,py3.10,py3.11}-flask-v{1}: pip install "itsdangerous>=0.24,<2.0" "markupsafe<2.0.0" "jinja2<3.1.1"

    ; Running `pytest` as an executable suffers from an import error
    ; when loading tests in scenarios. In particular, django fails to
    ; load the settings from the test module.
    python -m pytest {env:TESTPATH} -o junit_suite_name={envname} {posargs}

[testenv:linters]
commands =
    flake8 tests sentry_sdk
    black --check tests sentry_sdk
    mypy sentry_sdk<|MERGE_RESOLUTION|>--- conflicted
+++ resolved
@@ -250,10 +250,6 @@
     # Starlite
     {py3.8,py3.11}-starlite-v{1.48,1.51}
     # 1.51.14 is the last starlite version; the project continues as litestar
-
-    # Statsig
-    {py3.8,py3.12,py3.13}-statsig-v0.55.3
-    {py3.8,py3.12,py3.13}-statsig-latest
 
     # SQL Alchemy
     {py3.6,py3.9}-sqlalchemy-v{1.2,1.4}
@@ -668,11 +664,6 @@
     starlite: httpx<0.28
     starlite-v{1.48}: starlite~=1.48.0
     starlite-v{1.51}: starlite~=1.51.0
-
-    # Statsig
-    statsig: typing_extensions
-    statsig-v0.55.3: statsig~=0.55.3
-    statsig-latest: statsig
 
     # SQLAlchemy
     sqlalchemy-v1.2: sqlalchemy~=1.2.0
@@ -783,10 +774,6 @@
     starlette: TESTPATH=tests/integrations/starlette
     starlite: TESTPATH=tests/integrations/starlite
     statsig: TESTPATH=tests/integrations/statsig
-<<<<<<< HEAD
-    sqlalchemy: TESTPATH=tests/integrations/sqlalchemy
-=======
->>>>>>> 5a66a04e
     strawberry: TESTPATH=tests/integrations/strawberry
     tornado: TESTPATH=tests/integrations/tornado
     trytond: TESTPATH=tests/integrations/trytond
