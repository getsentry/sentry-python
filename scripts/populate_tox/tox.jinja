--- conflicted
+++ resolved
@@ -194,18 +194,6 @@
     {py3.6,py3.8}-sanic-v{20}
     {py3.8,py3.11,py3.12}-sanic-v{24.6}
     {py3.9,py3.12,py3.13}-sanic-latest
-
-<<<<<<< HEAD
-    # Starlette
-    {py3.7,py3.10}-starlette-v{0.19}
-    {py3.7,py3.11}-starlette-v{0.24,0.28}
-    {py3.8,py3.11,py3.12}-starlette-v{0.32,0.36,0.40}
-    {py3.8,py3.12,py3.13}-starlette-latest
-=======
-    # Spark
-    {py3.8,py3.10,py3.11}-spark-v{3.1,3.3,3.5}
-    {py3.8,py3.10,py3.11,py3.12}-spark-latest
->>>>>>> 85879b49
 
     # Starlite
     {py3.8,py3.11}-starlite-v{1.48,1.51}
@@ -516,34 +504,6 @@
     sanic-v20: sanic~=20.0
     sanic-v24.6: sanic~=24.6.0
     sanic-latest: sanic
-
-<<<<<<< HEAD
-    # Starlette
-    starlette: pytest-asyncio
-    starlette: python-multipart
-    starlette: requests
-    # (this is a dependency of httpx)
-    starlette: anyio<4.0.0
-    starlette: jinja2
-    starlette-v{0.19,0.24,0.28,0.32,0.36}: httpx<0.28.0
-    starlette-v0.40: httpx
-    starlette-latest: httpx
-    starlette-v0.19: starlette~=0.19.0
-    starlette-v0.24: starlette~=0.24.0
-    starlette-v0.28: starlette~=0.28.0
-    starlette-v0.32: starlette~=0.32.0
-    starlette-v0.36: starlette~=0.36.0
-    starlette-v0.40: starlette~=0.40.0
-    starlette-latest: starlette
-=======
-    # Spark
-    spark-v3.1: pyspark~=3.1.0
-    spark-v3.3: pyspark~=3.3.0
-    spark-v3.5: pyspark~=3.5.0
-    # TODO: update to ~=4.0.0 once stable is out
-    spark-v4.0: pyspark==4.0.0.dev2
-    spark-latest: pyspark
->>>>>>> 85879b49
 
     # Starlite
     starlite: pytest-asyncio
