# Tox (http://codespeak.net/~hpk/tox/) is a tool for running tests
# in multiple virtualenvs. This configuration file will run the
# test suite on all supported python versions. To use it, "pip install tox"
# and then run "tox" from this directory.
#
# This file has been generated from a template
# by "scripts/populate_tox/populate_tox.py". Any changes to the file should
# be made in the template (if you want to change a hardcoded part of the file)
# or in the script (if you want to change the auto-generated part).
# The file (and all resulting CI YAMLs) then need to be regenerated via
# "scripts/generate-test-files.sh".
#
# Last generated: {{ updated }}

[tox]
requires =
    # This version introduced using pip 24.1 which does not work with older Celery and HTTPX versions.
    virtualenv<20.26.3
envlist =
    # === Common ===
    {py3.6,py3.7,py3.8,py3.9,py3.10,py3.11,py3.12,py3.13}-common

    # === Gevent ===
    {py3.6,py3.8,py3.10,py3.11,py3.12}-gevent

    # === Integrations ===
    # General format is {pythonversion}-{integrationname}-v{frameworkversion}
    # 1 blank line between different integrations
    # Each framework version should only be mentioned once. I.e:
    #   {py3.7,py3.10}-django-v{3.2}
    #   {py3.10}-django-v{4.0}
    # instead of:
    #   {py3.7}-django-v{3.2}
    #   {py3.7,py3.10}-django-v{3.2,4.0}
    #
    # At a minimum, we should test against at least the lowest
    # and the latest supported version of a framework.

    # Asgi
    {py3.7,py3.12,py3.13}-asgi

    # AWS Lambda
    {py3.8,py3.9,py3.11,py3.13}-aws_lambda

    # Cloud Resource Context
    {py3.6,py3.12,py3.13}-cloud_resource_context

    # GCP
    {py3.7}-gcp

    # HTTPX
    {py3.6,py3.9}-httpx-v{0.16,0.18}
    {py3.6,py3.10}-httpx-v{0.20,0.22}
    {py3.7,py3.11,py3.12}-httpx-v{0.23,0.24}
    {py3.9,py3.11,py3.12}-httpx-v{0.25,0.27}
    {py3.9,py3.12,py3.13}-httpx-latest

    # OpenTelemetry (OTel)
    {py3.7,py3.9,py3.12,py3.13}-opentelemetry

    # OpenTelemetry Experimental (POTel)
    {py3.8,py3.9,py3.10,py3.11,py3.12,py3.13}-potel

<<<<<<< HEAD
    # pure_eval
    {py3.6,py3.12,py3.13}-pure_eval
=======
    # Ray
    {py3.10,py3.11}-ray-v{2.34}
    {py3.10,py3.11}-ray-latest
>>>>>>> e1101516

    # Redis
    {py3.6,py3.8}-redis-v{3}
    {py3.7,py3.8,py3.11}-redis-v{4}
    {py3.7,py3.11,py3.12}-redis-v{5}
    {py3.7,py3.12,py3.13}-redis-latest

    # Requests
    {py3.6,py3.8,py3.12,py3.13}-requests

    # RQ (Redis Queue)
    {py3.6}-rq-v{0.6}
    {py3.6,py3.9}-rq-v{0.13,1.0}
    {py3.6,py3.11}-rq-v{1.5,1.10}
    {py3.7,py3.11,py3.12}-rq-v{1.15,1.16}
    {py3.7,py3.12,py3.13}-rq-latest

    # === Integrations - Auto-generated ===
    # These come from the populate_tox.py script. Eventually we should move all
    # integration tests there.

    {% for group, integrations in groups.items() %}
    # ~~~ {{ group }} ~~~
    {% for integration in integrations %}
    {% for release in integration.releases %}
    {{ release.rendered_python_versions }}-{{ integration.name }}-v{{ release }}
    {% endfor %}

    {% endfor %}

    {% endfor %}

[testenv]
deps =
    # if you change requirements-testing.txt and your change is not being reflected
    # in what's installed by tox (when running tox locally), try running tox
    # with the -r flag
    -r requirements-testing.txt

    linters: -r requirements-linting.txt
    linters: werkzeug<2.3.0

    # === Common ===
    py3.8-common: hypothesis
    common: pytest-asyncio
    # See https://github.com/pytest-dev/pytest/issues/9621
    # and https://github.com/pytest-dev/pytest-forked/issues/67
    # for justification of the upper bound on pytest
    {py3.6,py3.7}-common: pytest<7.0.0
    {py3.8,py3.9,py3.10,py3.11,py3.12,py3.13}-common: pytest

    # === Gevent ===
    {py3.6,py3.7,py3.8,py3.9,py3.10,py3.11}-gevent: gevent>=22.10.0, <22.11.0
    {py3.12}-gevent: gevent
    # See https://github.com/pytest-dev/pytest/issues/9621
    # and https://github.com/pytest-dev/pytest-forked/issues/67
    # for justification of the upper bound on pytest
    {py3.6,py3.7}-gevent: pytest<7.0.0
    {py3.8,py3.9,py3.10,py3.11,py3.12}-gevent: pytest
    gevent: pytest-asyncio
    {py3.10,py3.11}-gevent: zope.event<5.0.0
    {py3.10,py3.11}-gevent: zope.interface<8.0

    # === Integrations ===

    # Asgi
    asgi: pytest-asyncio
    asgi: async-asgi-testclient

    # AWS Lambda
    aws_lambda: aws-cdk-lib
    aws_lambda: aws-sam-cli
    aws_lambda: boto3
    aws_lambda: fastapi
    aws_lambda: requests
    aws_lambda: uvicorn

    # HTTPX
    httpx-v0.16: pytest-httpx==0.10.0
    httpx-v0.18: pytest-httpx==0.12.0
    httpx-v0.20: pytest-httpx==0.14.0
    httpx-v0.22: pytest-httpx==0.19.0
    httpx-v0.23: pytest-httpx==0.21.0
    httpx-v0.24: pytest-httpx==0.22.0
    httpx-v0.25: pytest-httpx==0.25.0
    httpx: pytest-httpx
    # anyio is a dep of httpx
    httpx: anyio<4.0.0
    httpx-v0.16: httpx~=0.16.0
    httpx-v0.18: httpx~=0.18.0
    httpx-v0.20: httpx~=0.20.0
    httpx-v0.22: httpx~=0.22.0
    httpx-v0.23: httpx~=0.23.0
    httpx-v0.24: httpx~=0.24.0
    httpx-v0.25: httpx~=0.25.0
    httpx-v0.27: httpx~=0.27.0
    httpx-latest: httpx

    # OpenTelemetry (OTel)
    opentelemetry: opentelemetry-distro

    # OpenTelemetry Experimental (POTel)
    potel: -e .[opentelemetry-experimental]

<<<<<<< HEAD
    # pure_eval
    pure_eval: pure_eval
=======
    # Ray
    ray-v2.34: ray~=2.34.0
    ray-latest: ray
>>>>>>> e1101516

    # Redis
    redis: fakeredis!=1.7.4
    redis: pytest<8.0.0
    {py3.6,py3.7,py3.8}-redis: fakeredis<2.26.0
    {py3.7,py3.8,py3.9,py3.10,py3.11,py3.12,py3.13}-redis: pytest-asyncio
    redis-v3: redis~=3.0
    redis-v4: redis~=4.0
    redis-v4: fakeredis<2.31.0
    redis-v5: redis~=5.0
    redis-latest: redis

    # Requests
    requests: requests>=2.0

    # RQ (Redis Queue)
    # https://github.com/jamesls/fakeredis/issues/245
    rq-v{0.6}: fakeredis<1.0
    rq-v{0.6}: redis<3.2.2
    rq-v{0.13,1.0,1.5,1.10}: fakeredis>=1.0,<1.7.4
    rq-v{1.15,1.16}: fakeredis<2.28.0
    {py3.6,py3.7}-rq-v{1.15,1.16}: fakeredis!=2.26.0  # https://github.com/cunla/fakeredis-py/issues/341
    rq-latest: fakeredis<2.28.0
    {py3.6,py3.7}-rq-latest: fakeredis!=2.26.0  # https://github.com/cunla/fakeredis-py/issues/341
    rq-v0.6: rq~=0.6.0
    rq-v0.13: rq~=0.13.0
    rq-v1.0: rq~=1.0.0
    rq-v1.5: rq~=1.5.0
    rq-v1.10: rq~=1.10.0
    rq-v1.15: rq~=1.15.0
    rq-v1.16: rq~=1.16.0
    rq-latest: rq

    # === Integrations - Auto-generated ===
    # These come from the populate_tox.py script. Eventually we should move all
    # integration tests there.

    {% for group, integrations in groups.items() %}
    # ~~~ {{ group }} ~~~
    {% for integration in integrations %}
    {% for release in integration.releases %}
    {% if integration.extra %}
    {{ integration.name }}-v{{ release }}: {{ integration.package }}[{{ integration.extra }}]=={{ release }}
    {% else %}
    {{ integration.name }}-v{{ release }}: {{ integration.package }}=={{ release }}
    {% endif %}
    {% endfor %}
    {% for dep in integration.dependencies %}
    {{ dep }}
    {% endfor %}

    {% endfor %}

    {% endfor %}

setenv =
    PYTHONDONTWRITEBYTECODE=1
    OBJC_DISABLE_INITIALIZE_FORK_SAFETY=YES
    COVERAGE_FILE=.coverage-sentry-{envname}
    py3.6: COVERAGE_RCFILE=.coveragerc36

    django: DJANGO_SETTINGS_MODULE=tests.integrations.django.myapp.settings
    spark-v{3.0.3,3.5.6}: JAVA_HOME=/usr/lib/jvm/temurin-11-jdk-amd64

    common: TESTPATH=tests
    gevent: TESTPATH=tests
    aiohttp: TESTPATH=tests/integrations/aiohttp
    anthropic: TESTPATH=tests/integrations/anthropic
    ariadne: TESTPATH=tests/integrations/ariadne
    arq: TESTPATH=tests/integrations/arq
    asgi: TESTPATH=tests/integrations/asgi
    asyncpg: TESTPATH=tests/integrations/asyncpg
    aws_lambda: TESTPATH=tests/integrations/aws_lambda
    beam: TESTPATH=tests/integrations/beam
    boto3: TESTPATH=tests/integrations/boto3
    bottle: TESTPATH=tests/integrations/bottle
    celery: TESTPATH=tests/integrations/celery
    chalice: TESTPATH=tests/integrations/chalice
    clickhouse_driver: TESTPATH=tests/integrations/clickhouse_driver
    cohere: TESTPATH=tests/integrations/cohere
    cloud_resource_context: TESTPATH=tests/integrations/cloud_resource_context
    django: TESTPATH=tests/integrations/django
    dramatiq: TESTPATH=tests/integrations/dramatiq
    falcon: TESTPATH=tests/integrations/falcon
    fastapi:  TESTPATH=tests/integrations/fastapi
    flask: TESTPATH=tests/integrations/flask
    gcp: TESTPATH=tests/integrations/gcp
    gql: TESTPATH=tests/integrations/gql
    graphene: TESTPATH=tests/integrations/graphene
    grpc: TESTPATH=tests/integrations/grpc
    httpx: TESTPATH=tests/integrations/httpx
    huey: TESTPATH=tests/integrations/huey
    huggingface_hub: TESTPATH=tests/integrations/huggingface_hub
    langchain-base: TESTPATH=tests/integrations/langchain
    langchain-notiktoken: TESTPATH=tests/integrations/langchain
    langgraph:  TESTPATH=tests/integrations/langgraph
    launchdarkly: TESTPATH=tests/integrations/launchdarkly
    litestar: TESTPATH=tests/integrations/litestar
    loguru: TESTPATH=tests/integrations/loguru
    openai-base: TESTPATH=tests/integrations/openai
    openai-notiktoken: TESTPATH=tests/integrations/openai
    openai_agents: TESTPATH=tests/integrations/openai_agents
    openfeature: TESTPATH=tests/integrations/openfeature
    opentelemetry: TESTPATH=tests/integrations/opentelemetry
    potel: TESTPATH=tests/integrations/opentelemetry
    pure_eval: TESTPATH=tests/integrations/pure_eval
    pymongo: TESTPATH=tests/integrations/pymongo
    pyramid: TESTPATH=tests/integrations/pyramid
    quart: TESTPATH=tests/integrations/quart
    ray: TESTPATH=tests/integrations/ray
    redis: TESTPATH=tests/integrations/redis
    redis_py_cluster_legacy: TESTPATH=tests/integrations/redis_py_cluster_legacy
    requests: TESTPATH=tests/integrations/requests
    rq: TESTPATH=tests/integrations/rq
    sanic: TESTPATH=tests/integrations/sanic
    spark: TESTPATH=tests/integrations/spark
    sqlalchemy: TESTPATH=tests/integrations/sqlalchemy
    starlette: TESTPATH=tests/integrations/starlette
    starlite: TESTPATH=tests/integrations/starlite
    statsig: TESTPATH=tests/integrations/statsig
    strawberry: TESTPATH=tests/integrations/strawberry
    tornado: TESTPATH=tests/integrations/tornado
    trytond: TESTPATH=tests/integrations/trytond
    typer: TESTPATH=tests/integrations/typer
    unleash: TESTPATH=tests/integrations/unleash
    socket: TESTPATH=tests/integrations/socket

passenv =
    SENTRY_PYTHON_TEST_POSTGRES_HOST
    SENTRY_PYTHON_TEST_POSTGRES_USER
    SENTRY_PYTHON_TEST_POSTGRES_PASSWORD
    SENTRY_PYTHON_TEST_POSTGRES_NAME

usedevelop = True

extras =
    bottle: bottle
    falcon: falcon
    flask: flask
    pymongo: pymongo

basepython =
    py3.6: python3.6
    py3.7: python3.7
    py3.8: python3.8
    py3.9: python3.9
    py3.10: python3.10
    py3.11: python3.11
    py3.12: python3.12
    py3.13: python3.13

    # Python version is pinned here because flake8 actually behaves differently
    # depending on which version is used. You can patch this out to point to
    # some random Python 3 binary, but then you get guaranteed mismatches with
    # CI. Other tools such as mypy and black have options that pin the Python
    # version.
    linters: python3.12

commands =
    {py3.7,py3.8}-boto3: pip install urllib3<2.0.0

    ; https://github.com/pallets/flask/issues/4455
    {py3.7,py3.8,py3.9,py3.10,py3.11}-flask-v{1}: pip install "itsdangerous>=0.24,<2.0" "markupsafe<2.0.0" "jinja2<3.1.1"

    ; Running `pytest` as an executable suffers from an import error
    ; when loading tests in scenarios. In particular, django fails to
    ; load the settings from the test module.
    python -m pytest -W error::pytest.PytestUnraisableExceptionWarning {env:TESTPATH} -o junit_suite_name={envname} {posargs}

[testenv:linters]
commands =
    flake8 tests sentry_sdk
    black --check tests sentry_sdk
    mypy sentry_sdk<|MERGE_RESOLUTION|>--- conflicted
+++ resolved
@@ -60,15 +60,6 @@
 
     # OpenTelemetry Experimental (POTel)
     {py3.8,py3.9,py3.10,py3.11,py3.12,py3.13}-potel
-
-<<<<<<< HEAD
-    # pure_eval
-    {py3.6,py3.12,py3.13}-pure_eval
-=======
-    # Ray
-    {py3.10,py3.11}-ray-v{2.34}
-    {py3.10,py3.11}-ray-latest
->>>>>>> e1101516
 
     # Redis
     {py3.6,py3.8}-redis-v{3}
@@ -172,15 +163,6 @@
 
     # OpenTelemetry Experimental (POTel)
     potel: -e .[opentelemetry-experimental]
-
-<<<<<<< HEAD
-    # pure_eval
-    pure_eval: pure_eval
-=======
-    # Ray
-    ray-v2.34: ray~=2.34.0
-    ray-latest: ray
->>>>>>> e1101516
 
     # Redis
     redis: fakeredis!=1.7.4
