# Tox (http://codespeak.net/~hpk/tox/) is a tool for running tests
# in multiple virtualenvs. This configuration file will run the
# test suite on all supported python versions. To use it, "pip install tox"
# and then run "tox" from this directory.
#
# This file has been generated from a template
# by "scripts/populate_tox/populate_tox.py". Any changes to the file should
# be made in the template (if you want to change a hardcoded part of the file)
# or in the script (if you want to change the auto-generated part).
# The file (and all resulting CI YAMLs) then need to be regenerated via
# "scripts/generate-test-files.sh".

[tox]
requires =
    # This version introduced using pip 24.1 which does not work with older Celery and HTTPX versions.
    virtualenv<20.26.3
envlist =
    # === Common ===
    {py3.6,py3.7,py3.8,py3.9,py3.10,py3.11,py3.12,py3.13}-common

    # === Gevent ===
    {py3.6,py3.8,py3.10,py3.11,py3.12}-gevent

    # === Integrations ===
    # General format is {pythonversion}-{integrationname}-v{frameworkversion}
    # 1 blank line between different integrations
    # Each framework version should only be mentioned once. I.e:
    #   {py3.7,py3.10}-django-v{3.2}
    #   {py3.10}-django-v{4.0}
    # instead of:
    #   {py3.7}-django-v{3.2}
    #   {py3.7,py3.10}-django-v{3.2,4.0}
    #
    # At a minimum, we should test against at least the lowest
    # and the latest supported version of a framework.

    # AIOHTTP
    {py3.7}-aiohttp-v{3.4}
    {py3.7,py3.9,py3.11}-aiohttp-v{3.8}
    {py3.8,py3.12,py3.13}-aiohttp-latest

    # Anthropic
    {py3.8,py3.11,py3.12}-anthropic-v{0.16,0.28,0.40}
    {py3.7,py3.11,py3.12}-anthropic-latest

    # Arq
    {py3.7,py3.11}-arq-v{0.23}
    {py3.7,py3.12,py3.13}-arq-latest

    # Asgi
    {py3.7,py3.12,py3.13}-asgi

    # asyncpg
    {py3.7,py3.10}-asyncpg-v{0.23}
    {py3.8,py3.11,py3.12}-asyncpg-latest

    # AWS Lambda
    # The aws_lambda tests deploy to the real AWS and have their own
    # matrix of Python versions to run the test lambda function in.
    # see `lambda_runtime` fixture in tests/integrations/aws_lambda.py
    {py3.9}-aws_lambda

    # Beam
    {py3.7}-beam-v{2.12}
    {py3.8,py3.11}-beam-latest

    # Boto3
    {py3.6,py3.7}-boto3-v{1.12}
    {py3.7,py3.11,py3.12}-boto3-v{1.23}
    {py3.11,py3.12}-boto3-v{1.34}
    {py3.11,py3.12,py3.13}-boto3-latest

    # Bottle
    {py3.6,py3.9}-bottle-v{0.12}
    {py3.6,py3.12,py3.13}-bottle-latest

    # Celery
    {py3.6,py3.8}-celery-v{4}
    {py3.6,py3.8}-celery-v{5.0}
    {py3.7,py3.10}-celery-v{5.1,5.2}
    {py3.8,py3.11,py3.12}-celery-v{5.3,5.4,5.5}
    {py3.8,py3.12,py3.13}-celery-latest

    # Chalice
    {py3.6,py3.9}-chalice-v{1.16}
    {py3.8,py3.12,py3.13}-chalice-latest

    # Cloud Resource Context
    {py3.6,py3.12,py3.13}-cloud_resource_context

    # Cohere
    {py3.9,py3.11,py3.12}-cohere-v5
    {py3.9,py3.11,py3.12}-cohere-latest

    # Django
    # - Django 1.x
    {py3.6,py3.7}-django-v{1.11}
    # - Django 2.x
    {py3.6,py3.7}-django-v{2.0}
    {py3.6,py3.9}-django-v{2.2}
    # - Django 3.x
    {py3.6,py3.9}-django-v{3.0}
    {py3.6,py3.9,py3.11}-django-v{3.2}
    # - Django 4.x
    {py3.8,py3.11,py3.12}-django-v{4.0,4.1,4.2}
    # - Django 5.x
    {py3.10,py3.11,py3.12}-django-v{5.0,5.1}
    {py3.10,py3.12,py3.13}-django-latest

    # dramatiq
    {py3.6,py3.9}-dramatiq-v{1.13}
    {py3.7,py3.10,py3.11}-dramatiq-v{1.15}
    {py3.8,py3.11,py3.12}-dramatiq-v{1.17}
    {py3.8,py3.11,py3.12}-dramatiq-latest

    # Falcon
    {py3.6,py3.7}-falcon-v{1,1.4,2}
    {py3.6,py3.11,py3.12}-falcon-v{3}
    {py3.8,py3.11,py3.12}-falcon-v{4}
    {py3.7,py3.11,py3.12}-falcon-latest

    # FastAPI
    {py3.7,py3.10}-fastapi-v{0.79}
    {py3.8,py3.12,py3.13}-fastapi-latest

    # GCP
    {py3.7}-gcp

    # HTTPX
    {py3.6,py3.9}-httpx-v{0.16,0.18}
    {py3.6,py3.10}-httpx-v{0.20,0.22}
    {py3.7,py3.11,py3.12}-httpx-v{0.23,0.24}
    {py3.9,py3.11,py3.12}-httpx-v{0.25,0.27}
    {py3.9,py3.12,py3.13}-httpx-latest

    # Huey
    {py3.6,py3.11,py3.12}-huey-v{2.0}
    {py3.6,py3.12,py3.13}-huey-latest

    # Huggingface Hub
    {py3.9,py3.12,py3.13}-huggingface_hub-{v0.22}
    {py3.9,py3.12,py3.13}-huggingface_hub-latest

    # Langchain
    {py3.9,py3.11,py3.12}-langchain-v0.1
    {py3.9,py3.11,py3.12}-langchain-v0.3
    {py3.9,py3.11,py3.12}-langchain-latest
    {py3.9,py3.11,py3.12}-langchain-notiktoken

    # Litestar
    {py3.8,py3.11}-litestar-v{2.0}
    {py3.8,py3.11,py3.12}-litestar-v{2.6}
    {py3.8,py3.11,py3.12}-litestar-v{2.12}
    {py3.8,py3.11,py3.12}-litestar-latest

    # OpenAI
    {py3.9,py3.11,py3.12}-openai-v1.0
    {py3.9,py3.11,py3.12}-openai-v1.22
    {py3.9,py3.11,py3.12}-openai-v1.55
    {py3.9,py3.11,py3.12}-openai-latest
    {py3.9,py3.11,py3.12}-openai-notiktoken

    # OpenTelemetry (OTel)
    {py3.7,py3.9,py3.12,py3.13}-opentelemetry

    # OpenTelemetry Experimental (POTel)
    {py3.8,py3.9,py3.10,py3.11,py3.12,py3.13}-potel

    # pure_eval
    {py3.6,py3.12,py3.13}-pure_eval

    # Pyramid
    {py3.6,py3.11}-pyramid-v{1.6}
    {py3.6,py3.11,py3.12}-pyramid-v{1.10}
    {py3.6,py3.11,py3.12}-pyramid-v{2.0}
    {py3.6,py3.11,py3.12}-pyramid-latest

    # Quart
    {py3.7,py3.11}-quart-v{0.16}
    {py3.8,py3.11,py3.12}-quart-v{0.19}
    {py3.8,py3.12,py3.13}-quart-latest

    # Ray
    {py3.10,py3.11}-ray-v{2.34}
    {py3.10,py3.11}-ray-latest

    # Redis
    {py3.6,py3.8}-redis-v{3}
    {py3.7,py3.8,py3.11}-redis-v{4}
    {py3.7,py3.11,py3.12}-redis-v{5}
    {py3.7,py3.12,py3.13}-redis-latest

<<<<<<< HEAD
    # Redis Cluster
    {py3.6,py3.8}-redis_py_cluster_legacy-v{1,2}
    # no -latest, not developed anymore
=======
    # Requests
    {py3.6,py3.8,py3.12,py3.13}-requests
>>>>>>> 85879b49

    # RQ (Redis Queue)
    {py3.6}-rq-v{0.6}
    {py3.6,py3.9}-rq-v{0.13,1.0}
    {py3.6,py3.11}-rq-v{1.5,1.10}
    {py3.7,py3.11,py3.12}-rq-v{1.15,1.16}
    {py3.7,py3.12,py3.13}-rq-latest

    # Sanic
    {py3.6,py3.7}-sanic-v{0.8}
    {py3.6,py3.8}-sanic-v{20}
    {py3.8,py3.11,py3.12}-sanic-v{24.6}
    {py3.9,py3.12,py3.13}-sanic-latest

    # Spark
    {py3.8,py3.10,py3.11}-spark-v{3.1,3.3,3.5}
    {py3.8,py3.10,py3.11,py3.12}-spark-latest

    # Starlite
    {py3.8,py3.11}-starlite-v{1.48,1.51}
    # 1.51.14 is the last starlite version; the project continues as litestar

    # Tornado
    {py3.8,py3.11,py3.12}-tornado-v{6.0}
    {py3.8,py3.11,py3.12}-tornado-v{6.2}
    {py3.8,py3.11,py3.12}-tornado-latest

    # === Integrations - Auto-generated ===
    # These come from the populate_tox.py script. Eventually we should move all
    # integration tests there.

    {% for group, integrations in groups.items() %}
    # ~~~ {{ group }} ~~~
    {% for integration in integrations %}
    {% for release in integration.releases %}
    {{ release.rendered_python_versions }}-{{ integration.name }}-v{{ release }}
    {% endfor %}

    {% endfor %}

    {% endfor %}

[testenv]
deps =
    # if you change requirements-testing.txt and your change is not being reflected
    # in what's installed by tox (when running tox locally), try running tox
    # with the -r flag
    -r requirements-testing.txt

    linters: -r requirements-linting.txt
    linters: werkzeug<2.3.0

    # === Common ===
    py3.8-common: hypothesis
    common: pytest-asyncio
    # See https://github.com/pytest-dev/pytest/issues/9621
    # and https://github.com/pytest-dev/pytest-forked/issues/67
    # for justification of the upper bound on pytest
    {py3.6,py3.7}-common: pytest<7.0.0
    {py3.8,py3.9,py3.10,py3.11,py3.12,py3.13}-common: pytest

    # === Gevent ===
    {py3.6,py3.7,py3.8,py3.9,py3.10,py3.11}-gevent: gevent>=22.10.0, <22.11.0
    {py3.12}-gevent: gevent
    # See https://github.com/pytest-dev/pytest/issues/9621
    # and https://github.com/pytest-dev/pytest-forked/issues/67
    # for justification of the upper bound on pytest
    {py3.6,py3.7}-gevent: pytest<7.0.0
    {py3.8,py3.9,py3.10,py3.11,py3.12}-gevent: pytest

    # === Integrations ===

    # AIOHTTP
    aiohttp-v3.4: aiohttp~=3.4.0
    aiohttp-v3.8: aiohttp~=3.8.0
    aiohttp-latest: aiohttp
    aiohttp: pytest-aiohttp
    aiohttp-v3.8: pytest-asyncio
    aiohttp-latest: pytest-asyncio

    # Anthropic
    anthropic: pytest-asyncio
    anthropic-v{0.16,0.28}: httpx<0.28.0
    anthropic-v0.16: anthropic~=0.16.0
    anthropic-v0.28: anthropic~=0.28.0
    anthropic-v0.40: anthropic~=0.40.0
    anthropic-latest: anthropic

    # Arq
    arq-v0.23: arq~=0.23.0
    arq-v0.23: pydantic<2
    arq-latest: arq
    arq: fakeredis>=2.2.0,<2.8
    arq: pytest-asyncio
    arq: async-timeout

    # Asgi
    asgi: pytest-asyncio
    asgi: async-asgi-testclient

    # Asyncpg
    asyncpg-v0.23: asyncpg~=0.23.0
    asyncpg-latest: asyncpg
    asyncpg: pytest-asyncio

    # AWS Lambda
    aws_lambda: boto3

    # Beam
    beam-v2.12: apache-beam~=2.12.0
    beam-latest: apache-beam

    # Boto3
    boto3-v1.12: boto3~=1.12.0
    boto3-v1.23: boto3~=1.23.0
    boto3-v1.34: boto3~=1.34.0
    boto3-latest: boto3

    # Bottle
    bottle: Werkzeug<2.1.0
    bottle-v0.12: bottle~=0.12.0
    bottle-latest: bottle

    # Celery
    celery: redis
    celery-v4: Celery~=4.0
    celery-v5.0: Celery~=5.0.0
    celery-v5.1: Celery~=5.1.0
    celery-v5.2: Celery~=5.2.0
    celery-v5.3: Celery~=5.3.0
    celery-v5.4: Celery~=5.4.0
    # TODO: update when stable is out
    celery-v5.5: Celery==5.5.0rc4
    celery-latest: Celery

    celery: newrelic
    {py3.7}-celery: importlib-metadata<5.0

    # Chalice
    chalice: pytest-chalice==0.0.5
    chalice-v1.16: chalice~=1.16.0
    chalice-latest: chalice

    # Cohere
    cohere-v5: cohere~=5.3.3
    cohere-latest: cohere

    # Django
    django: psycopg2-binary
    django-v{1.11,2.0,2.1,2.2,3.0,3.1,3.2}: djangorestframework>=3.0.0,<4.0.0
    django-v{2.0,2.2,3.0,3.2,4.0,4.1,4.2,5.0,5.1}: channels[daphne]
    django-v{2.2,3.0}: six
    django-v{1.11,2.0,2.2,3.0,3.2}: Werkzeug<2.1.0
    django-v{1.11,2.0,2.2,3.0}: pytest-django<4.0
    django-v{3.2,4.0,4.1,4.2,5.0,5.1}: pytest-django
    django-v{4.0,4.1,4.2,5.0,5.1}: djangorestframework
    django-v{4.0,4.1,4.2,5.0,5.1}: pytest-asyncio
    django-v{4.0,4.1,4.2,5.0,5.1}: Werkzeug
    django-latest: djangorestframework
    django-latest: pytest-asyncio
    django-latest: pytest-django
    django-latest: Werkzeug
    django-latest: channels[daphne]

    django-v1.11: Django~=1.11.0
    django-v2.0: Django~=2.0.0
    django-v2.2: Django~=2.2.0
    django-v3.0: Django~=3.0.0
    django-v3.2: Django~=3.2.0
    django-v4.0: Django~=4.0.0
    django-v4.1: Django~=4.1.0
    django-v4.2: Django~=4.2.0
    django-v5.0: Django~=5.0.0
    django-v5.1: Django==5.1rc1
    django-latest: Django

    # dramatiq
    dramatiq-v1.13: dramatiq>=1.13,<1.14
    dramatiq-v1.15: dramatiq>=1.15,<1.16
    dramatiq-v1.17: dramatiq>=1.17,<1.18
    dramatiq-latest: dramatiq

    # Falcon
    falcon-v1.4: falcon~=1.4.0
    falcon-v1: falcon~=1.0
    falcon-v2: falcon~=2.0
    falcon-v3: falcon~=3.0
    falcon-v4: falcon~=4.0
    falcon-latest: falcon

    # FastAPI
    fastapi: httpx
    # (this is a dependency of httpx)
    fastapi: anyio<4.0.0
    fastapi: pytest-asyncio
    fastapi: python-multipart
    fastapi: requests
    fastapi-v{0.79}: fastapi~=0.79.0
    fastapi-latest: fastapi

<<<<<<< HEAD
    # Flask
    flask: flask-login
    flask-v{1,2.0}: Werkzeug<2.1.0
    flask-v{1,2.0}: markupsafe<2.1.0
    flask-v{3}: Werkzeug
    flask-v1: Flask~=1.0
    flask-v2: Flask~=2.0
    flask-v3: Flask~=3.0
    flask-latest: Flask
=======
    # gRPC
    grpc: protobuf
    grpc: mypy-protobuf
    grpc: types-protobuf
    grpc: pytest-asyncio
    grpc-v1.39: grpcio~=1.39.0
    grpc-v1.49: grpcio~=1.49.1
    grpc-v1.59: grpcio~=1.59.0
    grpc-latest: grpcio
>>>>>>> 85879b49

    # HTTPX
    httpx-v0.16: pytest-httpx==0.10.0
    httpx-v0.18: pytest-httpx==0.12.0
    httpx-v0.20: pytest-httpx==0.14.0
    httpx-v0.22: pytest-httpx==0.19.0
    httpx-v0.23: pytest-httpx==0.21.0
    httpx-v0.24: pytest-httpx==0.22.0
    httpx-v0.25: pytest-httpx==0.25.0
    httpx: pytest-httpx
    # anyio is a dep of httpx
    httpx: anyio<4.0.0
    httpx-v0.16: httpx~=0.16.0
    httpx-v0.18: httpx~=0.18.0
    httpx-v0.20: httpx~=0.20.0
    httpx-v0.22: httpx~=0.22.0
    httpx-v0.23: httpx~=0.23.0
    httpx-v0.24: httpx~=0.24.0
    httpx-v0.25: httpx~=0.25.0
    httpx-v0.27: httpx~=0.27.0
    httpx-latest: httpx

    # Huey
    huey-v2.0: huey~=2.0.0
    huey-latest: huey

    # Huggingface Hub
    huggingface_hub-v0.22: huggingface_hub~=0.22.2
    huggingface_hub-latest: huggingface_hub

    # Langchain
    langchain-v0.1: openai~=1.0.0
    langchain-v0.1: langchain~=0.1.11
    langchain-v0.1: tiktoken~=0.6.0
    langchain-v0.1: httpx<0.28.0
    langchain-v0.3: langchain~=0.3.0
    langchain-v0.3: langchain-community
    langchain-v0.3: tiktoken
    langchain-v0.3: openai
    langchain-{latest,notiktoken}: langchain
    langchain-{latest,notiktoken}: langchain-openai
    langchain-{latest,notiktoken}: openai>=1.6.1
    langchain-latest: tiktoken~=0.6.0

    # Litestar
    litestar: pytest-asyncio
    litestar: python-multipart
    litestar: requests
    litestar: cryptography
    litestar-v{2.0,2.6}: httpx<0.28
    litestar-v2.0: litestar~=2.0.0
    litestar-v2.6: litestar~=2.6.0
    litestar-v2.12: litestar~=2.12.0
    litestar-latest: litestar

    # OpenAI
    openai: pytest-asyncio
    openai-v1.0: openai~=1.0.0
    openai-v1.0: tiktoken
    openai-v1.0: httpx<0.28.0
    openai-v1.22: openai~=1.22.0
    openai-v1.22: tiktoken
    openai-v1.22: httpx<0.28.0
    openai-v1.55: openai~=1.55.0
    openai-v1.55: tiktoken
    openai-latest: openai
    openai-latest: tiktoken~=0.6.0
    openai-notiktoken: openai

    # OpenTelemetry (OTel)
    opentelemetry: opentelemetry-distro

    # OpenTelemetry Experimental (POTel)
    potel: -e .[opentelemetry-experimental]

    # pure_eval
    pure_eval: pure_eval

    # Pyramid
    pyramid: Werkzeug<2.1.0
    pyramid-v1.6: pyramid~=1.6.0
    pyramid-v1.10: pyramid~=1.10.0
    pyramid-v2.0: pyramid~=2.0.0
    pyramid-latest: pyramid

    # Quart
    quart: quart-auth
    quart: pytest-asyncio
    quart-v0.16: blinker<1.6
    quart-v0.16: jinja2<3.1.0
    quart-v0.16: Werkzeug<2.1.0
    quart-v0.16: hypercorn<0.15.0
    quart-v0.16: quart~=0.16.0
    quart-v0.19: Werkzeug>=3.0.0
    quart-v0.19: quart~=0.19.0
    {py3.8}-quart: taskgroup==0.0.0a4
    quart-latest: quart

    # Ray
    ray-v2.34: ray~=2.34.0
    ray-latest: ray

    # Redis
    redis: fakeredis!=1.7.4
    redis: pytest<8.0.0
    {py3.6,py3.7}-redis: fakeredis!=2.26.0  # https://github.com/cunla/fakeredis-py/issues/341
    {py3.7,py3.8,py3.9,py3.10,py3.11,py3.12,py3.13}-redis: pytest-asyncio
    redis-v3: redis~=3.0
    redis-v4: redis~=4.0
    redis-v5: redis~=5.0
    redis-latest: redis

<<<<<<< HEAD
    # Redis Cluster
    redis_py_cluster_legacy-v1: redis-py-cluster~=1.0
    redis_py_cluster_legacy-v2: redis-py-cluster~=2.0
=======
    # Requests
    requests: requests>=2.0
>>>>>>> 85879b49

    # RQ (Redis Queue)
    # https://github.com/jamesls/fakeredis/issues/245
    rq-v{0.6}: fakeredis<1.0
    rq-v{0.6}: redis<3.2.2
    rq-v{0.13,1.0,1.5,1.10}: fakeredis>=1.0,<1.7.4
    rq-v{1.15,1.16}: fakeredis
    {py3.6,py3.7}-rq-v{1.15,1.16}: fakeredis!=2.26.0  # https://github.com/cunla/fakeredis-py/issues/341
    rq-latest: fakeredis
    {py3.6,py3.7}-rq-latest: fakeredis!=2.26.0  # https://github.com/cunla/fakeredis-py/issues/341
    rq-v0.6: rq~=0.6.0
    rq-v0.13: rq~=0.13.0
    rq-v1.0: rq~=1.0.0
    rq-v1.5: rq~=1.5.0
    rq-v1.10: rq~=1.10.0
    rq-v1.15: rq~=1.15.0
    rq-v1.16: rq~=1.16.0
    rq-latest: rq

    # Sanic
    sanic: websockets<11.0
    sanic: aiohttp
    sanic-v{24.6}: sanic_testing
    sanic-latest: sanic_testing
    {py3.6}-sanic: aiocontextvars==0.2.1
    sanic-v0.8: sanic~=0.8.0
    sanic-v20: sanic~=20.0
    sanic-v24.6: sanic~=24.6.0
    sanic-latest: sanic

    # Spark
    spark-v3.1: pyspark~=3.1.0
    spark-v3.3: pyspark~=3.3.0
    spark-v3.5: pyspark~=3.5.0
    # TODO: update to ~=4.0.0 once stable is out
    spark-v4.0: pyspark==4.0.0.dev2
    spark-latest: pyspark

    # Starlite
    starlite: pytest-asyncio
    starlite: python-multipart
    starlite: requests
    starlite: cryptography
    starlite: pydantic<2.0.0
    starlite: httpx<0.28
    starlite-v{1.48}: starlite~=1.48.0
    starlite-v{1.51}: starlite~=1.51.0

    # Tornado
    # Tornado <6.4.1 is incompatible with Pytest ≥8.2
    # See https://github.com/tornadoweb/tornado/pull/3382.
    tornado-{v6.0,v6.2}: pytest<8.2
    tornado-v6.0: tornado~=6.0.0
    tornado-v6.2: tornado~=6.2.0
    tornado-latest: tornado

    # === Integrations - Auto-generated ===
    # These come from the populate_tox.py script. Eventually we should move all
    # integration tests there.

    {% for group, integrations in groups.items() %}
    # ~~~ {{ group }} ~~~
    {% for integration in integrations %}
    {% for release in integration.releases %}
    {% if integration.extra %}
    {{ integration.name }}-v{{ release }}: {{ integration.package }}[{{ integration.extra }}]=={{ release }}
    {% else %}
    {{ integration.name }}-v{{ release }}: {{ integration.package }}=={{ release }}
    {% endif %}
    {% endfor %}
    {% for dep in integration.dependencies %}
    {{ dep }}
    {% endfor %}

    {% endfor %}

    {% endfor %}

setenv =
    PYTHONDONTWRITEBYTECODE=1
    OBJC_DISABLE_INITIALIZE_FORK_SAFETY=YES
    COVERAGE_FILE=.coverage-sentry-{envname}
    py3.6: COVERAGE_RCFILE=.coveragerc36

    django: DJANGO_SETTINGS_MODULE=tests.integrations.django.myapp.settings

    common: TESTPATH=tests
    gevent: TESTPATH=tests
    aiohttp: TESTPATH=tests/integrations/aiohttp
    anthropic: TESTPATH=tests/integrations/anthropic
    ariadne: TESTPATH=tests/integrations/ariadne
    arq: TESTPATH=tests/integrations/arq
    asgi: TESTPATH=tests/integrations/asgi
    asyncpg: TESTPATH=tests/integrations/asyncpg
    aws_lambda: TESTPATH=tests/integrations/aws_lambda
    beam: TESTPATH=tests/integrations/beam
    boto3: TESTPATH=tests/integrations/boto3
    bottle: TESTPATH=tests/integrations/bottle
    celery: TESTPATH=tests/integrations/celery
    chalice: TESTPATH=tests/integrations/chalice
    clickhouse_driver: TESTPATH=tests/integrations/clickhouse_driver
    cohere: TESTPATH=tests/integrations/cohere
    cloud_resource_context: TESTPATH=tests/integrations/cloud_resource_context
    django: TESTPATH=tests/integrations/django
    dramatiq: TESTPATH=tests/integrations/dramatiq
    falcon: TESTPATH=tests/integrations/falcon
    fastapi:  TESTPATH=tests/integrations/fastapi
    flask: TESTPATH=tests/integrations/flask
    gcp: TESTPATH=tests/integrations/gcp
    gql: TESTPATH=tests/integrations/gql
    graphene: TESTPATH=tests/integrations/graphene
    grpc: TESTPATH=tests/integrations/grpc
    httpx: TESTPATH=tests/integrations/httpx
    huey: TESTPATH=tests/integrations/huey
    huggingface_hub: TESTPATH=tests/integrations/huggingface_hub
    langchain: TESTPATH=tests/integrations/langchain
    launchdarkly: TESTPATH=tests/integrations/launchdarkly
    litestar: TESTPATH=tests/integrations/litestar
    loguru: TESTPATH=tests/integrations/loguru
    openai: TESTPATH=tests/integrations/openai
    openfeature: TESTPATH=tests/integrations/openfeature
    opentelemetry: TESTPATH=tests/integrations/opentelemetry
    potel: TESTPATH=tests/integrations/opentelemetry
    pure_eval: TESTPATH=tests/integrations/pure_eval
    pymongo: TESTPATH=tests/integrations/pymongo
    pyramid: TESTPATH=tests/integrations/pyramid
    quart: TESTPATH=tests/integrations/quart
    ray: TESTPATH=tests/integrations/ray
    redis: TESTPATH=tests/integrations/redis
    redis_py_cluster_legacy: TESTPATH=tests/integrations/redis_py_cluster_legacy
    requests: TESTPATH=tests/integrations/requests
    rq: TESTPATH=tests/integrations/rq
    sanic: TESTPATH=tests/integrations/sanic
    spark: TESTPATH=tests/integrations/spark
    sqlalchemy: TESTPATH=tests/integrations/sqlalchemy
    starlette: TESTPATH=tests/integrations/starlette
    starlite: TESTPATH=tests/integrations/starlite
    statsig: TESTPATH=tests/integrations/statsig
    strawberry: TESTPATH=tests/integrations/strawberry
    tornado: TESTPATH=tests/integrations/tornado
    trytond: TESTPATH=tests/integrations/trytond
    typer: TESTPATH=tests/integrations/typer
    unleash: TESTPATH=tests/integrations/unleash
    socket: TESTPATH=tests/integrations/socket

passenv =
    SENTRY_PYTHON_TEST_AWS_ACCESS_KEY_ID
    SENTRY_PYTHON_TEST_AWS_SECRET_ACCESS_KEY
    SENTRY_PYTHON_TEST_POSTGRES_HOST
    SENTRY_PYTHON_TEST_POSTGRES_USER
    SENTRY_PYTHON_TEST_POSTGRES_PASSWORD
    SENTRY_PYTHON_TEST_POSTGRES_NAME

usedevelop = True

extras =
    bottle: bottle
    falcon: falcon
    flask: flask
    pymongo: pymongo

basepython =
    py3.6: python3.6
    py3.7: python3.7
    py3.8: python3.8
    py3.9: python3.9
    py3.10: python3.10
    py3.11: python3.11
    py3.12: python3.12
    py3.13: python3.13

    # Python version is pinned here because flake8 actually behaves differently
    # depending on which version is used. You can patch this out to point to
    # some random Python 3 binary, but then you get guaranteed mismatches with
    # CI. Other tools such as mypy and black have options that pin the Python
    # version.
    linters: python3.12

commands =
    {py3.7,py3.8}-boto3: pip install urllib3<2.0.0

    ; https://github.com/pallets/flask/issues/4455
    {py3.7,py3.8,py3.9,py3.10,py3.11}-flask-v{1}: pip install "itsdangerous>=0.24,<2.0" "markupsafe<2.0.0" "jinja2<3.1.1"

    ; Running `pytest` as an executable suffers from an import error
    ; when loading tests in scenarios. In particular, django fails to
    ; load the settings from the test module.
    python -m pytest {env:TESTPATH} -o junit_suite_name={envname} {posargs}

[testenv:linters]
commands =
    flake8 tests sentry_sdk
    black --check tests sentry_sdk
    mypy sentry_sdk<|MERGE_RESOLUTION|>--- conflicted
+++ resolved
@@ -189,15 +189,6 @@
     {py3.7,py3.8,py3.11}-redis-v{4}
     {py3.7,py3.11,py3.12}-redis-v{5}
     {py3.7,py3.12,py3.13}-redis-latest
-
-<<<<<<< HEAD
-    # Redis Cluster
-    {py3.6,py3.8}-redis_py_cluster_legacy-v{1,2}
-    # no -latest, not developed anymore
-=======
-    # Requests
-    {py3.6,py3.8,py3.12,py3.13}-requests
->>>>>>> 85879b49
 
     # RQ (Redis Queue)
     {py3.6}-rq-v{0.6}
@@ -397,28 +388,6 @@
     fastapi: requests
     fastapi-v{0.79}: fastapi~=0.79.0
     fastapi-latest: fastapi
-
-<<<<<<< HEAD
-    # Flask
-    flask: flask-login
-    flask-v{1,2.0}: Werkzeug<2.1.0
-    flask-v{1,2.0}: markupsafe<2.1.0
-    flask-v{3}: Werkzeug
-    flask-v1: Flask~=1.0
-    flask-v2: Flask~=2.0
-    flask-v3: Flask~=3.0
-    flask-latest: Flask
-=======
-    # gRPC
-    grpc: protobuf
-    grpc: mypy-protobuf
-    grpc: types-protobuf
-    grpc: pytest-asyncio
-    grpc-v1.39: grpcio~=1.39.0
-    grpc-v1.49: grpcio~=1.49.1
-    grpc-v1.59: grpcio~=1.59.0
-    grpc-latest: grpcio
->>>>>>> 85879b49
 
     # HTTPX
     httpx-v0.16: pytest-httpx==0.10.0
@@ -530,15 +499,6 @@
     redis-v4: redis~=4.0
     redis-v5: redis~=5.0
     redis-latest: redis
-
-<<<<<<< HEAD
-    # Redis Cluster
-    redis_py_cluster_legacy-v1: redis-py-cluster~=1.0
-    redis_py_cluster_legacy-v2: redis-py-cluster~=2.0
-=======
-    # Requests
-    requests: requests>=2.0
->>>>>>> 85879b49
 
     # RQ (Redis Queue)
     # https://github.com/jamesls/fakeredis/issues/245
