# Tox (http://codespeak.net/~hpk/tox/) is a tool for running tests
# in multiple virtualenvs. This configuration file will run the
# test suite on all supported python versions. To use it, "pip install tox"
# and then run "tox" from this directory.
#
# This file has been generated from a template
# by "scripts/populate_tox/populate_tox.py". Any changes to the file should
# be made in the template (if you want to change a hardcoded part of the file)
# or in the script (if you want to change the auto-generated part).
# The file (and all resulting CI YAMLs) then need to be regenerated via
# "scripts/generate-test-files.sh".
#
# Last generated: {{ updated }}

[tox]
requires =
    # This version introduced using pip 24.1 which does not work with older Celery and HTTPX versions.
    virtualenv<20.26.3
envlist =
    # === Gevent ===
    {py3.8,py3.10,py3.11,py3.12}-gevent

    # === Integrations ===
    # General format is {pythonversion}-{integrationname}-v{frameworkversion}
    # 1 blank line between different integrations
    # Each framework version should only be mentioned once. I.e:
    #   {py3.7,py3.10}-django-v{3.2}
    #   {py3.10}-django-v{4.0}
    # instead of:
    #   {py3.7}-django-v{3.2}
    #   {py3.7,py3.10}-django-v{3.2,4.0}
    #
    # At a minimum, we should test against at least the lowest
    # and the latest supported version of a framework.

    # Arq
    {py3.7,py3.11}-arq-v{0.23}
    {py3.7,py3.12,py3.13}-arq-latest

    # Asgi
    {py3.7,py3.12,py3.13}-asgi

    # asyncpg
    {py3.7,py3.10}-asyncpg-v{0.23}
    {py3.8,py3.11,py3.12}-asyncpg-latest

    # AWS Lambda
    {py3.8,py3.9,py3.11,py3.13}-aws_lambda

    # Beam
    {py3.7}-beam-v{2.12}
    {py3.8,py3.11}-beam-latest

    # Boto3
    {py3.7}-boto3-v{1.12}
    {py3.7,py3.11,py3.12}-boto3-v{1.23}
    {py3.11,py3.12}-boto3-v{1.34}
    {py3.11,py3.12,py3.13}-boto3-latest

    # Chalice
    {py3.7,py3.9}-chalice-v{1.16}
    {py3.8,py3.12,py3.13}-chalice-latest

    # Cloud Resource Context
    {py3.7,py3.12,py3.13}-cloud_resource_context

    # GCP
    {py3.7}-gcp

    # HTTPX
    {py3.7,py3.9}-httpx-v{0.16,0.18}
    {py3.7,py3.10}-httpx-v{0.20,0.22}
    {py3.7,py3.11,py3.12}-httpx-v{0.23,0.24}
    {py3.9,py3.11,py3.12}-httpx-v{0.25,0.27}
    {py3.9,py3.12,py3.13}-httpx-latest

    # Langchain
    {py3.9,py3.11,py3.12}-langchain-v0.1
    {py3.9,py3.11,py3.12}-langchain-v0.3
    {py3.9,py3.11,py3.12}-langchain-latest
    {py3.9,py3.11,py3.12}-langchain-notiktoken

    # OpenAI
    {py3.9,py3.11,py3.12}-openai-v1.0
    {py3.9,py3.11,py3.12}-openai-v1.22
    {py3.9,py3.11,py3.12}-openai-v1.55
    {py3.9,py3.11,py3.12}-openai-latest
    {py3.9,py3.11,py3.12}-openai-notiktoken

    # pure_eval
    {py3.7,py3.12,py3.13}-pure_eval

    # Quart
    {py3.7,py3.11}-quart-v{0.16}
    {py3.8,py3.11,py3.12}-quart-v{0.19}
    {py3.8,py3.12,py3.13}-quart-latest

    # Ray
    {py3.10,py3.11}-ray-v{2.34}
    {py3.10,py3.11}-ray-latest

    # Redis
    {py3.7,py3.8}-redis-v{3}
    {py3.7,py3.8,py3.11}-redis-v{4}
    {py3.7,py3.11,py3.12}-redis-v{5}

    # Requests
    {py3.7,py3.8,py3.12,py3.13}-requests

    # RQ (Redis Queue)
    {py3.7,py3.9}-rq-v{0.13,1.0}
    {py3.7,py3.11}-rq-v{1.5,1.10}
    {py3.7,py3.11,py3.12}-rq-v{1.15,1.16}
    {py3.7,py3.12,py3.13}-rq-latest

    # Sanic
    {py3.7}-sanic-v{0.8}
    {py3.8}-sanic-v{20}
    {py3.8,py3.11,py3.12}-sanic-v{24.6}
    {py3.9,py3.12,py3.13}-sanic-latest

    # === Integrations - Auto-generated ===
    # These come from the populate_tox.py script. Eventually we should move all
    # integration tests there.

    {% for group, integrations in groups.items() %}
    # ~~~ {{ group }} ~~~
    {% for integration in integrations %}
    {% for release in integration.releases %}
    {{ release.rendered_python_versions }}-{{ integration.name }}-v{{ release }}
    {% endfor %}

    {% endfor %}

    {% endfor %}

[testenv]
deps =
    # if you change requirements-testing.txt and your change is not being reflected
    # in what's installed by tox (when running tox locally), try running tox
    # with the -r flag
    -r requirements-testing.txt

    linters: -r requirements-linting.txt
    linters: werkzeug<2.3.0

    # === Gevent ===
    {py3.7,py3.8,py3.9,py3.10,py3.11}-gevent: gevent>=22.10.0, <22.11.0
    {py3.12}-gevent: gevent
    # See https://github.com/pytest-dev/pytest/issues/9621
    # and https://github.com/pytest-dev/pytest-forked/issues/67
    # for justification of the upper bound on pytest
    py3.7-gevent: pytest<7.0.0
    {py3.8,py3.9,py3.10,py3.11,py3.12}-gevent: pytest
    gevent: pytest-asyncio

    # === Integrations ===

    # Arq
    arq-v0.23: arq~=0.23.0
    arq-v0.23: pydantic<2
    arq-latest: arq
    arq: fakeredis>=2.2.0,<2.8
    arq: pytest-asyncio
    arq: async-timeout

    # Asgi
    asgi: pytest-asyncio
    asgi: async-asgi-testclient

    # Asyncpg
    asyncpg-v0.23: asyncpg~=0.23.0
    asyncpg-latest: asyncpg
    asyncpg: pytest-asyncio

    # AWS Lambda
    aws_lambda: aws-cdk-lib
    aws_lambda: aws-sam-cli
    aws_lambda: boto3
    aws_lambda: fastapi
    aws_lambda: requests
    aws_lambda: uvicorn

    # Beam
    beam-v2.12: apache-beam~=2.12.0
    beam-latest: apache-beam

    # Boto3
    boto3-v1.12: boto3~=1.12.0
    boto3-v1.23: boto3~=1.23.0
    boto3-v1.34: boto3~=1.34.0
    boto3-latest: boto3

    # Chalice
    chalice: pytest-chalice==0.0.5
    chalice-v1.16: chalice~=1.16.0
    chalice-latest: chalice

    # HTTPX
    httpx-v0.16: pytest-httpx==0.10.0
    httpx-v0.18: pytest-httpx==0.12.0
    httpx-v0.20: pytest-httpx==0.14.0
    httpx-v0.22: pytest-httpx==0.19.0
    httpx-v0.23: pytest-httpx==0.21.0
    httpx-v0.24: pytest-httpx==0.22.0
    httpx-v0.25: pytest-httpx==0.25.0
    httpx: pytest-httpx
    # anyio is a dep of httpx
    httpx: anyio<4.0.0
    httpx-v0.16: httpx~=0.16.0
    httpx-v0.18: httpx~=0.18.0
    httpx-v0.20: httpx~=0.20.0
    httpx-v0.22: httpx~=0.22.0
    httpx-v0.23: httpx~=0.23.0
    httpx-v0.24: httpx~=0.24.0
    httpx-v0.25: httpx~=0.25.0
    httpx-v0.27: httpx~=0.27.0
    httpx-latest: httpx

    # Langchain
    langchain-v0.1: openai~=1.0.0
    langchain-v0.1: langchain~=0.1.11
    langchain-v0.1: tiktoken~=0.6.0
    langchain-v0.1: httpx<0.28.0
    langchain-v0.3: langchain~=0.3.0
    langchain-v0.3: langchain-community
    langchain-v0.3: tiktoken
    langchain-v0.3: openai
    langchain-{latest,notiktoken}: langchain
    langchain-{latest,notiktoken}: langchain-openai
    langchain-{latest,notiktoken}: openai>=1.6.1
    langchain-latest: tiktoken~=0.6.0

    # OpenAI
    openai: pytest-asyncio
    openai-v1.0: openai~=1.0.0
    openai-v1.0: tiktoken
    openai-v1.0: httpx<0.28.0
    openai-v1.22: openai~=1.22.0
    openai-v1.22: tiktoken
    openai-v1.22: httpx<0.28.0
    openai-v1.55: openai~=1.55.0
    openai-v1.55: tiktoken
    openai-latest: openai
    openai-latest: tiktoken~=0.6.0
    openai-notiktoken: openai

    # pure_eval
    pure_eval: pure_eval

    # Quart
    quart: quart-auth
    quart: pytest-asyncio
    quart-{v0.19,latest}: quart-flask-patch
    quart-v0.16: blinker<1.6
    quart-v0.16: jinja2<3.1.0
    quart-v0.16: Werkzeug<2.1.0
    quart-v0.16: hypercorn<0.15.0
    quart-v0.16: quart~=0.16.0
    quart-v0.19: Werkzeug>=3.0.0
    quart-v0.19: quart~=0.19.0
    {py3.8}-quart: taskgroup==0.0.0a4
    quart-latest: quart

    # Ray
    ray-v2.34: ray~=2.34.0
    ray-latest: ray

    # Redis
    redis: fakeredis!=1.7.4
    redis: pytest<8.0.0
<<<<<<< HEAD
    py3.7-redis: fakeredis!=2.26.0  # https://github.com/cunla/fakeredis-py/issues/341
=======
    {py3.6,py3.7,py3.8}-redis: fakeredis<2.26.0
>>>>>>> 6a58e5fb
    {py3.7,py3.8,py3.9,py3.10,py3.11,py3.12,py3.13}-redis: pytest-asyncio
    redis-v3: redis~=3.0
    redis-v4: redis~=4.0
    redis-v5: redis~=5.0

    # Requests
    requests: requests>=2.0

    # RQ (Redis Queue)
    # https://github.com/jamesls/fakeredis/issues/245
    rq-v{0.13,1.0,1.5,1.10}: fakeredis>=1.0,<1.7.4
    rq-v{1.15,1.16}: fakeredis<2.28.0
    py3.7-rq-v{1.15,1.16}: fakeredis!=2.26.0  # https://github.com/cunla/fakeredis-py/issues/341
    rq-latest: fakeredis<2.28.0
    py3.7-rq-latest: fakeredis!=2.26.0  # https://github.com/cunla/fakeredis-py/issues/341
    rq-v0.6: rq~=0.6.0
    rq-v0.13: rq~=0.13.0
    rq-v1.0: rq~=1.0.0
    rq-v1.5: rq~=1.5.0
    rq-v1.10: rq~=1.10.0
    rq-v1.15: rq~=1.15.0
    rq-v1.16: rq~=1.16.0
    rq-latest: rq

    # Sanic
    sanic: websockets<11.0
    sanic: aiohttp
    sanic-v{24.6}: sanic_testing
    sanic-latest: sanic_testing
    sanic-v0.8: sanic~=0.8.0
    sanic-v20: sanic~=20.0
    sanic-v24.6: sanic~=24.6.0
    sanic-latest: sanic

    # === Integrations - Auto-generated ===
    # These come from the populate_tox.py script. Eventually we should move all
    # integration tests there.

    {% for group, integrations in groups.items() %}
    # ~~~ {{ group }} ~~~
    {% for integration in integrations %}
    {% for release in integration.releases %}
    {% if integration.extra %}
    {{ integration.name }}-v{{ release }}: {{ integration.package }}[{{ integration.extra }}]=={{ release }}
    {% else %}
    {{ integration.name }}-v{{ release }}: {{ integration.package }}=={{ release }}
    {% endif %}
    {% endfor %}
    {% for dep in integration.dependencies %}
    {{ dep }}
    {% endfor %}

    {% endfor %}

    {% endfor %}

setenv =
    PYTHONDONTWRITEBYTECODE=1
    OBJC_DISABLE_INITIALIZE_FORK_SAFETY=YES
    COVERAGE_FILE=.coverage-sentry-{envname}

    django: DJANGO_SETTINGS_MODULE=tests.integrations.django.myapp.settings
    py3.12-django: PIP_CONSTRAINT=constraints.txt
    spark-v{3.0.3,3.5.6}: JAVA_HOME=/usr/lib/jvm/temurin-11-jdk-amd64

    common: TESTPATH=tests
    gevent: TESTPATH=tests
    aiohttp: TESTPATH=tests/integrations/aiohttp
    anthropic: TESTPATH=tests/integrations/anthropic
    ariadne: TESTPATH=tests/integrations/ariadne
    arq: TESTPATH=tests/integrations/arq
    asgi: TESTPATH=tests/integrations/asgi
    asyncpg: TESTPATH=tests/integrations/asyncpg
    aws_lambda: TESTPATH=tests/integrations/aws_lambda
    beam: TESTPATH=tests/integrations/beam
    boto3: TESTPATH=tests/integrations/boto3
    bottle: TESTPATH=tests/integrations/bottle
    celery: TESTPATH=tests/integrations/celery
    chalice: TESTPATH=tests/integrations/chalice
    clickhouse_driver: TESTPATH=tests/integrations/clickhouse_driver
    cohere: TESTPATH=tests/integrations/cohere
    cloud_resource_context: TESTPATH=tests/integrations/cloud_resource_context
    django: TESTPATH=tests/integrations/django
    dramatiq: TESTPATH=tests/integrations/dramatiq
    falcon: TESTPATH=tests/integrations/falcon
    fastapi:  TESTPATH=tests/integrations/fastapi
    flask: TESTPATH=tests/integrations/flask
    gcp: TESTPATH=tests/integrations/gcp
    gql: TESTPATH=tests/integrations/gql
    graphene: TESTPATH=tests/integrations/graphene
    grpc: TESTPATH=tests/integrations/grpc
    httpx: TESTPATH=tests/integrations/httpx
    huey: TESTPATH=tests/integrations/huey
    huggingface_hub: TESTPATH=tests/integrations/huggingface_hub
    langchain: TESTPATH=tests/integrations/langchain
    launchdarkly: TESTPATH=tests/integrations/launchdarkly
    litestar: TESTPATH=tests/integrations/litestar
    loguru: TESTPATH=tests/integrations/loguru
    openai: TESTPATH=tests/integrations/openai
    openfeature: TESTPATH=tests/integrations/openfeature
    pure_eval: TESTPATH=tests/integrations/pure_eval
    pymongo: TESTPATH=tests/integrations/pymongo
    pyramid: TESTPATH=tests/integrations/pyramid
    quart: TESTPATH=tests/integrations/quart
    ray: TESTPATH=tests/integrations/ray
    redis: TESTPATH=tests/integrations/redis
    redis_py_cluster_legacy: TESTPATH=tests/integrations/redis_py_cluster_legacy
    requests: TESTPATH=tests/integrations/requests
    rq: TESTPATH=tests/integrations/rq
    sanic: TESTPATH=tests/integrations/sanic
    spark: TESTPATH=tests/integrations/spark
    sqlalchemy: TESTPATH=tests/integrations/sqlalchemy
    starlette: TESTPATH=tests/integrations/starlette
    starlite: TESTPATH=tests/integrations/starlite
    statsig: TESTPATH=tests/integrations/statsig
    strawberry: TESTPATH=tests/integrations/strawberry
    tornado: TESTPATH=tests/integrations/tornado
    trytond: TESTPATH=tests/integrations/trytond
    typer: TESTPATH=tests/integrations/typer
    unleash: TESTPATH=tests/integrations/unleash
    socket: TESTPATH=tests/integrations/socket

passenv =
    SENTRY_PYTHON_TEST_POSTGRES_HOST
    SENTRY_PYTHON_TEST_POSTGRES_USER
    SENTRY_PYTHON_TEST_POSTGRES_PASSWORD
    SENTRY_PYTHON_TEST_POSTGRES_NAME

usedevelop = True

extras =
    bottle: bottle
    falcon: falcon
    flask: flask
    pymongo: pymongo

basepython =
    py3.7: python3.7
    py3.8: python3.8
    py3.9: python3.9
    py3.10: python3.10
    py3.11: python3.11
    py3.12: python3.12
    py3.13: python3.13

    # Python version is pinned here because flake8 actually behaves differently
    # depending on which version is used. You can patch this out to point to
    # some random Python 3 binary, but then you get guaranteed mismatches with
    # CI. Other tools such as mypy and black have options that pin the Python
    # version.
    linters: python3.12

commands =
    {py3.7,py3.8}-boto3: pip install urllib3<2.0.0

    ; https://github.com/pallets/flask/issues/4455
    {py3.7,py3.8,py3.9,py3.10,py3.11}-flask-v{1}: pip install "itsdangerous>=0.24,<2.0" "markupsafe<2.0.0" "jinja2<3.1.1"

    ; Running `pytest` as an executable suffers from an import error
    ; when loading tests in scenarios. In particular, django fails to
    ; load the settings from the test module.
    python -m pytest {env:TESTPATH} -o junit_suite_name={envname} {posargs}

[testenv:linters]
commands =
    flake8 tests sentry_sdk
    black --check tests sentry_sdk
    mypy sentry_sdk<|MERGE_RESOLUTION|>--- conflicted
+++ resolved
@@ -269,11 +269,7 @@
     # Redis
     redis: fakeredis!=1.7.4
     redis: pytest<8.0.0
-<<<<<<< HEAD
-    py3.7-redis: fakeredis!=2.26.0  # https://github.com/cunla/fakeredis-py/issues/341
-=======
-    {py3.6,py3.7,py3.8}-redis: fakeredis<2.26.0
->>>>>>> 6a58e5fb
+    {py3.7,py3.8}-redis: fakeredis<2.26.0
     {py3.7,py3.8,py3.9,py3.10,py3.11,py3.12,py3.13}-redis: pytest-asyncio
     redis-v3: redis~=3.0
     redis-v4: redis~=4.0
