--- conflicted
+++ resolved
@@ -81,13 +81,7 @@
         "beam",
         "celery",
         "huey",
-<<<<<<< HEAD
-        "langchain",
-        "openai",
-        "huggingface_hub",
         "ray",
-=======
->>>>>>> 2c1e31c5
         "rq",
         "spark",
     ],
