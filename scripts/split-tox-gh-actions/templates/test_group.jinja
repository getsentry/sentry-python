--- conflicted
+++ resolved
@@ -73,20 +73,8 @@
           {% endif %}
       {% endfor %}
 
-<<<<<<< HEAD
       - name: Generate coverage XML
         if: {% raw %}${{ !cancelled() }}{% endraw %}
-=======
-      - name: Generate coverage XML (Python 3.6)
-        if: {% raw %}${{ !cancelled() && matrix.python-version == '3.6' }}{% endraw %}
-        run: |
-          export COVERAGE_RCFILE=.coveragerc36
-          coverage combine .coverage-sentry-*
-          coverage xml --ignore-errors
-
-      - name: Generate coverage XML
-        if: {% raw %}${{ !cancelled() && matrix.python-version != '3.6' }}{% endraw %}
->>>>>>> 205591e2
         run: |
           coverage combine .coverage-sentry-*
           coverage xml
