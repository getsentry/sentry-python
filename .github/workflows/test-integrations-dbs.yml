# Do not edit this YAML file. This file is generated automatically by executing
# python scripts/split_tox_gh_actions/split_tox_gh_actions.py
# The template responsible for it is in
# scripts/split_tox_gh_actions/templates/base.jinja
name: Test DBs
on:
  push:
    branches:
      - master
      - release/**
      - potel-base
  pull_request:
# Cancel in progress workflows on pull_requests.
# https://docs.github.com/en/actions/using-jobs/using-concurrency#example-using-a-fallback-value
concurrency:
  group: ${{ github.workflow }}-${{ github.head_ref || github.run_id }}
  cancel-in-progress: true
permissions:
  contents: read
env:
  BUILD_CACHE_KEY: ${{ github.sha }}
  CACHED_BUILD_PATHS: |
    ${{ github.workspace }}/dist-serverless
jobs:
  test-dbs-latest:
    name: DBs (latest)
    timeout-minutes: 30
    runs-on: ${{ matrix.os }}
    strategy:
      fail-fast: false
      matrix:
        python-version: ["3.7","3.8","3.11","3.12","3.13"]
<<<<<<< HEAD
=======
        # python3.6 reached EOL and is no longer being supported on
        # new versions of hosted runners on Github Actions
        # ubuntu-20.04 is the last version that supported python3.6
        # see https://github.com/actions/setup-python/issues/544#issuecomment-1332535877
>>>>>>> 3b286499
        os: [ubuntu-22.04]
    services:
      postgres:
        image: postgres
        env:
          POSTGRES_PASSWORD: sentry
        # Set health checks to wait until postgres has started
        options: >-
          --health-cmd pg_isready
          --health-interval 10s
          --health-timeout 5s
          --health-retries 5
        # Maps tcp port 5432 on service container to the host
        ports:
          - 5432:5432
    env:
      SENTRY_PYTHON_TEST_POSTGRES_HOST: ${{ matrix.python-version == '3.6' && 'postgres' || 'localhost' }}
      SENTRY_PYTHON_TEST_POSTGRES_USER: postgres
      SENTRY_PYTHON_TEST_POSTGRES_PASSWORD: sentry
    # Use Docker container only for Python 3.6
    container: ${{ matrix.python-version == '3.6' && 'python:3.6' || null }}
    steps:
      - uses: actions/checkout@v4.2.2
      - uses: actions/setup-python@v5
        if: ${{ matrix.python-version != '3.6' }}
        with:
          python-version: ${{ matrix.python-version }}
          allow-prereleases: true
      - name: "Setup ClickHouse Server"
        uses: getsentry/action-clickhouse-in-ci@v1.6
      - name: Setup Test Env
        run: |
          pip install "coverage[toml]" tox
      - name: Erase coverage
        run: |
          coverage erase
      - name: Test asyncpg latest
        run: |
          set -x # print commands that are executed
          ./scripts/runtox.sh "py${{ matrix.python-version }}-asyncpg-latest"
      - name: Test clickhouse_driver latest
        run: |
          set -x # print commands that are executed
          ./scripts/runtox.sh "py${{ matrix.python-version }}-clickhouse_driver-latest"
      - name: Test pymongo latest
        run: |
          set -x # print commands that are executed
          ./scripts/runtox.sh "py${{ matrix.python-version }}-pymongo-latest"
      - name: Test redis latest
        run: |
          set -x # print commands that are executed
          ./scripts/runtox.sh "py${{ matrix.python-version }}-redis-latest"
      - name: Test redis_py_cluster_legacy latest
        run: |
          set -x # print commands that are executed
          ./scripts/runtox.sh "py${{ matrix.python-version }}-redis_py_cluster_legacy-latest"
      - name: Test sqlalchemy latest
        run: |
          set -x # print commands that are executed
          ./scripts/runtox.sh "py${{ matrix.python-version }}-sqlalchemy-latest"
      - name: Generate coverage XML
        if: ${{ !cancelled() }}
        run: |
          coverage combine .coverage-sentry-*
          coverage xml
      - name: Upload coverage to Codecov
        if: ${{ !cancelled() }}
        uses: codecov/codecov-action@v5.4.0
        with:
          token: ${{ secrets.CODECOV_TOKEN }}
          files: coverage.xml
          # make sure no plugins alter our coverage reports
          plugin: noop
          verbose: true
      - name: Upload test results to Codecov
        if: ${{ !cancelled() }}
        uses: codecov/test-results-action@v1
        with:
          token: ${{ secrets.CODECOV_TOKEN }}
          files: .junitxml
          verbose: true
  test-dbs-pinned:
    name: DBs (pinned)
    timeout-minutes: 30
    runs-on: ${{ matrix.os }}
    strategy:
      fail-fast: false
      matrix:
<<<<<<< HEAD
        python-version: ["3.7","3.8","3.9","3.10","3.11","3.12","3.13"]
=======
        python-version: ["3.6","3.7","3.8","3.9","3.10","3.11","3.12","3.13"]
        # python3.6 reached EOL and is no longer being supported on
        # new versions of hosted runners on Github Actions
        # ubuntu-20.04 is the last version that supported python3.6
        # see https://github.com/actions/setup-python/issues/544#issuecomment-1332535877
>>>>>>> 3b286499
        os: [ubuntu-22.04]
    services:
      postgres:
        image: postgres
        env:
          POSTGRES_PASSWORD: sentry
        # Set health checks to wait until postgres has started
        options: >-
          --health-cmd pg_isready
          --health-interval 10s
          --health-timeout 5s
          --health-retries 5
        # Maps tcp port 5432 on service container to the host
        ports:
          - 5432:5432
    env:
      SENTRY_PYTHON_TEST_POSTGRES_HOST: ${{ matrix.python-version == '3.6' && 'postgres' || 'localhost' }}
      SENTRY_PYTHON_TEST_POSTGRES_USER: postgres
      SENTRY_PYTHON_TEST_POSTGRES_PASSWORD: sentry
    # Use Docker container only for Python 3.6
    container: ${{ matrix.python-version == '3.6' && 'python:3.6' || null }}
    steps:
      - uses: actions/checkout@v4.2.2
      - uses: actions/setup-python@v5
        if: ${{ matrix.python-version != '3.6' }}
        with:
          python-version: ${{ matrix.python-version }}
          allow-prereleases: true
      - name: "Setup ClickHouse Server"
        uses: getsentry/action-clickhouse-in-ci@v1.6
      - name: Setup Test Env
        run: |
          pip install "coverage[toml]" tox
      - name: Erase coverage
        run: |
          coverage erase
      - name: Test asyncpg pinned
        run: |
          set -x # print commands that are executed
          ./scripts/runtox.sh --exclude-latest "py${{ matrix.python-version }}-asyncpg"
      - name: Test clickhouse_driver pinned
        run: |
          set -x # print commands that are executed
          ./scripts/runtox.sh --exclude-latest "py${{ matrix.python-version }}-clickhouse_driver"
      - name: Test pymongo pinned
        run: |
          set -x # print commands that are executed
          ./scripts/runtox.sh --exclude-latest "py${{ matrix.python-version }}-pymongo"
      - name: Test redis pinned
        run: |
          set -x # print commands that are executed
          ./scripts/runtox.sh --exclude-latest "py${{ matrix.python-version }}-redis"
      - name: Test redis_py_cluster_legacy pinned
        run: |
          set -x # print commands that are executed
          ./scripts/runtox.sh --exclude-latest "py${{ matrix.python-version }}-redis_py_cluster_legacy"
      - name: Test sqlalchemy pinned
        run: |
          set -x # print commands that are executed
          ./scripts/runtox.sh --exclude-latest "py${{ matrix.python-version }}-sqlalchemy"
      - name: Generate coverage XML
        if: ${{ !cancelled() }}
        run: |
          coverage combine .coverage-sentry-*
          coverage xml
      - name: Upload coverage to Codecov
        if: ${{ !cancelled() }}
        uses: codecov/codecov-action@v5.4.0
        with:
          token: ${{ secrets.CODECOV_TOKEN }}
          files: coverage.xml
          # make sure no plugins alter our coverage reports
          plugin: noop
          verbose: true
      - name: Upload test results to Codecov
        if: ${{ !cancelled() }}
        uses: codecov/test-results-action@v1
        with:
          token: ${{ secrets.CODECOV_TOKEN }}
          files: .junitxml
          verbose: true
  check_required_tests:
    name: All pinned DBs tests passed
    needs: test-dbs-pinned
    # Always run this, even if a dependent job failed
    if: always()
    runs-on: ubuntu-22.04
    steps:
      - name: Check for failures
        if: contains(needs.test-dbs-pinned.result, 'failure') || contains(needs.test-dbs-pinned.result, 'skipped')
        run: |
          echo "One of the dependent jobs has failed. You may need to re-run it." && exit 1<|MERGE_RESOLUTION|>--- conflicted
+++ resolved
@@ -30,197 +30,8 @@
       fail-fast: false
       matrix:
         python-version: ["3.7","3.8","3.11","3.12","3.13"]
-<<<<<<< HEAD
-=======
-        # python3.6 reached EOL and is no longer being supported on
-        # new versions of hosted runners on Github Actions
-        # ubuntu-20.04 is the last version that supported python3.6
-        # see https://github.com/actions/setup-python/issues/544#issuecomment-1332535877
->>>>>>> 3b286499
         os: [ubuntu-22.04]
-    services:
-      postgres:
-        image: postgres
-        env:
-          POSTGRES_PASSWORD: sentry
-        # Set health checks to wait until postgres has started
-        options: >-
-          --health-cmd pg_isready
-          --health-interval 10s
-          --health-timeout 5s
-          --health-retries 5
-        # Maps tcp port 5432 on service container to the host
-        ports:
-          - 5432:5432
-    env:
-      SENTRY_PYTHON_TEST_POSTGRES_HOST: ${{ matrix.python-version == '3.6' && 'postgres' || 'localhost' }}
-      SENTRY_PYTHON_TEST_POSTGRES_USER: postgres
-      SENTRY_PYTHON_TEST_POSTGRES_PASSWORD: sentry
-    # Use Docker container only for Python 3.6
-    container: ${{ matrix.python-version == '3.6' && 'python:3.6' || null }}
-    steps:
-      - uses: actions/checkout@v4.2.2
-      - uses: actions/setup-python@v5
-        if: ${{ matrix.python-version != '3.6' }}
-        with:
-          python-version: ${{ matrix.python-version }}
-          allow-prereleases: true
-      - name: "Setup ClickHouse Server"
-        uses: getsentry/action-clickhouse-in-ci@v1.6
-      - name: Setup Test Env
-        run: |
-          pip install "coverage[toml]" tox
-      - name: Erase coverage
-        run: |
-          coverage erase
-      - name: Test asyncpg latest
-        run: |
-          set -x # print commands that are executed
-          ./scripts/runtox.sh "py${{ matrix.python-version }}-asyncpg-latest"
-      - name: Test clickhouse_driver latest
-        run: |
-          set -x # print commands that are executed
-          ./scripts/runtox.sh "py${{ matrix.python-version }}-clickhouse_driver-latest"
-      - name: Test pymongo latest
-        run: |
-          set -x # print commands that are executed
-          ./scripts/runtox.sh "py${{ matrix.python-version }}-pymongo-latest"
-      - name: Test redis latest
-        run: |
-          set -x # print commands that are executed
-          ./scripts/runtox.sh "py${{ matrix.python-version }}-redis-latest"
-      - name: Test redis_py_cluster_legacy latest
-        run: |
-          set -x # print commands that are executed
-          ./scripts/runtox.sh "py${{ matrix.python-version }}-redis_py_cluster_legacy-latest"
-      - name: Test sqlalchemy latest
-        run: |
-          set -x # print commands that are executed
-          ./scripts/runtox.sh "py${{ matrix.python-version }}-sqlalchemy-latest"
-      - name: Generate coverage XML
-        if: ${{ !cancelled() }}
-        run: |
-          coverage combine .coverage-sentry-*
-          coverage xml
-      - name: Upload coverage to Codecov
-        if: ${{ !cancelled() }}
-        uses: codecov/codecov-action@v5.4.0
-        with:
-          token: ${{ secrets.CODECOV_TOKEN }}
-          files: coverage.xml
-          # make sure no plugins alter our coverage reports
-          plugin: noop
-          verbose: true
-      - name: Upload test results to Codecov
-        if: ${{ !cancelled() }}
-        uses: codecov/test-results-action@v1
-        with:
-          token: ${{ secrets.CODECOV_TOKEN }}
-          files: .junitxml
-          verbose: true
-  test-dbs-pinned:
-    name: DBs (pinned)
-    timeout-minutes: 30
-    runs-on: ${{ matrix.os }}
-    strategy:
-      fail-fast: false
-      matrix:
-<<<<<<< HEAD
-        python-version: ["3.7","3.8","3.9","3.10","3.11","3.12","3.13"]
-=======
-        python-version: ["3.6","3.7","3.8","3.9","3.10","3.11","3.12","3.13"]
-        # python3.6 reached EOL and is no longer being supported on
-        # new versions of hosted runners on Github Actions
-        # ubuntu-20.04 is the last version that supported python3.6
-        # see https://github.com/actions/setup-python/issues/544#issuecomment-1332535877
->>>>>>> 3b286499
-        os: [ubuntu-22.04]
-    services:
-      postgres:
-        image: postgres
-        env:
-          POSTGRES_PASSWORD: sentry
-        # Set health checks to wait until postgres has started
-        options: >-
-          --health-cmd pg_isready
-          --health-interval 10s
-          --health-timeout 5s
-          --health-retries 5
-        # Maps tcp port 5432 on service container to the host
-        ports:
-          - 5432:5432
-    env:
-      SENTRY_PYTHON_TEST_POSTGRES_HOST: ${{ matrix.python-version == '3.6' && 'postgres' || 'localhost' }}
-      SENTRY_PYTHON_TEST_POSTGRES_USER: postgres
-      SENTRY_PYTHON_TEST_POSTGRES_PASSWORD: sentry
-    # Use Docker container only for Python 3.6
-    container: ${{ matrix.python-version == '3.6' && 'python:3.6' || null }}
-    steps:
-      - uses: actions/checkout@v4.2.2
-      - uses: actions/setup-python@v5
-        if: ${{ matrix.python-version != '3.6' }}
-        with:
-          python-version: ${{ matrix.python-version }}
-          allow-prereleases: true
-      - name: "Setup ClickHouse Server"
-        uses: getsentry/action-clickhouse-in-ci@v1.6
-      - name: Setup Test Env
-        run: |
-          pip install "coverage[toml]" tox
-      - name: Erase coverage
-        run: |
-          coverage erase
-      - name: Test asyncpg pinned
-        run: |
-          set -x # print commands that are executed
-          ./scripts/runtox.sh --exclude-latest "py${{ matrix.python-version }}-asyncpg"
-      - name: Test clickhouse_driver pinned
-        run: |
-          set -x # print commands that are executed
-          ./scripts/runtox.sh --exclude-latest "py${{ matrix.python-version }}-clickhouse_driver"
-      - name: Test pymongo pinned
-        run: |
-          set -x # print commands that are executed
-          ./scripts/runtox.sh --exclude-latest "py${{ matrix.python-version }}-pymongo"
-      - name: Test redis pinned
-        run: |
-          set -x # print commands that are executed
-          ./scripts/runtox.sh --exclude-latest "py${{ matrix.python-version }}-redis"
-      - name: Test redis_py_cluster_legacy pinned
-        run: |
-          set -x # print commands that are executed
-          ./scripts/runtox.sh --exclude-latest "py${{ matrix.python-version }}-redis_py_cluster_legacy"
-      - name: Test sqlalchemy pinned
-        run: |
-          set -x # print commands that are executed
-          ./scripts/runtox.sh --exclude-latest "py${{ matrix.python-version }}-sqlalchemy"
-      - name: Generate coverage XML
-        if: ${{ !cancelled() }}
-        run: |
-          coverage combine .coverage-sentry-*
-          coverage xml
-      - name: Upload coverage to Codecov
-        if: ${{ !cancelled() }}
-        uses: codecov/codecov-action@v5.4.0
-        with:
-          token: ${{ secrets.CODECOV_TOKEN }}
-          files: coverage.xml
-          # make sure no plugins alter our coverage reports
-          plugin: noop
-          verbose: true
-      - name: Upload test results to Codecov
-        if: ${{ !cancelled() }}
-        uses: codecov/test-results-action@v1
-        with:
-          token: ${{ secrets.CODECOV_TOKEN }}
-          files: .junitxml
-          verbose: true
-  check_required_tests:
-    name: All pinned DBs tests passed
-    needs: test-dbs-pinned
-    # Always run this, even if a dependent job failed
-    if: always()
-    runs-on: ubuntu-22.04
+    container: ${{ (matrix.python-version == '3.6' || matrix.python-version == '3.7') && 'python:${{ matrix.python-version }}' || null }}
     steps:
       - name: Check for failures
         if: contains(needs.test-dbs-pinned.result, 'failure') || contains(needs.test-dbs-pinned.result, 'skipped')
