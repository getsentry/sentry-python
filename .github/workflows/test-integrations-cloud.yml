# Do not edit this YAML file. This file is generated automatically by executing
# python scripts/split_tox_gh_actions/split_tox_gh_actions.py
# The template responsible for it is in
# scripts/split_tox_gh_actions/templates/base.jinja
name: Test Cloud
on:
  push:
    branches:
      - master
      - release/**
      - potel-base
  pull_request:
# Cancel in progress workflows on pull_requests.
# https://docs.github.com/en/actions/using-jobs/using-concurrency#example-using-a-fallback-value
concurrency:
  group: ${{ github.workflow }}-${{ github.head_ref || github.run_id }}
  cancel-in-progress: true
permissions:
  contents: read
env:
  BUILD_CACHE_KEY: ${{ github.sha }}
  CACHED_BUILD_PATHS: |
    ${{ github.workspace }}/dist-serverless
jobs:
  test-cloud-latest:
    name: Cloud (latest)
    timeout-minutes: 30
    runs-on: ${{ matrix.os }}
    strategy:
      fail-fast: false
      matrix:
        python-version: ["3.8","3.11","3.12","3.13"]
<<<<<<< HEAD
        os: [ubuntu-22.04]
=======
        # python3.6 reached EOL and is no longer being supported on
        # new versions of hosted runners on Github Actions
        # ubuntu-20.04 is the last version that supported python3.6
        # see https://github.com/actions/setup-python/issues/544#issuecomment-1332535877
        os: [ubuntu-20.04]
    services:
      docker:
        image: docker:dind  # Required for Docker network management
        options: --privileged  # Required for Docker-in-Docker operations
>>>>>>> f6db9810
    steps:
      - uses: actions/checkout@v4.2.2
      - uses: actions/setup-python@v5
        with:
          python-version: ${{ matrix.python-version }}
          allow-prereleases: true
      - name: Setup Test Env
        run: |
          pip install "coverage[toml]" tox
      - name: Erase coverage
        run: |
          coverage erase
      - name: Test aws_lambda latest
        run: |
          set -x # print commands that are executed
          ./scripts/runtox.sh "py${{ matrix.python-version }}-aws_lambda-latest"
      - name: Test boto3 latest
        run: |
          set -x # print commands that are executed
          ./scripts/runtox.sh "py${{ matrix.python-version }}-boto3-latest"
      - name: Test chalice latest
        run: |
          set -x # print commands that are executed
          ./scripts/runtox.sh "py${{ matrix.python-version }}-chalice-latest"
      - name: Test cloud_resource_context latest
        run: |
          set -x # print commands that are executed
          ./scripts/runtox.sh "py${{ matrix.python-version }}-cloud_resource_context-latest"
      - name: Test gcp latest
        run: |
          set -x # print commands that are executed
          ./scripts/runtox.sh "py${{ matrix.python-version }}-gcp-latest"
      - name: Generate coverage XML
        if: ${{ !cancelled() }}
        run: |
          coverage combine .coverage-sentry-*
          coverage xml
      - name: Upload coverage to Codecov
        if: ${{ !cancelled() }}
        uses: codecov/codecov-action@v5.4.0
        with:
          token: ${{ secrets.CODECOV_TOKEN }}
          files: coverage.xml
          # make sure no plugins alter our coverage reports
          plugin: noop
          verbose: true
      - name: Upload test results to Codecov
        if: ${{ !cancelled() }}
        uses: codecov/test-results-action@v1
        with:
          token: ${{ secrets.CODECOV_TOKEN }}
          files: .junitxml
          verbose: true
  test-cloud-pinned:
    name: Cloud (pinned)
    timeout-minutes: 30
    runs-on: ${{ matrix.os }}
    strategy:
      fail-fast: false
      matrix:
<<<<<<< HEAD
        python-version: ["3.7","3.9","3.11","3.12","3.13"]
        os: [ubuntu-22.04]
=======
        python-version: ["3.6","3.7","3.8","3.9","3.11","3.12","3.13"]
        # python3.6 reached EOL and is no longer being supported on
        # new versions of hosted runners on Github Actions
        # ubuntu-20.04 is the last version that supported python3.6
        # see https://github.com/actions/setup-python/issues/544#issuecomment-1332535877
        os: [ubuntu-20.04]
    services:
      docker:
        image: docker:dind  # Required for Docker network management
        options: --privileged  # Required for Docker-in-Docker operations
>>>>>>> f6db9810
    steps:
      - uses: actions/checkout@v4.2.2
      - uses: actions/setup-python@v5
        with:
          python-version: ${{ matrix.python-version }}
          allow-prereleases: true
      - name: Setup Test Env
        run: |
          pip install "coverage[toml]" tox
      - name: Erase coverage
        run: |
          coverage erase
      - name: Test aws_lambda pinned
        run: |
          set -x # print commands that are executed
          ./scripts/runtox.sh --exclude-latest "py${{ matrix.python-version }}-aws_lambda"
      - name: Test boto3 pinned
        run: |
          set -x # print commands that are executed
          ./scripts/runtox.sh --exclude-latest "py${{ matrix.python-version }}-boto3"
      - name: Test chalice pinned
        run: |
          set -x # print commands that are executed
          ./scripts/runtox.sh --exclude-latest "py${{ matrix.python-version }}-chalice"
      - name: Test cloud_resource_context pinned
        run: |
          set -x # print commands that are executed
          ./scripts/runtox.sh --exclude-latest "py${{ matrix.python-version }}-cloud_resource_context"
      - name: Test gcp pinned
        run: |
          set -x # print commands that are executed
          ./scripts/runtox.sh --exclude-latest "py${{ matrix.python-version }}-gcp"
      - name: Generate coverage XML
        if: ${{ !cancelled() }}
        run: |
          coverage combine .coverage-sentry-*
          coverage xml
      - name: Upload coverage to Codecov
        if: ${{ !cancelled() }}
        uses: codecov/codecov-action@v5.4.0
        with:
          token: ${{ secrets.CODECOV_TOKEN }}
          files: coverage.xml
          # make sure no plugins alter our coverage reports
          plugin: noop
          verbose: true
      - name: Upload test results to Codecov
        if: ${{ !cancelled() }}
        uses: codecov/test-results-action@v1
        with:
          token: ${{ secrets.CODECOV_TOKEN }}
          files: .junitxml
          verbose: true
  check_required_tests:
    name: All pinned Cloud tests passed
    needs: test-cloud-pinned
    # Always run this, even if a dependent job failed
    if: always()
    runs-on: ubuntu-20.04
    steps:
      - name: Check for failures
        if: contains(needs.test-cloud-pinned.result, 'failure') || contains(needs.test-cloud-pinned.result, 'skipped')
        run: |
          echo "One of the dependent jobs has failed. You may need to re-run it." && exit 1<|MERGE_RESOLUTION|>--- conflicted
+++ resolved
@@ -30,19 +30,11 @@
       fail-fast: false
       matrix:
         python-version: ["3.8","3.11","3.12","3.13"]
-<<<<<<< HEAD
         os: [ubuntu-22.04]
-=======
-        # python3.6 reached EOL and is no longer being supported on
-        # new versions of hosted runners on Github Actions
-        # ubuntu-20.04 is the last version that supported python3.6
-        # see https://github.com/actions/setup-python/issues/544#issuecomment-1332535877
-        os: [ubuntu-20.04]
     services:
       docker:
         image: docker:dind  # Required for Docker network management
         options: --privileged  # Required for Docker-in-Docker operations
->>>>>>> f6db9810
     steps:
       - uses: actions/checkout@v4.2.2
       - uses: actions/setup-python@v5
@@ -103,21 +95,12 @@
     strategy:
       fail-fast: false
       matrix:
-<<<<<<< HEAD
-        python-version: ["3.7","3.9","3.11","3.12","3.13"]
+        python-version: ["3.7","3.8","3.9","3.11","3.12","3.13"]
         os: [ubuntu-22.04]
-=======
-        python-version: ["3.6","3.7","3.8","3.9","3.11","3.12","3.13"]
-        # python3.6 reached EOL and is no longer being supported on
-        # new versions of hosted runners on Github Actions
-        # ubuntu-20.04 is the last version that supported python3.6
-        # see https://github.com/actions/setup-python/issues/544#issuecomment-1332535877
-        os: [ubuntu-20.04]
     services:
       docker:
         image: docker:dind  # Required for Docker network management
         options: --privileged  # Required for Docker-in-Docker operations
->>>>>>> f6db9810
     steps:
       - uses: actions/checkout@v4.2.2
       - uses: actions/setup-python@v5
