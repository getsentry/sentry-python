--- conflicted
+++ resolved
@@ -22,105 +22,6 @@
   CACHED_BUILD_PATHS: |
     ${{ github.workspace }}/dist-serverless
 jobs:
-  test-web_2-latest:
-    name: Web 2 (latest)
-    timeout-minutes: 30
-    runs-on: ${{ matrix.os }}
-    strategy:
-      fail-fast: false
-      matrix:
-<<<<<<< HEAD
-        python-version: ["3.8","3.12","3.13"]
-=======
-        python-version: ["3.9","3.12","3.13"]
->>>>>>> 43293832
-        # python3.6 reached EOL and is no longer being supported on
-        # new versions of hosted runners on Github Actions
-        # ubuntu-20.04 is the last version that supported python3.6
-        # see https://github.com/actions/setup-python/issues/544#issuecomment-1332535877
-        os: [ubuntu-22.04]
-    # Use Docker container only for Python 3.6
-    container: ${{ matrix.python-version == '3.6' && 'python:3.6' || null }}
-    steps:
-      - uses: actions/checkout@v5.0.0
-      - uses: actions/setup-python@v6
-        if: ${{ matrix.python-version != '3.6' }}
-        with:
-          python-version: ${{ matrix.python-version }}
-          allow-prereleases: true
-      - name: Setup Test Env
-        run: |
-          pip install "coverage[toml]" tox
-      - name: Erase coverage
-        run: |
-          coverage erase
-      - name: Test aiohttp latest
-        run: |
-          set -x # print commands that are executed
-          ./scripts/runtox.sh "py${{ matrix.python-version }}-aiohttp-latest"
-      - name: Test asgi latest
-        run: |
-          set -x # print commands that are executed
-          ./scripts/runtox.sh "py${{ matrix.python-version }}-asgi-latest"
-      - name: Test bottle latest
-        run: |
-          set -x # print commands that are executed
-          ./scripts/runtox.sh "py${{ matrix.python-version }}-bottle-latest"
-      - name: Test falcon latest
-        run: |
-          set -x # print commands that are executed
-          ./scripts/runtox.sh "py${{ matrix.python-version }}-falcon-latest"
-      - name: Test litestar latest
-        run: |
-          set -x # print commands that are executed
-          ./scripts/runtox.sh "py${{ matrix.python-version }}-litestar-latest"
-      - name: Test pyramid latest
-        run: |
-          set -x # print commands that are executed
-          ./scripts/runtox.sh "py${{ matrix.python-version }}-pyramid-latest"
-      - name: Test quart latest
-        run: |
-          set -x # print commands that are executed
-          ./scripts/runtox.sh "py${{ matrix.python-version }}-quart-latest"
-      - name: Test sanic latest
-        run: |
-          set -x # print commands that are executed
-          ./scripts/runtox.sh "py${{ matrix.python-version }}-sanic-latest"
-      - name: Test starlite latest
-        run: |
-          set -x # print commands that are executed
-          ./scripts/runtox.sh "py${{ matrix.python-version }}-starlite-latest"
-      - name: Test tornado latest
-        run: |
-          set -x # print commands that are executed
-          ./scripts/runtox.sh "py${{ matrix.python-version }}-tornado-latest"
-      - name: Generate coverage XML (Python 3.6)
-        if: ${{ !cancelled() && matrix.python-version == '3.6' }}
-        run: |
-          export COVERAGE_RCFILE=.coveragerc36
-          coverage combine .coverage-sentry-*
-          coverage xml --ignore-errors
-      - name: Generate coverage XML
-        if: ${{ !cancelled() && matrix.python-version != '3.6' }}
-        run: |
-          coverage combine .coverage-sentry-*
-          coverage xml
-      - name: Upload coverage to Codecov
-        if: ${{ !cancelled() }}
-        uses: codecov/codecov-action@v5.5.1
-        with:
-          token: ${{ secrets.CODECOV_TOKEN }}
-          files: coverage.xml
-          # make sure no plugins alter our coverage reports
-          plugins: noop
-          verbose: true
-      - name: Upload test results to Codecov
-        if: ${{ !cancelled() }}
-        uses: codecov/test-results-action@v1
-        with:
-          token: ${{ secrets.CODECOV_TOKEN }}
-          files: .junitxml
-          verbose: true
   test-web_2-pinned:
     name: Web 2 (pinned)
     timeout-minutes: 30
