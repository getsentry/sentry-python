# Do not edit this YAML file. This file is generated automatically by executing
# python scripts/split_tox_gh_actions/split_tox_gh_actions.py
# The template responsible for it is in
# scripts/split_tox_gh_actions/templates/base.jinja
name: Test Misc
on:
  push:
    branches:
      - master
      - release/**
      - potel-base
  pull_request:
# Cancel in progress workflows on pull_requests.
# https://docs.github.com/en/actions/using-jobs/using-concurrency#example-using-a-fallback-value
concurrency:
  group: ${{ github.workflow }}-${{ github.head_ref || github.run_id }}
  cancel-in-progress: true
permissions:
  contents: read
env:
  BUILD_CACHE_KEY: ${{ github.sha }}
  CACHED_BUILD_PATHS: |
    ${{ github.workspace }}/dist-serverless
jobs:
  test-misc-latest:
    name: Misc (latest)
    timeout-minutes: 30
    runs-on: ${{ matrix.os }}
    strategy:
      fail-fast: false
      matrix:
        python-version: ["3.7","3.8","3.12","3.13"]
        os: [ubuntu-latest]
    steps:
      - uses: actions/checkout@v4.2.2
      - uses: actions/setup-python@v5
        with:
          python-version: ${{ matrix.python-version }}
          allow-prereleases: true
      - name: Setup Test Env
        run: |
          pip install "coverage[toml]" tox
      - name: Erase coverage
        run: |
          coverage erase
      - name: Test launchdarkly latest
        run: |
          set -x # print commands that are executed
          ./scripts/runtox.sh "py${{ matrix.python-version }}-launchdarkly-latest"
      - name: Test loguru latest
        run: |
          set -x # print commands that are executed
          ./scripts/runtox.sh "py${{ matrix.python-version }}-loguru-latest"
      - name: Test openfeature latest
        run: |
          set -x # print commands that are executed
          ./scripts/runtox.sh "py${{ matrix.python-version }}-openfeature-latest"
      - name: Test opentelemetry latest
        run: |
          set -x # print commands that are executed
          ./scripts/runtox.sh "py${{ matrix.python-version }}-opentelemetry-latest"
      - name: Test potel latest
        run: |
          set -x # print commands that are executed
          ./scripts/runtox.sh "py${{ matrix.python-version }}-potel-latest"
      - name: Test pure_eval latest
        run: |
          set -x # print commands that are executed
          ./scripts/runtox.sh "py${{ matrix.python-version }}-pure_eval-latest"
      - name: Test trytond latest
        run: |
          set -x # print commands that are executed
          ./scripts/runtox.sh "py${{ matrix.python-version }}-trytond-latest"
      - name: Test typer latest
        run: |
          set -x # print commands that are executed
          ./scripts/runtox.sh "py${{ matrix.python-version }}-typer-latest"
<<<<<<< HEAD
=======
      - name: Test unleash latest
        run: |
          set -x # print commands that are executed
          ./scripts/runtox.sh "py${{ matrix.python-version }}-unleash-latest"
      - name: Generate coverage XML (Python 3.6)
        if: ${{ !cancelled() && matrix.python-version == '3.6' }}
        run: |
          export COVERAGE_RCFILE=.coveragerc36
          coverage combine .coverage-sentry-*
          coverage xml --ignore-errors
>>>>>>> fa241c34
      - name: Generate coverage XML
        if: ${{ !cancelled() }}
        run: |
          coverage combine .coverage-sentry-*
          coverage xml
      - name: Upload coverage to Codecov
        if: ${{ !cancelled() }}
        uses: codecov/codecov-action@v5.1.2
        with:
          token: ${{ secrets.CODECOV_TOKEN }}
          files: coverage.xml
          # make sure no plugins alter our coverage reports
          plugin: noop
          verbose: true
      - name: Upload test results to Codecov
        if: ${{ !cancelled() }}
        uses: codecov/test-results-action@v1
        with:
          token: ${{ secrets.CODECOV_TOKEN }}
          files: .junitxml
          verbose: true
  test-misc-pinned:
    name: Misc (pinned)
    timeout-minutes: 30
    runs-on: ${{ matrix.os }}
    strategy:
      fail-fast: false
      matrix:
        python-version: ["3.7","3.8","3.9","3.10","3.11","3.12","3.13"]
        os: [ubuntu-latest]
    steps:
      - uses: actions/checkout@v4.2.2
      - uses: actions/setup-python@v5
        with:
          python-version: ${{ matrix.python-version }}
          allow-prereleases: true
      - name: Setup Test Env
        run: |
          pip install "coverage[toml]" tox
      - name: Erase coverage
        run: |
          coverage erase
      - name: Test launchdarkly pinned
        run: |
          set -x # print commands that are executed
          ./scripts/runtox.sh --exclude-latest "py${{ matrix.python-version }}-launchdarkly"
      - name: Test loguru pinned
        run: |
          set -x # print commands that are executed
          ./scripts/runtox.sh --exclude-latest "py${{ matrix.python-version }}-loguru"
      - name: Test openfeature pinned
        run: |
          set -x # print commands that are executed
          ./scripts/runtox.sh --exclude-latest "py${{ matrix.python-version }}-openfeature"
      - name: Test opentelemetry pinned
        run: |
          set -x # print commands that are executed
          ./scripts/runtox.sh --exclude-latest "py${{ matrix.python-version }}-opentelemetry"
      - name: Test potel pinned
        run: |
          set -x # print commands that are executed
          ./scripts/runtox.sh --exclude-latest "py${{ matrix.python-version }}-potel"
      - name: Test pure_eval pinned
        run: |
          set -x # print commands that are executed
          ./scripts/runtox.sh --exclude-latest "py${{ matrix.python-version }}-pure_eval"
      - name: Test trytond pinned
        run: |
          set -x # print commands that are executed
          ./scripts/runtox.sh --exclude-latest "py${{ matrix.python-version }}-trytond"
      - name: Test typer pinned
        run: |
          set -x # print commands that are executed
          ./scripts/runtox.sh --exclude-latest "py${{ matrix.python-version }}-typer"
<<<<<<< HEAD
=======
      - name: Test unleash pinned
        run: |
          set -x # print commands that are executed
          ./scripts/runtox.sh --exclude-latest "py${{ matrix.python-version }}-unleash"
      - name: Generate coverage XML (Python 3.6)
        if: ${{ !cancelled() && matrix.python-version == '3.6' }}
        run: |
          export COVERAGE_RCFILE=.coveragerc36
          coverage combine .coverage-sentry-*
          coverage xml --ignore-errors
>>>>>>> fa241c34
      - name: Generate coverage XML
        if: ${{ !cancelled() }}
        run: |
          coverage combine .coverage-sentry-*
          coverage xml
      - name: Upload coverage to Codecov
        if: ${{ !cancelled() }}
        uses: codecov/codecov-action@v5.1.2
        with:
          token: ${{ secrets.CODECOV_TOKEN }}
          files: coverage.xml
          # make sure no plugins alter our coverage reports
          plugin: noop
          verbose: true
      - name: Upload test results to Codecov
        if: ${{ !cancelled() }}
        uses: codecov/test-results-action@v1
        with:
          token: ${{ secrets.CODECOV_TOKEN }}
          files: .junitxml
          verbose: true
  check_required_tests:
    name: All pinned Misc tests passed
    needs: test-misc-pinned
    # Always run this, even if a dependent job failed
    if: always()
    runs-on: ubuntu-20.04
    steps:
      - name: Check for failures
        if: contains(needs.test-misc-pinned.result, 'failure') || contains(needs.test-misc-pinned.result, 'skipped')
        run: |
          echo "One of the dependent jobs has failed. You may need to re-run it." && exit 1<|MERGE_RESOLUTION|>--- conflicted
+++ resolved
@@ -75,19 +75,6 @@
         run: |
           set -x # print commands that are executed
           ./scripts/runtox.sh "py${{ matrix.python-version }}-typer-latest"
-<<<<<<< HEAD
-=======
-      - name: Test unleash latest
-        run: |
-          set -x # print commands that are executed
-          ./scripts/runtox.sh "py${{ matrix.python-version }}-unleash-latest"
-      - name: Generate coverage XML (Python 3.6)
-        if: ${{ !cancelled() && matrix.python-version == '3.6' }}
-        run: |
-          export COVERAGE_RCFILE=.coveragerc36
-          coverage combine .coverage-sentry-*
-          coverage xml --ignore-errors
->>>>>>> fa241c34
       - name: Generate coverage XML
         if: ${{ !cancelled() }}
         run: |
@@ -162,19 +149,6 @@
         run: |
           set -x # print commands that are executed
           ./scripts/runtox.sh --exclude-latest "py${{ matrix.python-version }}-typer"
-<<<<<<< HEAD
-=======
-      - name: Test unleash pinned
-        run: |
-          set -x # print commands that are executed
-          ./scripts/runtox.sh --exclude-latest "py${{ matrix.python-version }}-unleash"
-      - name: Generate coverage XML (Python 3.6)
-        if: ${{ !cancelled() && matrix.python-version == '3.6' }}
-        run: |
-          export COVERAGE_RCFILE=.coveragerc36
-          coverage combine .coverage-sentry-*
-          coverage xml --ignore-errors
->>>>>>> fa241c34
       - name: Generate coverage XML
         if: ${{ !cancelled() }}
         run: |
