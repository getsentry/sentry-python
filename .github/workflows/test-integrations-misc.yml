# Do not edit this YAML file. This file is generated automatically by executing
# python scripts/split_tox_gh_actions/split_tox_gh_actions.py
# The template responsible for it is in
# scripts/split_tox_gh_actions/templates/base.jinja
name: Test Misc
on:
  push:
    branches:
      - master
      - release/**
      - potel-base
  pull_request:
# Cancel in progress workflows on pull_requests.
# https://docs.github.com/en/actions/using-jobs/using-concurrency#example-using-a-fallback-value
concurrency:
  group: ${{ github.workflow }}-${{ github.head_ref || github.run_id }}
  cancel-in-progress: true
permissions:
  contents: read
env:
  BUILD_CACHE_KEY: ${{ github.sha }}
  CACHED_BUILD_PATHS: |
    ${{ github.workspace }}/dist-serverless
jobs:
<<<<<<< HEAD
  test-misc-latest:
    name: Misc (latest)
    timeout-minutes: 30
    runs-on: ${{ matrix.os }}
    strategy:
      fail-fast: false
      matrix:
        python-version: ["3.7","3.8","3.12","3.13"]
        os: [ubuntu-22.04]
    steps:
      - uses: actions/checkout@v4.2.2
      - uses: actions/setup-python@v5
        with:
          python-version: ${{ matrix.python-version }}
          allow-prereleases: true
      - name: Setup Test Env
        run: |
          pip install "coverage[toml]" tox
      - name: Erase coverage
        run: |
          coverage erase
      - name: Test launchdarkly latest
        if: ${{ !cancelled() }}
        run: |
          set -x # print commands that are executed
          ./scripts/runtox.sh "py${{ matrix.python-version }}-launchdarkly-latest"
      - name: Test loguru latest
        if: ${{ !cancelled() }}
        run: |
          set -x # print commands that are executed
          ./scripts/runtox.sh "py${{ matrix.python-version }}-loguru-latest"
      - name: Test openfeature latest
        if: ${{ !cancelled() }}
        run: |
          set -x # print commands that are executed
          ./scripts/runtox.sh "py${{ matrix.python-version }}-openfeature-latest"
      - name: Test opentelemetry latest
        if: ${{ !cancelled() }}
        run: |
          set -x # print commands that are executed
          ./scripts/runtox.sh "py${{ matrix.python-version }}-opentelemetry-latest"
      - name: Test potel latest
        if: ${{ !cancelled() }}
        run: |
          set -x # print commands that are executed
          ./scripts/runtox.sh "py${{ matrix.python-version }}-potel-latest"
      - name: Test pure_eval latest
        if: ${{ !cancelled() }}
        run: |
          set -x # print commands that are executed
          ./scripts/runtox.sh "py${{ matrix.python-version }}-pure_eval-latest"
      - name: Test trytond latest
        if: ${{ !cancelled() }}
        run: |
          set -x # print commands that are executed
          ./scripts/runtox.sh "py${{ matrix.python-version }}-trytond-latest"
      - name: Test typer latest
        run: |
          set -x # print commands that are executed
          ./scripts/runtox.sh "py${{ matrix.python-version }}-typer-latest"
      - name: Generate coverage XML
        if: ${{ !cancelled() }}
        run: |
          coverage combine .coverage-sentry-*
          coverage xml
      - name: Upload coverage to Codecov
        if: ${{ !cancelled() }}
        uses: codecov/codecov-action@v5.1.2
        with:
          token: ${{ secrets.CODECOV_TOKEN }}
          files: coverage.xml
          # make sure no plugins alter our coverage reports
          plugin: noop
          verbose: true
      - name: Upload test results to Codecov
        if: ${{ !cancelled() }}
        uses: codecov/test-results-action@v1
        with:
          token: ${{ secrets.CODECOV_TOKEN }}
          files: .junitxml
          verbose: true
=======
>>>>>>> 96c03c99
  test-misc-pinned:
    name: Misc (pinned)
    timeout-minutes: 30
    runs-on: ${{ matrix.os }}
    strategy:
      fail-fast: false
      matrix:
        python-version: ["3.7","3.8","3.9","3.10","3.11","3.12","3.13"]
        os: [ubuntu-22.04]
    steps:
      - uses: actions/checkout@v4.2.2
      - uses: actions/setup-python@v5
        with:
          python-version: ${{ matrix.python-version }}
          allow-prereleases: true
      - name: Setup Test Env
        run: |
          pip install "coverage[toml]" tox
      - name: Erase coverage
        run: |
          coverage erase
      - name: Test launchdarkly pinned
        if: ${{ !cancelled() }}
        run: |
          set -x # print commands that are executed
          ./scripts/runtox.sh --exclude-latest "py${{ matrix.python-version }}-launchdarkly"
      - name: Test loguru pinned
        if: ${{ !cancelled() }}
        run: |
          set -x # print commands that are executed
          ./scripts/runtox.sh --exclude-latest "py${{ matrix.python-version }}-loguru"
      - name: Test openfeature pinned
        if: ${{ !cancelled() }}
        run: |
          set -x # print commands that are executed
          ./scripts/runtox.sh --exclude-latest "py${{ matrix.python-version }}-openfeature"
      - name: Test opentelemetry pinned
        if: ${{ !cancelled() }}
        run: |
          set -x # print commands that are executed
          ./scripts/runtox.sh --exclude-latest "py${{ matrix.python-version }}-opentelemetry"
      - name: Test potel pinned
        if: ${{ !cancelled() }}
        run: |
          set -x # print commands that are executed
          ./scripts/runtox.sh --exclude-latest "py${{ matrix.python-version }}-potel"
      - name: Test pure_eval pinned
        if: ${{ !cancelled() }}
        run: |
          set -x # print commands that are executed
          ./scripts/runtox.sh --exclude-latest "py${{ matrix.python-version }}-pure_eval"
      - name: Test trytond pinned
        if: ${{ !cancelled() }}
        run: |
          set -x # print commands that are executed
          ./scripts/runtox.sh --exclude-latest "py${{ matrix.python-version }}-trytond"
      - name: Test typer pinned
        run: |
          set -x # print commands that are executed
          ./scripts/runtox.sh --exclude-latest "py${{ matrix.python-version }}-typer"
      - name: Generate coverage XML
        if: ${{ !cancelled() }}
        run: |
          coverage combine .coverage-sentry-*
          coverage xml
      - name: Upload coverage to Codecov
        if: ${{ !cancelled() }}
        uses: codecov/codecov-action@v5.4.0
        with:
          token: ${{ secrets.CODECOV_TOKEN }}
          files: coverage.xml
          # make sure no plugins alter our coverage reports
          plugin: noop
          verbose: true
      - name: Upload test results to Codecov
        if: ${{ !cancelled() }}
        uses: codecov/test-results-action@v1
        with:
          token: ${{ secrets.CODECOV_TOKEN }}
          files: .junitxml
          verbose: true
  check_required_tests:
    name: All pinned Misc tests passed
    needs: test-misc-pinned
    # Always run this, even if a dependent job failed
    if: always()
    runs-on: ubuntu-20.04
    steps:
      - name: Check for failures
        if: contains(needs.test-misc-pinned.result, 'failure') || contains(needs.test-misc-pinned.result, 'skipped')
        run: |
          echo "One of the dependent jobs has failed. You may need to re-run it." && exit 1<|MERGE_RESOLUTION|>--- conflicted
+++ resolved
@@ -22,90 +22,6 @@
   CACHED_BUILD_PATHS: |
     ${{ github.workspace }}/dist-serverless
 jobs:
-<<<<<<< HEAD
-  test-misc-latest:
-    name: Misc (latest)
-    timeout-minutes: 30
-    runs-on: ${{ matrix.os }}
-    strategy:
-      fail-fast: false
-      matrix:
-        python-version: ["3.7","3.8","3.12","3.13"]
-        os: [ubuntu-22.04]
-    steps:
-      - uses: actions/checkout@v4.2.2
-      - uses: actions/setup-python@v5
-        with:
-          python-version: ${{ matrix.python-version }}
-          allow-prereleases: true
-      - name: Setup Test Env
-        run: |
-          pip install "coverage[toml]" tox
-      - name: Erase coverage
-        run: |
-          coverage erase
-      - name: Test launchdarkly latest
-        if: ${{ !cancelled() }}
-        run: |
-          set -x # print commands that are executed
-          ./scripts/runtox.sh "py${{ matrix.python-version }}-launchdarkly-latest"
-      - name: Test loguru latest
-        if: ${{ !cancelled() }}
-        run: |
-          set -x # print commands that are executed
-          ./scripts/runtox.sh "py${{ matrix.python-version }}-loguru-latest"
-      - name: Test openfeature latest
-        if: ${{ !cancelled() }}
-        run: |
-          set -x # print commands that are executed
-          ./scripts/runtox.sh "py${{ matrix.python-version }}-openfeature-latest"
-      - name: Test opentelemetry latest
-        if: ${{ !cancelled() }}
-        run: |
-          set -x # print commands that are executed
-          ./scripts/runtox.sh "py${{ matrix.python-version }}-opentelemetry-latest"
-      - name: Test potel latest
-        if: ${{ !cancelled() }}
-        run: |
-          set -x # print commands that are executed
-          ./scripts/runtox.sh "py${{ matrix.python-version }}-potel-latest"
-      - name: Test pure_eval latest
-        if: ${{ !cancelled() }}
-        run: |
-          set -x # print commands that are executed
-          ./scripts/runtox.sh "py${{ matrix.python-version }}-pure_eval-latest"
-      - name: Test trytond latest
-        if: ${{ !cancelled() }}
-        run: |
-          set -x # print commands that are executed
-          ./scripts/runtox.sh "py${{ matrix.python-version }}-trytond-latest"
-      - name: Test typer latest
-        run: |
-          set -x # print commands that are executed
-          ./scripts/runtox.sh "py${{ matrix.python-version }}-typer-latest"
-      - name: Generate coverage XML
-        if: ${{ !cancelled() }}
-        run: |
-          coverage combine .coverage-sentry-*
-          coverage xml
-      - name: Upload coverage to Codecov
-        if: ${{ !cancelled() }}
-        uses: codecov/codecov-action@v5.1.2
-        with:
-          token: ${{ secrets.CODECOV_TOKEN }}
-          files: coverage.xml
-          # make sure no plugins alter our coverage reports
-          plugin: noop
-          verbose: true
-      - name: Upload test results to Codecov
-        if: ${{ !cancelled() }}
-        uses: codecov/test-results-action@v1
-        with:
-          token: ${{ secrets.CODECOV_TOKEN }}
-          files: .junitxml
-          verbose: true
-=======
->>>>>>> 96c03c99
   test-misc-pinned:
     name: Misc (pinned)
     timeout-minutes: 30
