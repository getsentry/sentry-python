--- conflicted
+++ resolved
@@ -24,13 +24,8 @@
     timeout-minutes: 10
 
     steps:
-<<<<<<< HEAD
       - uses: actions/checkout@v4.1.1
-      - uses: actions/setup-python@v4
-=======
-      - uses: actions/checkout@v4
       - uses: actions/setup-python@v5
->>>>>>> f9ac9720
         with:
           python-version: 3.12
 
@@ -44,13 +39,8 @@
     timeout-minutes: 10
 
     steps:
-<<<<<<< HEAD
       - uses: actions/checkout@v4.1.1
-      - uses: actions/setup-python@v4
-=======
-      - uses: actions/checkout@v4
       - uses: actions/setup-python@v5
->>>>>>> f9ac9720
         with:
           python-version: 3.12
 
@@ -64,13 +54,8 @@
     timeout-minutes: 10
 
     steps:
-<<<<<<< HEAD
       - uses: actions/checkout@v4.1.1
-      - uses: actions/setup-python@v4
-=======
-      - uses: actions/checkout@v4
       - uses: actions/setup-python@v5
->>>>>>> f9ac9720
         with:
           python-version: 3.12
       - name: Setup build cache
@@ -98,13 +83,8 @@
     timeout-minutes: 10
 
     steps:
-<<<<<<< HEAD
       - uses: actions/checkout@v4.1.1
-      - uses: actions/setup-python@v4
-=======
-      - uses: actions/checkout@v4
       - uses: actions/setup-python@v5
->>>>>>> f9ac9720
         with:
           python-version: 3.12
 
