--- conflicted
+++ resolved
@@ -12,54 +12,6 @@
   contents: read
 
 jobs:
-<<<<<<< HEAD
-=======
-  dist:
-    name: distribution packages
-    timeout-minutes: 10
-    runs-on: ubuntu-latest
-
-    steps:
-      - uses: actions/checkout@v3
-      - uses: actions/setup-node@v3
-      - uses: actions/setup-python@v3
-        with:
-          python-version: 3.9
-
-      - run: |
-          pip install virtualenv
-          make aws-lambda-layer-build
-
-      - uses: actions/upload-artifact@v3
-        with:
-          name: ${{ github.sha }}
-          path: |
-            dist/*
-            dist-serverless/*
-
-  docs:
-    timeout-minutes: 10
-    name: build documentation
-    runs-on: ubuntu-latest
-
-    steps:
-      - uses: actions/checkout@v3
-      - uses: actions/setup-node@v3
-      - uses: actions/setup-python@v3
-        with:
-          python-version: 3.9
-
-      - run: |
-          pip install virtualenv
-          make apidocs
-          cd docs/_build && zip -r gh-pages ./
-
-      - uses: actions/upload-artifact@v3
-        with:
-          name: ${{ github.sha }}
-          path: docs/_build/gh-pages.zip
-
->>>>>>> 50ddda7b
   lint:
     name: Lint Sources
     runs-on: ubuntu-latest
