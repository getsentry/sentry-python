--- conflicted
+++ resolved
@@ -32,13 +32,8 @@
         # see https://github.com/actions/setup-python/issues/544#issuecomment-1332535877
         os: [ubuntu-20.04]
     steps:
-<<<<<<< HEAD
       - uses: actions/checkout@v4.1.1
-      - uses: actions/setup-python@v4
-=======
-      - uses: actions/checkout@v4
       - uses: actions/setup-python@v5
->>>>>>> f9ac9720
         with:
           python-version: ${{ matrix.python-version }}
       - name: Setup Test Env
@@ -85,13 +80,8 @@
         # see https://github.com/actions/setup-python/issues/544#issuecomment-1332535877
         os: [ubuntu-20.04]
     steps:
-<<<<<<< HEAD
       - uses: actions/checkout@v4.1.1
-      - uses: actions/setup-python@v4
-=======
-      - uses: actions/checkout@v4
       - uses: actions/setup-python@v5
->>>>>>> f9ac9720
         with:
           python-version: ${{ matrix.python-version }}
       - name: Setup Test Env
