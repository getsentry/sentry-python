--- conflicted
+++ resolved
@@ -29,12 +29,8 @@
         # ubuntu-20.04 is the last version that supported python3.6
         # see https://github.com/actions/setup-python/issues/544#issuecomment-1332535877
         os: [ubuntu-20.04]
-<<<<<<< HEAD
-        python-version: ["2.7", "3.5", "3.6", "3.7", "3.8", "3.9", "3.10"]
+        python-version: ["2.7", "3.5", "3.6", "3.7", "3.8", "3.9", "3.10", "3.11"]
         variant: ["base", "gevent"]
-=======
-        python-version: ["2.7", "3.5", "3.6", "3.7", "3.8", "3.9", "3.10", "3.11"]
->>>>>>> 9d23e5fc
     services:
       postgres:
         image: postgres
