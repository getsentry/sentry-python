name: Test Data Processing
on:
  push:
    branches:
      - master
      - release/**
      - sentry-sdk-2.0
  pull_request:
# Cancel in progress workflows on pull_requests.
# https://docs.github.com/en/actions/using-jobs/using-concurrency#example-using-a-fallback-value
concurrency:
  group: ${{ github.workflow }}-${{ github.head_ref || github.run_id }}
  cancel-in-progress: true
permissions:
  contents: read
env:
  BUILD_CACHE_KEY: ${{ github.sha }}
  CACHED_BUILD_PATHS: |
    ${{ github.workspace }}/dist-serverless
jobs:
  test-data_processing-latest:
    name: Data Processing (latest)
    timeout-minutes: 30
    runs-on: ${{ matrix.os }}
    strategy:
      fail-fast: false
      matrix:
        python-version: ["3.6","3.7","3.8","3.10","3.11","3.12"]
        # python3.6 reached EOL and is no longer being supported on
        # new versions of hosted runners on Github Actions
        # ubuntu-20.04 is the last version that supported python3.6
        # see https://github.com/actions/setup-python/issues/544#issuecomment-1332535877
        os: [ubuntu-20.04]
    steps:
      - uses: actions/checkout@v4.1.7
      - uses: actions/setup-python@v5
        with:
          python-version: ${{ matrix.python-version }}
          allow-prereleases: true
      - name: Start Redis
        uses: supercharge/redis-github-action@1.8.0
      - name: Setup Test Env
        run: |
          pip install "coverage[toml]" tox
      - name: Erase coverage
        run: |
          coverage erase
      - name: Test arq latest
        run: |
          set -x # print commands that are executed
          ./scripts/runtox.sh "py${{ matrix.python-version }}-arq-latest"
      - name: Test beam latest
        run: |
          set -x # print commands that are executed
          ./scripts/runtox.sh "py${{ matrix.python-version }}-beam-latest"
      - name: Test celery latest
        run: |
          set -x # print commands that are executed
          ./scripts/runtox.sh "py${{ matrix.python-version }}-celery-latest"
      - name: Test huey latest
        run: |
          set -x # print commands that are executed
          ./scripts/runtox.sh "py${{ matrix.python-version }}-huey-latest"
      - name: Test rq latest
        run: |
          set -x # print commands that are executed
<<<<<<< HEAD
          ./scripts/runtox.sh "py${{ matrix.python-version }}-huggingface_hub-latest" --cov=tests --cov=sentry_sdk --cov-report= --cov-branch
      - name: Test ray latest
        run: |
          set -x # print commands that are executed
          ./scripts/runtox.sh "py${{ matrix.python-version }}-ray-latest" --cov=tests --cov=sentry_sdk --cov-report= --cov-branch
      - name: Test rq latest
=======
          ./scripts/runtox.sh "py${{ matrix.python-version }}-rq-latest"
      - name: Test spark latest
>>>>>>> 2c1e31c5
        run: |
          set -x # print commands that are executed
          ./scripts/runtox.sh "py${{ matrix.python-version }}-spark-latest"
      - name: Generate coverage XML
        if: ${{ !cancelled() }}
        run: |
          coverage combine .coverage*
          coverage xml -i
      - name: Upload coverage to Codecov
        if: ${{ !cancelled() }}
        uses: codecov/codecov-action@v4.5.0
        with:
          token: ${{ secrets.CODECOV_TOKEN }}
          files: coverage.xml
      - name: Upload test results to Codecov
        if: ${{ !cancelled() }}
        uses: codecov/test-results-action@v1
        with:
          token: ${{ secrets.CODECOV_TOKEN }}
          files: .junitxml
  test-data_processing-pinned:
    name: Data Processing (pinned)
    timeout-minutes: 30
    runs-on: ${{ matrix.os }}
    strategy:
      fail-fast: false
      matrix:
        python-version: ["3.6","3.7","3.8","3.9","3.10","3.11","3.12"]
        # python3.6 reached EOL and is no longer being supported on
        # new versions of hosted runners on Github Actions
        # ubuntu-20.04 is the last version that supported python3.6
        # see https://github.com/actions/setup-python/issues/544#issuecomment-1332535877
        os: [ubuntu-20.04]
    steps:
      - uses: actions/checkout@v4.1.7
      - uses: actions/setup-python@v5
        with:
          python-version: ${{ matrix.python-version }}
          allow-prereleases: true
      - name: Start Redis
        uses: supercharge/redis-github-action@1.8.0
      - name: Setup Test Env
        run: |
          pip install "coverage[toml]" tox
      - name: Erase coverage
        run: |
          coverage erase
      - name: Test arq pinned
        run: |
          set -x # print commands that are executed
          ./scripts/runtox.sh --exclude-latest "py${{ matrix.python-version }}-arq"
      - name: Test beam pinned
        run: |
          set -x # print commands that are executed
          ./scripts/runtox.sh --exclude-latest "py${{ matrix.python-version }}-beam"
      - name: Test celery pinned
        run: |
          set -x # print commands that are executed
          ./scripts/runtox.sh --exclude-latest "py${{ matrix.python-version }}-celery"
      - name: Test huey pinned
        run: |
          set -x # print commands that are executed
          ./scripts/runtox.sh --exclude-latest "py${{ matrix.python-version }}-huey"
      - name: Test rq pinned
        run: |
          set -x # print commands that are executed
<<<<<<< HEAD
          ./scripts/runtox.sh --exclude-latest "py${{ matrix.python-version }}-huggingface_hub" --cov=tests --cov=sentry_sdk --cov-report= --cov-branch
      - name: Test ray pinned
        run: |
          set -x # print commands that are executed
          ./scripts/runtox.sh --exclude-latest "py${{ matrix.python-version }}-ray" --cov=tests --cov=sentry_sdk --cov-report= --cov-branch
      - name: Test rq pinned
=======
          ./scripts/runtox.sh --exclude-latest "py${{ matrix.python-version }}-rq"
      - name: Test spark pinned
>>>>>>> 2c1e31c5
        run: |
          set -x # print commands that are executed
          ./scripts/runtox.sh --exclude-latest "py${{ matrix.python-version }}-spark"
      - name: Generate coverage XML
        if: ${{ !cancelled() }}
        run: |
          coverage combine .coverage*
          coverage xml -i
      - name: Upload coverage to Codecov
        if: ${{ !cancelled() }}
        uses: codecov/codecov-action@v4.5.0
        with:
          token: ${{ secrets.CODECOV_TOKEN }}
          files: coverage.xml
      - name: Upload test results to Codecov
        if: ${{ !cancelled() }}
        uses: codecov/test-results-action@v1
        with:
          token: ${{ secrets.CODECOV_TOKEN }}
          files: .junitxml
  check_required_tests:
    name: All Data Processing tests passed
    needs: test-data_processing-pinned
    # Always run this, even if a dependent job failed
    if: always()
    runs-on: ubuntu-20.04
    steps:
      - name: Check for failures
        if: contains(needs.test-data_processing-pinned.result, 'failure') || contains(needs.test-data_processing-pinned.result, 'skipped')
        run: |
          echo "One of the dependent jobs has failed. You may need to re-run it." && exit 1<|MERGE_RESOLUTION|>--- conflicted
+++ resolved
@@ -61,20 +61,15 @@
         run: |
           set -x # print commands that are executed
           ./scripts/runtox.sh "py${{ matrix.python-version }}-huey-latest"
+      - name: Test ray latest
+        run: |
+          set -x # print commands that are executed
+          ./scripts/runtox.sh "py${{ matrix.python-version }}-ray-latest"
       - name: Test rq latest
         run: |
           set -x # print commands that are executed
-<<<<<<< HEAD
-          ./scripts/runtox.sh "py${{ matrix.python-version }}-huggingface_hub-latest" --cov=tests --cov=sentry_sdk --cov-report= --cov-branch
-      - name: Test ray latest
-        run: |
-          set -x # print commands that are executed
-          ./scripts/runtox.sh "py${{ matrix.python-version }}-ray-latest" --cov=tests --cov=sentry_sdk --cov-report= --cov-branch
-      - name: Test rq latest
-=======
           ./scripts/runtox.sh "py${{ matrix.python-version }}-rq-latest"
       - name: Test spark latest
->>>>>>> 2c1e31c5
         run: |
           set -x # print commands that are executed
           ./scripts/runtox.sh "py${{ matrix.python-version }}-spark-latest"
@@ -138,20 +133,15 @@
         run: |
           set -x # print commands that are executed
           ./scripts/runtox.sh --exclude-latest "py${{ matrix.python-version }}-huey"
+      - name: Test ray pinned
+        run: |
+          set -x # print commands that are executed
+          ./scripts/runtox.sh --exclude-latest "py${{ matrix.python-version }}-ray"
       - name: Test rq pinned
         run: |
           set -x # print commands that are executed
-<<<<<<< HEAD
-          ./scripts/runtox.sh --exclude-latest "py${{ matrix.python-version }}-huggingface_hub" --cov=tests --cov=sentry_sdk --cov-report= --cov-branch
-      - name: Test ray pinned
-        run: |
-          set -x # print commands that are executed
-          ./scripts/runtox.sh --exclude-latest "py${{ matrix.python-version }}-ray" --cov=tests --cov=sentry_sdk --cov-report= --cov-branch
-      - name: Test rq pinned
-=======
           ./scripts/runtox.sh --exclude-latest "py${{ matrix.python-version }}-rq"
       - name: Test spark pinned
->>>>>>> 2c1e31c5
         run: |
           set -x # print commands that are executed
           ./scripts/runtox.sh --exclude-latest "py${{ matrix.python-version }}-spark"
