name: Test Data Processing
on:
  push:
    branches:
      - master
      - release/**
      - sentry-sdk-2.0
  pull_request:
# Cancel in progress workflows on pull_requests.
# https://docs.github.com/en/actions/using-jobs/using-concurrency#example-using-a-fallback-value
concurrency:
  group: ${{ github.workflow }}-${{ github.head_ref || github.run_id }}
  cancel-in-progress: true
permissions:
  contents: read
env:
  BUILD_CACHE_KEY: ${{ github.sha }}
  CACHED_BUILD_PATHS: |
    ${{ github.workspace }}/dist-serverless
jobs:
  test-data_processing-latest:
    name: Data Processing (latest)
    timeout-minutes: 30
    runs-on: ${{ matrix.os }}
    strategy:
      fail-fast: false
      matrix:
        python-version: ["3.6","3.7","3.8","3.10","3.11","3.12"]
        # python3.6 reached EOL and is no longer being supported on
        # new versions of hosted runners on Github Actions
        # ubuntu-20.04 is the last version that supported python3.6
        # see https://github.com/actions/setup-python/issues/544#issuecomment-1332535877
        os: [ubuntu-20.04]
    steps:
      - uses: actions/checkout@v4.1.7
      - uses: actions/setup-python@v5
        with:
          python-version: ${{ matrix.python-version }}
      - name: Start Redis
        uses: supercharge/redis-github-action@1.8.0
      - name: Setup Test Env
        run: |
          pip install coverage tox
      - name: Erase coverage
        run: |
          coverage erase
<<<<<<< HEAD
      - name: Test anthropic latest
        run: |
          set -x # print commands that are executed
          ./scripts/runtox.sh "py${{ matrix.python-version }}-anthropic-latest"
=======
>>>>>>> bcc563cd
      - name: Test arq latest
        run: |
          set -x # print commands that are executed
          ./scripts/runtox.sh "py${{ matrix.python-version }}-arq-latest"
      - name: Test beam latest
        run: |
          set -x # print commands that are executed
          ./scripts/runtox.sh "py${{ matrix.python-version }}-beam-latest"
      - name: Test celery latest
        run: |
          set -x # print commands that are executed
<<<<<<< HEAD
          ./scripts/runtox.sh "py${{ matrix.python-version }}-celery-latest"
      - name: Test cohere latest
        run: |
          set -x # print commands that are executed
          ./scripts/runtox.sh "py${{ matrix.python-version }}-cohere-latest"
      - name: Test huey latest
        run: |
          set -x # print commands that are executed
          ./scripts/runtox.sh "py${{ matrix.python-version }}-huey-latest"
      - name: Test langchain latest
        run: |
          set -x # print commands that are executed
          ./scripts/runtox.sh "py${{ matrix.python-version }}-langchain-latest"
      - name: Test openai latest
        run: |
          set -x # print commands that are executed
          ./scripts/runtox.sh "py${{ matrix.python-version }}-openai-latest"
      - name: Test huggingface_hub latest
        run: |
          set -x # print commands that are executed
          ./scripts/runtox.sh "py${{ matrix.python-version }}-huggingface_hub-latest"
      - name: Test rq latest
        run: |
          set -x # print commands that are executed
          ./scripts/runtox.sh "py${{ matrix.python-version }}-rq-latest"
=======
          ./scripts/runtox.sh "py${{ matrix.python-version }}-celery-latest" --cov=tests --cov=sentry_sdk --cov-report= --cov-branch
      - name: Test huey latest
        run: |
          set -x # print commands that are executed
          ./scripts/runtox.sh "py${{ matrix.python-version }}-huey-latest" --cov=tests --cov=sentry_sdk --cov-report= --cov-branch
      - name: Test rq latest
        run: |
          set -x # print commands that are executed
          ./scripts/runtox.sh "py${{ matrix.python-version }}-rq-latest" --cov=tests --cov=sentry_sdk --cov-report= --cov-branch
      - name: Test spark latest
        run: |
          set -x # print commands that are executed
          ./scripts/runtox.sh "py${{ matrix.python-version }}-spark-latest" --cov=tests --cov=sentry_sdk --cov-report= --cov-branch
>>>>>>> bcc563cd
      - name: Generate coverage XML
        if: ${{ !cancelled() }}
        run: |
          coverage combine .coverage*
          coverage xml -i
      - name: Upload coverage to Codecov
        if: ${{ !cancelled() }}
        uses: codecov/codecov-action@v4.5.0
        with:
          token: ${{ secrets.CODECOV_TOKEN }}
          files: coverage.xml
      - name: Upload test results to Codecov
        if: ${{ !cancelled() }}
        uses: codecov/test-results-action@v1
        with:
          token: ${{ secrets.CODECOV_TOKEN }}
  test-data_processing-pinned:
    name: Data Processing (pinned)
    timeout-minutes: 30
    runs-on: ${{ matrix.os }}
    strategy:
      fail-fast: false
      matrix:
        python-version: ["3.6","3.7","3.8","3.9","3.10","3.11","3.12"]
        # python3.6 reached EOL and is no longer being supported on
        # new versions of hosted runners on Github Actions
        # ubuntu-20.04 is the last version that supported python3.6
        # see https://github.com/actions/setup-python/issues/544#issuecomment-1332535877
        os: [ubuntu-20.04]
    steps:
      - uses: actions/checkout@v4.1.7
      - uses: actions/setup-python@v5
        with:
          python-version: ${{ matrix.python-version }}
      - name: Start Redis
        uses: supercharge/redis-github-action@1.8.0
      - name: Setup Test Env
        run: |
          pip install coverage tox
      - name: Erase coverage
        run: |
          coverage erase
<<<<<<< HEAD
      - name: Test anthropic pinned
        run: |
          set -x # print commands that are executed
          ./scripts/runtox.sh --exclude-latest "py${{ matrix.python-version }}-anthropic"
=======
>>>>>>> bcc563cd
      - name: Test arq pinned
        run: |
          set -x # print commands that are executed
          ./scripts/runtox.sh --exclude-latest "py${{ matrix.python-version }}-arq"
      - name: Test beam pinned
        run: |
          set -x # print commands that are executed
          ./scripts/runtox.sh --exclude-latest "py${{ matrix.python-version }}-beam"
      - name: Test celery pinned
        run: |
          set -x # print commands that are executed
<<<<<<< HEAD
          ./scripts/runtox.sh --exclude-latest "py${{ matrix.python-version }}-celery"
      - name: Test cohere pinned
        run: |
          set -x # print commands that are executed
          ./scripts/runtox.sh --exclude-latest "py${{ matrix.python-version }}-cohere"
      - name: Test huey pinned
        run: |
          set -x # print commands that are executed
          ./scripts/runtox.sh --exclude-latest "py${{ matrix.python-version }}-huey"
      - name: Test langchain pinned
        run: |
          set -x # print commands that are executed
          ./scripts/runtox.sh --exclude-latest "py${{ matrix.python-version }}-langchain"
      - name: Test openai pinned
        run: |
          set -x # print commands that are executed
          ./scripts/runtox.sh --exclude-latest "py${{ matrix.python-version }}-openai"
      - name: Test huggingface_hub pinned
        run: |
          set -x # print commands that are executed
          ./scripts/runtox.sh --exclude-latest "py${{ matrix.python-version }}-huggingface_hub"
      - name: Test rq pinned
        run: |
          set -x # print commands that are executed
          ./scripts/runtox.sh --exclude-latest "py${{ matrix.python-version }}-rq"
=======
          ./scripts/runtox.sh --exclude-latest "py${{ matrix.python-version }}-celery" --cov=tests --cov=sentry_sdk --cov-report= --cov-branch
      - name: Test huey pinned
        run: |
          set -x # print commands that are executed
          ./scripts/runtox.sh --exclude-latest "py${{ matrix.python-version }}-huey" --cov=tests --cov=sentry_sdk --cov-report= --cov-branch
      - name: Test rq pinned
        run: |
          set -x # print commands that are executed
          ./scripts/runtox.sh --exclude-latest "py${{ matrix.python-version }}-rq" --cov=tests --cov=sentry_sdk --cov-report= --cov-branch
      - name: Test spark pinned
        run: |
          set -x # print commands that are executed
          ./scripts/runtox.sh --exclude-latest "py${{ matrix.python-version }}-spark" --cov=tests --cov=sentry_sdk --cov-report= --cov-branch
>>>>>>> bcc563cd
      - name: Generate coverage XML
        if: ${{ !cancelled() }}
        run: |
          coverage combine .coverage*
          coverage xml -i
      - name: Upload coverage to Codecov
        if: ${{ !cancelled() }}
        uses: codecov/codecov-action@v4.5.0
        with:
          token: ${{ secrets.CODECOV_TOKEN }}
          files: coverage.xml
      - name: Upload test results to Codecov
        if: ${{ !cancelled() }}
        uses: codecov/test-results-action@v1
        with:
          token: ${{ secrets.CODECOV_TOKEN }}
  check_required_tests:
    name: All Data Processing tests passed
    needs: test-data_processing-pinned
    # Always run this, even if a dependent job failed
    if: always()
    runs-on: ubuntu-20.04
    steps:
      - name: Check for failures
        if: contains(needs.test-data_processing-pinned.result, 'failure') || contains(needs.test-data_processing-pinned.result, 'skipped')
        run: |
          echo "One of the dependent jobs has failed. You may need to re-run it." && exit 1<|MERGE_RESOLUTION|>--- conflicted
+++ resolved
@@ -44,13 +44,6 @@
       - name: Erase coverage
         run: |
           coverage erase
-<<<<<<< HEAD
-      - name: Test anthropic latest
-        run: |
-          set -x # print commands that are executed
-          ./scripts/runtox.sh "py${{ matrix.python-version }}-anthropic-latest"
-=======
->>>>>>> bcc563cd
       - name: Test arq latest
         run: |
           set -x # print commands that are executed
@@ -62,33 +55,6 @@
       - name: Test celery latest
         run: |
           set -x # print commands that are executed
-<<<<<<< HEAD
-          ./scripts/runtox.sh "py${{ matrix.python-version }}-celery-latest"
-      - name: Test cohere latest
-        run: |
-          set -x # print commands that are executed
-          ./scripts/runtox.sh "py${{ matrix.python-version }}-cohere-latest"
-      - name: Test huey latest
-        run: |
-          set -x # print commands that are executed
-          ./scripts/runtox.sh "py${{ matrix.python-version }}-huey-latest"
-      - name: Test langchain latest
-        run: |
-          set -x # print commands that are executed
-          ./scripts/runtox.sh "py${{ matrix.python-version }}-langchain-latest"
-      - name: Test openai latest
-        run: |
-          set -x # print commands that are executed
-          ./scripts/runtox.sh "py${{ matrix.python-version }}-openai-latest"
-      - name: Test huggingface_hub latest
-        run: |
-          set -x # print commands that are executed
-          ./scripts/runtox.sh "py${{ matrix.python-version }}-huggingface_hub-latest"
-      - name: Test rq latest
-        run: |
-          set -x # print commands that are executed
-          ./scripts/runtox.sh "py${{ matrix.python-version }}-rq-latest"
-=======
           ./scripts/runtox.sh "py${{ matrix.python-version }}-celery-latest" --cov=tests --cov=sentry_sdk --cov-report= --cov-branch
       - name: Test huey latest
         run: |
@@ -102,7 +68,6 @@
         run: |
           set -x # print commands that are executed
           ./scripts/runtox.sh "py${{ matrix.python-version }}-spark-latest" --cov=tests --cov=sentry_sdk --cov-report= --cov-branch
->>>>>>> bcc563cd
       - name: Generate coverage XML
         if: ${{ !cancelled() }}
         run: |
@@ -145,13 +110,6 @@
       - name: Erase coverage
         run: |
           coverage erase
-<<<<<<< HEAD
-      - name: Test anthropic pinned
-        run: |
-          set -x # print commands that are executed
-          ./scripts/runtox.sh --exclude-latest "py${{ matrix.python-version }}-anthropic"
-=======
->>>>>>> bcc563cd
       - name: Test arq pinned
         run: |
           set -x # print commands that are executed
@@ -163,33 +121,6 @@
       - name: Test celery pinned
         run: |
           set -x # print commands that are executed
-<<<<<<< HEAD
-          ./scripts/runtox.sh --exclude-latest "py${{ matrix.python-version }}-celery"
-      - name: Test cohere pinned
-        run: |
-          set -x # print commands that are executed
-          ./scripts/runtox.sh --exclude-latest "py${{ matrix.python-version }}-cohere"
-      - name: Test huey pinned
-        run: |
-          set -x # print commands that are executed
-          ./scripts/runtox.sh --exclude-latest "py${{ matrix.python-version }}-huey"
-      - name: Test langchain pinned
-        run: |
-          set -x # print commands that are executed
-          ./scripts/runtox.sh --exclude-latest "py${{ matrix.python-version }}-langchain"
-      - name: Test openai pinned
-        run: |
-          set -x # print commands that are executed
-          ./scripts/runtox.sh --exclude-latest "py${{ matrix.python-version }}-openai"
-      - name: Test huggingface_hub pinned
-        run: |
-          set -x # print commands that are executed
-          ./scripts/runtox.sh --exclude-latest "py${{ matrix.python-version }}-huggingface_hub"
-      - name: Test rq pinned
-        run: |
-          set -x # print commands that are executed
-          ./scripts/runtox.sh --exclude-latest "py${{ matrix.python-version }}-rq"
-=======
           ./scripts/runtox.sh --exclude-latest "py${{ matrix.python-version }}-celery" --cov=tests --cov=sentry_sdk --cov-report= --cov-branch
       - name: Test huey pinned
         run: |
@@ -203,7 +134,6 @@
         run: |
           set -x # print commands that are executed
           ./scripts/runtox.sh --exclude-latest "py${{ matrix.python-version }}-spark" --cov=tests --cov=sentry_sdk --cov-report= --cov-branch
->>>>>>> bcc563cd
       - name: Generate coverage XML
         if: ${{ !cancelled() }}
         run: |
