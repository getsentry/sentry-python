--- conflicted
+++ resolved
@@ -94,17 +94,10 @@
         run: |
           set -x # print commands that are executed
           ./scripts/runtox.sh "py${{ matrix.python-version }}-openai_agents"
-<<<<<<< HEAD
-      - name: Test huggingface_hub
-        run: |
-          set -x # print commands that are executed
-          ./scripts/runtox.sh "py${{ matrix.python-version }}-huggingface_hub"
       - name: Test pydantic_ai
         run: |
           set -x # print commands that are executed
           ./scripts/runtox.sh "py${{ matrix.python-version }}-pydantic_ai"
-=======
->>>>>>> f8b9069f
       - name: Generate coverage XML (Python 3.6)
         if: ${{ !cancelled() && matrix.python-version == '3.6' }}
         run: |
