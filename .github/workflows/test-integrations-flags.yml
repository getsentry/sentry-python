# Do not edit this YAML file. This file is generated automatically by executing
# python scripts/split_tox_gh_actions/split_tox_gh_actions.py
# The template responsible for it is in
# scripts/split_tox_gh_actions/templates/base.jinja
name: Test Flags
on:
  push:
    branches:
      - master
      - release/**
      - potel-base
  pull_request:
# Cancel in progress workflows on pull_requests.
# https://docs.github.com/en/actions/using-jobs/using-concurrency#example-using-a-fallback-value
concurrency:
  group: ${{ github.workflow }}-${{ github.head_ref || github.run_id }}
  cancel-in-progress: true
permissions:
  contents: read
env:
  BUILD_CACHE_KEY: ${{ github.sha }}
  CACHED_BUILD_PATHS: |
    ${{ github.workspace }}/dist-serverless
jobs:
<<<<<<< HEAD
=======
  test-flags-latest:
    name: Flags (latest)
    timeout-minutes: 30
    runs-on: ${{ matrix.os }}
    strategy:
      fail-fast: false
      matrix:
        python-version: ["3.8","3.12","3.13"]
        # python3.6 reached EOL and is no longer being supported on
        # new versions of hosted runners on Github Actions
        # ubuntu-20.04 is the last version that supported python3.6
        # see https://github.com/actions/setup-python/issues/544#issuecomment-1332535877
        os: [ubuntu-20.04]
    steps:
      - uses: actions/checkout@v4.2.2
      - uses: actions/setup-python@v5
        with:
          python-version: ${{ matrix.python-version }}
          allow-prereleases: true
      - name: Setup Test Env
        run: |
          pip install "coverage[toml]" tox
      - name: Erase coverage
        run: |
          coverage erase
      - name: Test launchdarkly latest
        run: |
          set -x # print commands that are executed
          ./scripts/runtox.sh "py${{ matrix.python-version }}-launchdarkly-latest"
      - name: Test openfeature latest
        run: |
          set -x # print commands that are executed
          ./scripts/runtox.sh "py${{ matrix.python-version }}-openfeature-latest"
      - name: Test unleash latest
        run: |
          set -x # print commands that are executed
          ./scripts/runtox.sh "py${{ matrix.python-version }}-unleash-latest"
      - name: Generate coverage XML (Python 3.6)
        if: ${{ !cancelled() && matrix.python-version == '3.6' }}
        run: |
          export COVERAGE_RCFILE=.coveragerc36
          coverage combine .coverage-sentry-*
          coverage xml --ignore-errors
      - name: Generate coverage XML
        if: ${{ !cancelled() && matrix.python-version != '3.6' }}
        run: |
          coverage combine .coverage-sentry-*
          coverage xml
      - name: Upload coverage to Codecov
        if: ${{ !cancelled() }}
        uses: codecov/codecov-action@v5.3.1
        with:
          token: ${{ secrets.CODECOV_TOKEN }}
          files: coverage.xml
          # make sure no plugins alter our coverage reports
          plugin: noop
          verbose: true
      - name: Upload test results to Codecov
        if: ${{ !cancelled() }}
        uses: codecov/test-results-action@v1
        with:
          token: ${{ secrets.CODECOV_TOKEN }}
          files: .junitxml
          verbose: true
>>>>>>> 221f105b
  test-flags-pinned:
    name: Flags (pinned)
    timeout-minutes: 30
    runs-on: ${{ matrix.os }}
    strategy:
      fail-fast: false
      matrix:
        python-version: ["3.8","3.12","3.13"]
        # python3.6 reached EOL and is no longer being supported on
        # new versions of hosted runners on Github Actions
        # ubuntu-20.04 is the last version that supported python3.6
        # see https://github.com/actions/setup-python/issues/544#issuecomment-1332535877
        os: [ubuntu-20.04]
    steps:
      - uses: actions/checkout@v4.2.2
      - uses: actions/setup-python@v5
        with:
          python-version: ${{ matrix.python-version }}
          allow-prereleases: true
      - name: Setup Test Env
        run: |
          pip install "coverage[toml]" tox
      - name: Erase coverage
        run: |
          coverage erase
      - name: Test launchdarkly pinned
        run: |
          set -x # print commands that are executed
          ./scripts/runtox.sh --exclude-latest "py${{ matrix.python-version }}-launchdarkly"
      - name: Test openfeature pinned
        run: |
          set -x # print commands that are executed
          ./scripts/runtox.sh --exclude-latest "py${{ matrix.python-version }}-openfeature"
      - name: Test unleash pinned
        run: |
          set -x # print commands that are executed
          ./scripts/runtox.sh --exclude-latest "py${{ matrix.python-version }}-unleash"
      - name: Generate coverage XML (Python 3.6)
        if: ${{ !cancelled() && matrix.python-version == '3.6' }}
        run: |
          export COVERAGE_RCFILE=.coveragerc36
          coverage combine .coverage-sentry-*
          coverage xml --ignore-errors
      - name: Generate coverage XML
        if: ${{ !cancelled() && matrix.python-version != '3.6' }}
        run: |
          coverage combine .coverage-sentry-*
          coverage xml
      - name: Upload coverage to Codecov
        if: ${{ !cancelled() }}
        uses: codecov/codecov-action@v5.3.1
        with:
          token: ${{ secrets.CODECOV_TOKEN }}
          files: coverage.xml
          # make sure no plugins alter our coverage reports
          plugin: noop
          verbose: true
      - name: Upload test results to Codecov
        if: ${{ !cancelled() }}
        uses: codecov/test-results-action@v1
        with:
          token: ${{ secrets.CODECOV_TOKEN }}
          files: .junitxml
          verbose: true
  check_required_tests:
    name: All pinned Flags tests passed
    needs: test-flags-pinned
    # Always run this, even if a dependent job failed
    if: always()
    runs-on: ubuntu-20.04
    steps:
      - name: Check for failures
        if: contains(needs.test-flags-pinned.result, 'failure') || contains(needs.test-flags-pinned.result, 'skipped')
        run: |
          echo "One of the dependent jobs has failed. You may need to re-run it." && exit 1<|MERGE_RESOLUTION|>--- conflicted
+++ resolved
@@ -22,73 +22,6 @@
   CACHED_BUILD_PATHS: |
     ${{ github.workspace }}/dist-serverless
 jobs:
-<<<<<<< HEAD
-=======
-  test-flags-latest:
-    name: Flags (latest)
-    timeout-minutes: 30
-    runs-on: ${{ matrix.os }}
-    strategy:
-      fail-fast: false
-      matrix:
-        python-version: ["3.8","3.12","3.13"]
-        # python3.6 reached EOL and is no longer being supported on
-        # new versions of hosted runners on Github Actions
-        # ubuntu-20.04 is the last version that supported python3.6
-        # see https://github.com/actions/setup-python/issues/544#issuecomment-1332535877
-        os: [ubuntu-20.04]
-    steps:
-      - uses: actions/checkout@v4.2.2
-      - uses: actions/setup-python@v5
-        with:
-          python-version: ${{ matrix.python-version }}
-          allow-prereleases: true
-      - name: Setup Test Env
-        run: |
-          pip install "coverage[toml]" tox
-      - name: Erase coverage
-        run: |
-          coverage erase
-      - name: Test launchdarkly latest
-        run: |
-          set -x # print commands that are executed
-          ./scripts/runtox.sh "py${{ matrix.python-version }}-launchdarkly-latest"
-      - name: Test openfeature latest
-        run: |
-          set -x # print commands that are executed
-          ./scripts/runtox.sh "py${{ matrix.python-version }}-openfeature-latest"
-      - name: Test unleash latest
-        run: |
-          set -x # print commands that are executed
-          ./scripts/runtox.sh "py${{ matrix.python-version }}-unleash-latest"
-      - name: Generate coverage XML (Python 3.6)
-        if: ${{ !cancelled() && matrix.python-version == '3.6' }}
-        run: |
-          export COVERAGE_RCFILE=.coveragerc36
-          coverage combine .coverage-sentry-*
-          coverage xml --ignore-errors
-      - name: Generate coverage XML
-        if: ${{ !cancelled() && matrix.python-version != '3.6' }}
-        run: |
-          coverage combine .coverage-sentry-*
-          coverage xml
-      - name: Upload coverage to Codecov
-        if: ${{ !cancelled() }}
-        uses: codecov/codecov-action@v5.3.1
-        with:
-          token: ${{ secrets.CODECOV_TOKEN }}
-          files: coverage.xml
-          # make sure no plugins alter our coverage reports
-          plugin: noop
-          verbose: true
-      - name: Upload test results to Codecov
-        if: ${{ !cancelled() }}
-        uses: codecov/test-results-action@v1
-        with:
-          token: ${{ secrets.CODECOV_TOKEN }}
-          files: .junitxml
-          verbose: true
->>>>>>> 221f105b
   test-flags-pinned:
     name: Flags (pinned)
     timeout-minutes: 30
@@ -96,7 +29,7 @@
     strategy:
       fail-fast: false
       matrix:
-        python-version: ["3.8","3.12","3.13"]
+        python-version: ["3.8","3.9","3.12","3.13"]
         # python3.6 reached EOL and is no longer being supported on
         # new versions of hosted runners on Github Actions
         # ubuntu-20.04 is the last version that supported python3.6
