--- conflicted
+++ resolved
@@ -156,67 +156,6 @@
         with:
           token: ${{ secrets.CODECOV_TOKEN }}
           files: coverage.xml
-<<<<<<< HEAD
-=======
-  test-web_frameworks_1-py27:
-    name: Web Frameworks 1 (py27)
-    timeout-minutes: 30
-    runs-on: ubuntu-20.04
-    container: python:2.7
-    services:
-      postgres:
-        image: postgres
-        env:
-          POSTGRES_PASSWORD: sentry
-        # Set health checks to wait until postgres has started
-        options: >-
-          --health-cmd pg_isready
-          --health-interval 10s
-          --health-timeout 5s
-          --health-retries 5
-        # Maps tcp port 5432 on service container to the host
-        ports:
-          - 5432:5432
-    env:
-      SENTRY_PYTHON_TEST_POSTGRES_USER: postgres
-      SENTRY_PYTHON_TEST_POSTGRES_PASSWORD: sentry
-      SENTRY_PYTHON_TEST_POSTGRES_NAME: ci_test
-      SENTRY_PYTHON_TEST_POSTGRES_HOST: postgres
-    steps:
-      - uses: actions/checkout@v4.1.1
-      - name: Setup Test Env
-        run: |
-          pip install coverage "tox>=3,<4"
-          psql postgresql://postgres:sentry@postgres:5432 -c "create database ${SENTRY_PYTHON_TEST_POSTGRES_NAME};" || true
-          psql postgresql://postgres:sentry@postgres:5432 -c "grant all privileges on database ${SENTRY_PYTHON_TEST_POSTGRES_NAME} to ${SENTRY_PYTHON_TEST_POSTGRES_USER};" || true
-      - name: Erase coverage
-        run: |
-          coverage erase
-      - name: Test django py27
-        run: |
-          set -x # print commands that are executed
-          ./scripts/runtox.sh --exclude-latest "py2.7-django" --cov=tests --cov=sentry_sdk --cov-report= --cov-branch
-      - name: Test fastapi py27
-        run: |
-          set -x # print commands that are executed
-          ./scripts/runtox.sh --exclude-latest "py2.7-fastapi" --cov=tests --cov=sentry_sdk --cov-report= --cov-branch
-      - name: Test flask py27
-        run: |
-          set -x # print commands that are executed
-          ./scripts/runtox.sh --exclude-latest "py2.7-flask" --cov=tests --cov=sentry_sdk --cov-report= --cov-branch
-      - name: Test starlette py27
-        run: |
-          set -x # print commands that are executed
-          ./scripts/runtox.sh --exclude-latest "py2.7-starlette" --cov=tests --cov=sentry_sdk --cov-report= --cov-branch
-      - name: Generate coverage XML
-        run: |
-          coverage combine .coverage*
-          coverage xml -i
-      - uses: codecov/codecov-action@v4
-        with:
-          token: ${{ secrets.CODECOV_TOKEN }}
-          files: coverage.xml
->>>>>>> 60e644c8
   check_required_tests:
     name: All Web Frameworks 1 tests passed
     needs: test-web_frameworks_1-pinned
