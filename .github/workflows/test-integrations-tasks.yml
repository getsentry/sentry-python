--- conflicted
+++ resolved
@@ -30,17 +30,7 @@
       fail-fast: false
       matrix:
         python-version: ["3.7","3.8","3.10","3.11","3.12","3.13"]
-<<<<<<< HEAD
         os: [ubuntu-22.04]
-=======
-        # python3.6 reached EOL and is no longer being supported on
-        # new versions of hosted runners on Github Actions
-        # ubuntu-20.04 is the last version that supported python3.6
-        # see https://github.com/actions/setup-python/issues/544#issuecomment-1332535877
-        os: [ubuntu-22.04]
-    # Use Docker container only for Python 3.6
-    container: ${{ matrix.python-version == '3.6' && 'python:3.6' || null }}
->>>>>>> 3b286499
     steps:
       - uses: actions/checkout@v4.2.2
       - uses: actions/setup-python@v5
@@ -116,19 +106,8 @@
     strategy:
       fail-fast: false
       matrix:
-<<<<<<< HEAD
         python-version: ["3.7","3.8","3.9","3.10","3.11","3.12","3.13"]
         os: [ubuntu-22.04]
-=======
-        python-version: ["3.6","3.7","3.8","3.9","3.10","3.11","3.12","3.13"]
-        # python3.6 reached EOL and is no longer being supported on
-        # new versions of hosted runners on Github Actions
-        # ubuntu-20.04 is the last version that supported python3.6
-        # see https://github.com/actions/setup-python/issues/544#issuecomment-1332535877
-        os: [ubuntu-22.04]
-    # Use Docker container only for Python 3.6
-    container: ${{ matrix.python-version == '3.6' && 'python:3.6' || null }}
->>>>>>> 3b286499
     steps:
       - uses: actions/checkout@v4.2.2
       - uses: actions/setup-python@v5
