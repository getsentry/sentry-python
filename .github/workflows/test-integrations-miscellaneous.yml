--- conflicted
+++ resolved
@@ -49,15 +49,11 @@
       - name: Test opentelemetry latest
         run: |
           set -x # print commands that are executed
-<<<<<<< HEAD
-          ./scripts/runtox.sh "py${{ matrix.python-version }}-opentelemetry-latest" --cov=tests --cov=sentry_sdk --cov-report= --cov-branch
+          ./scripts/runtox.sh "py${{ matrix.python-version }}-opentelemetry-latest"
       - name: Test potel latest
         run: |
           set -x # print commands that are executed
-          ./scripts/runtox.sh "py${{ matrix.python-version }}-potel-latest" --cov=tests --cov=sentry_sdk --cov-report= --cov-branch
-=======
-          ./scripts/runtox.sh "py${{ matrix.python-version }}-opentelemetry-latest"
->>>>>>> 7a3ab150
+          ./scripts/runtox.sh "py${{ matrix.python-version }}-potel-latest"
       - name: Test pure_eval latest
         run: |
           set -x # print commands that are executed
@@ -113,15 +109,11 @@
       - name: Test opentelemetry pinned
         run: |
           set -x # print commands that are executed
-<<<<<<< HEAD
-          ./scripts/runtox.sh --exclude-latest "py${{ matrix.python-version }}-opentelemetry" --cov=tests --cov=sentry_sdk --cov-report= --cov-branch
+          ./scripts/runtox.sh --exclude-latest "py${{ matrix.python-version }}-opentelemetry"
       - name: Test potel pinned
         run: |
           set -x # print commands that are executed
-          ./scripts/runtox.sh --exclude-latest "py${{ matrix.python-version }}-potel" --cov=tests --cov=sentry_sdk --cov-report= --cov-branch
-=======
-          ./scripts/runtox.sh --exclude-latest "py${{ matrix.python-version }}-opentelemetry"
->>>>>>> 7a3ab150
+          ./scripts/runtox.sh --exclude-latest "py${{ matrix.python-version }}-potel"
       - name: Test pure_eval pinned
         run: |
           set -x # print commands that are executed
