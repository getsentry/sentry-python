--- conflicted
+++ resolved
@@ -54,34 +54,6 @@
         with:
           token: ${{ secrets.CODECOV_TOKEN }}
           files: coverage.xml
-<<<<<<< HEAD
-=======
-  test-common-py27:
-    name: Common (py27)
-    timeout-minutes: 30
-    runs-on: ubuntu-20.04
-    container: python:2.7
-    steps:
-      - uses: actions/checkout@v4.1.1
-      - name: Setup Test Env
-        run: |
-          pip install coverage "tox>=3,<4"
-      - name: Erase coverage
-        run: |
-          coverage erase
-      - name: Test common py27
-        run: |
-          set -x # print commands that are executed
-          ./scripts/runtox.sh --exclude-latest "py2.7-common" --cov=tests --cov=sentry_sdk --cov-report= --cov-branch
-      - name: Generate coverage XML
-        run: |
-          coverage combine .coverage*
-          coverage xml -i
-      - uses: codecov/codecov-action@v4
-        with:
-          token: ${{ secrets.CODECOV_TOKEN }}
-          files: coverage.xml
->>>>>>> 60e644c8
   check_required_tests:
     name: All Common tests passed
     needs: test-common-pinned
