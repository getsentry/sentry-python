name: Test Databases
on:
  push:
    branches:
      - master
      - release/**
      - sentry-sdk-2.0
  pull_request:
# Cancel in progress workflows on pull_requests.
# https://docs.github.com/en/actions/using-jobs/using-concurrency#example-using-a-fallback-value
concurrency:
  group: ${{ github.workflow }}-${{ github.head_ref || github.run_id }}
  cancel-in-progress: true
permissions:
  contents: read
env:
  BUILD_CACHE_KEY: ${{ github.sha }}
  CACHED_BUILD_PATHS: |
    ${{ github.workspace }}/dist-serverless
jobs:
  test-databases-latest:
    name: Databases (latest)
    timeout-minutes: 30
    runs-on: ${{ matrix.os }}
    strategy:
      fail-fast: false
      matrix:
        python-version: ["3.7","3.8","3.11","3.12"]
        # python3.6 reached EOL and is no longer being supported on
        # new versions of hosted runners on Github Actions
        # ubuntu-20.04 is the last version that supported python3.6
        # see https://github.com/actions/setup-python/issues/544#issuecomment-1332535877
        os: [ubuntu-20.04]
    services:
      postgres:
        image: postgres
        env:
          POSTGRES_PASSWORD: sentry
        # Set health checks to wait until postgres has started
        options: >-
          --health-cmd pg_isready
          --health-interval 10s
          --health-timeout 5s
          --health-retries 5
        # Maps tcp port 5432 on service container to the host
        ports:
          - 5432:5432
    env:
      SENTRY_PYTHON_TEST_POSTGRES_USER: postgres
      SENTRY_PYTHON_TEST_POSTGRES_PASSWORD: sentry
      SENTRY_PYTHON_TEST_POSTGRES_NAME: ci_test
      SENTRY_PYTHON_TEST_POSTGRES_HOST: localhost
    steps:
<<<<<<< HEAD
      - uses: actions/checkout@v4.1.1
      - uses: actions/setup-python@v4
=======
      - uses: actions/checkout@v4
      - uses: actions/setup-python@v5
>>>>>>> f9ac9720
        with:
          python-version: ${{ matrix.python-version }}
      - uses: getsentry/action-clickhouse-in-ci@v1
      - name: Setup Test Env
        run: |
          pip install coverage "tox>=3,<4"
          psql postgresql://postgres:sentry@localhost:5432 -c "create database ${SENTRY_PYTHON_TEST_POSTGRES_NAME};" || true
          psql postgresql://postgres:sentry@localhost:5432 -c "grant all privileges on database ${SENTRY_PYTHON_TEST_POSTGRES_NAME} to ${SENTRY_PYTHON_TEST_POSTGRES_USER};" || true
      - name: Erase coverage
        run: |
          coverage erase
      - name: Test asyncpg latest
        run: |
          set -x # print commands that are executed
          ./scripts/runtox.sh "py${{ matrix.python-version }}-asyncpg-latest" --cov=tests --cov=sentry_sdk --cov-report= --cov-branch
      - name: Test clickhouse_driver latest
        run: |
          set -x # print commands that are executed
          ./scripts/runtox.sh "py${{ matrix.python-version }}-clickhouse_driver-latest" --cov=tests --cov=sentry_sdk --cov-report= --cov-branch
      - name: Test pymongo latest
        run: |
          set -x # print commands that are executed
          ./scripts/runtox.sh "py${{ matrix.python-version }}-pymongo-latest" --cov=tests --cov=sentry_sdk --cov-report= --cov-branch
      - name: Test redis latest
        run: |
          set -x # print commands that are executed
          ./scripts/runtox.sh "py${{ matrix.python-version }}-redis-latest" --cov=tests --cov=sentry_sdk --cov-report= --cov-branch
      - name: Test rediscluster latest
        run: |
          set -x # print commands that are executed
          ./scripts/runtox.sh "py${{ matrix.python-version }}-rediscluster-latest" --cov=tests --cov=sentry_sdk --cov-report= --cov-branch
      - name: Test sqlalchemy latest
        run: |
          set -x # print commands that are executed
          ./scripts/runtox.sh "py${{ matrix.python-version }}-sqlalchemy-latest" --cov=tests --cov=sentry_sdk --cov-report= --cov-branch
      - name: Generate coverage XML
        run: |
          coverage combine .coverage*
          coverage xml -i
      - uses: codecov/codecov-action@v3
        with:
          token: ${{ secrets.CODECOV_TOKEN }}
          files: coverage.xml
  test-databases-pinned:
    name: Databases (pinned)
    timeout-minutes: 30
    runs-on: ${{ matrix.os }}
    strategy:
      fail-fast: false
      matrix:
        python-version: ["3.6","3.7","3.8","3.9","3.10","3.11","3.12"]
        # python3.6 reached EOL and is no longer being supported on
        # new versions of hosted runners on Github Actions
        # ubuntu-20.04 is the last version that supported python3.6
        # see https://github.com/actions/setup-python/issues/544#issuecomment-1332535877
        os: [ubuntu-20.04]
    services:
      postgres:
        image: postgres
        env:
          POSTGRES_PASSWORD: sentry
        # Set health checks to wait until postgres has started
        options: >-
          --health-cmd pg_isready
          --health-interval 10s
          --health-timeout 5s
          --health-retries 5
        # Maps tcp port 5432 on service container to the host
        ports:
          - 5432:5432
    env:
      SENTRY_PYTHON_TEST_POSTGRES_USER: postgres
      SENTRY_PYTHON_TEST_POSTGRES_PASSWORD: sentry
      SENTRY_PYTHON_TEST_POSTGRES_NAME: ci_test
      SENTRY_PYTHON_TEST_POSTGRES_HOST: localhost
    steps:
<<<<<<< HEAD
      - uses: actions/checkout@v4.1.1
      - uses: actions/setup-python@v4
=======
      - uses: actions/checkout@v4
      - uses: actions/setup-python@v5
>>>>>>> f9ac9720
        with:
          python-version: ${{ matrix.python-version }}
      - uses: getsentry/action-clickhouse-in-ci@v1
      - name: Setup Test Env
        run: |
          pip install coverage "tox>=3,<4"
          psql postgresql://postgres:sentry@localhost:5432 -c "create database ${SENTRY_PYTHON_TEST_POSTGRES_NAME};" || true
          psql postgresql://postgres:sentry@localhost:5432 -c "grant all privileges on database ${SENTRY_PYTHON_TEST_POSTGRES_NAME} to ${SENTRY_PYTHON_TEST_POSTGRES_USER};" || true
      - name: Erase coverage
        run: |
          coverage erase
      - name: Test asyncpg pinned
        run: |
          set -x # print commands that are executed
          ./scripts/runtox.sh --exclude-latest "py${{ matrix.python-version }}-asyncpg" --cov=tests --cov=sentry_sdk --cov-report= --cov-branch
      - name: Test clickhouse_driver pinned
        run: |
          set -x # print commands that are executed
          ./scripts/runtox.sh --exclude-latest "py${{ matrix.python-version }}-clickhouse_driver" --cov=tests --cov=sentry_sdk --cov-report= --cov-branch
      - name: Test pymongo pinned
        run: |
          set -x # print commands that are executed
          ./scripts/runtox.sh --exclude-latest "py${{ matrix.python-version }}-pymongo" --cov=tests --cov=sentry_sdk --cov-report= --cov-branch
      - name: Test redis pinned
        run: |
          set -x # print commands that are executed
          ./scripts/runtox.sh --exclude-latest "py${{ matrix.python-version }}-redis" --cov=tests --cov=sentry_sdk --cov-report= --cov-branch
      - name: Test rediscluster pinned
        run: |
          set -x # print commands that are executed
          ./scripts/runtox.sh --exclude-latest "py${{ matrix.python-version }}-rediscluster" --cov=tests --cov=sentry_sdk --cov-report= --cov-branch
      - name: Test sqlalchemy pinned
        run: |
          set -x # print commands that are executed
          ./scripts/runtox.sh --exclude-latest "py${{ matrix.python-version }}-sqlalchemy" --cov=tests --cov=sentry_sdk --cov-report= --cov-branch
      - name: Generate coverage XML
        run: |
          coverage combine .coverage*
          coverage xml -i
      - uses: codecov/codecov-action@v3
        with:
          token: ${{ secrets.CODECOV_TOKEN }}
          files: coverage.xml
  test-databases-py27:
    name: Databases (py27)
    timeout-minutes: 30
    runs-on: ubuntu-20.04
    container: python:2.7
    services:
      postgres:
        image: postgres
        env:
          POSTGRES_PASSWORD: sentry
        # Set health checks to wait until postgres has started
        options: >-
          --health-cmd pg_isready
          --health-interval 10s
          --health-timeout 5s
          --health-retries 5
        # Maps tcp port 5432 on service container to the host
        ports:
          - 5432:5432
    env:
      SENTRY_PYTHON_TEST_POSTGRES_USER: postgres
      SENTRY_PYTHON_TEST_POSTGRES_PASSWORD: sentry
      SENTRY_PYTHON_TEST_POSTGRES_NAME: ci_test
      SENTRY_PYTHON_TEST_POSTGRES_HOST: postgres
    steps:
      - uses: actions/checkout@v4.1.1
      - uses: getsentry/action-clickhouse-in-ci@v1
      - name: Setup Test Env
        run: |
          pip install coverage "tox>=3,<4"
          psql postgresql://postgres:sentry@postgres:5432 -c "create database ${SENTRY_PYTHON_TEST_POSTGRES_NAME};" || true
          psql postgresql://postgres:sentry@postgres:5432 -c "grant all privileges on database ${SENTRY_PYTHON_TEST_POSTGRES_NAME} to ${SENTRY_PYTHON_TEST_POSTGRES_USER};" || true
      - name: Erase coverage
        run: |
          coverage erase
      - name: Test asyncpg py27
        run: |
          set -x # print commands that are executed
          ./scripts/runtox.sh --exclude-latest "py2.7-asyncpg" --cov=tests --cov=sentry_sdk --cov-report= --cov-branch
      - name: Test clickhouse_driver py27
        run: |
          set -x # print commands that are executed
          ./scripts/runtox.sh --exclude-latest "py2.7-clickhouse_driver" --cov=tests --cov=sentry_sdk --cov-report= --cov-branch
      - name: Test pymongo py27
        run: |
          set -x # print commands that are executed
          ./scripts/runtox.sh --exclude-latest "py2.7-pymongo" --cov=tests --cov=sentry_sdk --cov-report= --cov-branch
      - name: Test redis py27
        run: |
          set -x # print commands that are executed
          ./scripts/runtox.sh --exclude-latest "py2.7-redis" --cov=tests --cov=sentry_sdk --cov-report= --cov-branch
      - name: Test rediscluster py27
        run: |
          set -x # print commands that are executed
          ./scripts/runtox.sh --exclude-latest "py2.7-rediscluster" --cov=tests --cov=sentry_sdk --cov-report= --cov-branch
      - name: Test sqlalchemy py27
        run: |
          set -x # print commands that are executed
          ./scripts/runtox.sh --exclude-latest "py2.7-sqlalchemy" --cov=tests --cov=sentry_sdk --cov-report= --cov-branch
      - name: Generate coverage XML
        run: |
          coverage combine .coverage*
          coverage xml -i
      - uses: codecov/codecov-action@v3
        with:
          token: ${{ secrets.CODECOV_TOKEN }}
          files: coverage.xml
  check_required_tests:
    name: All Databases tests passed
    needs: [test-databases-pinned, test-databases-py27]
    # Always run this, even if a dependent job failed
    if: always()
    runs-on: ubuntu-20.04
    steps:
      - name: Check for failures
        if: contains(needs.test-databases-pinned.result, 'failure') || contains(needs.test-databases-pinned.result, 'skipped')
        run: |
          echo "One of the dependent jobs has failed. You may need to re-run it." && exit 1
      - name: Check for 2.7 failures
        if: contains(needs.test-databases-py27.result, 'failure') || contains(needs.test-databases-py27.result, 'skipped')
        run: |
          echo "One of the dependent jobs has failed. You may need to re-run it." && exit 1<|MERGE_RESOLUTION|>--- conflicted
+++ resolved
@@ -51,13 +51,8 @@
       SENTRY_PYTHON_TEST_POSTGRES_NAME: ci_test
       SENTRY_PYTHON_TEST_POSTGRES_HOST: localhost
     steps:
-<<<<<<< HEAD
       - uses: actions/checkout@v4.1.1
-      - uses: actions/setup-python@v4
-=======
-      - uses: actions/checkout@v4
       - uses: actions/setup-python@v5
->>>>>>> f9ac9720
         with:
           python-version: ${{ matrix.python-version }}
       - uses: getsentry/action-clickhouse-in-ci@v1
@@ -134,13 +129,8 @@
       SENTRY_PYTHON_TEST_POSTGRES_NAME: ci_test
       SENTRY_PYTHON_TEST_POSTGRES_HOST: localhost
     steps:
-<<<<<<< HEAD
       - uses: actions/checkout@v4.1.1
-      - uses: actions/setup-python@v4
-=======
-      - uses: actions/checkout@v4
       - uses: actions/setup-python@v5
->>>>>>> f9ac9720
         with:
           python-version: ${{ matrix.python-version }}
       - uses: getsentry/action-clickhouse-in-ci@v1
