import threading
import time
from collections import defaultdict
from unittest import mock

import pytest

import sentry_sdk
from sentry_sdk.consts import VERSION
from sentry_sdk.profiler.continuous_profiler import (
    get_profiler_id,
    setup_continuous_profiler,
    start_profiler,
    stop_profiler,
)
from tests.conftest import ApproxDict

try:
    import gevent
except ImportError:
    gevent = None


requires_gevent = pytest.mark.skipif(gevent is None, reason="gevent not enabled")


def get_client_options():
    def client_options(
        mode=None, auto_start=None, profile_session_sample_rate=1.0, lifecycle="manual"
    ):
        return {
            "profile_lifecycle": lifecycle,
            "profiler_mode": mode,
            "profile_session_sample_rate": profile_session_sample_rate,
            "_experiments": {
                "continuous_profiling_auto_start": auto_start,
            },
        }

    return client_options


mock_sdk_info = {
    "name": "sentry.python",
    "version": VERSION,
    "packages": [{"name": "pypi:sentry-sdk", "version": VERSION}],
}


@pytest.mark.parametrize("mode", [pytest.param("foo")])
@pytest.mark.parametrize(
    "make_options",
    [
        pytest.param(get_client_options()),
    ],
)
def test_continuous_profiler_invalid_mode(mode, make_options, teardown_profiling):
    with pytest.raises(ValueError):
        setup_continuous_profiler(
            make_options(mode=mode),
            mock_sdk_info,
            lambda envelope: None,
        )


@pytest.mark.parametrize(
    "mode",
    [
        pytest.param("thread"),
        pytest.param("gevent", marks=requires_gevent),
    ],
)
@pytest.mark.parametrize(
    "make_options",
    [
        pytest.param(get_client_options()),
    ],
)
def test_continuous_profiler_valid_mode(mode, make_options, teardown_profiling):
    options = make_options(mode=mode)
    setup_continuous_profiler(
        options,
        mock_sdk_info,
        lambda envelope: None,
    )


@pytest.mark.parametrize(
    "mode",
    [
        pytest.param("thread"),
        pytest.param("gevent", marks=requires_gevent),
    ],
)
@pytest.mark.parametrize(
    "make_options",
    [
        pytest.param(get_client_options()),
    ],
)
def test_continuous_profiler_setup_twice(mode, make_options, teardown_profiling):
    options = make_options(mode=mode)
    # setting up the first time should return True to indicate success
    assert setup_continuous_profiler(
        options,
        mock_sdk_info,
        lambda envelope: None,
    )
    # setting up the second time should return False to indicate no-op
    assert not setup_continuous_profiler(
        options,
        mock_sdk_info,
        lambda envelope: None,
    )


def assert_single_transaction_with_profile_chunks(
    envelopes, thread, max_chunks=None, transactions=1
):
    items = defaultdict(list)
    for envelope in envelopes:
        for item in envelope.items:
            items[item.type].append(item)

    assert len(items["transaction"]) == transactions
    assert len(items["profile_chunk"]) > 0
    if max_chunks is not None:
        assert len(items["profile_chunk"]) <= max_chunks

    for chunk_item in items["profile_chunk"]:
        chunk = chunk_item.payload.json
        headers = chunk_item.headers
        assert chunk["platform"] == headers["platform"]

    transaction = items["transaction"][0].payload.json

    trace_context = transaction["contexts"]["trace"]

    assert trace_context == ApproxDict(
        {
            "data": ApproxDict(
                {
                    "thread.id": str(thread.ident),
                    "thread.name": thread.name,
                }
            ),
        }
    )

    profile_context = transaction["contexts"]["profile"]
    profiler_id = profile_context["profiler_id"]

    assert profile_context == ApproxDict({"profiler_id": profiler_id})

    spans = transaction["spans"]
    assert len(spans) > 0
    for span in spans:
        assert span["data"] == ApproxDict(
            {
                "profiler_id": profiler_id,
                "thread.id": str(thread.ident),
                "thread.name": thread.name,
            }
        )

    for profile_chunk_item in items["profile_chunk"]:
        profile_chunk = profile_chunk_item.payload.json
        del profile_chunk["profile"]  # make the diff easier to read
        assert profile_chunk == ApproxDict(
            {
                "client_sdk": {
                    "name": mock.ANY,
                    "version": VERSION,
                },
                "platform": "python",
                "profiler_id": profiler_id,
                "version": "2",
            }
        )


def assert_single_transaction_without_profile_chunks(envelopes):
    items = defaultdict(list)
    for envelope in envelopes:
        for item in envelope.items:
            items[item.type].append(item)

    assert len(items["transaction"]) == 1
    assert len(items["profile_chunk"]) == 0

    transaction = items["transaction"][0].payload.json
    assert "profile" not in transaction["contexts"]


@pytest.mark.forked
@pytest.mark.parametrize(
    "mode",
    [
        pytest.param("thread"),
        pytest.param("gevent", marks=requires_gevent),
    ],
)
@pytest.mark.parametrize(
    "make_options",
    [
        pytest.param(get_client_options()),
    ],
)
@mock.patch("sentry_sdk.profiler.continuous_profiler.PROFILE_BUFFER_SECONDS", 0.01)
def test_continuous_profiler_auto_start_and_manual_stop(
    sentry_init,
    capture_envelopes,
    mode,
    make_options,
    teardown_profiling,
):
    options = make_options(mode=mode, auto_start=True)
    sentry_init(
        traces_sample_rate=1.0,
        **options,
    )

    envelopes = capture_envelopes()

    thread = threading.current_thread()

    with sentry_sdk.start_span(name="profiling"):
        with sentry_sdk.start_span(op="op"):
            time.sleep(0.1)

    assert_single_transaction_with_profile_chunks(envelopes, thread)

    for _ in range(3):
        stop_profiler()

        envelopes.clear()

        with sentry_sdk.start_span(name="profiling"):
            with sentry_sdk.start_span(op="op"):
                time.sleep(0.1)

        assert_single_transaction_without_profile_chunks(envelopes)

        start_profiler()

        envelopes.clear()

        with sentry_sdk.start_span(name="profiling"):
            with sentry_sdk.start_span(op="op"):
                time.sleep(0.1)

        assert_single_transaction_with_profile_chunks(envelopes, thread)


@pytest.mark.parametrize(
    "mode",
    [
        pytest.param("thread"),
        pytest.param("gevent", marks=requires_gevent),
    ],
)
@pytest.mark.parametrize(
    "make_options",
    [
        pytest.param(get_client_options()),
    ],
)
@mock.patch("sentry_sdk.profiler.continuous_profiler.PROFILE_BUFFER_SECONDS", 0.01)
def test_continuous_profiler_manual_start_and_stop_sampled(
    sentry_init,
    capture_envelopes,
    mode,
    make_options,
    teardown_profiling,
):
    options = make_options(
        mode=mode, profile_session_sample_rate=1.0, lifecycle="manual"
    )
    sentry_init(
        traces_sample_rate=1.0,
        **options,
    )

    envelopes = capture_envelopes()

    thread = threading.current_thread()

    for _ in range(3):
        start_profiler()

        envelopes.clear()

        with sentry_sdk.start_span(name="profiling"):
            assert get_profiler_id() is not None, "profiler should be running"
            with sentry_sdk.start_span(op="op"):
                time.sleep(0.1)
            assert get_profiler_id() is not None, "profiler should be running"

        assert_single_transaction_with_profile_chunks(envelopes, thread)

        assert get_profiler_id() is not None, "profiler should be running"

        stop_profiler()

        # the profiler stops immediately in manual mode
        assert get_profiler_id() is None, "profiler should not be running"

        envelopes.clear()

        with sentry_sdk.start_span(name="profiling"):
            assert get_profiler_id() is None, "profiler should not be running"
            with sentry_sdk.start_span(op="op"):
                time.sleep(0.1)
            assert get_profiler_id() is None, "profiler should not be running"

        assert_single_transaction_without_profile_chunks(envelopes)


@pytest.mark.parametrize(
    "mode",
    [
        pytest.param("thread"),
        pytest.param("gevent", marks=requires_gevent),
    ],
)
@pytest.mark.parametrize(
    "make_options",
    [
        pytest.param(get_client_options()),
    ],
)
def test_continuous_profiler_manual_start_and_stop_unsampled(
    sentry_init,
    capture_envelopes,
    mode,
    make_options,
    teardown_profiling,
):
    options = make_options(
        mode=mode, profile_session_sample_rate=0.0, lifecycle="manual"
    )
    sentry_init(
        traces_sample_rate=1.0,
        **options,
    )

    envelopes = capture_envelopes()

    start_profiler()

    with sentry_sdk.start_span(name="profiling"):
        with sentry_sdk.start_span(op="op"):
            time.sleep(0.05)

    assert_single_transaction_without_profile_chunks(envelopes)

    stop_profiler()


@pytest.mark.parametrize(
    "mode",
    [
        pytest.param("thread"),
        pytest.param("gevent", marks=requires_gevent),
    ],
)
@pytest.mark.parametrize(
    "make_options",
    [
        pytest.param(get_client_options()),
    ],
)
@mock.patch("sentry_sdk.profiler.continuous_profiler.DEFAULT_SAMPLING_FREQUENCY", 21)
def test_continuous_profiler_auto_start_and_stop_sampled(
    sentry_init,
    capture_envelopes,
    mode,
    make_options,
    teardown_profiling,
):
    options = make_options(
        mode=mode, profile_session_sample_rate=1.0, lifecycle="trace"
    )
    sentry_init(
        traces_sample_rate=1.0,
        **options,
    )

    envelopes = capture_envelopes()

    thread = threading.current_thread()

    all_profiler_ids = set()

    for _ in range(3):
        envelopes.clear()

<<<<<<< HEAD
        with sentry_sdk.start_span(name="profiling 1"):
            assert get_profiler_id() is not None, "profiler should be running"
=======
        profiler_ids = set()

        with sentry_sdk.start_transaction(name="profiling 1"):
            profiler_id = get_profiler_id()
            assert profiler_id is not None, "profiler should be running"
            profiler_ids.add(profiler_id)
>>>>>>> d39599fc
            with sentry_sdk.start_span(op="op"):
                time.sleep(0.1)
            profiler_id = get_profiler_id()
            assert profiler_id is not None, "profiler should be running"
            profiler_ids.add(profiler_id)

        time.sleep(0.03)

        # the profiler takes a while to stop in auto mode so if we start
        # a transaction immediately, it'll be part of the same chunk
        profiler_id = get_profiler_id()
        assert profiler_id is not None, "profiler should be running"
        profiler_ids.add(profiler_id)

<<<<<<< HEAD
        with sentry_sdk.start_span(name="profiling 2"):
            assert get_profiler_id() is not None, "profiler should be running"
=======
        with sentry_sdk.start_transaction(name="profiling 2"):
            profiler_id = get_profiler_id()
            assert profiler_id is not None, "profiler should be running"
            profiler_ids.add(profiler_id)
>>>>>>> d39599fc
            with sentry_sdk.start_span(op="op"):
                time.sleep(0.1)
            profiler_id = get_profiler_id()
            assert profiler_id is not None, "profiler should be running"
            profiler_ids.add(profiler_id)

        # wait at least 1 cycle for the profiler to stop
        time.sleep(0.2)
        assert get_profiler_id() is None, "profiler should not be running"

        assert len(profiler_ids) == 1
        all_profiler_ids.add(profiler_ids.pop())

        assert_single_transaction_with_profile_chunks(
            envelopes, thread, max_chunks=1, transactions=2
        )

    assert len(all_profiler_ids) == 3


@pytest.mark.parametrize(
    "mode",
    [
        pytest.param("thread"),
        pytest.param("gevent", marks=requires_gevent),
    ],
)
@pytest.mark.parametrize(
    "make_options",
    [
        pytest.param(get_client_options()),
    ],
)
@mock.patch("sentry_sdk.profiler.continuous_profiler.PROFILE_BUFFER_SECONDS", 0.01)
def test_continuous_profiler_auto_start_and_stop_unsampled(
    sentry_init,
    capture_envelopes,
    mode,
    make_options,
    teardown_profiling,
):
    options = make_options(
        mode=mode, profile_session_sample_rate=0.0, lifecycle="trace"
    )
    sentry_init(
        traces_sample_rate=1.0,
        **options,
    )

    envelopes = capture_envelopes()

    for _ in range(3):
        envelopes.clear()

        with sentry_sdk.start_span(name="profiling"):
            assert get_profiler_id() is None, "profiler should not be running"
            with sentry_sdk.start_span(op="op"):
                time.sleep(0.05)
            assert get_profiler_id() is None, "profiler should not be running"

        assert get_profiler_id() is None, "profiler should not be running"
        assert_single_transaction_without_profile_chunks(envelopes)


@pytest.mark.parametrize(
    ["mode", "class_name"],
    [
        pytest.param("thread", "ThreadContinuousScheduler"),
        pytest.param(
            "gevent",
            "GeventContinuousScheduler",
            marks=requires_gevent,
        ),
    ],
)
@pytest.mark.parametrize(
    "make_options",
    [
        pytest.param(get_client_options()),
    ],
)
def test_continuous_profiler_manual_start_and_stop_noop_when_using_trace_lifecyle(
    sentry_init,
    mode,
    class_name,
    make_options,
    teardown_profiling,
):
    options = make_options(
        mode=mode, profile_session_sample_rate=0.0, lifecycle="trace"
    )
    sentry_init(
        traces_sample_rate=1.0,
        **options,
    )

    with mock.patch(
        f"sentry_sdk.profiler.continuous_profiler.{class_name}.ensure_running"
    ) as mock_ensure_running:
        start_profiler()
        mock_ensure_running.assert_not_called()

    with mock.patch(
        f"sentry_sdk.profiler.continuous_profiler.{class_name}.teardown"
    ) as mock_teardown:
        stop_profiler()
        mock_teardown.assert_not_called()<|MERGE_RESOLUTION|>--- conflicted
+++ resolved
@@ -395,17 +395,14 @@
     for _ in range(3):
         envelopes.clear()
 
-<<<<<<< HEAD
+        profiler_ids = set()
+
         with sentry_sdk.start_span(name="profiling 1"):
             assert get_profiler_id() is not None, "profiler should be running"
-=======
-        profiler_ids = set()
-
-        with sentry_sdk.start_transaction(name="profiling 1"):
             profiler_id = get_profiler_id()
             assert profiler_id is not None, "profiler should be running"
             profiler_ids.add(profiler_id)
->>>>>>> d39599fc
+
             with sentry_sdk.start_span(op="op"):
                 time.sleep(0.1)
             profiler_id = get_profiler_id()
@@ -420,15 +417,10 @@
         assert profiler_id is not None, "profiler should be running"
         profiler_ids.add(profiler_id)
 
-<<<<<<< HEAD
         with sentry_sdk.start_span(name="profiling 2"):
-            assert get_profiler_id() is not None, "profiler should be running"
-=======
-        with sentry_sdk.start_transaction(name="profiling 2"):
             profiler_id = get_profiler_id()
             assert profiler_id is not None, "profiler should be running"
             profiler_ids.add(profiler_id)
->>>>>>> d39599fc
             with sentry_sdk.start_span(op="op"):
                 time.sleep(0.1)
             profiler_id = get_profiler_id()
