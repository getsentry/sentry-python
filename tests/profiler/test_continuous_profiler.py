import threading
import time
from collections import defaultdict
from unittest import mock

import pytest

import sentry_sdk
from sentry_sdk.consts import VERSION
from sentry_sdk.profiler.continuous_profiler import (
    get_profiler_id,
    setup_continuous_profiler,
    start_profiler,
    stop_profiler,
)
from tests.conftest import ApproxDict

try:
    import gevent
except ImportError:
    gevent = None


requires_gevent = pytest.mark.skipif(gevent is None, reason="gevent not enabled")


def get_client_options(use_top_level_profiler_mode):
    def client_options(
        mode=None, auto_start=None, profile_session_sample_rate=1.0, lifecycle="manual"
    ):
        if use_top_level_profiler_mode:
            return {
                "profile_lifecycle": lifecycle,
                "profiler_mode": mode,
                "profile_session_sample_rate": profile_session_sample_rate,
                "_experiments": {
                    "continuous_profiling_auto_start": auto_start,
                },
            }
        return {
            "profile_lifecycle": lifecycle,
            "profile_session_sample_rate": profile_session_sample_rate,
            "_experiments": {
                "continuous_profiling_auto_start": auto_start,
                "continuous_profiling_mode": mode,
            },
        }

    return client_options


mock_sdk_info = {
    "name": "sentry.python",
    "version": VERSION,
    "packages": [{"name": "pypi:sentry-sdk", "version": VERSION}],
}


@pytest.mark.parametrize("mode", [pytest.param("foo")])
@pytest.mark.parametrize(
    "make_options",
    [
        pytest.param(get_client_options(True), id="non-experiment"),
        pytest.param(get_client_options(False), id="experiment"),
    ],
)
def test_continuous_profiler_invalid_mode(mode, make_options, teardown_profiling):
    with pytest.raises(ValueError):
        setup_continuous_profiler(
            make_options(mode=mode),
            mock_sdk_info,
            lambda envelope: None,
        )


@pytest.mark.parametrize(
    "mode",
    [
        pytest.param("thread"),
        pytest.param("gevent", marks=requires_gevent),
    ],
)
@pytest.mark.parametrize(
    "make_options",
    [
        pytest.param(get_client_options(True), id="non-experiment"),
        pytest.param(get_client_options(False), id="experiment"),
    ],
)
def test_continuous_profiler_valid_mode(mode, make_options, teardown_profiling):
    options = make_options(mode=mode)
    setup_continuous_profiler(
        options,
        mock_sdk_info,
        lambda envelope: None,
    )


@pytest.mark.parametrize(
    "mode",
    [
        pytest.param("thread"),
        pytest.param("gevent", marks=requires_gevent),
    ],
)
@pytest.mark.parametrize(
    "make_options",
    [
        pytest.param(get_client_options(True), id="non-experiment"),
        pytest.param(get_client_options(False), id="experiment"),
    ],
)
def test_continuous_profiler_setup_twice(mode, make_options, teardown_profiling):
    options = make_options(mode=mode)
    # setting up the first time should return True to indicate success
    assert setup_continuous_profiler(
        options,
        mock_sdk_info,
        lambda envelope: None,
    )
    # setting up the second time should return False to indicate no-op
    assert not setup_continuous_profiler(
        options,
        mock_sdk_info,
        lambda envelope: None,
    )


def assert_single_transaction_with_profile_chunks(
    envelopes, thread, max_chunks=None, transactions=1
):
    items = defaultdict(list)
    for envelope in envelopes:
        for item in envelope.items:
            items[item.type].append(item)

    assert len(items["transaction"]) == transactions
    assert len(items["profile_chunk"]) > 0
    if max_chunks is not None:
        assert len(items["profile_chunk"]) <= max_chunks

    transaction = items["transaction"][0].payload.json

    trace_context = transaction["contexts"]["trace"]

    assert trace_context == ApproxDict(
        {
            "data": ApproxDict(
                {
                    "thread.id": str(thread.ident),
                    "thread.name": thread.name,
                }
            ),
        }
    )

    profile_context = transaction["contexts"]["profile"]
    profiler_id = profile_context["profiler_id"]

    assert profile_context == ApproxDict({"profiler_id": profiler_id})

    spans = transaction["spans"]
    assert len(spans) > 0
    for span in spans:
        assert span["data"] == ApproxDict(
            {
                "profiler_id": profiler_id,
                "thread.id": str(thread.ident),
                "thread.name": thread.name,
            }
        )

    for profile_chunk_item in items["profile_chunk"]:
        profile_chunk = profile_chunk_item.payload.json
        del profile_chunk["profile"]  # make the diff easier to read
        assert profile_chunk == ApproxDict(
            {
                "client_sdk": {
                    "name": mock.ANY,
                    "version": VERSION,
                },
                "platform": "python",
                "profiler_id": profiler_id,
                "version": "2",
            }
        )


def assert_single_transaction_without_profile_chunks(envelopes):
    items = defaultdict(list)
    for envelope in envelopes:
        for item in envelope.items:
            items[item.type].append(item)

    assert len(items["transaction"]) == 1
    assert len(items["profile_chunk"]) == 0

    transaction = items["transaction"][0].payload.json
    assert "profile" not in transaction["contexts"]


@pytest.mark.forked
@pytest.mark.parametrize(
    "mode",
    [
        pytest.param("thread"),
        pytest.param("gevent", marks=requires_gevent),
    ],
)
@pytest.mark.parametrize(
    "make_options",
    [
        pytest.param(get_client_options(True), id="non-experiment"),
        pytest.param(get_client_options(False), id="experiment"),
    ],
)
@mock.patch("sentry_sdk.profiler.continuous_profiler.PROFILE_BUFFER_SECONDS", 0.01)
def test_continuous_profiler_auto_start_and_manual_stop(
    sentry_init,
    capture_envelopes,
    mode,
    make_options,
    teardown_profiling,
):
    options = make_options(mode=mode, auto_start=True)
    sentry_init(
        traces_sample_rate=1.0,
        **options,
    )

    envelopes = capture_envelopes()

    thread = threading.current_thread()

    with sentry_sdk.start_span(name="profiling"):
        with sentry_sdk.start_span(op="op"):
            time.sleep(0.05)

    assert_single_transaction_with_profile_chunks(envelopes, thread)

    for _ in range(3):
        stop_profiler()

        envelopes.clear()

        with sentry_sdk.start_span(name="profiling"):
            with sentry_sdk.start_span(op="op"):
                time.sleep(0.05)

        assert_single_transaction_without_profile_chunks(envelopes)

        start_profiler()

        envelopes.clear()

        with sentry_sdk.start_span(name="profiling"):
            with sentry_sdk.start_span(op="op"):
                time.sleep(0.05)

        assert_single_transaction_with_profile_chunks(envelopes, thread)


@pytest.mark.parametrize(
    "mode",
    [
        pytest.param("thread"),
        pytest.param("gevent", marks=requires_gevent),
    ],
)
@pytest.mark.parametrize(
    "make_options",
    [
        pytest.param(get_client_options(True), id="non-experiment"),
        pytest.param(get_client_options(False), id="experiment"),
    ],
)
@mock.patch("sentry_sdk.profiler.continuous_profiler.PROFILE_BUFFER_SECONDS", 0.01)
def test_continuous_profiler_manual_start_and_stop_sampled(
    sentry_init,
    capture_envelopes,
    mode,
    make_options,
    teardown_profiling,
):
    options = make_options(
        mode=mode, profile_session_sample_rate=1.0, lifecycle="manual"
    )
    sentry_init(
        traces_sample_rate=1.0,
        **options,
    )

    envelopes = capture_envelopes()

    thread = threading.current_thread()

    for _ in range(3):
        start_profiler()

        envelopes.clear()

<<<<<<< HEAD
        with sentry_sdk.start_span(name="profiling"):
=======
        with sentry_sdk.start_transaction(name="profiling"):
            assert get_profiler_id() is not None, "profiler should be running"
>>>>>>> 6a1b7d47
            with sentry_sdk.start_span(op="op"):
                time.sleep(0.1)
            assert get_profiler_id() is not None, "profiler should be running"

        assert_single_transaction_with_profile_chunks(envelopes, thread)

        assert get_profiler_id() is not None, "profiler should be running"

        stop_profiler()

        # the profiler stops immediately in manual mode
        assert get_profiler_id() is None, "profiler should not be running"

        envelopes.clear()

        with sentry_sdk.start_transaction(name="profiling"):
            assert get_profiler_id() is None, "profiler should not be running"
            with sentry_sdk.start_span(op="op"):
                time.sleep(0.1)
            assert get_profiler_id() is None, "profiler should not be running"

        assert_single_transaction_without_profile_chunks(envelopes)


@pytest.mark.parametrize(
    "mode",
    [
        pytest.param("thread"),
        pytest.param("gevent", marks=requires_gevent),
    ],
)
@pytest.mark.parametrize(
    "make_options",
    [
        pytest.param(get_client_options(True), id="non-experiment"),
        pytest.param(get_client_options(False), id="experiment"),
    ],
)
def test_continuous_profiler_manual_start_and_stop_unsampled(
    sentry_init,
    capture_envelopes,
    mode,
    make_options,
    teardown_profiling,
):
    options = make_options(
        mode=mode, profile_session_sample_rate=0.0, lifecycle="manual"
    )
    sentry_init(
        traces_sample_rate=1.0,
        **options,
    )

    envelopes = capture_envelopes()

    start_profiler()

    with sentry_sdk.start_transaction(name="profiling"):
        with sentry_sdk.start_span(op="op"):
            time.sleep(0.05)

    assert_single_transaction_without_profile_chunks(envelopes)

    stop_profiler()


@pytest.mark.parametrize(
    "mode",
    [
        pytest.param("thread"),
        pytest.param("gevent", marks=requires_gevent),
    ],
)
@pytest.mark.parametrize(
    "make_options",
    [
        pytest.param(get_client_options(True), id="non-experiment"),
        pytest.param(get_client_options(False), id="experiment"),
    ],
)
@mock.patch("sentry_sdk.profiler.continuous_profiler.DEFAULT_SAMPLING_FREQUENCY", 21)
def test_continuous_profiler_auto_start_and_stop_sampled(
    sentry_init,
    capture_envelopes,
    mode,
    make_options,
    teardown_profiling,
):
    options = make_options(
        mode=mode, profile_session_sample_rate=1.0, lifecycle="trace"
    )
    sentry_init(
        traces_sample_rate=1.0,
        **options,
    )

    envelopes = capture_envelopes()

    thread = threading.current_thread()

    for _ in range(3):
        envelopes.clear()

        with sentry_sdk.start_transaction(name="profiling 1"):
            assert get_profiler_id() is not None, "profiler should be running"
            with sentry_sdk.start_span(op="op"):
                time.sleep(0.1)
            assert get_profiler_id() is not None, "profiler should be running"

        # the profiler takes a while to stop in auto mode so if we start
        # a transaction immediately, it'll be part of the same chunk
        assert get_profiler_id() is not None, "profiler should be running"

        with sentry_sdk.start_transaction(name="profiling 2"):
            assert get_profiler_id() is not None, "profiler should be running"
            with sentry_sdk.start_span(op="op"):
                time.sleep(0.1)
            assert get_profiler_id() is not None, "profiler should be running"

        # wait at least 1 cycle for the profiler to stop
        time.sleep(0.2)
        assert get_profiler_id() is None, "profiler should not be running"

        assert_single_transaction_with_profile_chunks(
            envelopes, thread, max_chunks=1, transactions=2
        )


@pytest.mark.parametrize(
    "mode",
    [
        pytest.param("thread"),
        pytest.param("gevent", marks=requires_gevent),
    ],
)
@pytest.mark.parametrize(
    "make_options",
    [
        pytest.param(get_client_options(True), id="non-experiment"),
        pytest.param(get_client_options(False), id="experiment"),
    ],
)
@mock.patch("sentry_sdk.profiler.continuous_profiler.PROFILE_BUFFER_SECONDS", 0.01)
def test_continuous_profiler_auto_start_and_stop_unsampled(
    sentry_init,
    capture_envelopes,
    mode,
    make_options,
    teardown_profiling,
):
    options = make_options(
        mode=mode, profile_session_sample_rate=0.0, lifecycle="trace"
    )
    sentry_init(
        traces_sample_rate=1.0,
        **options,
    )

    envelopes = capture_envelopes()

    for _ in range(3):
        envelopes.clear()

<<<<<<< HEAD
        with sentry_sdk.start_span(name="profiling"):
=======
        with sentry_sdk.start_transaction(name="profiling"):
            assert get_profiler_id() is None, "profiler should not be running"
>>>>>>> 6a1b7d47
            with sentry_sdk.start_span(op="op"):
                time.sleep(0.05)
            assert get_profiler_id() is None, "profiler should not be running"

        assert get_profiler_id() is None, "profiler should not be running"
        assert_single_transaction_without_profile_chunks(envelopes)


@pytest.mark.parametrize(
    ["mode", "class_name"],
    [
        pytest.param("thread", "ThreadContinuousScheduler"),
        pytest.param(
            "gevent",
            "GeventContinuousScheduler",
            marks=requires_gevent,
        ),
    ],
)
@pytest.mark.parametrize(
    "make_options",
    [
        pytest.param(get_client_options(True), id="non-experiment"),
        pytest.param(get_client_options(False), id="experiment"),
    ],
)
def test_continuous_profiler_manual_start_and_stop_noop_when_using_trace_lifecyle(
    sentry_init,
    mode,
    class_name,
    make_options,
    teardown_profiling,
):
    options = make_options(
        mode=mode, profile_session_sample_rate=0.0, lifecycle="trace"
    )
    sentry_init(
        traces_sample_rate=1.0,
        **options,
    )

    with mock.patch(
        f"sentry_sdk.profiler.continuous_profiler.{class_name}.ensure_running"
    ) as mock_ensure_running:
        start_profiler()
        mock_ensure_running.assert_not_called()

    with mock.patch(
        f"sentry_sdk.profiler.continuous_profiler.{class_name}.teardown"
    ) as mock_teardown:
        stop_profiler()
        mock_teardown.assert_not_called()<|MERGE_RESOLUTION|>--- conflicted
+++ resolved
@@ -299,12 +299,8 @@
 
         envelopes.clear()
 
-<<<<<<< HEAD
         with sentry_sdk.start_span(name="profiling"):
-=======
-        with sentry_sdk.start_transaction(name="profiling"):
             assert get_profiler_id() is not None, "profiler should be running"
->>>>>>> 6a1b7d47
             with sentry_sdk.start_span(op="op"):
                 time.sleep(0.1)
             assert get_profiler_id() is not None, "profiler should be running"
@@ -320,7 +316,7 @@
 
         envelopes.clear()
 
-        with sentry_sdk.start_transaction(name="profiling"):
+        with sentry_sdk.start_span(name="profiling"):
             assert get_profiler_id() is None, "profiler should not be running"
             with sentry_sdk.start_span(op="op"):
                 time.sleep(0.1)
@@ -362,7 +358,7 @@
 
     start_profiler()
 
-    with sentry_sdk.start_transaction(name="profiling"):
+    with sentry_sdk.start_span(name="profiling"):
         with sentry_sdk.start_span(op="op"):
             time.sleep(0.05)
 
@@ -408,7 +404,7 @@
     for _ in range(3):
         envelopes.clear()
 
-        with sentry_sdk.start_transaction(name="profiling 1"):
+        with sentry_sdk.start_span(name="profiling 1"):
             assert get_profiler_id() is not None, "profiler should be running"
             with sentry_sdk.start_span(op="op"):
                 time.sleep(0.1)
@@ -418,7 +414,7 @@
         # a transaction immediately, it'll be part of the same chunk
         assert get_profiler_id() is not None, "profiler should be running"
 
-        with sentry_sdk.start_transaction(name="profiling 2"):
+        with sentry_sdk.start_span(name="profiling 2"):
             assert get_profiler_id() is not None, "profiler should be running"
             with sentry_sdk.start_span(op="op"):
                 time.sleep(0.1)
@@ -468,12 +464,8 @@
     for _ in range(3):
         envelopes.clear()
 
-<<<<<<< HEAD
         with sentry_sdk.start_span(name="profiling"):
-=======
-        with sentry_sdk.start_transaction(name="profiling"):
             assert get_profiler_id() is None, "profiler should not be running"
->>>>>>> 6a1b7d47
             with sentry_sdk.start_span(op="op"):
                 time.sleep(0.05)
             assert get_profiler_id() is None, "profiler should not be running"
