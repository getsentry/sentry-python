--- conflicted
+++ resolved
@@ -286,32 +286,9 @@
     raise AssertionError("200 logs were never flushed after five seconds")
 
 
-<<<<<<< HEAD
-@minimum_python_37
-def test_logging_errors(sentry_init, capture_envelopes):
-    """
-    The python logger module should be able to log errors without erroring
-    """
-    sentry_init(
-        _experiments={"enable_logs": True},
-        integrations=[LoggingIntegration(event_level="ERROR")],
-    )
-    envelopes = capture_envelopes()
-
-    python_logger = logging.Logger("test-logger")
-    python_logger.error(Exception("test exc 1"))
-    python_logger.error("error is %s", Exception("test exc 2"))
-    get_client().flush()
-
-    error_event_1 = envelopes[0].items[0].payload.json
-    assert error_event_1["level"] == "error"
-    error_event_2 = envelopes[1].items[0].payload.json
-    assert error_event_2["level"] == "error"
-=======
 def test_log_user_attributes(sentry_init, capture_envelopes):
     """User attributes are sent if enable_logs is True."""
     sentry_init(_experiments={"enable_logs": True})
->>>>>>> 51db87ca
 
     sentry_sdk.set_user({"id": "1", "email": "test@example.com", "username": "test"})
     envelopes = capture_envelopes()
