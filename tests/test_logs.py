import json
import logging
import sys
import time
from typing import List, Any, Mapping, Union
import pytest
from unittest import mock

import sentry_sdk
import sentry_sdk.logger
from sentry_sdk import get_client
from sentry_sdk.envelope import Envelope, Item, PayloadRef
from sentry_sdk.types import Log
from sentry_sdk.consts import SPANDATA, VERSION

minimum_python_37 = pytest.mark.skipif(
    sys.version_info < (3, 7), reason="Asyncio tests need Python >= 3.7"
)


def otel_attributes_to_dict(otel_attrs: "Mapping[str, Any]") -> "Mapping[str, Any]":
    def _convert_attr(attr):
        # type: (Mapping[str, Union[str, float, bool]]) -> Any
        if attr["type"] == "boolean":
            return attr["value"]
        if attr["type"] == "double":
            return attr["value"]
        if attr["type"] == "integer":
            return attr["value"]
        if attr["value"].startswith("{"):
            try:
                return json.loads(attr["value"])
            except ValueError:
                pass
        return str(attr["value"])

    return {k: _convert_attr(v) for (k, v) in otel_attrs.items()}


def envelopes_to_logs(envelopes: List[Envelope]) -> List[Log]:
    res: "List[Log]" = []
    for envelope in envelopes:
        for item in envelope.items:
            if item.type == "log":
                for log_json in item.payload.json["items"]:
                    log: "Log" = {
                        "severity_text": log_json["attributes"]["sentry.severity_text"][
                            "value"
                        ],
                        "severity_number": int(
                            log_json["attributes"]["sentry.severity_number"]["value"]
                        ),
                        "body": log_json["body"],
                        "attributes": otel_attributes_to_dict(log_json["attributes"]),
                        "time_unix_nano": int(float(log_json["timestamp"]) * 1e9),
                        "trace_id": log_json["trace_id"],
<<<<<<< HEAD
                    }
=======
                        "span_id": log_json["span_id"],
                    }  # type: Log

>>>>>>> a29b4217
                    res.append(log)
    return res


@minimum_python_37
def test_logs_disabled_by_default(sentry_init, capture_envelopes):
    sentry_init()

    python_logger = logging.Logger("some-logger")

    envelopes = capture_envelopes()

    sentry_sdk.logger.trace("This is a 'trace' log.")
    sentry_sdk.logger.debug("This is a 'debug' log...")
    sentry_sdk.logger.info("This is a 'info' log...")
    sentry_sdk.logger.warning("This is a 'warning' log...")
    sentry_sdk.logger.error("This is a 'error' log...")
    sentry_sdk.logger.fatal("This is a 'fatal' log...")
    python_logger.warning("sad")

    assert len(envelopes) == 0


@minimum_python_37
def test_logs_basics(sentry_init, capture_envelopes):
    sentry_init(enable_logs=True)
    envelopes = capture_envelopes()

    sentry_sdk.logger.trace("This is a 'trace' log...")
    sentry_sdk.logger.debug("This is a 'debug' log...")
    sentry_sdk.logger.info("This is a 'info' log...")
    sentry_sdk.logger.warning("This is a 'warn' log...")
    sentry_sdk.logger.error("This is a 'error' log...")
    sentry_sdk.logger.fatal("This is a 'fatal' log...")

    get_client().flush()
    logs = envelopes_to_logs(envelopes)
    assert logs[0].get("severity_text") == "trace"
    assert logs[0].get("severity_number") == 1

    assert logs[1].get("severity_text") == "debug"
    assert logs[1].get("severity_number") == 5

    assert logs[2].get("severity_text") == "info"
    assert logs[2].get("severity_number") == 9

    assert logs[3].get("severity_text") == "warn"
    assert logs[3].get("severity_number") == 13

    assert logs[4].get("severity_text") == "error"
    assert logs[4].get("severity_number") == 17

    assert logs[5].get("severity_text") == "fatal"
    assert logs[5].get("severity_number") == 21


@minimum_python_37
def test_logs_experimental_option_still_works(sentry_init, capture_envelopes):
    sentry_init(_experiments={"enable_logs": True})
    envelopes = capture_envelopes()

    sentry_sdk.logger.error("This is an error log...")

    get_client().flush()

    logs = envelopes_to_logs(envelopes)
    assert len(logs) == 1

    assert logs[0].get("severity_text") == "error"
    assert logs[0].get("severity_number") == 17


@minimum_python_37
def test_logs_before_send_log(sentry_init, capture_envelopes):
    before_log_called = False

    def _before_log(record, hint):
        nonlocal before_log_called

        assert set(record.keys()) == {
            "severity_text",
            "severity_number",
            "body",
            "attributes",
            "time_unix_nano",
            "trace_id",
            "span_id",
        }

        if record["severity_text"] in ["fatal", "error"]:
            return None

        before_log_called = True

        return record

    sentry_init(
        enable_logs=True,
        before_send_log=_before_log,
    )
    envelopes = capture_envelopes()

    sentry_sdk.logger.trace("This is a 'trace' log...")
    sentry_sdk.logger.debug("This is a 'debug' log...")
    sentry_sdk.logger.info("This is a 'info' log...")
    sentry_sdk.logger.warning("This is a 'warning' log...")
    sentry_sdk.logger.error("This is a 'error' log...")
    sentry_sdk.logger.fatal("This is a 'fatal' log...")

    get_client().flush()
    logs = envelopes_to_logs(envelopes)
    assert len(logs) == 4

    assert logs[0]["severity_text"] == "trace"
    assert logs[1]["severity_text"] == "debug"
    assert logs[2]["severity_text"] == "info"
    assert logs[3]["severity_text"] == "warn"
    assert before_log_called is True


@minimum_python_37
def test_logs_before_send_log_experimental_option_still_works(
    sentry_init, capture_envelopes
):
    before_log_called = False

    def _before_log(record, hint):
        nonlocal before_log_called
        before_log_called = True

        return record

    sentry_init(
        enable_logs=True,
        _experiments={
            "before_send_log": _before_log,
        },
    )
    envelopes = capture_envelopes()

    sentry_sdk.logger.error("This is an error log...")

    get_client().flush()
    logs = envelopes_to_logs(envelopes)
    assert len(logs) == 1

    assert logs[0]["severity_text"] == "error"
    assert before_log_called is True


@minimum_python_37
def test_logs_attributes(sentry_init, capture_envelopes):
    """
    Passing arbitrary attributes to log messages.
    """
    sentry_init(enable_logs=True, server_name="test-server")
    envelopes = capture_envelopes()

    attrs = {
        "attr_int": 1,
        "attr_float": 2.0,
        "attr_bool": True,
        "attr_string": "string attribute",
    }

    sentry_sdk.logger.warning(
        "The recorded value was '{my_var}'", my_var="some value", attributes=attrs
    )

    get_client().flush()
    logs = envelopes_to_logs(envelopes)
    assert logs[0]["body"] == "The recorded value was 'some value'"

    for k, v in attrs.items():
        assert logs[0]["attributes"][k] == v
    assert logs[0]["attributes"]["sentry.environment"] == "production"
    if sentry_sdk.get_client().options.get("release") is not None:
        assert "sentry.release" in logs[0]["attributes"]
    assert logs[0]["attributes"]["sentry.message.parameter.my_var"] == "some value"
    assert logs[0]["attributes"][SPANDATA.SERVER_ADDRESS] == "test-server"
    assert logs[0]["attributes"]["sentry.sdk.name"].startswith("sentry.python")
    assert logs[0]["attributes"]["sentry.sdk.version"] == VERSION


@minimum_python_37
def test_logs_message_params(sentry_init, capture_envelopes):
    """
    This is the official way of how to pass vars to log messages.
    """
    sentry_init(enable_logs=True)
    envelopes = capture_envelopes()

    sentry_sdk.logger.warning("The recorded value was '{int_var}'", int_var=1)
    sentry_sdk.logger.warning("The recorded value was '{float_var}'", float_var=2.0)
    sentry_sdk.logger.warning("The recorded value was '{bool_var}'", bool_var=False)
    sentry_sdk.logger.warning(
        "The recorded value was '{string_var}'", string_var="some string value"
    )
    sentry_sdk.logger.error(
        "The recorded error was '{error}'", error=Exception("some error")
    )
    sentry_sdk.logger.warning("The recorded value was hardcoded.")

    get_client().flush()
    logs = envelopes_to_logs(envelopes)

    assert logs[0]["body"] == "The recorded value was '1'"
    assert logs[0]["attributes"]["sentry.message.parameter.int_var"] == 1
    assert (
        logs[0]["attributes"]["sentry.message.template"]
        == "The recorded value was '{int_var}'"
    )

    assert logs[1]["body"] == "The recorded value was '2.0'"
    assert logs[1]["attributes"]["sentry.message.parameter.float_var"] == 2.0
    assert (
        logs[1]["attributes"]["sentry.message.template"]
        == "The recorded value was '{float_var}'"
    )

    assert logs[2]["body"] == "The recorded value was 'False'"
    assert logs[2]["attributes"]["sentry.message.parameter.bool_var"] is False
    assert (
        logs[2]["attributes"]["sentry.message.template"]
        == "The recorded value was '{bool_var}'"
    )

    assert logs[3]["body"] == "The recorded value was 'some string value'"
    assert (
        logs[3]["attributes"]["sentry.message.parameter.string_var"]
        == "some string value"
    )
    assert (
        logs[3]["attributes"]["sentry.message.template"]
        == "The recorded value was '{string_var}'"
    )

    assert logs[4]["body"] == "The recorded error was 'some error'"
    assert (
        logs[4]["attributes"]["sentry.message.parameter.error"]
        == "Exception('some error')"
    )
    assert (
        logs[4]["attributes"]["sentry.message.template"]
        == "The recorded error was '{error}'"
    )

    assert logs[5]["body"] == "The recorded value was hardcoded."
    assert "sentry.message.template" not in logs[5]["attributes"]


@minimum_python_37
def test_logs_tied_to_transactions(sentry_init, capture_envelopes):
    """
    Log messages are also tied to transactions.
    """
    sentry_init(enable_logs=True, traces_sample_rate=1.0)
    envelopes = capture_envelopes()

    with sentry_sdk.start_transaction(name="test-transaction") as trx:
        sentry_sdk.logger.warning("This is a log tied to a transaction")

    get_client().flush()
    logs = envelopes_to_logs(envelopes)

    assert "span_id" in logs[0]
    assert logs[0]["span_id"] == trx.span_id


@minimum_python_37
def test_logs_tied_to_spans(sentry_init, capture_envelopes):
    """
    Log messages are also tied to spans.
    """
    sentry_init(enable_logs=True, traces_sample_rate=1.0)
    envelopes = capture_envelopes()

    with sentry_sdk.start_transaction(name="test-transaction"):
        with sentry_sdk.start_span(name="test-span") as span:
            sentry_sdk.logger.warning("This is a log tied to a span")

    get_client().flush()
    logs = envelopes_to_logs(envelopes)
    assert logs[0]["span_id"] == span.span_id


def test_auto_flush_logs_after_100(sentry_init, capture_envelopes):
    """
    If you log >100 logs, it should automatically trigger a flush.
    """
    sentry_init(enable_logs=True)
    envelopes = capture_envelopes()

    python_logger = logging.Logger("test-logger")
    for i in range(200):
        python_logger.warning("log #%d", i)

    for _ in range(500):
        time.sleep(1.0 / 100.0)
        if len(envelopes) > 0:
            return

    raise AssertionError("200 logs were never flushed after five seconds")


def test_log_user_attributes(sentry_init, capture_envelopes):
    """User attributes are sent if enable_logs is True and send_default_pii is True."""
    sentry_init(enable_logs=True, send_default_pii=True)

    sentry_sdk.set_user({"id": "1", "email": "test@example.com", "username": "test"})
    envelopes = capture_envelopes()

    python_logger = logging.Logger("test-logger")
    python_logger.warning("Hello, world!")

    get_client().flush()

    logs = envelopes_to_logs(envelopes)
    (log,) = logs

    # Check that all expected user attributes are present.
    assert log["attributes"].items() >= {
        ("user.id", "1"),
        ("user.email", "test@example.com"),
        ("user.name", "test"),
    }


def test_log_no_user_attributes_if_no_pii(sentry_init, capture_envelopes):
    """User attributes are not if PII sending is off."""
    sentry_init(enable_logs=True, send_default_pii=False)

    sentry_sdk.set_user({"id": "1", "email": "test@example.com", "username": "test"})
    envelopes = capture_envelopes()

    python_logger = logging.Logger("test-logger")
    python_logger.warning("Hello, world!")

    get_client().flush()

    logs = envelopes_to_logs(envelopes)
    (log,) = logs

    assert "user.id" not in log["attributes"]
    assert "user.email" not in log["attributes"]
    assert "user.name" not in log["attributes"]


@minimum_python_37
def test_auto_flush_logs_after_5s(sentry_init, capture_envelopes):
    """
    If you log a single log, it should automatically flush after 5 seconds, at most 10 seconds.
    """
    sentry_init(enable_logs=True)
    envelopes = capture_envelopes()

    python_logger = logging.Logger("test-logger")
    python_logger.warning("log #%d", 1)

    for _ in range(100):
        time.sleep(1.0 / 10.0)
        if len(envelopes) > 0:
            return

    raise AssertionError("1 logs was never flushed after 10 seconds")


@minimum_python_37
@pytest.mark.parametrize(
    "message,expected_body,params",
    [
        ("any text with {braces} in it", "any text with {braces} in it", None),
        (
            'JSON data: {"key": "value", "number": 42}',
            'JSON data: {"key": "value", "number": 42}',
            None,
        ),
        ("Multiple {braces} {in} {message}", "Multiple {braces} {in} {message}", None),
        ("Nested {{braces}}", "Nested {{braces}}", None),
        ("Empty braces: {}", "Empty braces: {}", None),
        ("Braces with params: {user}", "Braces with params: alice", {"user": "alice"}),
        (
            "Braces with partial params: {user1} {user2}",
            "Braces with partial params: alice {user2}",
            {"user1": "alice"},
        ),
    ],
)
def test_logs_with_literal_braces(
    sentry_init, capture_envelopes, message, expected_body, params
):
    """
    Test that log messages with literal braces (like JSON) work without crashing.
    This is a regression test for issue #4975.
    """
    sentry_init(enable_logs=True)
    envelopes = capture_envelopes()

    if params:
        sentry_sdk.logger.info(message, **params)
    else:
        sentry_sdk.logger.info(message)

    get_client().flush()
    logs = envelopes_to_logs(envelopes)

    assert len(logs) == 1
    assert logs[0]["body"] == expected_body

    # Verify template is only stored when there are parameters
    if params:
        assert logs[0]["attributes"]["sentry.message.template"] == message
    else:
        assert "sentry.message.template" not in logs[0]["attributes"]


@minimum_python_37
def test_batcher_drops_logs(sentry_init, monkeypatch):
    sentry_init(enable_logs=True, server_name="test-server", release="1.0.0")
    client = sentry_sdk.get_client()

    def no_op_flush():
        pass

    monkeypatch.setattr(client.log_batcher, "_flush", no_op_flush)

    lost_event_calls = []

    def record_lost_event(reason, data_category=None, item=None, *, quantity=1):
        lost_event_calls.append((reason, data_category, item, quantity))

    monkeypatch.setattr(client.log_batcher, "_record_lost_func", record_lost_event)

    for i in range(1_005):  # 5 logs over the hard limit
        sentry_sdk.logger.info("This is a 'info' log...")

    assert len(lost_event_calls) == 5

    for lost_event_call in lost_event_calls:
        reason, data_category, item, quantity = lost_event_call

        assert reason == "queue_overflow"
        assert data_category == "log_item"
        assert quantity == 1

        assert item.type == "log"
        assert item.headers == {
            "type": "log",
            "item_count": 1,
            "content_type": "application/vnd.sentry.items.log+json",
        }
        assert item.payload.json == {
            "items": [
                {
                    "body": "This is a 'info' log...",
                    "level": "info",
                    "timestamp": mock.ANY,
                    "trace_id": mock.ANY,
                    "span_id": mock.ANY,
                    "attributes": {
                        "sentry.environment": {
                            "type": "string",
                            "value": "production",
                        },
                        "sentry.release": {
                            "type": "string",
                            "value": "1.0.0",
                        },
                        "sentry.sdk.name": {
                            "type": "string",
                            "value": mock.ANY,
                        },
                        "sentry.sdk.version": {
                            "type": "string",
                            "value": VERSION,
                        },
                        "sentry.severity_number": {
                            "type": "integer",
                            "value": 9,
                        },
                        "sentry.severity_text": {
                            "type": "string",
                            "value": "info",
                        },
                        "server.address": {
                            "type": "string",
                            "value": "test-server",
                        },
                    },
                }
            ]
        }<|MERGE_RESOLUTION|>--- conflicted
+++ resolved
@@ -54,13 +54,8 @@
                         "attributes": otel_attributes_to_dict(log_json["attributes"]),
                         "time_unix_nano": int(float(log_json["timestamp"]) * 1e9),
                         "trace_id": log_json["trace_id"],
-<<<<<<< HEAD
+                        "span_id": log_json["span_id"],
                     }
-=======
-                        "span_id": log_json["span_id"],
-                    }  # type: Log
-
->>>>>>> a29b4217
                     res.append(log)
     return res
 
