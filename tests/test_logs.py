--- conflicted
+++ resolved
@@ -237,23 +237,12 @@
     sentry_init(_experiments={"enable_logs": True})
     envelopes = capture_envelopes()
 
-<<<<<<< HEAD
-    with sentry_sdk.start_span(name="test-root-span") as root_span:
-        sentry_logger.warn("This is a log tied to a root span.")
-
-    log_entry = envelopes[0].items[0].payload.json
-    assert log_entry["attributes"][-1] == {
-        "key": "sentry.trace.parent_span_id",
-        "value": {"stringValue": root_span.span_id},
-    }
-=======
-    with sentry_sdk.start_transaction(name="test-transaction") as trx:
-        sentry_sdk.logger.warning("This is a log tied to a transaction")
+    with sentry_sdk.start_span(name="test-root-span") as trx:
+        sentry_sdk.logger.warning("This is a log tied to a root span")
 
     get_client().flush()
     logs = envelopes_to_logs(envelopes)
     assert logs[0]["attributes"]["sentry.trace.parent_span_id"] == trx.span_id
->>>>>>> adcfa0f6
 
 
 @minimum_python_37
@@ -264,15 +253,9 @@
     sentry_init(_experiments={"enable_logs": True})
     envelopes = capture_envelopes()
 
-<<<<<<< HEAD
     with sentry_sdk.start_span(name="test-root-span"):
-        with sentry_sdk.start_span(description="test-span") as span:
-            sentry_logger.warn("This is a log tied to a span")
-=======
-    with sentry_sdk.start_transaction(name="test-transaction"):
         with sentry_sdk.start_span(name="test-span") as span:
-            sentry_sdk.logger.warning("This is a log tied to a span")
->>>>>>> adcfa0f6
+            sentry_sdk.logger.warning("This is a log tied to a child span")
 
     get_client().flush()
     logs = envelopes_to_logs(envelopes)
