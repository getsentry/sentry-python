import json
import sys
from typing import List, Any, Mapping
import pytest

import sentry_sdk
from sentry_sdk import get_client
from sentry_sdk.envelope import Envelope
from sentry_sdk.types import Metric
from sentry_sdk.consts import SPANDATA, VERSION


def envelopes_to_metrics(envelopes: "List[Envelope]") -> "List[Metric]":
    res = []  # type: List[Metric]
    for envelope in envelopes:
        for item in envelope.items:
            if item.type == "trace_metric":
                for metric_json in item.payload.json["items"]:
                    metric: "Metric" = {
                        "timestamp": metric_json["timestamp"],
                        "trace_id": metric_json["trace_id"],
                        "span_id": metric_json.get("span_id"),
                        "name": metric_json["name"],
                        "type": metric_json["type"],
                        "value": metric_json["value"],
                        "unit": metric_json.get("unit"),
                        "attributes": {
                            k: v["value"]
                            for (k, v) in metric_json["attributes"].items()
                        },
                    }
                    res.append(metric)
    return res


def test_metrics_disabled(sentry_init, capture_envelopes):
    sentry_init(enable_metrics=False)

    envelopes = capture_envelopes()

    sentry_sdk.metrics.count("test.counter", 1)
    sentry_sdk.metrics.gauge("test.gauge", 42)
    sentry_sdk.metrics.distribution("test.distribution", 200)

    assert len(envelopes) == 0


def test_metrics_basics(sentry_init, capture_envelopes):
    sentry_init()
    envelopes = capture_envelopes()

    sentry_sdk.metrics.count("test.counter", 1)
    sentry_sdk.metrics.gauge("test.gauge", 42, unit="millisecond")
    sentry_sdk.metrics.distribution("test.distribution", 200, unit="second")

    get_client().flush()
    metrics = envelopes_to_metrics(envelopes)

    assert len(metrics) == 3

    assert metrics[0]["name"] == "test.counter"
    assert metrics[0]["type"] == "counter"
    assert metrics[0]["value"] == 1.0
    assert metrics[0]["unit"] is None
    assert "sentry.sdk.name" in metrics[0]["attributes"]
    assert "sentry.sdk.version" in metrics[0]["attributes"]

    assert metrics[1]["name"] == "test.gauge"
    assert metrics[1]["type"] == "gauge"
    assert metrics[1]["value"] == 42.0
    assert metrics[1]["unit"] == "millisecond"

    assert metrics[2]["name"] == "test.distribution"
    assert metrics[2]["type"] == "distribution"
    assert metrics[2]["value"] == 200.0
    assert metrics[2]["unit"] == "second"


def test_metrics_experimental_option(sentry_init, capture_envelopes):
    sentry_init()
    envelopes = capture_envelopes()

    sentry_sdk.metrics.count("test.counter", 5)

    get_client().flush()

    metrics = envelopes_to_metrics(envelopes)
    assert len(metrics) == 1

    assert metrics[0]["name"] == "test.counter"
    assert metrics[0]["type"] == "counter"
    assert metrics[0]["value"] == 5.0


def test_metrics_with_attributes(sentry_init, capture_envelopes):
    sentry_init(release="1.0.0", environment="test", server_name="test-server")
    envelopes = capture_envelopes()

    sentry_sdk.metrics.count(
        "test.counter", 1, attributes={"endpoint": "/api/test", "status": "success"}
    )

    get_client().flush()

    metrics = envelopes_to_metrics(envelopes)
    assert len(metrics) == 1

    assert metrics[0]["attributes"]["endpoint"] == "/api/test"
    assert metrics[0]["attributes"]["status"] == "success"
    assert metrics[0]["attributes"]["sentry.release"] == "1.0.0"
    assert metrics[0]["attributes"]["sentry.environment"] == "test"

    assert metrics[0]["attributes"][SPANDATA.SERVER_ADDRESS] == "test-server"
    assert metrics[0]["attributes"]["sentry.sdk.name"].startswith("sentry.python")
    assert metrics[0]["attributes"]["sentry.sdk.version"] == VERSION


def test_metrics_with_user(sentry_init, capture_envelopes):
    sentry_init(send_default_pii=True)
    envelopes = capture_envelopes()

    sentry_sdk.set_user(
        {"id": "user-123", "email": "test@example.com", "username": "testuser"}
    )
    sentry_sdk.metrics.count("test.user.counter", 1)

    get_client().flush()

    metrics = envelopes_to_metrics(envelopes)
    assert len(metrics) == 1

    assert metrics[0]["attributes"]["user.id"] == "user-123"
    assert metrics[0]["attributes"]["user.email"] == "test@example.com"
    assert metrics[0]["attributes"]["user.name"] == "testuser"


def test_metrics_no_user_if_pii_off(sentry_init, capture_envelopes):
    sentry_init(send_default_pii=False)
    envelopes = capture_envelopes()

    sentry_sdk.set_user(
        {"id": "user-123", "email": "test@example.com", "username": "testuser"}
    )
    sentry_sdk.metrics.count("test.user.counter", 1)

    get_client().flush()

    metrics = envelopes_to_metrics(envelopes)
    assert len(metrics) == 1

    assert "user.id" not in metrics[0]["attributes"]
    assert "user.email" not in metrics[0]["attributes"]
    assert "user.name" not in metrics[0]["attributes"]


def test_metrics_with_span(sentry_init, capture_envelopes):
    sentry_init(traces_sample_rate=1.0)
    envelopes = capture_envelopes()

    with sentry_sdk.start_transaction(op="test", name="test-span") as transaction:
        sentry_sdk.metrics.count("test.span.counter", 1)

    get_client().flush()

    metrics = envelopes_to_metrics(envelopes)
    assert len(metrics) == 1

    assert metrics[0]["trace_id"] is not None
    assert metrics[0]["trace_id"] == transaction.trace_id
    assert metrics[0]["span_id"] == transaction.span_id


def test_metrics_tracing_without_performance(sentry_init, capture_envelopes):
    sentry_init()
    envelopes = capture_envelopes()

    with sentry_sdk.isolation_scope() as isolation_scope:
        sentry_sdk.metrics.count("test.span.counter", 1)

    get_client().flush()

    metrics = envelopes_to_metrics(envelopes)
    assert len(metrics) == 1

    propagation_context = isolation_scope._propagation_context
    assert propagation_context is not None
    assert metrics[0]["trace_id"] == propagation_context.trace_id
    assert metrics[0]["span_id"] == propagation_context.span_id


def test_metrics_before_send(sentry_init, capture_envelopes):
    before_metric_called = False

    def _before_metric(record, hint):
        nonlocal before_metric_called

        assert set(record.keys()) == {
            "timestamp",
            "trace_id",
            "span_id",
            "name",
            "type",
            "value",
            "unit",
            "attributes",
        }

        if record["name"] == "test.skip":
            return None

        before_metric_called = True
        return record

    sentry_init(
        before_send_metric=_before_metric,
    )
    envelopes = capture_envelopes()

    sentry_sdk.metrics.count("test.skip", 1)
    sentry_sdk.metrics.count("test.keep", 1)

    get_client().flush()

    metrics = envelopes_to_metrics(envelopes)
    assert len(metrics) == 1
    assert metrics[0]["name"] == "test.keep"
    assert before_metric_called


def test_metrics_experimental_before_send(sentry_init, capture_envelopes):
    before_metric_called = False

    def _before_metric(record, hint):
        nonlocal before_metric_called

        assert set(record.keys()) == {
            "timestamp",
            "trace_id",
            "span_id",
            "name",
            "type",
            "value",
            "unit",
            "attributes",
        }

        if record["name"] == "test.skip":
            return None

        before_metric_called = True
        return record

    sentry_init(
        _experiments={
            "before_send_metric": _before_metric,
        },
    )
    envelopes = capture_envelopes()

    sentry_sdk.metrics.count("test.skip", 1)
    sentry_sdk.metrics.count("test.keep", 1)

    get_client().flush()

    metrics = envelopes_to_metrics(envelopes)
    assert len(metrics) == 1
    assert metrics[0]["name"] == "test.keep"
    assert before_metric_called


def test_batcher_drops_metrics(sentry_init, monkeypatch):
    sentry_init()
    client = sentry_sdk.get_client()

    def no_op_flush():
        pass

    monkeypatch.setattr(client.metrics_batcher, "_flush", no_op_flush)

    lost_event_calls = []

    def record_lost_event(reason, data_category, quantity):
        lost_event_calls.append((reason, data_category, quantity))

    monkeypatch.setattr(client.metrics_batcher, "_record_lost_func", record_lost_event)

    for i in range(10_005):  # 5 metrics over the hard limit
        sentry_sdk.metrics.count("test.counter", 1)

    assert len(lost_event_calls) == 5
    for lost_event_call in lost_event_calls:
        assert lost_event_call == ("queue_overflow", "trace_metric", 1)


<<<<<<< HEAD
def test_preserialization(sentry_init, capture_envelopes):
    """We don't store references to objects in attributes."""
=======
def test_metric_gets_attributes_from_scopes(sentry_init, capture_envelopes):
>>>>>>> 244658e4
    sentry_init()

    envelopes = capture_envelopes()

<<<<<<< HEAD
    class Cat:
        pass

    instance = Cat()
    dictionary = {"color": "tortoiseshell"}

    sentry_sdk.metrics.count(
        "test.counter",
        1,
        attributes={
            "instance": instance,
            "dictionary": dictionary,
        },
    )
=======
    global_scope = sentry_sdk.get_global_scope()
    global_scope.set_attribute("global.attribute", "value")

    with sentry_sdk.new_scope() as scope:
        scope.set_attribute("current.attribute", "value")
        sentry_sdk.metrics.count("test", 1)

    sentry_sdk.metrics.count("test", 1)

    get_client().flush()

    metrics = envelopes_to_metrics(envelopes)
    (metric1, metric2) = metrics

    assert metric1["attributes"]["global.attribute"] == "value"
    assert metric1["attributes"]["current.attribute"] == "value"

    assert metric2["attributes"]["global.attribute"] == "value"
    assert "current.attribute" not in metric2["attributes"]


def test_metric_attributes_override_scope_attributes(sentry_init, capture_envelopes):
    sentry_init()

    envelopes = capture_envelopes()

    with sentry_sdk.new_scope() as scope:
        scope.set_attribute("durable.attribute", "value1")
        scope.set_attribute("temp.attribute", "value1")
        sentry_sdk.metrics.count("test", 1, attributes={"temp.attribute": "value2"})
>>>>>>> 244658e4

    get_client().flush()

    metrics = envelopes_to_metrics(envelopes)
    (metric,) = metrics

<<<<<<< HEAD
    assert isinstance(metric["attributes"]["instance"], str)
    assert isinstance(metric["attributes"]["dictionary"], str)
=======
    assert metric["attributes"]["durable.attribute"] == "value1"
    assert metric["attributes"]["temp.attribute"] == "value2"
>>>>>>> 244658e4
<|MERGE_RESOLUTION|>--- conflicted
+++ resolved
@@ -292,17 +292,57 @@
         assert lost_event_call == ("queue_overflow", "trace_metric", 1)
 
 
-<<<<<<< HEAD
+def test_metric_gets_attributes_from_scopes(sentry_init, capture_envelopes):
+    sentry_init()
+
+    envelopes = capture_envelopes()
+
+    global_scope = sentry_sdk.get_global_scope()
+    global_scope.set_attribute("global.attribute", "value")
+
+    with sentry_sdk.new_scope() as scope:
+        scope.set_attribute("current.attribute", "value")
+        sentry_sdk.metrics.count("test", 1)
+
+    sentry_sdk.metrics.count("test", 1)
+
+    get_client().flush()
+
+    metrics = envelopes_to_metrics(envelopes)
+    (metric1, metric2) = metrics
+
+    assert metric1["attributes"]["global.attribute"] == "value"
+    assert metric1["attributes"]["current.attribute"] == "value"
+
+    assert metric2["attributes"]["global.attribute"] == "value"
+    assert "current.attribute" not in metric2["attributes"]
+
+
+def test_metric_attributes_override_scope_attributes(sentry_init, capture_envelopes):
+    sentry_init()
+
+    envelopes = capture_envelopes()
+
+    with sentry_sdk.new_scope() as scope:
+        scope.set_attribute("durable.attribute", "value1")
+        scope.set_attribute("temp.attribute", "value1")
+        sentry_sdk.metrics.count("test", 1, attributes={"temp.attribute": "value2"})
+
+    get_client().flush()
+
+    metrics = envelopes_to_metrics(envelopes)
+    (metric,) = metrics
+
+    assert metric["attributes"]["durable.attribute"] == "value1"
+    assert metric["attributes"]["temp.attribute"] == "value2"
+
+
 def test_preserialization(sentry_init, capture_envelopes):
     """We don't store references to objects in attributes."""
-=======
-def test_metric_gets_attributes_from_scopes(sentry_init, capture_envelopes):
->>>>>>> 244658e4
-    sentry_init()
-
-    envelopes = capture_envelopes()
-
-<<<<<<< HEAD
+    sentry_init()
+
+    envelopes = capture_envelopes()
+
     class Cat:
         pass
 
@@ -317,48 +357,11 @@
             "dictionary": dictionary,
         },
     )
-=======
-    global_scope = sentry_sdk.get_global_scope()
-    global_scope.set_attribute("global.attribute", "value")
-
-    with sentry_sdk.new_scope() as scope:
-        scope.set_attribute("current.attribute", "value")
-        sentry_sdk.metrics.count("test", 1)
-
-    sentry_sdk.metrics.count("test", 1)
-
-    get_client().flush()
-
-    metrics = envelopes_to_metrics(envelopes)
-    (metric1, metric2) = metrics
-
-    assert metric1["attributes"]["global.attribute"] == "value"
-    assert metric1["attributes"]["current.attribute"] == "value"
-
-    assert metric2["attributes"]["global.attribute"] == "value"
-    assert "current.attribute" not in metric2["attributes"]
-
-
-def test_metric_attributes_override_scope_attributes(sentry_init, capture_envelopes):
-    sentry_init()
-
-    envelopes = capture_envelopes()
-
-    with sentry_sdk.new_scope() as scope:
-        scope.set_attribute("durable.attribute", "value1")
-        scope.set_attribute("temp.attribute", "value1")
-        sentry_sdk.metrics.count("test", 1, attributes={"temp.attribute": "value2"})
->>>>>>> 244658e4
 
     get_client().flush()
 
     metrics = envelopes_to_metrics(envelopes)
     (metric,) = metrics
 
-<<<<<<< HEAD
     assert isinstance(metric["attributes"]["instance"], str)
-    assert isinstance(metric["attributes"]["dictionary"], str)
-=======
-    assert metric["attributes"]["durable.attribute"] == "value1"
-    assert metric["attributes"]["temp.attribute"] == "value2"
->>>>>>> 244658e4
+    assert isinstance(metric["attributes"]["dictionary"], str)