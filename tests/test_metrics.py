# coding: utf-8
import pytest
import sys
import time
import linecache

from sentry_sdk import Hub, metrics, push_scope, start_transaction
from sentry_sdk.tracing import TRANSACTION_SOURCE_ROUTE
from sentry_sdk.envelope import parse_json

try:
    from unittest import mock  # python 3.3 and above
except ImportError:
    import mock  # python < 3.3

try:
    import gevent
except ImportError:
    gevent = None


minimum_python_37_with_gevent = pytest.mark.skipif(
    gevent and sys.version_info < (3, 7),
    reason="Require Python 3.7 or higher with gevent",
)


def parse_metrics(bytes):
    rv = []
    for line in bytes.splitlines():
        pieces = line.decode("utf-8").split("|")
        payload = pieces[0].split(":")
        name = payload[0]
        values = payload[1:]
        ty = pieces[1]
        ts = None
        tags = {}
        for piece in pieces[2:]:
            if piece[0] == "#":
                for pair in piece[1:].split(","):
                    k, v = pair.split(":", 1)
                    old = tags.get(k)
                    if old is not None:
                        if isinstance(old, list):
                            old.append(v)
                        else:
                            tags[k] = [old, v]
                    else:
                        tags[k] = v
            elif piece[0] == "T":
                ts = int(piece[1:])
            else:
                raise ValueError("unknown piece %r" % (piece,))
        rv.append((ts, name, ty, values, tags))
    rv.sort(key=lambda x: (x[0], x[1], tuple(sorted(tags.items()))))
    return rv


<<<<<<< HEAD
def test_increment(sentry_init, capture_envelopes):
=======
@minimum_python_37_with_gevent
@pytest.mark.forked
def test_incr(sentry_init, capture_envelopes, maybe_monkeypatched_threading):
>>>>>>> 19fb4e5b
    sentry_init(
        release="fun-release",
        environment="not-fun-env",
        _experiments={"enable_metrics": True, "metric_code_locations": True},
    )
    ts = time.time()
    envelopes = capture_envelopes()

    metrics.increment("foobar", 1.0, tags={"foo": "bar", "blub": "blah"}, timestamp=ts)
    # python specific alias
    metrics.incr("foobar", 2.0, tags={"foo": "bar", "blub": "blah"}, timestamp=ts)
    Hub.current.flush()

    (envelope,) = envelopes
    statsd_item, meta_item = envelope.items

    assert statsd_item.headers["type"] == "statsd"
    m = parse_metrics(statsd_item.payload.get_bytes())

    assert len(m) == 1
    assert m[0][1] == "foobar@none"
    assert m[0][2] == "c"
    assert m[0][3] == ["3.0"]
    assert m[0][4] == {
        "blub": "blah",
        "foo": "bar",
        "release": "fun-release",
        "environment": "not-fun-env",
    }

    assert meta_item.headers["type"] == "metric_meta"
    assert parse_json(meta_item.payload.get_bytes()) == {
        "timestamp": mock.ANY,
        "mapping": {
            "c:foobar@none": [
                {
                    "type": "location",
                    "filename": "tests/test_metrics.py",
                    "abs_path": __file__,
                    "function": sys._getframe().f_code.co_name,
                    "module": __name__,
                    "lineno": mock.ANY,
                    "pre_context": mock.ANY,
                    "context_line": mock.ANY,
                    "post_context": mock.ANY,
                }
            ]
        },
    }


@minimum_python_37_with_gevent
@pytest.mark.forked
def test_timing(sentry_init, capture_envelopes, maybe_monkeypatched_threading):
    sentry_init(
        release="fun-release@1.0.0",
        environment="not-fun-env",
        _experiments={"enable_metrics": True, "metric_code_locations": True},
    )
    ts = time.time()
    envelopes = capture_envelopes()

    with metrics.timing("whatever", tags={"blub": "blah"}, timestamp=ts):
        time.sleep(0.1)
    Hub.current.flush()

    (envelope,) = envelopes
    statsd_item, meta_item = envelope.items

    assert statsd_item.headers["type"] == "statsd"
    m = parse_metrics(statsd_item.payload.get_bytes())

    assert len(m) == 1
    assert m[0][1] == "whatever@second"
    assert m[0][2] == "d"
    assert len(m[0][3]) == 1
    assert float(m[0][3][0]) >= 0.1
    assert m[0][4] == {
        "blub": "blah",
        "release": "fun-release@1.0.0",
        "environment": "not-fun-env",
    }

    assert meta_item.headers["type"] == "metric_meta"
    json = parse_json(meta_item.payload.get_bytes())
    assert json == {
        "timestamp": mock.ANY,
        "mapping": {
            "d:whatever@second": [
                {
                    "type": "location",
                    "filename": "tests/test_metrics.py",
                    "abs_path": __file__,
                    "function": sys._getframe().f_code.co_name,
                    "module": __name__,
                    "lineno": mock.ANY,
                    "pre_context": mock.ANY,
                    "context_line": mock.ANY,
                    "post_context": mock.ANY,
                }
            ]
        },
    }

    loc = json["mapping"]["d:whatever@second"][0]
    line = linecache.getline(loc["abs_path"], loc["lineno"])
    assert (
        line.strip()
        == 'with metrics.timing("whatever", tags={"blub": "blah"}, timestamp=ts):'
    )


@minimum_python_37_with_gevent
@pytest.mark.forked
def test_timing_decorator(
    sentry_init, capture_envelopes, maybe_monkeypatched_threading
):
    sentry_init(
        release="fun-release@1.0.0",
        environment="not-fun-env",
        _experiments={"enable_metrics": True, "metric_code_locations": True},
    )
    envelopes = capture_envelopes()

    @metrics.timing("whatever-1", tags={"x": "y"})
    def amazing():
        time.sleep(0.1)
        return 42

    @metrics.timing("whatever-2", tags={"x": "y"}, unit="nanosecond")
    def amazing_nano():
        time.sleep(0.01)
        return 23

    assert amazing() == 42
    assert amazing_nano() == 23
    Hub.current.flush()

    (envelope,) = envelopes
    statsd_item, meta_item = envelope.items

    assert statsd_item.headers["type"] == "statsd"
    m = parse_metrics(statsd_item.payload.get_bytes())

    assert len(m) == 2
    assert m[0][1] == "whatever-1@second"
    assert m[0][2] == "d"
    assert len(m[0][3]) == 1
    assert float(m[0][3][0]) >= 0.1
    assert m[0][4] == {
        "x": "y",
        "release": "fun-release@1.0.0",
        "environment": "not-fun-env",
    }

    assert m[1][1] == "whatever-2@nanosecond"
    assert m[1][2] == "d"
    assert len(m[1][3]) == 1
    assert float(m[1][3][0]) >= 10000000.0
    assert m[1][4] == {
        "x": "y",
        "release": "fun-release@1.0.0",
        "environment": "not-fun-env",
    }

    assert meta_item.headers["type"] == "metric_meta"
    json = parse_json(meta_item.payload.get_bytes())
    assert json == {
        "timestamp": mock.ANY,
        "mapping": {
            "d:whatever-1@second": [
                {
                    "type": "location",
                    "filename": "tests/test_metrics.py",
                    "abs_path": __file__,
                    "function": sys._getframe().f_code.co_name,
                    "module": __name__,
                    "lineno": mock.ANY,
                    "pre_context": mock.ANY,
                    "context_line": mock.ANY,
                    "post_context": mock.ANY,
                }
            ],
            "d:whatever-2@nanosecond": [
                {
                    "type": "location",
                    "filename": "tests/test_metrics.py",
                    "abs_path": __file__,
                    "function": sys._getframe().f_code.co_name,
                    "module": __name__,
                    "lineno": mock.ANY,
                    "pre_context": mock.ANY,
                    "context_line": mock.ANY,
                    "post_context": mock.ANY,
                }
            ],
        },
    }

    # XXX: this is not the best location.  It would probably be better to
    # report the location in the function, however that is quite a bit
    # tricker to do since we report from outside the function so we really
    # only see the callsite.
    loc = json["mapping"]["d:whatever-1@second"][0]
    line = linecache.getline(loc["abs_path"], loc["lineno"])
    assert line.strip() == "assert amazing() == 42"


@minimum_python_37_with_gevent
@pytest.mark.forked
def test_timing_basic(sentry_init, capture_envelopes, maybe_monkeypatched_threading):
    sentry_init(
        release="fun-release@1.0.0",
        environment="not-fun-env",
        _experiments={"enable_metrics": True, "metric_code_locations": True},
    )
    ts = time.time()
    envelopes = capture_envelopes()

    metrics.timing("timing", 1.0, tags={"a": "b"}, timestamp=ts)
    metrics.timing("timing", 2.0, tags={"a": "b"}, timestamp=ts)
    metrics.timing("timing", 2.0, tags={"a": "b"}, timestamp=ts)
    metrics.timing("timing", 3.0, tags={"a": "b"}, timestamp=ts)
    Hub.current.flush()

    (envelope,) = envelopes
    statsd_item, meta_item = envelope.items

    assert statsd_item.headers["type"] == "statsd"
    m = parse_metrics(statsd_item.payload.get_bytes())

    assert len(m) == 1
    assert m[0][1] == "timing@second"
    assert m[0][2] == "d"
    assert len(m[0][3]) == 4
    assert sorted(map(float, m[0][3])) == [1.0, 2.0, 2.0, 3.0]
    assert m[0][4] == {
        "a": "b",
        "release": "fun-release@1.0.0",
        "environment": "not-fun-env",
    }

    assert meta_item.headers["type"] == "metric_meta"
    assert parse_json(meta_item.payload.get_bytes()) == {
        "timestamp": mock.ANY,
        "mapping": {
            "d:timing@second": [
                {
                    "type": "location",
                    "filename": "tests/test_metrics.py",
                    "abs_path": __file__,
                    "function": sys._getframe().f_code.co_name,
                    "module": __name__,
                    "lineno": mock.ANY,
                    "pre_context": mock.ANY,
                    "context_line": mock.ANY,
                    "post_context": mock.ANY,
                }
            ]
        },
    }


@minimum_python_37_with_gevent
@pytest.mark.forked
def test_distribution(sentry_init, capture_envelopes, maybe_monkeypatched_threading):
    sentry_init(
        release="fun-release@1.0.0",
        environment="not-fun-env",
        _experiments={"enable_metrics": True, "metric_code_locations": True},
    )
    ts = time.time()
    envelopes = capture_envelopes()

    metrics.distribution("dist", 1.0, tags={"a": "b"}, timestamp=ts)
    metrics.distribution("dist", 2.0, tags={"a": "b"}, timestamp=ts)
    metrics.distribution("dist", 2.0, tags={"a": "b"}, timestamp=ts)
    metrics.distribution("dist", 3.0, tags={"a": "b"}, timestamp=ts)
    Hub.current.flush()

    (envelope,) = envelopes
    statsd_item, meta_item = envelope.items

    assert statsd_item.headers["type"] == "statsd"
    m = parse_metrics(statsd_item.payload.get_bytes())

    assert len(m) == 1
    assert m[0][1] == "dist@none"
    assert m[0][2] == "d"
    assert len(m[0][3]) == 4
    assert sorted(map(float, m[0][3])) == [1.0, 2.0, 2.0, 3.0]
    assert m[0][4] == {
        "a": "b",
        "release": "fun-release@1.0.0",
        "environment": "not-fun-env",
    }

    assert meta_item.headers["type"] == "metric_meta"
    json = parse_json(meta_item.payload.get_bytes())
    assert json == {
        "timestamp": mock.ANY,
        "mapping": {
            "d:dist@none": [
                {
                    "type": "location",
                    "filename": "tests/test_metrics.py",
                    "abs_path": __file__,
                    "function": sys._getframe().f_code.co_name,
                    "module": __name__,
                    "lineno": mock.ANY,
                    "pre_context": mock.ANY,
                    "context_line": mock.ANY,
                    "post_context": mock.ANY,
                }
            ]
        },
    }

    loc = json["mapping"]["d:dist@none"][0]
    line = linecache.getline(loc["abs_path"], loc["lineno"])
    assert (
        line.strip()
        == 'metrics.distribution("dist", 1.0, tags={"a": "b"}, timestamp=ts)'
    )


@minimum_python_37_with_gevent
@pytest.mark.forked
def test_set(sentry_init, capture_envelopes, maybe_monkeypatched_threading):
    sentry_init(
        release="fun-release@1.0.0",
        environment="not-fun-env",
        _experiments={"enable_metrics": True, "metric_code_locations": True},
    )
    ts = time.time()
    envelopes = capture_envelopes()

    metrics.set("my-set", "peter", tags={"magic": "puff"}, timestamp=ts)
    metrics.set("my-set", "paul", tags={"magic": "puff"}, timestamp=ts)
    metrics.set("my-set", "mary", tags={"magic": "puff"}, timestamp=ts)
    Hub.current.flush()

    (envelope,) = envelopes
    statsd_item, meta_item = envelope.items

    assert statsd_item.headers["type"] == "statsd"
    m = parse_metrics(statsd_item.payload.get_bytes())

    assert len(m) == 1
    assert m[0][1] == "my-set@none"
    assert m[0][2] == "s"
    assert len(m[0][3]) == 3
    assert sorted(map(int, m[0][3])) == [354582103, 2513273657, 3329318813]
    assert m[0][4] == {
        "magic": "puff",
        "release": "fun-release@1.0.0",
        "environment": "not-fun-env",
    }

    assert meta_item.headers["type"] == "metric_meta"
    assert parse_json(meta_item.payload.get_bytes()) == {
        "timestamp": mock.ANY,
        "mapping": {
            "s:my-set@none": [
                {
                    "type": "location",
                    "filename": "tests/test_metrics.py",
                    "abs_path": __file__,
                    "function": sys._getframe().f_code.co_name,
                    "module": __name__,
                    "lineno": mock.ANY,
                    "pre_context": mock.ANY,
                    "context_line": mock.ANY,
                    "post_context": mock.ANY,
                }
            ]
        },
    }


@minimum_python_37_with_gevent
@pytest.mark.forked
def test_gauge(sentry_init, capture_envelopes, maybe_monkeypatched_threading):
    sentry_init(
        release="fun-release@1.0.0",
        environment="not-fun-env",
        _experiments={"enable_metrics": True, "metric_code_locations": False},
    )
    ts = time.time()
    envelopes = capture_envelopes()

    metrics.gauge("my-gauge", 10.0, tags={"x": "y"}, timestamp=ts)
    metrics.gauge("my-gauge", 20.0, tags={"x": "y"}, timestamp=ts)
    metrics.gauge("my-gauge", 30.0, tags={"x": "y"}, timestamp=ts)
    Hub.current.flush()

    (envelope,) = envelopes

    assert len(envelope.items) == 1
    assert envelope.items[0].headers["type"] == "statsd"
    m = parse_metrics(envelope.items[0].payload.get_bytes())

    assert len(m) == 1
    assert m[0][1] == "my-gauge@none"
    assert m[0][2] == "g"
    assert len(m[0][3]) == 5
    assert list(map(float, m[0][3])) == [30.0, 10.0, 30.0, 60.0, 3.0]
    assert m[0][4] == {
        "x": "y",
        "release": "fun-release@1.0.0",
        "environment": "not-fun-env",
    }


@minimum_python_37_with_gevent
@pytest.mark.forked
def test_multiple(sentry_init, capture_envelopes):
    sentry_init(
        release="fun-release@1.0.0",
        environment="not-fun-env",
        _experiments={"enable_metrics": True, "metric_code_locations": False},
    )
    ts = time.time()
    envelopes = capture_envelopes()

    metrics.gauge("my-gauge", 10.0, tags={"x": "y"}, timestamp=ts)
    metrics.gauge("my-gauge", 20.0, tags={"x": "y"}, timestamp=ts)
    metrics.gauge("my-gauge", 30.0, tags={"x": "y"}, timestamp=ts)
    for _ in range(10):
        metrics.increment("counter-1", 1.0, timestamp=ts)
    metrics.increment("counter-2", 1.0, timestamp=ts)

    Hub.current.flush()

    (envelope,) = envelopes

    assert len(envelope.items) == 1
    assert envelope.items[0].headers["type"] == "statsd"
    m = parse_metrics(envelope.items[0].payload.get_bytes())

    assert len(m) == 3

    assert m[0][1] == "counter-1@none"
    assert m[0][2] == "c"
    assert list(map(float, m[0][3])) == [10.0]
    assert m[0][4] == {
        "release": "fun-release@1.0.0",
        "environment": "not-fun-env",
    }

    assert m[1][1] == "counter-2@none"
    assert m[1][2] == "c"
    assert list(map(float, m[1][3])) == [1.0]
    assert m[1][4] == {
        "release": "fun-release@1.0.0",
        "environment": "not-fun-env",
    }

    assert m[2][1] == "my-gauge@none"
    assert m[2][2] == "g"
    assert len(m[2][3]) == 5
    assert list(map(float, m[2][3])) == [30.0, 10.0, 30.0, 60.0, 3.0]
    assert m[2][4] == {
        "x": "y",
        "release": "fun-release@1.0.0",
        "environment": "not-fun-env",
    }


@minimum_python_37_with_gevent
@pytest.mark.forked
def test_transaction_name(
    sentry_init, capture_envelopes, maybe_monkeypatched_threading
):
    sentry_init(
        release="fun-release@1.0.0",
        environment="not-fun-env",
        _experiments={"enable_metrics": True, "metric_code_locations": False},
    )
    ts = time.time()
    envelopes = capture_envelopes()

    with push_scope() as scope:
        scope.set_transaction_name("/user/{user_id}", source="route")
        metrics.distribution("dist", 1.0, tags={"a": "b"}, timestamp=ts)
        metrics.distribution("dist", 2.0, tags={"a": "b"}, timestamp=ts)
        metrics.distribution("dist", 2.0, tags={"a": "b"}, timestamp=ts)
        metrics.distribution("dist", 3.0, tags={"a": "b"}, timestamp=ts)

    Hub.current.flush()

    (envelope,) = envelopes

    assert len(envelope.items) == 1
    assert envelope.items[0].headers["type"] == "statsd"
    m = parse_metrics(envelope.items[0].payload.get_bytes())

    assert len(m) == 1
    assert m[0][1] == "dist@none"
    assert m[0][2] == "d"
    assert len(m[0][3]) == 4
    assert sorted(map(float, m[0][3])) == [1.0, 2.0, 2.0, 3.0]
    assert m[0][4] == {
        "a": "b",
        "transaction": "/user/{user_id}",
        "release": "fun-release@1.0.0",
        "environment": "not-fun-env",
    }


@minimum_python_37_with_gevent
@pytest.mark.forked
@pytest.mark.parametrize("sample_rate", [1.0, None])
def test_metric_summaries(
    sentry_init, capture_envelopes, sample_rate, maybe_monkeypatched_threading
):
    sentry_init(
        release="fun-release@1.0.0",
        environment="not-fun-env",
        enable_tracing=True,
        _experiments={
            "enable_metrics": True,
            "metrics_summary_sample_rate": sample_rate,
        },
    )
    ts = time.time()
    envelopes = capture_envelopes()

    with start_transaction(
        op="stuff", name="/foo", source=TRANSACTION_SOURCE_ROUTE
    ) as transaction:
        metrics.increment("root-counter", timestamp=ts)
        with metrics.timing("my-timer-metric", tags={"a": "b"}, timestamp=ts):
            for x in range(10):
                metrics.distribution("my-dist", float(x), timestamp=ts)

    Hub.current.flush()

    (transaction, envelope) = envelopes

    # Metrics Emission
    assert envelope.items[0].headers["type"] == "statsd"
    m = parse_metrics(envelope.items[0].payload.get_bytes())

    assert len(m) == 3

    assert m[0][1] == "my-dist@none"
    assert m[0][2] == "d"
    assert len(m[0][3]) == 10
    assert sorted(m[0][3]) == list(map(str, map(float, range(10))))
    assert m[0][4] == {
        "transaction": "/foo",
        "release": "fun-release@1.0.0",
        "environment": "not-fun-env",
    }

    assert m[1][1] == "my-timer-metric@second"
    assert m[1][2] == "d"
    assert len(m[1][3]) == 1
    assert m[1][4] == {
        "a": "b",
        "transaction": "/foo",
        "release": "fun-release@1.0.0",
        "environment": "not-fun-env",
    }

    assert m[2][1] == "root-counter@none"
    assert m[2][2] == "c"
    assert m[2][3] == ["1.0"]
    assert m[2][4] == {
        "transaction": "/foo",
        "release": "fun-release@1.0.0",
        "environment": "not-fun-env",
    }

    # Measurement Attachment
    t = transaction.items[0].get_transaction_event()

    assert t["_metrics_summary"] == {
        "c:root-counter@none": [
            {
                "count": 1,
                "min": 1.0,
                "max": 1.0,
                "sum": 1.0,
                "tags": {
                    "transaction": "/foo",
                    "release": "fun-release@1.0.0",
                    "environment": "not-fun-env",
                },
            }
        ]
    }

    assert t["spans"][0]["_metrics_summary"]["d:my-dist@none"] == [
        {
            "count": 10,
            "min": 0.0,
            "max": 9.0,
            "sum": 45.0,
            "tags": {
                "environment": "not-fun-env",
                "release": "fun-release@1.0.0",
                "transaction": "/foo",
            },
        }
    ]

    assert t["spans"][0]["tags"] == {"a": "b"}
    (timer,) = t["spans"][0]["_metrics_summary"]["d:my-timer-metric@second"]
    assert timer["count"] == 1
    assert timer["max"] == timer["min"] == timer["sum"]
    assert timer["sum"] > 0
    assert timer["tags"] == {
        "a": "b",
        "environment": "not-fun-env",
        "release": "fun-release@1.0.0",
        "transaction": "/foo",
    }


@minimum_python_37_with_gevent
@pytest.mark.forked
def test_metrics_summary_disabled(
    sentry_init, capture_envelopes, maybe_monkeypatched_threading
):
    sentry_init(
        release="fun-release@1.0.0",
        environment="not-fun-env",
        enable_tracing=True,
        _experiments={"enable_metrics": True, "metrics_summary_sample_rate": 0.0},
    )
    ts = time.time()
    envelopes = capture_envelopes()

    with start_transaction(
        op="stuff", name="/foo", source=TRANSACTION_SOURCE_ROUTE
    ) as transaction:
        with metrics.timing("my-timer-metric", tags={"a": "b"}, timestamp=ts):
            pass

    Hub.current.flush()

    (transaction, envelope) = envelopes

    # Metrics Emission
    assert envelope.items[0].headers["type"] == "statsd"
    m = parse_metrics(envelope.items[0].payload.get_bytes())

    assert len(m) == 1
    assert m[0][1] == "my-timer-metric@second"
    assert m[0][2] == "d"
    assert len(m[0][3]) == 1
    assert m[0][4] == {
        "a": "b",
        "transaction": "/foo",
        "release": "fun-release@1.0.0",
        "environment": "not-fun-env",
    }

    # Measurement Attachment
    t = transaction.items[0].get_transaction_event()
    assert "_metrics_summary" not in t
    assert "_metrics_summary" not in t["spans"][0]


@minimum_python_37_with_gevent
@pytest.mark.forked
def test_metrics_summary_filtered(
    sentry_init, capture_envelopes, maybe_monkeypatched_threading
):
    def should_summarize_metric(key, tags):
        return key == "foo"

    sentry_init(
        release="fun-release@1.0.0",
        environment="not-fun-env",
        enable_tracing=True,
        _experiments={
            "enable_metrics": True,
            "metrics_summary_sample_rate": 1.0,
            "should_summarize_metric": should_summarize_metric,
        },
    )
    ts = time.time()
    envelopes = capture_envelopes()

    with start_transaction(
        op="stuff", name="/foo", source=TRANSACTION_SOURCE_ROUTE
    ) as transaction:
        metrics.timing("foo", value=3.0, tags={"a": "b"}, timestamp=ts)
        metrics.timing("foo", value=2.0, tags={"b": "c"}, timestamp=ts)
        metrics.timing("bar", value=1.0, tags={"a": "b"}, timestamp=ts)

    Hub.current.flush()

    (transaction, envelope) = envelopes

    # Metrics Emission
    assert envelope.items[0].headers["type"] == "statsd"
    m = parse_metrics(envelope.items[0].payload.get_bytes())

    assert len(m) == 3
    assert m[0][1] == "bar@second"
    assert m[1][1] == "foo@second"
    assert m[2][1] == "foo@second"

    # Measurement Attachment
    t = transaction.items[0].get_transaction_event()["_metrics_summary"]
    assert len(t["d:foo@second"]) == 2
    assert {
        "tags": {
            "a": "b",
            "environment": "not-fun-env",
            "release": "fun-release@1.0.0",
            "transaction": "/foo",
        },
        "min": 3.0,
        "max": 3.0,
        "count": 1,
        "sum": 3.0,
    } in t["d:foo@second"]
    assert {
        "tags": {
            "b": "c",
            "environment": "not-fun-env",
            "release": "fun-release@1.0.0",
            "transaction": "/foo",
        },
        "min": 2.0,
        "max": 2.0,
        "count": 1,
        "sum": 2.0,
    } in t["d:foo@second"]


@minimum_python_37_with_gevent
@pytest.mark.forked
def test_tag_normalization(
    sentry_init, capture_envelopes, maybe_monkeypatched_threading
):
    sentry_init(
        release="fun-release@1.0.0",
        environment="not-fun-env",
        _experiments={"enable_metrics": True, "metric_code_locations": False},
    )
    ts = time.time()
    envelopes = capture_envelopes()

    # fmt: off
    metrics.distribution("a", 1.0, tags={"foo-bar": "%$foo"}, timestamp=ts)
    metrics.distribution("b", 1.0, tags={"foo$$$bar": "blah{}"}, timestamp=ts)
    metrics.distribution("c", 1.0, tags={u"foö-bar": u"snöwmän"}, timestamp=ts)
    metrics.distribution("d", 1.0, tags={"route": "GET /foo"}, timestamp=ts)
    # fmt: on
    Hub.current.flush()

    (envelope,) = envelopes

    assert len(envelope.items) == 1
    assert envelope.items[0].headers["type"] == "statsd"
    m = parse_metrics(envelope.items[0].payload.get_bytes())

    assert len(m) == 4
    assert m[0][4] == {
        "foo-bar": "$foo",
        "release": "fun-release@1.0.0",
        "environment": "not-fun-env",
    }

    assert m[1][4] == {
        "foo_bar": "blah{}",
        "release": "fun-release@1.0.0",
        "environment": "not-fun-env",
    }

    # fmt: off
    assert m[2][4] == {
        "fo_-bar": u"snöwmän",
        "release": "fun-release@1.0.0",
        "environment": "not-fun-env",
    }
    assert m[3][4] == {
        "release": "fun-release@1.0.0",
        "environment": "not-fun-env",
        "route": "GET /foo",
    }
    # fmt: on


@minimum_python_37_with_gevent
@pytest.mark.forked
def test_before_emit_metric(
    sentry_init, capture_envelopes, maybe_monkeypatched_threading
):
    def before_emit(key, tags):
        if key == "removed-metric":
            return False
        tags["extra"] = "foo"
        del tags["release"]
        # this better be a noop!
        metrics.increment("shitty-recursion")
        return True

    sentry_init(
        release="fun-release@1.0.0",
        environment="not-fun-env",
        _experiments={
            "enable_metrics": True,
            "metric_code_locations": False,
            "before_emit_metric": before_emit,
        },
    )
    envelopes = capture_envelopes()

    metrics.increment("removed-metric", 1.0)
    metrics.increment("actual-metric", 1.0)
    Hub.current.flush()

    (envelope,) = envelopes

    assert len(envelope.items) == 1
    assert envelope.items[0].headers["type"] == "statsd"
    m = parse_metrics(envelope.items[0].payload.get_bytes())

    assert len(m) == 1
    assert m[0][1] == "actual-metric@none"
    assert m[0][3] == ["1.0"]
    assert m[0][4] == {
        "extra": "foo",
        "environment": "not-fun-env",
    }


@minimum_python_37_with_gevent
@pytest.mark.forked
def test_aggregator_flush(
    sentry_init, capture_envelopes, maybe_monkeypatched_threading
):
    sentry_init(
        release="fun-release@1.0.0",
        environment="not-fun-env",
        _experiments={
            "enable_metrics": True,
        },
    )
    envelopes = capture_envelopes()

    metrics.increment("a-metric", 1.0)
    Hub.current.flush()

    assert len(envelopes) == 1
    assert Hub.current.client.metrics_aggregator.buckets == {}


@minimum_python_37_with_gevent
@pytest.mark.forked
def test_tag_serialization(
    sentry_init, capture_envelopes, maybe_monkeypatched_threading
):
    sentry_init(
        release="fun-release",
        environment="not-fun-env",
        _experiments={"enable_metrics": True, "metric_code_locations": False},
    )
    envelopes = capture_envelopes()

    metrics.increment(
        "counter",
        tags={
            "no-value": None,
            "an-int": 42,
            "a-float": 23.0,
            "a-string": "blah",
            "more-than-one": [1, "zwei", "3.0", None],
        },
    )
    Hub.current.flush()

    (envelope,) = envelopes

    assert len(envelope.items) == 1
    assert envelope.items[0].headers["type"] == "statsd"
    m = parse_metrics(envelope.items[0].payload.get_bytes())

    assert len(m) == 1
    assert m[0][4] == {
        "an-int": "42",
        "a-float": "23.0",
        "a-string": "blah",
        "more-than-one": ["1", "3.0", "zwei"],
        "release": "fun-release",
        "environment": "not-fun-env",
    }


@minimum_python_37_with_gevent
@pytest.mark.forked
def test_flush_recursion_protection(
    sentry_init, capture_envelopes, monkeypatch, maybe_monkeypatched_threading
):
    sentry_init(
        release="fun-release",
        environment="not-fun-env",
        _experiments={"enable_metrics": True},
    )
    envelopes = capture_envelopes()
    test_client = Hub.current.client

    real_capture_envelope = test_client.transport.capture_envelope

    def bad_capture_envelope(*args, **kwargs):
        metrics.increment("bad-metric")
        return real_capture_envelope(*args, **kwargs)

    monkeypatch.setattr(test_client.transport, "capture_envelope", bad_capture_envelope)

    metrics.increment("counter")

    # flush twice to see the inner metric
    Hub.current.flush()
    Hub.current.flush()

    (envelope,) = envelopes
    m = parse_metrics(envelope.items[0].payload.get_bytes())
    assert len(m) == 1
    assert m[0][1] == "counter@none"


@minimum_python_37_with_gevent
@pytest.mark.forked
def test_flush_recursion_protection_background_flush(
    sentry_init, capture_envelopes, monkeypatch, maybe_monkeypatched_threading
):
    monkeypatch.setattr(metrics.MetricsAggregator, "FLUSHER_SLEEP_TIME", 0.01)
    sentry_init(
        release="fun-release",
        environment="not-fun-env",
        _experiments={"enable_metrics": True},
    )
    envelopes = capture_envelopes()
    test_client = Hub.current.client

    real_capture_envelope = test_client.transport.capture_envelope

    def bad_capture_envelope(*args, **kwargs):
        metrics.increment("bad-metric")
        return real_capture_envelope(*args, **kwargs)

    monkeypatch.setattr(test_client.transport, "capture_envelope", bad_capture_envelope)

    metrics.increment("counter")

    # flush via sleep and flag
    Hub.current.client.metrics_aggregator._force_flush = True
    time.sleep(0.5)

    (envelope,) = envelopes
    m = parse_metrics(envelope.items[0].payload.get_bytes())
    assert len(m) == 1
    assert m[0][1] == "counter@none"


@pytest.mark.skipif(
    not gevent or sys.version_info >= (3, 7),
    reason="Python 3.6 or lower and gevent required",
)
@pytest.mark.forked
def test_disable_metrics_for_old_python_with_gevent(
    sentry_init, capture_envelopes, maybe_monkeypatched_threading
):
    if maybe_monkeypatched_threading != "greenlet":
        pytest.skip("Test specifically for gevent/greenlet")

    sentry_init(
        release="fun-release",
        environment="not-fun-env",
        _experiments={"enable_metrics": True},
    )
    envelopes = capture_envelopes()

    metrics.incr("counter")

    Hub.current.flush()

    assert Hub.current.client.metrics_aggregator is None
    assert not envelopes<|MERGE_RESOLUTION|>--- conflicted
+++ resolved
@@ -56,13 +56,9 @@
     return rv
 
 
-<<<<<<< HEAD
-def test_increment(sentry_init, capture_envelopes):
-=======
-@minimum_python_37_with_gevent
-@pytest.mark.forked
-def test_incr(sentry_init, capture_envelopes, maybe_monkeypatched_threading):
->>>>>>> 19fb4e5b
+@minimum_python_37_with_gevent
+@pytest.mark.forked
+def test_increment(sentry_init, capture_envelopes, maybe_monkeypatched_threading):
     sentry_init(
         release="fun-release",
         environment="not-fun-env",
