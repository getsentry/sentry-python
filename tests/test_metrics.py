# coding: utf-8

import sys
import time

<<<<<<< HEAD
from sentry_sdk import Hub, metrics, push_scope, start_transaction
from sentry_sdk.tracing import TRANSACTION_SOURCE_ROUTE
=======
try:
    from unittest import mock  # python 3.3 and above
except ImportError:
    import mock  # python < 3.3

from sentry_sdk import Hub, metrics, push_scope
from sentry_sdk.envelope import parse_json
>>>>>>> c025ffed


def parse_metrics(bytes):
    rv = []
    for line in bytes.splitlines():
        pieces = line.decode("utf-8").split("|")
        payload = pieces[0].split(":")
        name = payload[0]
        values = payload[1:]
        ty = pieces[1]
        ts = None
        tags = {}
        for piece in pieces[2:]:
            if piece[0] == "#":
                for pair in piece[1:].split(","):
                    k, v = pair.split(":", 1)
                    old = tags.get(k)
                    if old is not None:
                        if isinstance(old, list):
                            old.append(v)
                        else:
                            tags[k] = [old, v]
                    else:
                        tags[k] = v
            elif piece[0] == "T":
                ts = int(piece[1:])
            else:
                raise ValueError("unknown piece %r" % (piece,))
        rv.append((ts, name, ty, values, tags))
    rv.sort(key=lambda x: (x[0], x[1], tuple(sorted(tags.items()))))
    return rv


def test_incr(sentry_init, capture_envelopes):
    sentry_init(
        release="fun-release",
        environment="not-fun-env",
        _experiments={"enable_metrics": True, "metric_code_locations": True},
    )
    ts = time.time()
    envelopes = capture_envelopes()

    metrics.incr("foobar", 1.0, tags={"foo": "bar", "blub": "blah"}, timestamp=ts)
    metrics.incr("foobar", 2.0, tags={"foo": "bar", "blub": "blah"}, timestamp=ts)
    Hub.current.flush()

    (envelope,) = envelopes
    statsd_item, meta_item = envelope.items

    assert statsd_item.headers["type"] == "statsd"
    m = parse_metrics(statsd_item.payload.get_bytes())

    assert len(m) == 1
    assert m[0][1] == "foobar@none"
    assert m[0][2] == "c"
    assert m[0][3] == ["3.0"]
    assert m[0][4] == {
        "blub": "blah",
        "foo": "bar",
        "release": "fun-release",
        "environment": "not-fun-env",
    }

    assert meta_item.headers["type"] == "metric_meta"
    assert parse_json(meta_item.payload.get_bytes()) == {
        "timestamp": mock.ANY,
        "mapping": {
            "c:foobar@none": [
                {
                    "type": "location",
                    "filename": "tests/test_metrics.py",
                    "abs_path": __file__,
                    "function": sys._getframe().f_code.co_name,
                    "module": __name__,
                    "lineno": mock.ANY,
                }
            ]
        },
    }


def test_timing(sentry_init, capture_envelopes):
    sentry_init(
        release="fun-release@1.0.0",
        environment="not-fun-env",
        _experiments={"enable_metrics": True, "metric_code_locations": True},
    )
    ts = time.time()
    envelopes = capture_envelopes()

    with metrics.timing("whatever", tags={"blub": "blah"}, timestamp=ts):
        time.sleep(0.1)
    Hub.current.flush()

    (envelope,) = envelopes
    statsd_item, meta_item = envelope.items

    assert statsd_item.headers["type"] == "statsd"
    m = parse_metrics(statsd_item.payload.get_bytes())

    assert len(m) == 1
    assert m[0][1] == "whatever@second"
    assert m[0][2] == "d"
    assert len(m[0][3]) == 1
    assert float(m[0][3][0]) >= 0.1
    assert m[0][4] == {
        "blub": "blah",
        "release": "fun-release@1.0.0",
        "environment": "not-fun-env",
    }

    assert meta_item.headers["type"] == "metric_meta"
    assert parse_json(meta_item.payload.get_bytes()) == {
        "timestamp": mock.ANY,
        "mapping": {
            "d:whatever@second": [
                {
                    "type": "location",
                    "filename": "tests/test_metrics.py",
                    "abs_path": __file__,
                    "function": sys._getframe().f_code.co_name,
                    "module": __name__,
                    "lineno": mock.ANY,
                }
            ]
        },
    }


def test_timing_decorator(sentry_init, capture_envelopes):
    sentry_init(
        release="fun-release@1.0.0",
        environment="not-fun-env",
        _experiments={"enable_metrics": True, "metric_code_locations": True},
    )
    envelopes = capture_envelopes()

    @metrics.timing("whatever-1", tags={"x": "y"})
    def amazing():
        time.sleep(0.1)
        return 42

    @metrics.timing("whatever-2", tags={"x": "y"}, unit="nanosecond")
    def amazing_nano():
        time.sleep(0.01)
        return 23

    assert amazing() == 42
    assert amazing_nano() == 23
    Hub.current.flush()

    (envelope,) = envelopes
    statsd_item, meta_item = envelope.items

    assert statsd_item.headers["type"] == "statsd"
    m = parse_metrics(statsd_item.payload.get_bytes())

    assert len(m) == 2
    assert m[0][1] == "whatever-1@second"
    assert m[0][2] == "d"
    assert len(m[0][3]) == 1
    assert float(m[0][3][0]) >= 0.1
    assert m[0][4] == {
        "x": "y",
        "release": "fun-release@1.0.0",
        "environment": "not-fun-env",
    }

    assert m[1][1] == "whatever-2@nanosecond"
    assert m[1][2] == "d"
    assert len(m[1][3]) == 1
    assert float(m[1][3][0]) >= 10000000.0
    assert m[1][4] == {
        "x": "y",
        "release": "fun-release@1.0.0",
        "environment": "not-fun-env",
    }

    assert meta_item.headers["type"] == "metric_meta"
    assert parse_json(meta_item.payload.get_bytes()) == {
        "timestamp": mock.ANY,
        "mapping": {
            "d:whatever-1@second": [
                {
                    "type": "location",
                    "filename": "tests/test_metrics.py",
                    "abs_path": __file__,
                    "function": sys._getframe().f_code.co_name,
                    "module": __name__,
                    "lineno": mock.ANY,
                }
            ],
            "d:whatever-2@nanosecond": [
                {
                    "type": "location",
                    "filename": "tests/test_metrics.py",
                    "abs_path": __file__,
                    "function": sys._getframe().f_code.co_name,
                    "module": __name__,
                    "lineno": mock.ANY,
                }
            ],
        },
    }


def test_timing_basic(sentry_init, capture_envelopes):
    sentry_init(
        release="fun-release@1.0.0",
        environment="not-fun-env",
        _experiments={"enable_metrics": True, "metric_code_locations": True},
    )
    ts = time.time()
    envelopes = capture_envelopes()

    metrics.timing("timing", 1.0, tags={"a": "b"}, timestamp=ts)
    metrics.timing("timing", 2.0, tags={"a": "b"}, timestamp=ts)
    metrics.timing("timing", 2.0, tags={"a": "b"}, timestamp=ts)
    metrics.timing("timing", 3.0, tags={"a": "b"}, timestamp=ts)
    Hub.current.flush()

    (envelope,) = envelopes
    (envelope,) = envelopes
    statsd_item, meta_item = envelope.items

    assert statsd_item.headers["type"] == "statsd"
    m = parse_metrics(statsd_item.payload.get_bytes())

    assert len(m) == 1
    assert m[0][1] == "timing@second"
    assert m[0][2] == "d"
    assert len(m[0][3]) == 4
    assert sorted(map(float, m[0][3])) == [1.0, 2.0, 2.0, 3.0]
    assert m[0][4] == {
        "a": "b",
        "release": "fun-release@1.0.0",
        "environment": "not-fun-env",
    }

    assert meta_item.headers["type"] == "metric_meta"
    assert parse_json(meta_item.payload.get_bytes()) == {
        "timestamp": mock.ANY,
        "mapping": {
            "d:timing@second": [
                {
                    "type": "location",
                    "filename": "tests/test_metrics.py",
                    "abs_path": __file__,
                    "function": sys._getframe().f_code.co_name,
                    "module": __name__,
                    "lineno": mock.ANY,
                }
            ]
        },
    }


def test_distribution(sentry_init, capture_envelopes):
    sentry_init(
        release="fun-release@1.0.0",
        environment="not-fun-env",
        _experiments={"enable_metrics": True, "metric_code_locations": True},
    )
    ts = time.time()
    envelopes = capture_envelopes()

    metrics.distribution("dist", 1.0, tags={"a": "b"}, timestamp=ts)
    metrics.distribution("dist", 2.0, tags={"a": "b"}, timestamp=ts)
    metrics.distribution("dist", 2.0, tags={"a": "b"}, timestamp=ts)
    metrics.distribution("dist", 3.0, tags={"a": "b"}, timestamp=ts)
    Hub.current.flush()

    (envelope,) = envelopes
    statsd_item, meta_item = envelope.items

    assert statsd_item.headers["type"] == "statsd"
    m = parse_metrics(statsd_item.payload.get_bytes())

    assert len(m) == 1
    assert m[0][1] == "dist@none"
    assert m[0][2] == "d"
    assert len(m[0][3]) == 4
    assert sorted(map(float, m[0][3])) == [1.0, 2.0, 2.0, 3.0]
    assert m[0][4] == {
        "a": "b",
        "release": "fun-release@1.0.0",
        "environment": "not-fun-env",
    }

    assert meta_item.headers["type"] == "metric_meta"
    assert parse_json(meta_item.payload.get_bytes()) == {
        "timestamp": mock.ANY,
        "mapping": {
            "d:dist@none": [
                {
                    "type": "location",
                    "filename": "tests/test_metrics.py",
                    "abs_path": __file__,
                    "function": sys._getframe().f_code.co_name,
                    "module": __name__,
                    "lineno": mock.ANY,
                }
            ]
        },
    }


def test_set(sentry_init, capture_envelopes):
    sentry_init(
        release="fun-release@1.0.0",
        environment="not-fun-env",
        _experiments={"enable_metrics": True, "metric_code_locations": True},
    )
    ts = time.time()
    envelopes = capture_envelopes()

    metrics.set("my-set", "peter", tags={"magic": "puff"}, timestamp=ts)
    metrics.set("my-set", "paul", tags={"magic": "puff"}, timestamp=ts)
    metrics.set("my-set", "mary", tags={"magic": "puff"}, timestamp=ts)
    Hub.current.flush()

    (envelope,) = envelopes
    statsd_item, meta_item = envelope.items

    assert statsd_item.headers["type"] == "statsd"
    m = parse_metrics(statsd_item.payload.get_bytes())

    assert len(m) == 1
    assert m[0][1] == "my-set@none"
    assert m[0][2] == "s"
    assert len(m[0][3]) == 3
    assert sorted(map(int, m[0][3])) == [354582103, 2513273657, 3329318813]
    assert m[0][4] == {
        "magic": "puff",
        "release": "fun-release@1.0.0",
        "environment": "not-fun-env",
    }

    assert meta_item.headers["type"] == "metric_meta"
    assert parse_json(meta_item.payload.get_bytes()) == {
        "timestamp": mock.ANY,
        "mapping": {
            "s:my-set@none": [
                {
                    "type": "location",
                    "filename": "tests/test_metrics.py",
                    "abs_path": __file__,
                    "function": sys._getframe().f_code.co_name,
                    "module": __name__,
                    "lineno": mock.ANY,
                }
            ]
        },
    }


def test_gauge(sentry_init, capture_envelopes):
    sentry_init(
        release="fun-release@1.0.0",
        environment="not-fun-env",
        _experiments={"enable_metrics": True},
    )
    ts = time.time()
    envelopes = capture_envelopes()

    metrics.gauge("my-gauge", 10.0, tags={"x": "y"}, timestamp=ts)
    metrics.gauge("my-gauge", 20.0, tags={"x": "y"}, timestamp=ts)
    metrics.gauge("my-gauge", 30.0, tags={"x": "y"}, timestamp=ts)
    Hub.current.flush()

    (envelope,) = envelopes

    assert len(envelope.items) == 1
    assert envelope.items[0].headers["type"] == "statsd"
    m = parse_metrics(envelope.items[0].payload.get_bytes())

    assert len(m) == 1
    assert m[0][1] == "my-gauge@none"
    assert m[0][2] == "g"
    assert len(m[0][3]) == 5
    assert list(map(float, m[0][3])) == [30.0, 10.0, 30.0, 60.0, 3.0]
    assert m[0][4] == {
        "x": "y",
        "release": "fun-release@1.0.0",
        "environment": "not-fun-env",
    }


def test_multiple(sentry_init, capture_envelopes):
    sentry_init(
        release="fun-release@1.0.0",
        environment="not-fun-env",
        _experiments={"enable_metrics": True},
    )
    ts = time.time()
    envelopes = capture_envelopes()

    metrics.gauge("my-gauge", 10.0, tags={"x": "y"}, timestamp=ts)
    metrics.gauge("my-gauge", 20.0, tags={"x": "y"}, timestamp=ts)
    metrics.gauge("my-gauge", 30.0, tags={"x": "y"}, timestamp=ts)
    for _ in range(10):
        metrics.incr("counter-1", 1.0, timestamp=ts)
    metrics.incr("counter-2", 1.0, timestamp=ts)

    Hub.current.flush()

    (envelope,) = envelopes

    assert len(envelope.items) == 1
    assert envelope.items[0].headers["type"] == "statsd"
    m = parse_metrics(envelope.items[0].payload.get_bytes())

    assert len(m) == 3

    assert m[0][1] == "counter-1@none"
    assert m[0][2] == "c"
    assert list(map(float, m[0][3])) == [10.0]
    assert m[0][4] == {
        "release": "fun-release@1.0.0",
        "environment": "not-fun-env",
    }

    assert m[1][1] == "counter-2@none"
    assert m[1][2] == "c"
    assert list(map(float, m[1][3])) == [1.0]
    assert m[1][4] == {
        "release": "fun-release@1.0.0",
        "environment": "not-fun-env",
    }

    assert m[2][1] == "my-gauge@none"
    assert m[2][2] == "g"
    assert len(m[2][3]) == 5
    assert list(map(float, m[2][3])) == [30.0, 10.0, 30.0, 60.0, 3.0]
    assert m[2][4] == {
        "x": "y",
        "release": "fun-release@1.0.0",
        "environment": "not-fun-env",
    }


def test_transaction_name(sentry_init, capture_envelopes):
    sentry_init(
        release="fun-release@1.0.0",
        environment="not-fun-env",
        _experiments={"enable_metrics": True},
    )
    ts = time.time()
    envelopes = capture_envelopes()

    with push_scope() as scope:
        scope.set_transaction_name("/user/{user_id}", source="route")
        metrics.distribution("dist", 1.0, tags={"a": "b"}, timestamp=ts)
        metrics.distribution("dist", 2.0, tags={"a": "b"}, timestamp=ts)
        metrics.distribution("dist", 2.0, tags={"a": "b"}, timestamp=ts)
        metrics.distribution("dist", 3.0, tags={"a": "b"}, timestamp=ts)

    Hub.current.flush()

    (envelope,) = envelopes

    assert len(envelope.items) == 1
    assert envelope.items[0].headers["type"] == "statsd"
    m = parse_metrics(envelope.items[0].payload.get_bytes())

    assert len(m) == 1
    assert m[0][1] == "dist@none"
    assert m[0][2] == "d"
    assert len(m[0][3]) == 4
    assert sorted(map(float, m[0][3])) == [1.0, 2.0, 2.0, 3.0]
    assert m[0][4] == {
        "a": "b",
        "transaction": "/user/{user_id}",
        "release": "fun-release@1.0.0",
        "environment": "not-fun-env",
    }


def test_metric_summaries(sentry_init, capture_envelopes):
    sentry_init(
        release="fun-release@1.0.0",
        environment="not-fun-env",
        enable_tracing=True,
        _experiments={"enable_metrics": True, "metrics_summary_sample_rate": 1.0},
    )
    ts = time.time()
    envelopes = capture_envelopes()

    with start_transaction(
        op="stuff", name="/foo", source=TRANSACTION_SOURCE_ROUTE
    ) as transaction:
        metrics.incr("root-counter", timestamp=ts)
        with metrics.timing("my-timer-metric", tags={"a": "b"}, timestamp=ts):
            for x in range(10):
                metrics.distribution("my-dist", float(x), timestamp=ts)

    Hub.current.flush()

    (transaction, envelope) = envelopes

    # Metrics Emission
    assert envelope.items[0].headers["type"] == "statsd"
    m = parse_metrics(envelope.items[0].payload.get_bytes())

    assert len(m) == 3

    assert m[0][1] == "my-dist@none"
    assert m[0][2] == "d"
    assert len(m[0][3]) == 10
    assert sorted(m[0][3]) == list(map(str, map(float, range(10))))
    assert m[0][4] == {
        "transaction": "/foo",
        "release": "fun-release@1.0.0",
        "environment": "not-fun-env",
    }

    assert m[1][1] == "my-timer-metric@second"
    assert m[1][2] == "d"
    assert len(m[1][3]) == 1
    assert m[1][4] == {
        "a": "b",
        "transaction": "/foo",
        "release": "fun-release@1.0.0",
        "environment": "not-fun-env",
    }

    assert m[2][1] == "root-counter@none"
    assert m[2][2] == "c"
    assert m[2][3] == ["1.0"]
    assert m[2][4] == {
        "transaction": "/foo",
        "release": "fun-release@1.0.0",
        "environment": "not-fun-env",
    }

    # Measurement Attachment
    t = transaction.items[0].get_transaction_event()

    assert t["_metrics_summary"] == {
        "c:root-counter@none": {
            "count": 1,
            "min": 1.0,
            "max": 1.0,
            "sum": 1.0,
            "tags": {
                "transaction": "/foo",
                "release": "fun-release@1.0.0",
                "environment": "not-fun-env",
            },
        }
    }

    assert t["spans"][0]["_metrics_summary"]["d:my-dist@none"] == {
        "count": 10,
        "min": 0.0,
        "max": 9.0,
        "sum": 45.0,
        "tags": {
            "environment": "not-fun-env",
            "release": "fun-release@1.0.0",
            "transaction": "/foo",
        },
    }

    assert t["spans"][0]["tags"] == {"a": "b"}
    timer = t["spans"][0]["_metrics_summary"]["d:my-timer-metric@second"]
    assert timer["count"] == 1
    assert timer["max"] == timer["min"] == timer["sum"]
    assert timer["sum"] > 0
    assert timer["tags"] == {
        "a": "b",
        "environment": "not-fun-env",
        "release": "fun-release@1.0.0",
        "transaction": "/foo",
    }


def test_metrics_summary_disabled(sentry_init, capture_envelopes):
    sentry_init(
        release="fun-release@1.0.0",
        environment="not-fun-env",
        enable_tracing=True,
        _experiments={"enable_metrics": True},
    )
    ts = time.time()
    envelopes = capture_envelopes()

    with start_transaction(
        op="stuff", name="/foo", source=TRANSACTION_SOURCE_ROUTE
    ) as transaction:
        with metrics.timing("my-timer-metric", tags={"a": "b"}, timestamp=ts):
            pass

    Hub.current.flush()

    (transaction, envelope) = envelopes

    # Metrics Emission
    assert envelope.items[0].headers["type"] == "statsd"
    m = parse_metrics(envelope.items[0].payload.get_bytes())

    assert len(m) == 1
    assert m[0][1] == "my-timer-metric@second"
    assert m[0][2] == "d"
    assert len(m[0][3]) == 1
    assert m[0][4] == {
        "a": "b",
        "transaction": "/foo",
        "release": "fun-release@1.0.0",
        "environment": "not-fun-env",
    }

    # Measurement Attachment
    t = transaction.items[0].get_transaction_event()
    assert "_metrics_summary" not in t
    assert "_metrics_summary" not in t["spans"][0]


def test_metrics_summary_filtered(sentry_init, capture_envelopes):
    def should_summarize_metric(key, tags):
        return key == "foo"

    sentry_init(
        release="fun-release@1.0.0",
        environment="not-fun-env",
        enable_tracing=True,
        _experiments={
            "enable_metrics": True,
            "metrics_summary_sample_rate": 1.0,
            "should_summarize_metric": should_summarize_metric,
        },
    )
    ts = time.time()
    envelopes = capture_envelopes()

    with start_transaction(
        op="stuff", name="/foo", source=TRANSACTION_SOURCE_ROUTE
    ) as transaction:
        metrics.timing("foo", value=1.0, tags={"a": "b"}, timestamp=ts)
        metrics.timing("bar", value=1.0, tags={"a": "b"}, timestamp=ts)

    Hub.current.flush()

    (transaction, envelope) = envelopes

    # Metrics Emission
    assert envelope.items[0].headers["type"] == "statsd"
    m = parse_metrics(envelope.items[0].payload.get_bytes())

    assert len(m) == 2
    assert m[0][1] == "bar@second"
    assert m[1][1] == "foo@second"

    # Measurement Attachment
    t = transaction.items[0].get_transaction_event()["_metrics_summary"]
    assert t == {
        "d:foo@second": {
            "tags": {
                "a": "b",
                "environment": "not-fun-env",
                "release": "fun-release@1.0.0",
                "transaction": "/foo",
            },
            "min": 1.0,
            "max": 1.0,
            "count": 1,
            "sum": 1.0,
        }
    }


def test_tag_normalization(sentry_init, capture_envelopes):
    sentry_init(
        release="fun-release@1.0.0",
        environment="not-fun-env",
        _experiments={"enable_metrics": True},
    )
    ts = time.time()
    envelopes = capture_envelopes()

    # fmt: off
    metrics.distribution("a", 1.0, tags={"foo-bar": "%$foo"}, timestamp=ts)
    metrics.distribution("b", 1.0, tags={"foo$$$bar": "blah{}"}, timestamp=ts)
    metrics.distribution("c", 1.0, tags={u"foö-bar": u"snöwmän"}, timestamp=ts)
    # fmt: on
    Hub.current.flush()

    (envelope,) = envelopes

    assert len(envelope.items) == 1
    assert envelope.items[0].headers["type"] == "statsd"
    m = parse_metrics(envelope.items[0].payload.get_bytes())

    assert len(m) == 3
    assert m[0][4] == {
        "foo-bar": "_$foo",
        "release": "fun-release@1.0.0",
        "environment": "not-fun-env",
    }

    assert m[1][4] == {
        "foo_bar": "blah{}",
        "release": "fun-release@1.0.0",
        "environment": "not-fun-env",
    }

    # fmt: off
    assert m[2][4] == {
        "fo_-bar": u"snöwmän",
        "release": "fun-release@1.0.0",
        "environment": "not-fun-env",
    }
    # fmt: on


def test_before_emit_metric(sentry_init, capture_envelopes):
    def before_emit(key, tags):
        if key == "removed-metric":
            return False
        tags["extra"] = "foo"
        del tags["release"]
        # this better be a noop!
        metrics.incr("shitty-recursion")
        return True

    sentry_init(
        release="fun-release@1.0.0",
        environment="not-fun-env",
        _experiments={
            "enable_metrics": True,
            "before_emit_metric": before_emit,
        },
    )
    envelopes = capture_envelopes()

    metrics.incr("removed-metric", 1.0)
    metrics.incr("actual-metric", 1.0)
    Hub.current.flush()

    (envelope,) = envelopes

    assert len(envelope.items) == 1
    assert envelope.items[0].headers["type"] == "statsd"
    m = parse_metrics(envelope.items[0].payload.get_bytes())

    assert len(m) == 1
    assert m[0][1] == "actual-metric@none"
    assert m[0][3] == ["1.0"]
    assert m[0][4] == {
        "extra": "foo",
        "environment": "not-fun-env",
    }


def test_aggregator_flush(sentry_init, capture_envelopes):
    sentry_init(
        release="fun-release@1.0.0",
        environment="not-fun-env",
        _experiments={
            "enable_metrics": True,
        },
    )
    envelopes = capture_envelopes()

    metrics.incr("a-metric", 1.0)
    Hub.current.flush()

    assert len(envelopes) == 1
    assert Hub.current.client.metrics_aggregator.buckets == {}


def test_tag_serialization(sentry_init, capture_envelopes):
    sentry_init(
        release="fun-release",
        environment="not-fun-env",
        _experiments={"enable_metrics": True},
    )
    envelopes = capture_envelopes()

    metrics.incr(
        "counter",
        tags={
            "no-value": None,
            "an-int": 42,
            "a-float": 23.0,
            "a-string": "blah",
            "more-than-one": [1, "zwei", "3.0", None],
        },
    )
    Hub.current.flush()

    (envelope,) = envelopes

    assert len(envelope.items) == 1
    assert envelope.items[0].headers["type"] == "statsd"
    m = parse_metrics(envelope.items[0].payload.get_bytes())

    assert len(m) == 1
    assert m[0][4] == {
        "an-int": "42",
        "a-float": "23.0",
        "a-string": "blah",
        "more-than-one": ["1", "3.0", "zwei"],
        "release": "fun-release",
        "environment": "not-fun-env",
    }


def test_flush_recursion_protection(sentry_init, capture_envelopes, monkeypatch):
    sentry_init(
        release="fun-release",
        environment="not-fun-env",
        _experiments={"enable_metrics": True},
    )
    envelopes = capture_envelopes()
    test_client = Hub.current.client

    real_capture_envelope = test_client.transport.capture_envelope

    def bad_capture_envelope(*args, **kwargs):
        metrics.incr("bad-metric")
        return real_capture_envelope(*args, **kwargs)

    monkeypatch.setattr(test_client.transport, "capture_envelope", bad_capture_envelope)

    metrics.incr("counter")

    # flush twice to see the inner metric
    Hub.current.flush()
    Hub.current.flush()

    (envelope,) = envelopes
    m = parse_metrics(envelope.items[0].payload.get_bytes())
    assert len(m) == 1
    assert m[0][1] == "counter@none"


def test_flush_recursion_protection_background_flush(
    sentry_init, capture_envelopes, monkeypatch
):
    monkeypatch.setattr(metrics.MetricsAggregator, "FLUSHER_SLEEP_TIME", 0.1)
    sentry_init(
        release="fun-release",
        environment="not-fun-env",
        _experiments={"enable_metrics": True},
    )
    envelopes = capture_envelopes()
    test_client = Hub.current.client

    real_capture_envelope = test_client.transport.capture_envelope

    def bad_capture_envelope(*args, **kwargs):
        metrics.incr("bad-metric")
        return real_capture_envelope(*args, **kwargs)

    monkeypatch.setattr(test_client.transport, "capture_envelope", bad_capture_envelope)

    metrics.incr("counter")

    # flush via sleep and flag
    Hub.current.client.metrics_aggregator._force_flush = True
    time.sleep(0.5)

    (envelope,) = envelopes
    m = parse_metrics(envelope.items[0].payload.get_bytes())
    assert len(m) == 1
    assert m[0][1] == "counter@none"<|MERGE_RESOLUTION|>--- conflicted
+++ resolved
@@ -3,18 +3,14 @@
 import sys
 import time
 
-<<<<<<< HEAD
 from sentry_sdk import Hub, metrics, push_scope, start_transaction
 from sentry_sdk.tracing import TRANSACTION_SOURCE_ROUTE
-=======
+from sentry_sdk.envelope import parse_json
+
 try:
     from unittest import mock  # python 3.3 and above
 except ImportError:
     import mock  # python < 3.3
-
-from sentry_sdk import Hub, metrics, push_scope
-from sentry_sdk.envelope import parse_json
->>>>>>> c025ffed
 
 
 def parse_metrics(bytes):
