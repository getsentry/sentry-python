--- conflicted
+++ resolved
@@ -92,7 +92,6 @@
         assert check_in_id == "a8098c1af86e11dabd1a00112444be1e"
 
 
-<<<<<<< HEAD
 def test_end_to_end(sentry_init, capture_envelopes):
     sentry_init()
     envelopes = capture_envelopes()
@@ -134,7 +133,8 @@
 
     assert check_in["monitor_slug"] == "abc123"
     assert "monitor_config" not in check_in
-=======
+
+
 def test_capture_checkin_sdk_not_initialized():
     # Tests that the capture_checkin does not raise an error when Sentry SDK is not initialized.
     # sentry_init() is intentionally omitted.
@@ -144,5 +144,4 @@
         status=None,
         duration=None,
     )
-    assert check_in_id == "112233"
->>>>>>> 6ffa745f
+    assert check_in_id == "112233"