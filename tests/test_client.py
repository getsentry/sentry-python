--- conflicted
+++ resolved
@@ -29,18 +29,9 @@
 from sentry_sdk.transport import Transport, AsyncHttpTransport
 from sentry_sdk.serializer import MAX_DATABAG_BREADTH
 from sentry_sdk.consts import DEFAULT_MAX_BREADCRUMBS, DEFAULT_MAX_VALUE_LENGTH
-<<<<<<< HEAD
 from sentry_sdk._compat import PY38
 
-from typing import TYPE_CHECKING
-
-if TYPE_CHECKING:
-    from collections.abc import Callable
-    from typing import Any, Optional, Union
-    from sentry_sdk._types import Event
-=======
 from sentry_sdk.types import Event
->>>>>>> d723eca9
 
 
 maximum_python_312 = pytest.mark.skipif(
