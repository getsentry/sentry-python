import os
import json
import subprocess
import sys
import time
<<<<<<< HEAD
from textwrap import dedent
from unittest import mock

import pytest

=======
from collections.abc import Mapping
from textwrap import dedent
from unittest import mock

>>>>>>> 2d354c7e
from sentry_sdk import (
    Hub,
    Client,
    add_breadcrumb,
    configure_scope,
    capture_message,
    capture_exception,
    capture_event,
    start_transaction,
    set_tag,
)
from sentry_sdk.integrations.executing import ExecutingIntegration
from sentry_sdk.transport import Transport
<<<<<<< HEAD
from sentry_sdk._compat import reraise, text_type, PY2
from sentry_sdk.utils import logger
=======
from sentry_sdk.utils import HAS_CHAINED_EXCEPTIONS, logger, reraise
>>>>>>> 2d354c7e
from sentry_sdk.serializer import MAX_DATABAG_BREADTH
from sentry_sdk.consts import DEFAULT_MAX_BREADCRUMBS, DEFAULT_MAX_VALUE_LENGTH
from sentry_sdk._types import TYPE_CHECKING

if TYPE_CHECKING:
    from collections.abc import Callable
    from typing import Any, Optional, Union
    from sentry_sdk._types import Event

<<<<<<< HEAD
if PY2:
    # Importing ABCs from collections is deprecated, and will stop working in 3.8
    # https://github.com/python/cpython/blob/master/Lib/collections/__init__.py#L49
    from collections import Mapping
else:
    # New in 3.3
    # https://docs.python.org/3/library/collections.abc.html
    from collections.abc import Mapping

=======
>>>>>>> 2d354c7e

class EventCapturedError(Exception):
    pass


class _TestTransport(Transport):
    def capture_event(self, event):
        raise EventCapturedError(event)


def test_transport_option(monkeypatch):
    if "SENTRY_DSN" in os.environ:
        monkeypatch.delenv("SENTRY_DSN")

    dsn = "https://foo@sentry.io/123"
    dsn2 = "https://bar@sentry.io/124"
    assert str(Client(dsn=dsn).dsn) == dsn
    assert Client().dsn is None

    monkeypatch.setenv("SENTRY_DSN", dsn)
    transport = Transport({"dsn": dsn2})
    assert str(transport.parsed_dsn) == dsn2
    assert str(Client(transport=transport).dsn) == dsn


@pytest.mark.parametrize(
    "testcase",
    [
        {
            "dsn": "http://foo@sentry.io/123",
            "env_http_proxy": None,
            "env_https_proxy": None,
            "arg_http_proxy": "http://localhost/123",
            "arg_https_proxy": None,
            "expected_proxy_scheme": "http",
        },
        {
            "dsn": "https://foo@sentry.io/123",
            "env_http_proxy": None,
            "env_https_proxy": None,
            "arg_http_proxy": "https://localhost/123",
            "arg_https_proxy": None,
            "expected_proxy_scheme": "https",
        },
        {
            "dsn": "http://foo@sentry.io/123",
            "env_http_proxy": None,
            "env_https_proxy": None,
            "arg_http_proxy": "http://localhost/123",
            "arg_https_proxy": "https://localhost/123",
            "expected_proxy_scheme": "http",
        },
        {
            "dsn": "https://foo@sentry.io/123",
            "env_http_proxy": None,
            "env_https_proxy": None,
            "arg_http_proxy": "http://localhost/123",
            "arg_https_proxy": "https://localhost/123",
            "expected_proxy_scheme": "https",
        },
        {
            "dsn": "https://foo@sentry.io/123",
            "env_http_proxy": None,
            "env_https_proxy": None,
            "arg_http_proxy": "http://localhost/123",
            "arg_https_proxy": None,
            "expected_proxy_scheme": "http",
        },
        {
            "dsn": "http://foo@sentry.io/123",
            "env_http_proxy": None,
            "env_https_proxy": None,
            "arg_http_proxy": None,
            "arg_https_proxy": None,
            "expected_proxy_scheme": None,
        },
        {
            "dsn": "http://foo@sentry.io/123",
            "env_http_proxy": "http://localhost/123",
            "env_https_proxy": None,
            "arg_http_proxy": None,
            "arg_https_proxy": None,
            "expected_proxy_scheme": "http",
        },
        {
            "dsn": "https://foo@sentry.io/123",
            "env_http_proxy": None,
            "env_https_proxy": "https://localhost/123",
            "arg_http_proxy": None,
            "arg_https_proxy": None,
            "expected_proxy_scheme": "https",
        },
        {
            "dsn": "https://foo@sentry.io/123",
            "env_http_proxy": "http://localhost/123",
            "env_https_proxy": None,
            "arg_http_proxy": None,
            "arg_https_proxy": None,
            "expected_proxy_scheme": "http",
        },
        {
            "dsn": "https://foo@sentry.io/123",
            "env_http_proxy": "http://localhost/123",
            "env_https_proxy": "https://localhost/123",
            "arg_http_proxy": "",
            "arg_https_proxy": "",
            "expected_proxy_scheme": None,
        },
        {
            "dsn": "https://foo@sentry.io/123",
            "env_http_proxy": "http://localhost/123",
            "env_https_proxy": "https://localhost/123",
            "arg_http_proxy": None,
            "arg_https_proxy": None,
            "expected_proxy_scheme": "https",
        },
        {
            "dsn": "https://foo@sentry.io/123",
            "env_http_proxy": "http://localhost/123",
            "env_https_proxy": None,
            "arg_http_proxy": None,
            "arg_https_proxy": None,
            "expected_proxy_scheme": "http",
        },
        {
            "dsn": "https://foo@sentry.io/123",
            "env_http_proxy": "http://localhost/123",
            "env_https_proxy": "https://localhost/123",
            "arg_http_proxy": None,
            "arg_https_proxy": "",
            "expected_proxy_scheme": "http",
        },
        {
            "dsn": "https://foo@sentry.io/123",
            "env_http_proxy": "http://localhost/123",
            "env_https_proxy": "https://localhost/123",
            "arg_http_proxy": "",
            "arg_https_proxy": None,
            "expected_proxy_scheme": "https",
        },
        {
            "dsn": "https://foo@sentry.io/123",
            "env_http_proxy": None,
            "env_https_proxy": "https://localhost/123",
            "arg_http_proxy": None,
            "arg_https_proxy": "",
            "expected_proxy_scheme": None,
        },
        {
            "dsn": "http://foo@sentry.io/123",
            "env_http_proxy": "http://localhost/123",
            "env_https_proxy": "https://localhost/123",
            "arg_http_proxy": None,
            "arg_https_proxy": None,
            "expected_proxy_scheme": "http",
        },
        # NO_PROXY testcases
        {
            "dsn": "http://foo@sentry.io/123",
            "env_http_proxy": "http://localhost/123",
            "env_https_proxy": None,
            "env_no_proxy": "sentry.io,example.com",
            "arg_http_proxy": None,
            "arg_https_proxy": None,
            "expected_proxy_scheme": None,
        },
        {
            "dsn": "https://foo@sentry.io/123",
            "env_http_proxy": None,
            "env_https_proxy": "https://localhost/123",
            "env_no_proxy": "example.com,sentry.io",
            "arg_http_proxy": None,
            "arg_https_proxy": None,
            "expected_proxy_scheme": None,
        },
        {
            "dsn": "http://foo@sentry.io/123",
            "env_http_proxy": None,
            "env_https_proxy": None,
            "env_no_proxy": "sentry.io,example.com",
            "arg_http_proxy": "http://localhost/123",
            "arg_https_proxy": None,
            "expected_proxy_scheme": "http",
        },
        {
            "dsn": "https://foo@sentry.io/123",
            "env_http_proxy": None,
            "env_https_proxy": None,
            "env_no_proxy": "sentry.io,example.com",
            "arg_http_proxy": None,
            "arg_https_proxy": "https://localhost/123",
            "expected_proxy_scheme": "https",
        },
        {
            "dsn": "https://foo@sentry.io/123",
            "env_http_proxy": None,
            "env_https_proxy": None,
            "env_no_proxy": "sentry.io,example.com",
            "arg_http_proxy": None,
            "arg_https_proxy": "https://localhost/123",
            "expected_proxy_scheme": "https",
            "arg_proxy_headers": {"Test-Header": "foo-bar"},
        },
    ],
)
def test_proxy(monkeypatch, testcase):
    if testcase["env_http_proxy"] is not None:
        monkeypatch.setenv("HTTP_PROXY", testcase["env_http_proxy"])
    if testcase["env_https_proxy"] is not None:
        monkeypatch.setenv("HTTPS_PROXY", testcase["env_https_proxy"])
    if testcase.get("env_no_proxy") is not None:
        monkeypatch.setenv("NO_PROXY", testcase["env_no_proxy"])

    kwargs = {}

    if testcase["arg_http_proxy"] is not None:
        kwargs["http_proxy"] = testcase["arg_http_proxy"]
    if testcase["arg_https_proxy"] is not None:
        kwargs["https_proxy"] = testcase["arg_https_proxy"]
    if testcase.get("arg_proxy_headers") is not None:
        kwargs["proxy_headers"] = testcase["arg_proxy_headers"]

    client = Client(testcase["dsn"], **kwargs)

    if testcase["expected_proxy_scheme"] is None:
        assert client.transport._pool.proxy is None
    else:
        assert client.transport._pool.proxy.scheme == testcase["expected_proxy_scheme"]

        if testcase.get("arg_proxy_headers") is not None:
            assert client.transport._pool.proxy_headers == testcase["arg_proxy_headers"]


@pytest.mark.parametrize(
    "testcase",
    [
        {
            "dsn": "https://foo@sentry.io/123",
            "arg_http_proxy": "http://localhost/123",
            "arg_https_proxy": None,
            "expected_proxy_class": "<class 'urllib3.poolmanager.ProxyManager'>",
        },
        {
            "dsn": "https://foo@sentry.io/123",
            "arg_http_proxy": "socks4a://localhost/123",
            "arg_https_proxy": None,
            "expected_proxy_class": "<class 'urllib3.contrib.socks.SOCKSProxyManager'>",
        },
        {
            "dsn": "https://foo@sentry.io/123",
            "arg_http_proxy": "socks4://localhost/123",
            "arg_https_proxy": None,
            "expected_proxy_class": "<class 'urllib3.contrib.socks.SOCKSProxyManager'>",
        },
        {
            "dsn": "https://foo@sentry.io/123",
            "arg_http_proxy": "socks5h://localhost/123",
            "arg_https_proxy": None,
            "expected_proxy_class": "<class 'urllib3.contrib.socks.SOCKSProxyManager'>",
        },
        {
            "dsn": "https://foo@sentry.io/123",
            "arg_http_proxy": "socks5://localhost/123",
            "arg_https_proxy": None,
            "expected_proxy_class": "<class 'urllib3.contrib.socks.SOCKSProxyManager'>",
        },
        {
            "dsn": "https://foo@sentry.io/123",
            "arg_http_proxy": None,
            "arg_https_proxy": "socks4a://localhost/123",
            "expected_proxy_class": "<class 'urllib3.contrib.socks.SOCKSProxyManager'>",
        },
        {
            "dsn": "https://foo@sentry.io/123",
            "arg_http_proxy": None,
            "arg_https_proxy": "socks4://localhost/123",
            "expected_proxy_class": "<class 'urllib3.contrib.socks.SOCKSProxyManager'>",
        },
        {
            "dsn": "https://foo@sentry.io/123",
            "arg_http_proxy": None,
            "arg_https_proxy": "socks5h://localhost/123",
            "expected_proxy_class": "<class 'urllib3.contrib.socks.SOCKSProxyManager'>",
        },
        {
            "dsn": "https://foo@sentry.io/123",
            "arg_http_proxy": None,
            "arg_https_proxy": "socks5://localhost/123",
            "expected_proxy_class": "<class 'urllib3.contrib.socks.SOCKSProxyManager'>",
        },
    ],
)
def test_socks_proxy(testcase):
    kwargs = {}

    if testcase["arg_http_proxy"] is not None:
        kwargs["http_proxy"] = testcase["arg_http_proxy"]
    if testcase["arg_https_proxy"] is not None:
        kwargs["https_proxy"] = testcase["arg_https_proxy"]

    client = Client(testcase["dsn"], **kwargs)
    assert str(type(client.transport._pool)) == testcase["expected_proxy_class"]


def test_simple_transport(sentry_init):
    events = []
    sentry_init(transport=events.append)
    capture_message("Hello World!")
    assert events[0]["message"] == "Hello World!"


def test_ignore_errors(sentry_init, capture_events):
    class MyDivisionError(ZeroDivisionError):
        pass

    def raise_it(exc_info):
        reraise(*exc_info)

    sentry_init(ignore_errors=[ZeroDivisionError], transport=_TestTransport())
    Hub.current._capture_internal_exception = raise_it

    def e(exc):
        try:
            raise exc
        except Exception:
            capture_exception()

    e(ZeroDivisionError())
    e(MyDivisionError())
    pytest.raises(EventCapturedError, lambda: e(ValueError()))


def test_with_locals_deprecation_enabled(sentry_init):
    with mock.patch.object(logger, "warning", mock.Mock()) as fake_warning:
        sentry_init(with_locals=True)

        client = Hub.current.client
        assert "with_locals" not in client.options
        assert "include_local_variables" in client.options
        assert client.options["include_local_variables"]

        fake_warning.assert_called_once_with(
            "Deprecated: The option 'with_locals' was renamed to 'include_local_variables'. Please use 'include_local_variables'. The option 'with_locals' will be removed in the future."
        )


def test_with_locals_deprecation_disabled(sentry_init):
    with mock.patch.object(logger, "warning", mock.Mock()) as fake_warning:
        sentry_init(with_locals=False)

        client = Hub.current.client
        assert "with_locals" not in client.options
        assert "include_local_variables" in client.options
        assert not client.options["include_local_variables"]

        fake_warning.assert_called_once_with(
            "Deprecated: The option 'with_locals' was renamed to 'include_local_variables'. Please use 'include_local_variables'. The option 'with_locals' will be removed in the future."
        )


def test_include_local_variables_deprecation(sentry_init):
    with mock.patch.object(logger, "warning", mock.Mock()) as fake_warning:
        sentry_init(include_local_variables=False)

        client = Hub.current.client
        assert "with_locals" not in client.options
        assert "include_local_variables" in client.options
        assert not client.options["include_local_variables"]

        fake_warning.assert_not_called()


def test_request_bodies_deprecation(sentry_init):
    with mock.patch.object(logger, "warning", mock.Mock()) as fake_warning:
        sentry_init(request_bodies="small")

        client = Hub.current.client
        assert "request_bodies" not in client.options
        assert "max_request_body_size" in client.options
        assert client.options["max_request_body_size"] == "small"

        fake_warning.assert_called_once_with(
            "Deprecated: The option 'request_bodies' was renamed to 'max_request_body_size'. Please use 'max_request_body_size'. The option 'request_bodies' will be removed in the future."
        )


def test_include_local_variables_enabled(sentry_init, capture_events):
    sentry_init(include_local_variables=True)
    events = capture_events()
    try:
        1 / 0
    except Exception:
        capture_exception()

    (event,) = events

    assert all(
        frame["vars"]
        for frame in event["exception"]["values"][0]["stacktrace"]["frames"]
    )


def test_include_local_variables_disabled(sentry_init, capture_events):
    sentry_init(include_local_variables=False)
    events = capture_events()
    try:
        1 / 0
    except Exception:
        capture_exception()

    (event,) = events

    assert all(
        "vars" not in frame
        for frame in event["exception"]["values"][0]["stacktrace"]["frames"]
    )


def test_include_source_context_enabled(sentry_init, capture_events):
    sentry_init(include_source_context=True)
    events = capture_events()
    try:
        1 / 0
    except Exception:
        capture_exception()

    (event,) = events

    frame = event["exception"]["values"][0]["stacktrace"]["frames"][0]
    assert "post_context" in frame
    assert "pre_context" in frame
    assert "context_line" in frame


def test_include_source_context_disabled(sentry_init, capture_events):
    sentry_init(include_source_context=False)
    events = capture_events()
    try:
        1 / 0
    except Exception:
        capture_exception()

    (event,) = events

    frame = event["exception"]["values"][0]["stacktrace"]["frames"][0]
    assert "post_context" not in frame
    assert "pre_context" not in frame
    assert "context_line" not in frame


@pytest.mark.parametrize("integrations", [[], [ExecutingIntegration()]])
def test_function_names(sentry_init, capture_events, integrations):
    sentry_init(integrations=integrations)
    events = capture_events()

    def foo():
        try:
            bar()
        except Exception:
            capture_exception()

    def bar():
        1 / 0

    foo()

    (event,) = events
    (thread,) = event["exception"]["values"]
    functions = [x["function"] for x in thread["stacktrace"]["frames"]]

    if integrations:
        assert functions == [
            "test_function_names.<locals>.foo",
            "test_function_names.<locals>.bar",
        ]
    else:
        assert functions == ["foo", "bar"]


def test_attach_stacktrace_enabled(sentry_init, capture_events):
    sentry_init(attach_stacktrace=True)
    events = capture_events()

    def foo():
        bar()

    def bar():
        capture_message("HI")

    foo()

    (event,) = events
    (thread,) = event["threads"]["values"]
    functions = [x["function"] for x in thread["stacktrace"]["frames"]]

    assert functions[-2:] == ["foo", "bar"]


def test_attach_stacktrace_enabled_no_locals(sentry_init, capture_events):
    sentry_init(attach_stacktrace=True, include_local_variables=False)
    events = capture_events()

    def foo():
        bar()

    def bar():
        capture_message("HI")

    foo()

    (event,) = events
    (thread,) = event["threads"]["values"]
    local_vars = [x.get("vars") for x in thread["stacktrace"]["frames"]]
    assert local_vars[-2:] == [None, None]


def test_attach_stacktrace_in_app(sentry_init, capture_events):
    sentry_init(attach_stacktrace=True, in_app_exclude=["_pytest"])
    events = capture_events()

    capture_message("hi")

    (event,) = events
    (thread,) = event["threads"]["values"]
    frames = thread["stacktrace"]["frames"]
    pytest_frames = [f for f in frames if f["module"].startswith("_pytest")]
    assert pytest_frames
    assert all(f["in_app"] is False for f in pytest_frames)


def test_attach_stacktrace_disabled(sentry_init, capture_events):
    sentry_init(attach_stacktrace=False)
    events = capture_events()
    capture_message("HI")

    (event,) = events
    assert "threads" not in event


def test_capture_event_works(sentry_init):
    sentry_init(transport=_TestTransport())
    pytest.raises(EventCapturedError, lambda: capture_event({}))
    pytest.raises(EventCapturedError, lambda: capture_event({}))


@pytest.mark.parametrize("num_messages", [10, 20])
def test_atexit(tmpdir, monkeypatch, num_messages):
    app = tmpdir.join("app.py")
    app.write(
        dedent(
            """
    import time
    from sentry_sdk import init, transport, capture_message

    def send_event(self, event):
        time.sleep(0.1)
        print(event["message"])

    transport.HttpTransport._send_event = send_event
    init("http://foobar@localhost/123", shutdown_timeout={num_messages})

    for _ in range({num_messages}):
        capture_message("HI")
    """.format(
                num_messages=num_messages
            )
        )
    )

    start = time.time()
    output = subprocess.check_output([sys.executable, str(app)])
    end = time.time()

    # Each message takes at least 0.1 seconds to process
    assert int(end - start) >= num_messages / 10

    assert output.count(b"HI") == num_messages


def test_configure_scope_available(sentry_init, request, monkeypatch):
    # Test that scope is configured if client is configured
    sentry_init()

    with configure_scope() as scope:
        assert scope is Hub.current.scope
        scope.set_tag("foo", "bar")

    calls = []

    def callback(scope):
        calls.append(scope)
        scope.set_tag("foo", "bar")

    assert configure_scope(callback) is None
    assert len(calls) == 1
    assert calls[0] is Hub.current.scope


@pytest.mark.tests_internal_exceptions
def test_client_debug_option_enabled(sentry_init, caplog):
    sentry_init(debug=True)

    Hub.current._capture_internal_exception((ValueError, ValueError("OK"), None))
    assert "OK" in caplog.text


@pytest.mark.tests_internal_exceptions
@pytest.mark.parametrize("with_client", (True, False))
def test_client_debug_option_disabled(with_client, sentry_init, caplog):
    if with_client:
        sentry_init()

    Hub.current._capture_internal_exception((ValueError, ValueError("OK"), None))
    assert "OK" not in caplog.text


def test_scope_initialized_before_client(sentry_init, capture_events):
    """
    This is a consequence of how configure_scope() works. We must
    make `configure_scope()` a noop if no client is configured. Even
    if the user later configures a client: We don't know that.
    """
    with configure_scope() as scope:
        scope.set_tag("foo", 42)

    sentry_init()

    events = capture_events()
    capture_message("hi")
    (event,) = events

    assert "tags" not in event


def test_weird_chars(sentry_init, capture_events):
    sentry_init()
    events = capture_events()
    capture_message("föö".encode("latin1"))
    (event,) = events
    assert json.loads(json.dumps(event)) == event


def test_nan(sentry_init, capture_events):
    sentry_init()
    events = capture_events()

    try:
        # should_repr_strings=False
        set_tag("mynan", float("nan"))

        # should_repr_strings=True
        nan = float("nan")  # noqa
        1 / 0
    except Exception:
        capture_exception()

    (event,) = events
    frames = event["exception"]["values"][0]["stacktrace"]["frames"]
    (frame,) = frames
    assert frame["vars"]["nan"] == "nan"
    assert event["tags"]["mynan"] == "nan"


def test_cyclic_frame_vars(sentry_init, capture_events):
    sentry_init()
    events = capture_events()

    try:
        a = {}
        a["a"] = a
        1 / 0
    except Exception:
        capture_exception()

    (event,) = events
    assert event["exception"]["values"][0]["stacktrace"]["frames"][0]["vars"]["a"] == {
        "a": "<cyclic>"
    }


def test_cyclic_data(sentry_init, capture_events):
    sentry_init()
    events = capture_events()

    with configure_scope() as scope:
        data = {}
        data["is_cyclic"] = data

        other_data = ""
        data["not_cyclic"] = other_data
        data["not_cyclic2"] = other_data
        scope.set_extra("foo", data)

    capture_message("hi")
    (event,) = events

    data = event["extra"]["foo"]
    assert data == {"not_cyclic2": "", "not_cyclic": "", "is_cyclic": "<cyclic>"}


def test_databag_depth_stripping(sentry_init, capture_events, benchmark):
    sentry_init()
    events = capture_events()

    value = ["a"]
    for _ in range(100000):
        value = [value]

    @benchmark
    def inner():
        del events[:]
        try:
            a = value  # noqa
            1 / 0
        except Exception:
            capture_exception()

        (event,) = events

        assert len(json.dumps(event)) < 10000


def test_databag_string_stripping(sentry_init, capture_events, benchmark):
    sentry_init()
    events = capture_events()

    @benchmark
    def inner():
        del events[:]
        try:
            a = "A" * 1000000  # noqa
            1 / 0
        except Exception:
            capture_exception()

        (event,) = events

        assert len(json.dumps(event)) < 10000


def test_databag_breadth_stripping(sentry_init, capture_events, benchmark):
    sentry_init()
    events = capture_events()

    @benchmark
    def inner():
        del events[:]
        try:
            a = ["a"] * 1000000  # noqa
            1 / 0
        except Exception:
            capture_exception()

        (event,) = events

        assert (
            len(event["exception"]["values"][0]["stacktrace"]["frames"][0]["vars"]["a"])
            == MAX_DATABAG_BREADTH
        )
        assert len(json.dumps(event)) < 10000


def test_chained_exceptions(sentry_init, capture_events):
    sentry_init()
    events = capture_events()

    try:
        try:
            raise ValueError()
        except Exception:
            1 / 0
    except Exception:
        capture_exception()

    (event,) = events

    e1, e2 = event["exception"]["values"]

    # This is the order all other SDKs send chained exceptions in. Including
    # Raven-Python.

    assert e1["type"] == "ValueError"
    assert e2["type"] == "ZeroDivisionError"


@pytest.mark.tests_internal_exceptions
def test_broken_mapping(sentry_init, capture_events):
    sentry_init()
    events = capture_events()

    class C(Mapping):
        def broken(self, *args, **kwargs):
            raise Exception("broken")

        __getitem__ = broken
        __setitem__ = broken
        __delitem__ = broken
        __iter__ = broken
        __len__ = broken

        def __repr__(self):
            return "broken"

    try:
        a = C()  # noqa
        1 / 0
    except Exception:
        capture_exception()

    (event,) = events
    assert (
        event["exception"]["values"][0]["stacktrace"]["frames"][0]["vars"]["a"]
        == "<failed to serialize, use init(debug=True) to see error logs>"
    )


def test_mapping_sends_exception(sentry_init, capture_events):
    sentry_init()
    events = capture_events()

    class C(Mapping):
        def __iter__(self):
            try:
                1 / 0
            except ZeroDivisionError:
                capture_exception()
            yield "hi"

        def __len__(self):
            """List length"""
            return 1

        def __getitem__(self, ii):
            """Get a list item"""
            if ii == "hi":
                return "hi"

            raise KeyError()

    try:
        a = C()  # noqa
        1 / 0
    except Exception:
        capture_exception()

    (event,) = events

    assert event["exception"]["values"][0]["stacktrace"]["frames"][0]["vars"]["a"] == {
        "hi": "'hi'"
    }


def test_object_sends_exception(sentry_init, capture_events):
    sentry_init()
    events = capture_events()

    class C(object):
        def __repr__(self):
            try:
                1 / 0
            except ZeroDivisionError:
                capture_exception()
            return "hi, i am a repr"

    try:
        a = C()  # noqa
        1 / 0
    except Exception:
        capture_exception()

    (event,) = events

    assert (
        event["exception"]["values"][0]["stacktrace"]["frames"][0]["vars"]["a"]
        == "hi, i am a repr"
    )


def test_errno_errors(sentry_init, capture_events):
    sentry_init()
    events = capture_events()

    class FooError(Exception):
        errno = 69

    capture_exception(FooError())

    (event,) = events

    (exception,) = event["exception"]["values"]
    assert exception["mechanism"]["meta"]["errno"]["number"] == 69


def test_non_string_variables(sentry_init, capture_events):
    """There is some extremely terrible code in the wild that
    inserts non-strings as variable names into `locals()`."""

    sentry_init()
    events = capture_events()

    try:
        locals()[42] = True
        1 / 0
    except ZeroDivisionError:
        capture_exception()

    (event,) = events

    (exception,) = event["exception"]["values"]
    assert exception["type"] == "ZeroDivisionError"
    (frame,) = exception["stacktrace"]["frames"]
    assert frame["vars"]["42"] == "True"


def test_dict_changed_during_iteration(sentry_init, capture_events):
    """
    Some versions of Bottle modify the WSGI environment inside of this __repr__
    impl: https://github.com/bottlepy/bottle/blob/0.12.16/bottle.py#L1386

    See https://github.com/getsentry/sentry-python/pull/298 for discussion
    """
    sentry_init(send_default_pii=True)
    events = capture_events()

    class TooSmartClass(object):
        def __init__(self, environ):
            self.environ = environ

        def __repr__(self):
            if "my_representation" in self.environ:
                return self.environ["my_representation"]

            self.environ["my_representation"] = "<This is me>"
            return self.environ["my_representation"]

    try:
        environ = {}
        environ["a"] = TooSmartClass(environ)
        1 / 0
    except ZeroDivisionError:
        capture_exception()

    (event,) = events
    (exception,) = event["exception"]["values"]
    (frame,) = exception["stacktrace"]["frames"]
    assert frame["vars"]["environ"] == {"a": "<This is me>"}


@pytest.mark.parametrize(
    "dsn",
    [
        "http://894b7d594095440f8dfea9b300e6f572@localhost:8000/2",
        "http://894b7d594095440f8dfea9b300e6f572@localhost:8000/2",
    ],
)
def test_init_string_types(dsn, sentry_init):
    # Allow unicode strings on Python 3 and both on Python 2 (due to
    # unicode_literals)
    #
    # Supporting bytes on Python 3 is not really wrong but probably would be
    # extra code
    sentry_init(dsn)
    assert (
        Hub.current.client.dsn
        == "http://894b7d594095440f8dfea9b300e6f572@localhost:8000/2"
    )


def test_sending_events_with_tracing():
    """
    Tests for calling the right transport method (capture_event vs
    capture_envelope) from the SDK client for different data types.
    """

    envelopes = []
    events = []

    class CustomTransport(Transport):
        def capture_envelope(self, envelope):
            envelopes.append(envelope)

        def capture_event(self, event):
            events.append(event)

    with Hub(Client(enable_tracing=True, transport=CustomTransport())):
        try:
            1 / 0
        except Exception:
            event_id = capture_exception()

        # Assert error events get passed in via capture_envelope
        assert not events
        envelope = envelopes.pop()
        (item,) = envelope.items
        assert item.data_category == "error"
        assert item.headers.get("type") == "event"
        assert item.get_event()["event_id"] == event_id

        with start_transaction(name="foo"):
            pass

        # Assert transactions get passed in via capture_envelope
        assert not events
        envelope = envelopes.pop()

        (item,) = envelope.items
        assert item.data_category == "transaction"
        assert item.headers.get("type") == "transaction"

    assert not envelopes
    assert not events


def test_sending_events_with_no_tracing():
    """
    Tests for calling the right transport method (capture_event vs
    capture_envelope) from the SDK client for different data types.
    """

    envelopes = []
    events = []

    class CustomTransport(Transport):
        def capture_envelope(self, envelope):
            envelopes.append(envelope)

        def capture_event(self, event):
            events.append(event)

    with Hub(Client(enable_tracing=False, transport=CustomTransport())):
        try:
            1 / 0
        except Exception:
            event_id = capture_exception()

        # Assert error events get passed in via capture_event
        assert not envelopes
        event = events.pop()

        assert event["event_id"] == event_id
        assert "type" not in event

        with start_transaction(name="foo"):
            pass

        # Assert transactions get passed in via capture_envelope
        assert not events
        assert not envelopes

    assert not envelopes
    assert not events


@pytest.mark.parametrize(
    "sdk_options, expected_breadcrumbs",
    [({}, DEFAULT_MAX_BREADCRUMBS), ({"max_breadcrumbs": 50}, 50)],
)
def test_max_breadcrumbs_option(
    sentry_init, capture_events, sdk_options, expected_breadcrumbs
):
    sentry_init(sdk_options)
    events = capture_events()

    for _ in range(1231):
        add_breadcrumb({"type": "sourdough"})

    capture_message("dogs are great")

    assert len(events[0]["breadcrumbs"]["values"]) == expected_breadcrumbs


def test_multiple_positional_args(sentry_init):
    with pytest.raises(TypeError) as exinfo:
        sentry_init(1, None)
    assert "Only single positional argument is expected" in str(exinfo.value)


@pytest.mark.parametrize(
    "sdk_options, expected_data_length",
    [
        ({}, DEFAULT_MAX_VALUE_LENGTH),
        ({"max_value_length": 1800}, 1800),
    ],
)
def test_max_value_length_option(
    sentry_init, capture_events, sdk_options, expected_data_length
):
    sentry_init(sdk_options)
    events = capture_events()

    capture_message("a" * 2000)

    assert len(events[0]["message"]) == expected_data_length


@pytest.mark.parametrize(
    "client_option,env_var_value,debug_output_expected",
    [
        (None, "", False),
        (None, "t", True),
        (None, "1", True),
        (None, "True", True),
        (None, "true", True),
        (None, "f", False),
        (None, "0", False),
        (None, "False", False),
        (None, "false", False),
        (None, "xxx", False),
        (True, "", True),
        (True, "t", True),
        (True, "1", True),
        (True, "True", True),
        (True, "true", True),
        (True, "f", True),
        (True, "0", True),
        (True, "False", True),
        (True, "false", True),
        (True, "xxx", True),
        (False, "", False),
        (False, "t", False),
        (False, "1", False),
        (False, "True", False),
        (False, "true", False),
        (False, "f", False),
        (False, "0", False),
        (False, "False", False),
        (False, "false", False),
        (False, "xxx", False),
    ],
)
@pytest.mark.tests_internal_exceptions
def test_debug_option(
    sentry_init,
    monkeypatch,
    caplog,
    client_option,
    env_var_value,
    debug_output_expected,
):
    monkeypatch.setenv("SENTRY_DEBUG", env_var_value)

    if client_option is None:
        sentry_init()
    else:
        sentry_init(debug=client_option)

    Hub.current._capture_internal_exception(
        (ValueError, ValueError("something is wrong"), None)
    )
    if debug_output_expected:
        assert "something is wrong" in caplog.text
    else:
        assert "something is wrong" not in caplog.text


class IssuesSamplerTestConfig:
    def __init__(
        self,
        expected_events,
        sampler_function=None,
        sample_rate=None,
        exception_to_raise=Exception,
    ):
        # type: (int, Optional[Callable[[Event], Union[float, bool]]], Optional[float], type[Exception]) -> None
        self.sampler_function_mock = (
            None
            if sampler_function is None
            else mock.MagicMock(side_effect=sampler_function)
        )
        self.expected_events = expected_events
        self.sample_rate = sample_rate
        self.exception_to_raise = exception_to_raise

    def init_sdk(self, sentry_init):
        # type: (Callable[[*Any], None]) -> None
        sentry_init(
            error_sampler=self.sampler_function_mock, sample_rate=self.sample_rate
        )

    def raise_exception(self):
        # type: () -> None
        raise self.exception_to_raise()


@mock.patch("sentry_sdk.client.random.random", return_value=0.618)
@pytest.mark.parametrize(
    "test_config",
    (
        # Baseline test with error_sampler only, both floats and bools
        IssuesSamplerTestConfig(sampler_function=lambda *_: 1.0, expected_events=1),
        IssuesSamplerTestConfig(sampler_function=lambda *_: 0.7, expected_events=1),
        IssuesSamplerTestConfig(sampler_function=lambda *_: 0.6, expected_events=0),
        IssuesSamplerTestConfig(sampler_function=lambda *_: 0.0, expected_events=0),
        IssuesSamplerTestConfig(sampler_function=lambda *_: True, expected_events=1),
        IssuesSamplerTestConfig(sampler_function=lambda *_: False, expected_events=0),
        # Baseline test with sample_rate only
        IssuesSamplerTestConfig(sample_rate=1.0, expected_events=1),
        IssuesSamplerTestConfig(sample_rate=0.7, expected_events=1),
        IssuesSamplerTestConfig(sample_rate=0.6, expected_events=0),
        IssuesSamplerTestConfig(sample_rate=0.0, expected_events=0),
        # error_sampler takes precedence over sample_rate
        IssuesSamplerTestConfig(
            sampler_function=lambda *_: 1.0, sample_rate=0.0, expected_events=1
        ),
        IssuesSamplerTestConfig(
            sampler_function=lambda *_: 0.0, sample_rate=1.0, expected_events=0
        ),
        # Different sample rates based on exception, retrieved both from event and hint
        IssuesSamplerTestConfig(
            sampler_function=lambda event, _: {
                "ZeroDivisionError": 1.0,
                "AttributeError": 0.0,
            }[event["exception"]["values"][0]["type"]],
            exception_to_raise=ZeroDivisionError,
            expected_events=1,
        ),
        IssuesSamplerTestConfig(
            sampler_function=lambda event, _: {
                "ZeroDivisionError": 1.0,
                "AttributeError": 0.0,
            }[event["exception"]["values"][0]["type"]],
            exception_to_raise=AttributeError,
            expected_events=0,
        ),
        IssuesSamplerTestConfig(
            sampler_function=lambda _, hint: {
                ZeroDivisionError: 1.0,
                AttributeError: 0.0,
            }[hint["exc_info"][0]],
            exception_to_raise=ZeroDivisionError,
            expected_events=1,
        ),
        IssuesSamplerTestConfig(
            sampler_function=lambda _, hint: {
                ZeroDivisionError: 1.0,
                AttributeError: 0.0,
            }[hint["exc_info"][0]],
            exception_to_raise=AttributeError,
            expected_events=0,
        ),
        # If sampler returns invalid value, we should still send the event
        IssuesSamplerTestConfig(
            sampler_function=lambda *_: "This is an invalid return value for the sampler",
            expected_events=1,
        ),
    ),
)
def test_error_sampler(_, sentry_init, capture_events, test_config):
    test_config.init_sdk(sentry_init)

    events = capture_events()

    try:
        test_config.raise_exception()
    except Exception:
        capture_exception()

    assert len(events) == test_config.expected_events

    if test_config.sampler_function_mock is not None:
        assert test_config.sampler_function_mock.call_count == 1

        # Ensure two arguments (the event and hint) were passed to the sampler function
        assert len(test_config.sampler_function_mock.call_args[0]) == 2<|MERGE_RESOLUTION|>--- conflicted
+++ resolved
@@ -3,18 +3,12 @@
 import subprocess
 import sys
 import time
-<<<<<<< HEAD
-from textwrap import dedent
-from unittest import mock
-
-import pytest
-
-=======
 from collections.abc import Mapping
 from textwrap import dedent
 from unittest import mock
 
->>>>>>> 2d354c7e
+import pytest
+
 from sentry_sdk import (
     Hub,
     Client,
@@ -28,12 +22,7 @@
 )
 from sentry_sdk.integrations.executing import ExecutingIntegration
 from sentry_sdk.transport import Transport
-<<<<<<< HEAD
-from sentry_sdk._compat import reraise, text_type, PY2
-from sentry_sdk.utils import logger
-=======
-from sentry_sdk.utils import HAS_CHAINED_EXCEPTIONS, logger, reraise
->>>>>>> 2d354c7e
+from sentry_sdk.utils import logger, reraise
 from sentry_sdk.serializer import MAX_DATABAG_BREADTH
 from sentry_sdk.consts import DEFAULT_MAX_BREADCRUMBS, DEFAULT_MAX_VALUE_LENGTH
 from sentry_sdk._types import TYPE_CHECKING
@@ -43,18 +32,6 @@
     from typing import Any, Optional, Union
     from sentry_sdk._types import Event
 
-<<<<<<< HEAD
-if PY2:
-    # Importing ABCs from collections is deprecated, and will stop working in 3.8
-    # https://github.com/python/cpython/blob/master/Lib/collections/__init__.py#L49
-    from collections import Mapping
-else:
-    # New in 3.3
-    # https://docs.python.org/3/library/collections.abc.html
-    from collections.abc import Mapping
-
-=======
->>>>>>> 2d354c7e
 
 class EventCapturedError(Exception):
     pass
