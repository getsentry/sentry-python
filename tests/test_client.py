# coding: utf-8
import os
import json
import pytest
import subprocess
import sys
import time

from textwrap import dedent
from sentry_sdk import (
    Hub,
    Client,
    add_breadcrumb,
    configure_scope,
    capture_message,
    capture_exception,
    capture_event,
    start_transaction,
    set_tag,
)
from sentry_sdk.integrations.executing import ExecutingIntegration
from sentry_sdk.transport import Transport
from sentry_sdk._compat import reraise, text_type, PY2
from sentry_sdk.utils import HAS_CHAINED_EXCEPTIONS
from sentry_sdk.serializer import MAX_DATABAG_BREADTH
from sentry_sdk.consts import DEFAULT_MAX_BREADCRUMBS

if PY2:
    # Importing ABCs from collections is deprecated, and will stop working in 3.8
    # https://github.com/python/cpython/blob/master/Lib/collections/__init__.py#L49
    from collections import Mapping
else:
    # New in 3.3
    # https://docs.python.org/3/library/collections.abc.html
    from collections.abc import Mapping


class EventCaptured(Exception):
    pass


class _TestTransport(Transport):
    def capture_event(self, event):
        raise EventCaptured(event)


def test_transport_option(monkeypatch):
    if "SENTRY_DSN" in os.environ:
        monkeypatch.delenv("SENTRY_DSN")

    dsn = "https://foo@sentry.io/123"
    dsn2 = "https://bar@sentry.io/124"
    assert str(Client(dsn=dsn).dsn) == dsn
    assert Client().dsn is None

    monkeypatch.setenv("SENTRY_DSN", dsn)
    transport = Transport({"dsn": dsn2})
    assert text_type(transport.parsed_dsn) == dsn2
    assert str(Client(transport=transport).dsn) == dsn


@pytest.mark.parametrize(
    "testcase",
    [
        {
            "dsn": "http://foo@sentry.io/123",
            "env_http_proxy": None,
            "env_https_proxy": None,
            "arg_http_proxy": "http://localhost/123",
            "arg_https_proxy": None,
            "expected_proxy_scheme": "http",
        },
        {
            "dsn": "https://foo@sentry.io/123",
            "env_http_proxy": None,
            "env_https_proxy": None,
            "arg_http_proxy": "https://localhost/123",
            "arg_https_proxy": None,
            "expected_proxy_scheme": "https",
        },
        {
            "dsn": "http://foo@sentry.io/123",
            "env_http_proxy": None,
            "env_https_proxy": None,
            "arg_http_proxy": "http://localhost/123",
            "arg_https_proxy": "https://localhost/123",
            "expected_proxy_scheme": "http",
        },
        {
            "dsn": "https://foo@sentry.io/123",
            "env_http_proxy": None,
            "env_https_proxy": None,
            "arg_http_proxy": "http://localhost/123",
            "arg_https_proxy": "https://localhost/123",
            "expected_proxy_scheme": "https",
        },
        {
            "dsn": "https://foo@sentry.io/123",
            "env_http_proxy": None,
            "env_https_proxy": None,
            "arg_http_proxy": "http://localhost/123",
            "arg_https_proxy": None,
            "expected_proxy_scheme": "http",
        },
        {
            "dsn": "http://foo@sentry.io/123",
            "env_http_proxy": None,
            "env_https_proxy": None,
            "arg_http_proxy": None,
            "arg_https_proxy": None,
            "expected_proxy_scheme": None,
        },
        {
            "dsn": "http://foo@sentry.io/123",
            "env_http_proxy": "http://localhost/123",
            "env_https_proxy": None,
            "arg_http_proxy": None,
            "arg_https_proxy": None,
            "expected_proxy_scheme": "http",
        },
        {
            "dsn": "https://foo@sentry.io/123",
            "env_http_proxy": None,
            "env_https_proxy": "https://localhost/123",
            "arg_http_proxy": None,
            "arg_https_proxy": None,
            "expected_proxy_scheme": "https",
        },
        {
            "dsn": "https://foo@sentry.io/123",
            "env_http_proxy": "http://localhost/123",
            "env_https_proxy": None,
            "arg_http_proxy": None,
            "arg_https_proxy": None,
            "expected_proxy_scheme": "http",
        },
        {
            "dsn": "https://foo@sentry.io/123",
            "env_http_proxy": "http://localhost/123",
            "env_https_proxy": "https://localhost/123",
            "arg_http_proxy": "",
            "arg_https_proxy": "",
            "expected_proxy_scheme": None,
        },
        {
            "dsn": "https://foo@sentry.io/123",
            "env_http_proxy": "http://localhost/123",
            "env_https_proxy": "https://localhost/123",
            "arg_http_proxy": None,
            "arg_https_proxy": None,
            "expected_proxy_scheme": "https",
        },
        {
            "dsn": "https://foo@sentry.io/123",
            "env_http_proxy": "http://localhost/123",
            "env_https_proxy": None,
            "arg_http_proxy": None,
            "arg_https_proxy": None,
            "expected_proxy_scheme": "http",
        },
        {
            "dsn": "https://foo@sentry.io/123",
            "env_http_proxy": "http://localhost/123",
            "env_https_proxy": "https://localhost/123",
            "arg_http_proxy": None,
            "arg_https_proxy": "",
            "expected_proxy_scheme": "http",
        },
        {
            "dsn": "https://foo@sentry.io/123",
            "env_http_proxy": "http://localhost/123",
            "env_https_proxy": "https://localhost/123",
            "arg_http_proxy": "",
            "arg_https_proxy": None,
            "expected_proxy_scheme": "https",
        },
        {
            "dsn": "https://foo@sentry.io/123",
            "env_http_proxy": None,
            "env_https_proxy": "https://localhost/123",
            "arg_http_proxy": None,
            "arg_https_proxy": "",
            "expected_proxy_scheme": None,
        },
        {
            "dsn": "http://foo@sentry.io/123",
            "env_http_proxy": "http://localhost/123",
            "env_https_proxy": "https://localhost/123",
            "arg_http_proxy": None,
            "arg_https_proxy": None,
            "expected_proxy_scheme": "http",
        },
        # NO_PROXY testcases
        {
            "dsn": "http://foo@sentry.io/123",
            "env_http_proxy": "http://localhost/123",
            "env_https_proxy": None,
            "env_no_proxy": "sentry.io,example.com",
            "arg_http_proxy": None,
            "arg_https_proxy": None,
            "expected_proxy_scheme": None,
        },
        {
            "dsn": "https://foo@sentry.io/123",
            "env_http_proxy": None,
            "env_https_proxy": "https://localhost/123",
            "env_no_proxy": "example.com,sentry.io",
            "arg_http_proxy": None,
            "arg_https_proxy": None,
            "expected_proxy_scheme": None,
        },
        {
            "dsn": "http://foo@sentry.io/123",
            "env_http_proxy": None,
            "env_https_proxy": None,
            "env_no_proxy": "sentry.io,example.com",
            "arg_http_proxy": "http://localhost/123",
            "arg_https_proxy": None,
            "expected_proxy_scheme": "http",
        },
        {
            "dsn": "https://foo@sentry.io/123",
            "env_http_proxy": None,
            "env_https_proxy": None,
            "env_no_proxy": "sentry.io,example.com",
            "arg_http_proxy": None,
            "arg_https_proxy": "https://localhost/123",
            "expected_proxy_scheme": "https",
        },
    ],
)
def test_proxy(monkeypatch, testcase):
    if testcase["env_http_proxy"] is not None:
        monkeypatch.setenv("HTTP_PROXY", testcase["env_http_proxy"])
    if testcase["env_https_proxy"] is not None:
        monkeypatch.setenv("HTTPS_PROXY", testcase["env_https_proxy"])
    if testcase.get("env_no_proxy") is not None:
        monkeypatch.setenv("NO_PROXY", testcase["env_no_proxy"])
    kwargs = {}
    if testcase["arg_http_proxy"] is not None:
        kwargs["http_proxy"] = testcase["arg_http_proxy"]
    if testcase["arg_https_proxy"] is not None:
        kwargs["https_proxy"] = testcase["arg_https_proxy"]
    client = Client(testcase["dsn"], **kwargs)
    if testcase["expected_proxy_scheme"] is None:
        assert client.transport._pool.proxy is None
    else:
        assert client.transport._pool.proxy.scheme == testcase["expected_proxy_scheme"]


def test_simple_transport(sentry_init):
    events = []
    sentry_init(transport=events.append)
    capture_message("Hello World!")
    assert events[0]["message"] == "Hello World!"


def test_ignore_errors(sentry_init, capture_events):
    class MyDivisionError(ZeroDivisionError):
        pass

    def raise_it(exc_info):
        reraise(*exc_info)

    sentry_init(ignore_errors=[ZeroDivisionError], transport=_TestTransport())
    Hub.current._capture_internal_exception = raise_it

    def e(exc):
        try:
            raise exc
        except Exception:
            capture_exception()

    e(ZeroDivisionError())
    e(MyDivisionError())
    pytest.raises(EventCaptured, lambda: e(ValueError()))


def test_with_locals_enabled(sentry_init, capture_events):
    sentry_init(with_locals=True)
    events = capture_events()
    try:
        1 / 0
    except Exception:
        capture_exception()

    (event,) = events

    assert all(
        frame["vars"]
        for frame in event["exception"]["values"][0]["stacktrace"]["frames"]
    )


def test_with_locals_disabled(sentry_init, capture_events):
    sentry_init(with_locals=False)
    events = capture_events()
    try:
        1 / 0
    except Exception:
        capture_exception()

    (event,) = events

    assert all(
        "vars" not in frame
        for frame in event["exception"]["values"][0]["stacktrace"]["frames"]
    )


@pytest.mark.parametrize("integrations", [[], [ExecutingIntegration()]])
def test_function_names(sentry_init, capture_events, integrations):
    sentry_init(integrations=integrations)
    events = capture_events()

    def foo():
        try:
            bar()
        except Exception:
            capture_exception()

    def bar():
        1 / 0

    foo()

    (event,) = events
    (thread,) = event["exception"]["values"]
    functions = [x["function"] for x in thread["stacktrace"]["frames"]]

    if integrations:
        assert functions == [
            "test_function_names.<locals>.foo",
            "test_function_names.<locals>.bar",
        ]
    else:
        assert functions == ["foo", "bar"]


def test_attach_stacktrace_enabled(sentry_init, capture_events):
    sentry_init(attach_stacktrace=True)
    events = capture_events()

    def foo():
        bar()

    def bar():
        capture_message("HI")

    foo()

    (event,) = events
    (thread,) = event["threads"]["values"]
    functions = [x["function"] for x in thread["stacktrace"]["frames"]]

    assert functions[-2:] == ["foo", "bar"]


def test_attach_stacktrace_enabled_no_locals(sentry_init, capture_events):
    sentry_init(attach_stacktrace=True, with_locals=False)
    events = capture_events()

    def foo():
        bar()

    def bar():
        capture_message("HI")

    foo()

    (event,) = events
    (thread,) = event["threads"]["values"]
    local_vars = [x.get("vars") for x in thread["stacktrace"]["frames"]]
    assert local_vars[-2:] == [None, None]


def test_attach_stacktrace_in_app(sentry_init, capture_events):
    sentry_init(attach_stacktrace=True, in_app_exclude=["_pytest"])
    events = capture_events()

    capture_message("hi")

    (event,) = events
    (thread,) = event["threads"]["values"]
    frames = thread["stacktrace"]["frames"]
    pytest_frames = [f for f in frames if f["module"].startswith("_pytest")]
    assert pytest_frames
    assert all(f["in_app"] is False for f in pytest_frames)
    assert any(f["in_app"] for f in frames)


def test_attach_stacktrace_disabled(sentry_init, capture_events):
    sentry_init(attach_stacktrace=False)
    events = capture_events()
    capture_message("HI")

    (event,) = events
    assert "threads" not in event


def test_capture_event_works(sentry_init):
    sentry_init(transport=_TestTransport())
    pytest.raises(EventCaptured, lambda: capture_event({}))
    pytest.raises(EventCaptured, lambda: capture_event({}))


@pytest.mark.parametrize("num_messages", [10, 20])
def test_atexit(tmpdir, monkeypatch, num_messages):
    app = tmpdir.join("app.py")
    app.write(
        dedent(
            """
    import time
    from sentry_sdk import init, transport, capture_message

    def send_event(self, event):
        time.sleep(0.1)
        print(event["message"])

    transport.HttpTransport._send_event = send_event
    init("http://foobar@localhost/123", shutdown_timeout={num_messages})

    for _ in range({num_messages}):
        capture_message("HI")
    """.format(
                num_messages=num_messages
            )
        )
    )

    start = time.time()
    output = subprocess.check_output([sys.executable, str(app)])
    end = time.time()

    # Each message takes at least 0.1 seconds to process
    assert int(end - start) >= num_messages / 10

    assert output.count(b"HI") == num_messages


def test_configure_scope_available(sentry_init, request, monkeypatch):
    # Test that scope is configured if client is configured
    sentry_init()

    with configure_scope() as scope:
        assert scope is Hub.current.scope
        scope.set_tag("foo", "bar")

    calls = []

    def callback(scope):
        calls.append(scope)
        scope.set_tag("foo", "bar")

    assert configure_scope(callback) is None
    assert len(calls) == 1
    assert calls[0] is Hub.current.scope


@pytest.mark.tests_internal_exceptions
def test_client_debug_option_enabled(sentry_init, caplog):
    sentry_init(debug=True)

    Hub.current._capture_internal_exception((ValueError, ValueError("OK"), None))
    assert "OK" in caplog.text


@pytest.mark.tests_internal_exceptions
@pytest.mark.parametrize("with_client", (True, False))
def test_client_debug_option_disabled(with_client, sentry_init, caplog):
    if with_client:
        sentry_init()

    Hub.current._capture_internal_exception((ValueError, ValueError("OK"), None))
    assert "OK" not in caplog.text


def test_scope_initialized_before_client(sentry_init, capture_events):
    """
    This is a consequence of how configure_scope() works. We must
    make `configure_scope()` a noop if no client is configured. Even
    if the user later configures a client: We don't know that.
    """
    with configure_scope() as scope:
        scope.set_tag("foo", 42)

    sentry_init()

    events = capture_events()
    capture_message("hi")
    (event,) = events

    assert "tags" not in event


def test_weird_chars(sentry_init, capture_events):
    sentry_init()
    events = capture_events()
<<<<<<< HEAD
    capture_message("föö".encode("latin1"))
=======
    # fmt: off
    capture_message(u"föö".encode("latin1"))
    # fmt: on
>>>>>>> 4703bc35
    (event,) = events
    assert json.loads(json.dumps(event)) == event


def test_nan(sentry_init, capture_events):
    sentry_init()
    events = capture_events()

    try:
        # should_repr_strings=False
        set_tag("mynan", float("nan"))

        # should_repr_strings=True
        nan = float("nan")  # noqa
        1 / 0
    except Exception:
        capture_exception()

    (event,) = events
    frames = event["exception"]["values"][0]["stacktrace"]["frames"]
    (frame,) = frames
    assert frame["vars"]["nan"] == "nan"
    assert event["tags"]["mynan"] == "nan"


def test_cyclic_frame_vars(sentry_init, capture_events):
    sentry_init()
    events = capture_events()

    try:
        a = {}
        a["a"] = a
        1 / 0
    except Exception:
        capture_exception()

    (event,) = events
    assert event["exception"]["values"][0]["stacktrace"]["frames"][0]["vars"]["a"] == {
        "a": "<cyclic>"
    }


def test_cyclic_data(sentry_init, capture_events):
    sentry_init()
    events = capture_events()

    with configure_scope() as scope:
        data = {}
        data["is_cyclic"] = data

        other_data = ""
        data["not_cyclic"] = other_data
        data["not_cyclic2"] = other_data
        scope.set_extra("foo", data)

    capture_message("hi")
    (event,) = events

    data = event["extra"]["foo"]
    assert data == {"not_cyclic2": "", "not_cyclic": "", "is_cyclic": "<cyclic>"}


def test_databag_depth_stripping(sentry_init, capture_events, benchmark):
    sentry_init()
    events = capture_events()

    value = ["a"]
    for _ in range(100000):
        value = [value]

    @benchmark
    def inner():
        del events[:]
        try:
            a = value  # noqa
            1 / 0
        except Exception:
            capture_exception()

        (event,) = events

        assert len(json.dumps(event)) < 10000


def test_databag_string_stripping(sentry_init, capture_events, benchmark):
    sentry_init()
    events = capture_events()

    @benchmark
    def inner():
        del events[:]
        try:
            a = "A" * 1000000  # noqa
            1 / 0
        except Exception:
            capture_exception()

        (event,) = events

        assert len(json.dumps(event)) < 10000


def test_databag_breadth_stripping(sentry_init, capture_events, benchmark):
    sentry_init()
    events = capture_events()

    @benchmark
    def inner():
        del events[:]
        try:
            a = ["a"] * 1000000  # noqa
            1 / 0
        except Exception:
            capture_exception()

        (event,) = events

        assert (
            len(event["exception"]["values"][0]["stacktrace"]["frames"][0]["vars"]["a"])
            == MAX_DATABAG_BREADTH
        )
        assert len(json.dumps(event)) < 10000


@pytest.mark.skipif(not HAS_CHAINED_EXCEPTIONS, reason="Only works on 3.3+")
def test_chained_exceptions(sentry_init, capture_events):
    sentry_init()
    events = capture_events()

    try:
        try:
            raise ValueError()
        except Exception:
            1 / 0
    except Exception:
        capture_exception()

    (event,) = events

    e1, e2 = event["exception"]["values"]

    # This is the order all other SDKs send chained exceptions in. Including
    # Raven-Python.

    assert e1["type"] == "ValueError"
    assert e2["type"] == "ZeroDivisionError"


@pytest.mark.tests_internal_exceptions
def test_broken_mapping(sentry_init, capture_events):
    sentry_init()
    events = capture_events()

    class C(Mapping):
        def broken(self, *args, **kwargs):
            raise Exception("broken")

        __getitem__ = broken
        __setitem__ = broken
        __delitem__ = broken
        __iter__ = broken
        __len__ = broken

        def __repr__(self):
            return "broken"

    try:
        a = C()  # noqa
        1 / 0
    except Exception:
        capture_exception()

    (event,) = events
    assert (
        event["exception"]["values"][0]["stacktrace"]["frames"][0]["vars"]["a"]
        == "<failed to serialize, use init(debug=True) to see error logs>"
    )


def test_mapping_sends_exception(sentry_init, capture_events):
    sentry_init()
    events = capture_events()

    class C(Mapping):
        def __iter__(self):
            try:
                1 / 0
            except ZeroDivisionError:
                capture_exception()
            yield "hi"

        def __len__(self):
            """List length"""
            return 1

        def __getitem__(self, ii):
            """Get a list item"""
            if ii == "hi":
                return "hi"

            raise KeyError()

    try:
        a = C()  # noqa
        1 / 0
    except Exception:
        capture_exception()

    (event,) = events

    assert event["exception"]["values"][0]["stacktrace"]["frames"][0]["vars"]["a"] == {
        "hi": "'hi'"
    }


def test_object_sends_exception(sentry_init, capture_events):
    sentry_init()
    events = capture_events()

    class C(object):
        def __repr__(self):
            try:
                1 / 0
            except ZeroDivisionError:
                capture_exception()
            return "hi, i am a repr"

    try:
        a = C()  # noqa
        1 / 0
    except Exception:
        capture_exception()

    (event,) = events

    assert (
        event["exception"]["values"][0]["stacktrace"]["frames"][0]["vars"]["a"]
        == "hi, i am a repr"
    )


def test_errno_errors(sentry_init, capture_events):
    sentry_init()
    events = capture_events()

    class Foo(Exception):
        errno = 69

    capture_exception(Foo())

    (event,) = events

    (exception,) = event["exception"]["values"]
    assert exception["mechanism"]["meta"]["errno"]["number"] == 69


def test_non_string_variables(sentry_init, capture_events):
    """There is some extremely terrible code in the wild that
    inserts non-strings as variable names into `locals()`."""

    sentry_init()
    events = capture_events()

    try:
        locals()[42] = True
        1 / 0
    except ZeroDivisionError:
        capture_exception()

    (event,) = events

    (exception,) = event["exception"]["values"]
    assert exception["type"] == "ZeroDivisionError"
    (frame,) = exception["stacktrace"]["frames"]
    assert frame["vars"]["42"] == "True"


def test_dict_changed_during_iteration(sentry_init, capture_events):
    """
    Some versions of Bottle modify the WSGI environment inside of this __repr__
    impl: https://github.com/bottlepy/bottle/blob/0.12.16/bottle.py#L1386

    See https://github.com/getsentry/sentry-python/pull/298 for discussion
    """
    sentry_init(send_default_pii=True)
    events = capture_events()

    class TooSmartClass(object):
        def __init__(self, environ):
            self.environ = environ

        def __repr__(self):
            if "my_representation" in self.environ:
                return self.environ["my_representation"]

            self.environ["my_representation"] = "<This is me>"
            return self.environ["my_representation"]

    try:
        environ = {}
        environ["a"] = TooSmartClass(environ)
        1 / 0
    except ZeroDivisionError:
        capture_exception()

    (event,) = events
    (exception,) = event["exception"]["values"]
    (frame,) = exception["stacktrace"]["frames"]
    assert frame["vars"]["environ"] == {"a": "<This is me>"}


@pytest.mark.parametrize(
    "dsn",
    [
        "http://894b7d594095440f8dfea9b300e6f572@localhost:8000/2",
        "http://894b7d594095440f8dfea9b300e6f572@localhost:8000/2",
    ],
)
def test_init_string_types(dsn, sentry_init):
    # Allow unicode strings on Python 3 and both on Python 2 (due to
    # unicode_literals)
    #
    # Supporting bytes on Python 3 is not really wrong but probably would be
    # extra code
    sentry_init(dsn)
    assert (
        Hub.current.client.dsn
        == "http://894b7d594095440f8dfea9b300e6f572@localhost:8000/2"
    )


def test_envelope_types():
    """
    Tests for calling the right transport method (capture_event vs
    capture_envelope) from the SDK client for different data types.
    """

    envelopes = []
    events = []

    class CustomTransport(Transport):
        def capture_envelope(self, envelope):
            envelopes.append(envelope)

        def capture_event(self, event):
            events.append(event)

    with Hub(Client(traces_sample_rate=1.0, transport=CustomTransport())):
        event_id = capture_message("hello")

        # Assert error events get passed in via capture_event
        assert not envelopes
        event = events.pop()

        assert event["event_id"] == event_id
        assert "type" not in event

        with start_transaction(name="foo"):
            pass

        # Assert transactions get passed in via capture_envelope
        assert not events
        envelope = envelopes.pop()

        (item,) = envelope.items
        assert item.data_category == "transaction"
        assert item.headers.get("type") == "transaction"

    assert not envelopes
    assert not events


@pytest.mark.parametrize(
    "sdk_options, expected_breadcrumbs",
    [({}, DEFAULT_MAX_BREADCRUMBS), ({"max_breadcrumbs": 50}, 50)],
)
def test_max_breadcrumbs_option(
    sentry_init, capture_events, sdk_options, expected_breadcrumbs
):
    sentry_init(sdk_options)
    events = capture_events()

    for _ in range(1231):
        add_breadcrumb({"type": "sourdough"})

    capture_message("dogs are great")

    assert len(events[0]["breadcrumbs"]["values"]) == expected_breadcrumbs


def test_multiple_positional_args(sentry_init):
    with pytest.raises(TypeError) as exinfo:
        sentry_init(1, None)
    assert "Only single positional argument is expected" in str(exinfo.value)<|MERGE_RESOLUTION|>--- conflicted
+++ resolved
@@ -496,13 +496,9 @@
 def test_weird_chars(sentry_init, capture_events):
     sentry_init()
     events = capture_events()
-<<<<<<< HEAD
-    capture_message("föö".encode("latin1"))
-=======
     # fmt: off
     capture_message(u"föö".encode("latin1"))
     # fmt: on
->>>>>>> 4703bc35
     (event,) = events
     assert json.loads(json.dumps(event)) == event
 
