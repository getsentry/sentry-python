--- conflicted
+++ resolved
@@ -362,79 +362,8 @@
         e(ValueError())
 
         assert mock_capture_internal_exception.call_count == 1
-<<<<<<< HEAD
-        assert mock_capture_internal_exception.call_args[0][0][0] == EventCapturedError
-
-
-def test_with_locals_deprecation_enabled(sentry_init):
-    with mock.patch.object(logger, "warning", mock.Mock()) as fake_warning:
-        sentry_init(with_locals=True)
-
-        client = Hub.current.client
-        assert "with_locals" not in client.options
-        assert "include_local_variables" in client.options
-        assert client.options["include_local_variables"]
-
-        assert (
-            mock.call(
-                "Deprecated: The option 'with_locals' was renamed to 'include_local_variables'. Please use 'include_local_variables'. The option 'with_locals' will be removed in the future."
-            )
-            in fake_warning.mock_calls
-        )
-
-
-def test_with_locals_deprecation_disabled(sentry_init):
-    with mock.patch.object(logger, "warning", mock.Mock()) as fake_warning:
-        sentry_init(with_locals=False)
-
-        client = Hub.current.client
-        assert "with_locals" not in client.options
-        assert "include_local_variables" in client.options
-        assert not client.options["include_local_variables"]
-
-        assert (
-            mock.call(
-                "Deprecated: The option 'with_locals' was renamed to 'include_local_variables'. Please use 'include_local_variables'. The option 'with_locals' will be removed in the future."
-            )
-            in fake_warning.mock_calls
-        )
-
-
-def test_include_local_variables_deprecation(sentry_init):
-    with mock.patch.object(logger, "warning", mock.Mock()) as fake_warning:
-        sentry_init(include_local_variables=False)
-
-        client = Hub.current.client
-        assert "with_locals" not in client.options
-        assert "include_local_variables" in client.options
-        assert not client.options["include_local_variables"]
-
-        assert (
-            mock.call(
-                "Deprecated: The option 'with_locals' was renamed to 'include_local_variables'. Please use 'include_local_variables'. The option 'with_locals' will be removed in the future."
-            )
-            not in fake_warning.mock_calls
-        )
-
-
-def test_request_bodies_deprecation(sentry_init):
-    with mock.patch.object(logger, "warning", mock.Mock()) as fake_warning:
-        sentry_init(request_bodies="small")
-
-        client = Hub.current.client
-        assert "request_bodies" not in client.options
-        assert "max_request_body_size" in client.options
-        assert client.options["max_request_body_size"] == "small"
-
-        assert (
-            mock.call(
-                "Deprecated: The option 'request_bodies' was renamed to 'max_request_body_size'. Please use 'max_request_body_size'. The option 'request_bodies' will be removed in the future."
-            )
-            in fake_warning.mock_calls
-=======
         assert (
             mock_capture_internal_exception.call_args[0][0][0] == EnvelopeCapturedError
->>>>>>> 80ec86d1
         )
 
 
