--- conflicted
+++ resolved
@@ -6,18 +6,7 @@
 import time
 
 from textwrap import dedent
-<<<<<<< HEAD
-from sentry_sdk import (
-    Hub,
-    Client,
-    configure_scope,
-    capture_message,
-    add_breadcrumb,
-    capture_exception,
-)
-=======
 from sentry_sdk import Hub, Client, configure_scope, capture_message, capture_exception
->>>>>>> fb15e130
 from sentry_sdk.transport import Transport
 from sentry_sdk._compat import reraise, text_type, PY2
 from sentry_sdk.utils import HAS_CHAINED_EXCEPTIONS
@@ -42,6 +31,7 @@
 
 
 def test_transport_option(monkeypatch):
+    monkeypatch.delenv("SENTRY_DSN")
     dsn = "https://foo@sentry.io/123"
     dsn2 = "https://bar@sentry.io/124"
     assert str(Client(dsn=dsn).dsn) == dsn
@@ -337,47 +327,6 @@
     assert calls[0] is Hub.current._stack[-1][1]
 
 
-<<<<<<< HEAD
-def test_configure_scope_unavailable(monkeypatch):
-    assert Hub.current
-
-    calls = []
-
-    def callback(scope):
-        calls.append(scope)
-        scope.set_tag("foo", "bar")
-
-    with configure_scope() as scope:
-        scope.set_tag("foo", "bar")
-
-    assert configure_scope(callback) is None
-    assert not calls
-
-
-@pytest.mark.parametrize("debug", (True, False))
-def test_transport_works(httpserver, request, capsys, caplog, debug):
-    httpserver.serve_content("ok", 200)
-    caplog.set_level(logging.DEBUG)
-
-    client = Client(
-        "http://foobar@{}/123".format(httpserver.url[len("http://") :]), debug=debug
-    )
-    Hub.current.bind_client(client)
-    request.addfinalizer(lambda: Hub.current.bind_client(None))
-
-    add_breadcrumb(level="info", message="i like bread", timestamp=datetime.now())
-    capture_message("löl")
-    client.close()
-
-    out, err = capsys.readouterr()
-    assert not err and not out
-    assert httpserver.requests
-
-    assert any("Sending info event" in record.msg for record in caplog.records) == debug
-
-
-=======
->>>>>>> fb15e130
 @pytest.mark.tests_internal_exceptions
 def test_client_debug_option_enabled(sentry_init, caplog):
     sentry_init(debug=True)
