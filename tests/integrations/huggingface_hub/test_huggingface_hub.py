--- conflicted
+++ resolved
@@ -75,11 +75,7 @@
         assert SPANDATA.AI_RESPONSES not in span["data"]
 
     if details_arg:
-<<<<<<< HEAD
-        assert span["data"][SPANDATA.AI_TOTAL_TOKENS_USED] == 10
-=======
         assert span["data"]["gen_ai.usage.total_tokens"] == 10
->>>>>>> 6f71a1bb
 
 
 @pytest.mark.parametrize(
@@ -138,11 +134,7 @@
         assert SPANDATA.AI_RESPONSES not in span["data"]
 
     if details_arg:
-<<<<<<< HEAD
-        assert span["data"][SPANDATA.AI_TOTAL_TOKENS_USED] == 10
-=======
         assert span["data"]["gen_ai.usage.total_tokens"] == 10
->>>>>>> 6f71a1bb
 
 
 def test_bad_chat_completion(sentry_init, capture_events):
