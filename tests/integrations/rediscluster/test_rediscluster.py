--- conflicted
+++ resolved
@@ -1,11 +1,6 @@
 from unittest import mock
 
 import pytest
-<<<<<<< HEAD
-from unittest import mock
-
-=======
->>>>>>> 9561fffd
 import rediscluster
 
 from sentry_sdk import capture_message
