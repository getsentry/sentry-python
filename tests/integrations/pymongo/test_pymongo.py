--- conflicted
+++ resolved
@@ -58,13 +58,8 @@
     for span in find, insert_success, insert_fail:
         assert span["data"][SPANDATA.DB_SYSTEM] == "mongodb"
         assert span["data"][SPANDATA.DB_NAME] == "test_db"
-<<<<<<< HEAD
-        assert span["data"][SPANDATA.SERVER_ADDRESS] == ""
-        assert span["data"][SPANDATA.SERVER_PORT] == ""
-=======
         assert span["data"][SPANDATA.SERVER_ADDRESS] == "localhost"
         assert span["data"][SPANDATA.SERVER_PORT] == mongo_server.port
->>>>>>> 692c0e9f
         for field, value in common_tags.items():
             assert span["tags"][field] == value
 
