--- conflicted
+++ resolved
@@ -71,19 +71,14 @@
     assert insert_success["tags"]["db.operation"] == "insert"
     assert insert_fail["tags"]["db.operation"] == "insert"
 
-<<<<<<< HEAD
-    assert find["description"].startswith("find {")
-    assert insert_success["description"].startswith("insert {")
-    assert insert_fail["description"].startswith("insert {")
-
+    assert find["description"].startswith("{'find")
+    assert insert_success["description"].startswith("{'insert")
+    assert insert_fail["description"].startswith("{'insert")
+    
     assert find["tags"][SPANDATA.DB_MONGODB_COLLECTION] == "test_collection"
     assert insert_success["tags"][SPANDATA.DB_MONGODB_COLLECTION] == "test_collection"
     assert insert_fail["tags"][SPANDATA.DB_MONGODB_COLLECTION] == "erroneous"
-=======
-    assert find["description"].startswith("{'find")
-    assert insert_success["description"].startswith("{'insert")
-    assert insert_fail["description"].startswith("{'insert")
->>>>>>> 8094c9e4
+    
     if with_pii:
         assert "1" in find["description"]
         assert "2" in insert_success["description"]
