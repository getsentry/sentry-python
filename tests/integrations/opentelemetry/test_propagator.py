from unittest.mock import MagicMock, patch

import pytest

from opentelemetry.trace.propagation import get_current_span
from opentelemetry.propagators.textmap import DefaultSetter

import sentry_sdk
from sentry_sdk.opentelemetry.consts import (
    SENTRY_BAGGAGE_KEY,
    SENTRY_TRACE_KEY,
)
<<<<<<< HEAD
from sentry_sdk.opentelemetry.propagator import SentryPropagator
=======
from sentry_sdk.opentelemetry import SentryPropagator
>>>>>>> 759ded93
from tests.conftest import SortedBaggage


@pytest.mark.forked
def test_extract_no_context_no_sentry_trace_header():
    """
    No context and NO Sentry trace data in getter.
    Extract should return empty context.
    """
    carrier = None
    context = {}
    getter = MagicMock()
    getter.get.return_value = None

    modified_context = SentryPropagator().extract(carrier, context, getter)

    assert modified_context == {}


@pytest.mark.forked
def test_extract_context_no_sentry_trace_header():
    """
    Context but NO Sentry trace data in getter.
    Extract should return context as is.
    """
    carrier = None
    context = {"some": "value"}
    getter = MagicMock()
    getter.get.return_value = None

    modified_context = SentryPropagator().extract(carrier, context, getter)

    assert modified_context == context


@pytest.mark.forked
def test_extract_empty_context_sentry_trace_header_no_baggage():
    """
    Empty context but Sentry trace data but NO Baggage in getter.
    Extract should return context that has empty baggage in it and also a NoopSpan with span_id and trace_id.
    """
    carrier = None
    context = {}
    getter = MagicMock()
    getter.get.side_effect = [
        ["1234567890abcdef1234567890abcdef-1234567890abcdef-1"],
        None,
    ]

    modified_context = SentryPropagator().extract(carrier, context, getter)

    assert len(modified_context.keys()) == 3

    assert modified_context[SENTRY_TRACE_KEY] == {
        "trace_id": "1234567890abcdef1234567890abcdef",
        "parent_span_id": "1234567890abcdef",
        "parent_sampled": True,
    }
    assert modified_context[SENTRY_BAGGAGE_KEY].serialize() == ""

    span_context = get_current_span(modified_context).get_span_context()
    assert span_context.span_id == int("1234567890abcdef", 16)
    assert span_context.trace_id == int("1234567890abcdef1234567890abcdef", 16)


@pytest.mark.forked
def test_extract_context_sentry_trace_header_baggage():
    """
    Empty context but Sentry trace data and Baggage in getter.
    Extract should return context that has baggage in it and also a NoopSpan with span_id and trace_id.
    """
    baggage_header = (
        "other-vendor-value-1=foo;bar;baz, sentry-trace_id=771a43a4192642f0b136d5159a501700, "
        "sentry-public_key=49d0f7386ad645858ae85020e393bef3, sentry-sample_rate=0.01337, "
        "sentry-user_id=Am%C3%A9lie, other-vendor-value-2=foo;bar;"
    )

    carrier = None
    context = {"some": "value"}
    getter = MagicMock()
    getter.get.side_effect = [
        ["1234567890abcdef1234567890abcdef-1234567890abcdef-1"],
        [baggage_header],
    ]

    modified_context = SentryPropagator().extract(carrier, context, getter)

    assert len(modified_context.keys()) == 4

    assert modified_context[SENTRY_TRACE_KEY] == {
        "trace_id": "1234567890abcdef1234567890abcdef",
        "parent_span_id": "1234567890abcdef",
        "parent_sampled": True,
    }

    assert modified_context[SENTRY_BAGGAGE_KEY].serialize() == (
        "sentry-trace_id=771a43a4192642f0b136d5159a501700,"
        "sentry-public_key=49d0f7386ad645858ae85020e393bef3,"
        "sentry-sample_rate=0.01337,sentry-user_id=Am%C3%A9lie"
    )

    span_context = get_current_span(modified_context).get_span_context()
    assert span_context.span_id == int("1234567890abcdef", 16)
    assert span_context.trace_id == int("1234567890abcdef1234567890abcdef", 16)


def test_inject_continue_trace(sentry_init):
    sentry_init(traces_sample_rate=1.0)

    carrier = {}
    setter = DefaultSetter()

    trace_id = "771a43a4192642f0b136d5159a501700"
    sentry_trace = "771a43a4192642f0b136d5159a501700-1234567890abcdef-1"
    baggage = (
        "sentry-trace_id=771a43a4192642f0b136d5159a501700,"
        "sentry-public_key=frontendpublickey,"
        "sentry-sample_rate=0.01337,"
        "sentry-sampled=true,"
        "sentry-release=myfrontend,"
        "sentry-environment=bird,"
        "sentry-transaction=bar"
    )
    incoming_headers = {
        "HTTP_SENTRY_TRACE": sentry_trace,
        "HTTP_BAGGAGE": baggage,
    }

    expected_baggage = baggage + ",sentry-sample_rand=0.001111"

    with patch(
        "sentry_sdk.tracing_utils.Random.uniform",
        return_value=0.001111,
    ):
        with sentry_sdk.continue_trace(incoming_headers):
            with sentry_sdk.start_span(name="foo") as span:
                SentryPropagator().inject(carrier, setter=setter)
                assert carrier["sentry-trace"] == f"{trace_id}-{span.span_id}-1"
                assert carrier["baggage"] == SortedBaggage(expected_baggage)


def test_inject_continue_trace_incoming_sample_rand(sentry_init):
    sentry_init(traces_sample_rate=1.0)

    carrier = {}
    setter = DefaultSetter()

    trace_id = "771a43a4192642f0b136d5159a501700"
    sentry_trace = "771a43a4192642f0b136d5159a501700-1234567890abcdef-1"
    baggage = (
        "sentry-trace_id=771a43a4192642f0b136d5159a501700,"
        "sentry-public_key=frontendpublickey,"
        "sentry-sample_rate=0.01337,"
        "sentry-sampled=true,"
        "sentry-release=myfrontend,"
        "sentry-environment=bird,"
        "sentry-transaction=bar,"
        "sentry-sample_rand=0.002849"
    )
    incoming_headers = {
        "HTTP_SENTRY_TRACE": sentry_trace,
        "HTTP_BAGGAGE": baggage,
    }

    with sentry_sdk.continue_trace(incoming_headers):
        with sentry_sdk.start_span(name="foo") as span:
            SentryPropagator().inject(carrier, setter=setter)
            assert carrier["sentry-trace"] == f"{trace_id}-{span.span_id}-1"
            assert carrier["baggage"] == SortedBaggage(baggage)


def test_inject_head_sdk(sentry_init):
    sentry_init(traces_sample_rate=1.0, release="release")

    carrier = {}
    setter = DefaultSetter()

    expected_baggage = (
        "sentry-transaction=foo,"
        "sentry-release=release,"
        "sentry-environment=production,"
        "sentry-trace_id={trace_id},"
        "sentry-sample_rate=1.0,"
        "sentry-sampled=true,"
        "sentry-sample_rand=0.111111"
    )

    with patch(
        "sentry_sdk.tracing_utils.Random.uniform",
        return_value=0.111111,
    ):
        with sentry_sdk.start_span(name="foo") as span:
            SentryPropagator().inject(carrier, setter=setter)
            assert carrier["sentry-trace"] == f"{span.trace_id}-{span.span_id}-1"
            assert carrier["baggage"] == SortedBaggage(
                expected_baggage.format(trace_id=span.trace_id)
            )<|MERGE_RESOLUTION|>--- conflicted
+++ resolved
@@ -10,11 +10,7 @@
     SENTRY_BAGGAGE_KEY,
     SENTRY_TRACE_KEY,
 )
-<<<<<<< HEAD
-from sentry_sdk.opentelemetry.propagator import SentryPropagator
-=======
 from sentry_sdk.opentelemetry import SentryPropagator
->>>>>>> 759ded93
 from tests.conftest import SortedBaggage
 
 
