--- conflicted
+++ resolved
@@ -199,7 +199,6 @@
         )
 
 
-<<<<<<< HEAD
 def test_inject_sentry_span_empty_baggage():
     """
     Inject a sentry span with no baggage.
@@ -244,9 +243,6 @@
         )
 
 
-=======
-@pytest.mark.forked
->>>>>>> 6701616b
 def test_inject_sentry_span_baggage():
     """
     Inject a sentry span with baggage.
