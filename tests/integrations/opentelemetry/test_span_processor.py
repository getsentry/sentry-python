<<<<<<< HEAD
=======
from datetime import datetime
from datetime import timezone
>>>>>>> 2f05ccba
import time
from datetime import datetime
from unittest import mock
from unittest.mock import MagicMock

import pytest
from opentelemetry.trace import SpanKind, SpanContext, Status, StatusCode

from sentry_sdk.integrations.opentelemetry.span_processor import (
    SentrySpanProcessor,
    link_trace_context_to_error_event,
)
from sentry_sdk.tracing import Span, Transaction
from sentry_sdk.tracing_utils import extract_sentrytrace_data


def test_is_sentry_span():
    otel_span = MagicMock()

    hub = MagicMock()
    hub.client = None

    span_processor = SentrySpanProcessor()
    assert not span_processor._is_sentry_span(hub, otel_span)

    client = MagicMock()
    client.options = {"instrumenter": "otel"}
    client.dsn = "https://1234567890abcdef@o123456.ingest.sentry.io/123456"

    hub.client = client
    assert not span_processor._is_sentry_span(hub, otel_span)

    otel_span.attributes = {
        "http.url": "https://example.com",
    }
    assert not span_processor._is_sentry_span(hub, otel_span)

    otel_span.attributes = {
        "http.url": "https://o123456.ingest.sentry.io/api/123/envelope",
    }
    assert span_processor._is_sentry_span(hub, otel_span)


def test_get_otel_context():
    otel_span = MagicMock()
    otel_span.attributes = {"foo": "bar"}
    otel_span.resource = MagicMock()
    otel_span.resource.attributes = {"baz": "qux"}

    span_processor = SentrySpanProcessor()
    otel_context = span_processor._get_otel_context(otel_span)

    assert otel_context == {
        "attributes": {"foo": "bar"},
        "resource": {"baz": "qux"},
    }


def test_get_trace_data_with_span_and_trace():
    otel_span = MagicMock()
    span_context = SpanContext(
        trace_id=int("1234567890abcdef1234567890abcdef", 16),
        span_id=int("1234567890abcdef", 16),
        is_remote=True,
    )
    otel_span.get_span_context.return_value = span_context
    otel_span.parent = None

    parent_context = {}

    span_processor = SentrySpanProcessor()
    sentry_trace_data = span_processor._get_trace_data(otel_span, parent_context)
    assert sentry_trace_data["trace_id"] == "1234567890abcdef1234567890abcdef"
    assert sentry_trace_data["span_id"] == "1234567890abcdef"
    assert sentry_trace_data["parent_span_id"] is None
    assert sentry_trace_data["parent_sampled"] is None
    assert sentry_trace_data["baggage"] is None


def test_get_trace_data_with_span_and_trace_and_parent():
    otel_span = MagicMock()
    span_context = SpanContext(
        trace_id=int("1234567890abcdef1234567890abcdef", 16),
        span_id=int("1234567890abcdef", 16),
        is_remote=True,
    )
    otel_span.get_span_context.return_value = span_context
    otel_span.parent = MagicMock()
    otel_span.parent.span_id = int("abcdef1234567890", 16)

    parent_context = {}

    span_processor = SentrySpanProcessor()
    sentry_trace_data = span_processor._get_trace_data(otel_span, parent_context)
    assert sentry_trace_data["trace_id"] == "1234567890abcdef1234567890abcdef"
    assert sentry_trace_data["span_id"] == "1234567890abcdef"
    assert sentry_trace_data["parent_span_id"] == "abcdef1234567890"
    assert sentry_trace_data["parent_sampled"] is None
    assert sentry_trace_data["baggage"] is None


def test_get_trace_data_with_sentry_trace():
    otel_span = MagicMock()
    span_context = SpanContext(
        trace_id=int("1234567890abcdef1234567890abcdef", 16),
        span_id=int("1234567890abcdef", 16),
        is_remote=True,
    )
    otel_span.get_span_context.return_value = span_context
    otel_span.parent = MagicMock()
    otel_span.parent.span_id = int("abcdef1234567890", 16)

    parent_context = {}

    with mock.patch(
        "sentry_sdk.integrations.opentelemetry.span_processor.get_value",
        side_effect=[
            extract_sentrytrace_data(
                "1234567890abcdef1234567890abcdef-1234567890abcdef-1"
            ),
            None,
        ],
    ):
        span_processor = SentrySpanProcessor()
        sentry_trace_data = span_processor._get_trace_data(otel_span, parent_context)
        assert sentry_trace_data["trace_id"] == "1234567890abcdef1234567890abcdef"
        assert sentry_trace_data["span_id"] == "1234567890abcdef"
        assert sentry_trace_data["parent_span_id"] == "abcdef1234567890"
        assert sentry_trace_data["parent_sampled"] is True
        assert sentry_trace_data["baggage"] is None

    with mock.patch(
        "sentry_sdk.integrations.opentelemetry.span_processor.get_value",
        side_effect=[
            extract_sentrytrace_data(
                "1234567890abcdef1234567890abcdef-1234567890abcdef-0"
            ),
            None,
        ],
    ):
        span_processor = SentrySpanProcessor()
        sentry_trace_data = span_processor._get_trace_data(otel_span, parent_context)
        assert sentry_trace_data["trace_id"] == "1234567890abcdef1234567890abcdef"
        assert sentry_trace_data["span_id"] == "1234567890abcdef"
        assert sentry_trace_data["parent_span_id"] == "abcdef1234567890"
        assert sentry_trace_data["parent_sampled"] is False
        assert sentry_trace_data["baggage"] is None


def test_get_trace_data_with_sentry_trace_and_baggage():
    otel_span = MagicMock()
    span_context = SpanContext(
        trace_id=int("1234567890abcdef1234567890abcdef", 16),
        span_id=int("1234567890abcdef", 16),
        is_remote=True,
    )
    otel_span.get_span_context.return_value = span_context
    otel_span.parent = MagicMock()
    otel_span.parent.span_id = int("abcdef1234567890", 16)

    parent_context = {}

    baggage = (
        "sentry-trace_id=771a43a4192642f0b136d5159a501700,"
        "sentry-public_key=49d0f7386ad645858ae85020e393bef3,"
        "sentry-sample_rate=0.01337,sentry-user_id=Am%C3%A9lie"
    )

    with mock.patch(
        "sentry_sdk.integrations.opentelemetry.span_processor.get_value",
        side_effect=[
            extract_sentrytrace_data(
                "1234567890abcdef1234567890abcdef-1234567890abcdef-1"
            ),
            baggage,
        ],
    ):
        span_processor = SentrySpanProcessor()
        sentry_trace_data = span_processor._get_trace_data(otel_span, parent_context)
        assert sentry_trace_data["trace_id"] == "1234567890abcdef1234567890abcdef"
        assert sentry_trace_data["span_id"] == "1234567890abcdef"
        assert sentry_trace_data["parent_span_id"] == "abcdef1234567890"
        assert sentry_trace_data["parent_sampled"]
        assert sentry_trace_data["baggage"] == baggage


def test_update_span_with_otel_data_http_method():
    sentry_span = Span()

    otel_span = MagicMock()
    otel_span.name = "Test OTel Span"
    otel_span.kind = SpanKind.CLIENT
    otel_span.attributes = {
        "http.method": "GET",
        "http.status_code": 429,
        "http.status_text": "xxx",
        "http.user_agent": "curl/7.64.1",
        "net.peer.name": "example.com",
        "http.target": "/",
    }

    span_processor = SentrySpanProcessor()
    span_processor._update_span_with_otel_data(sentry_span, otel_span)

    assert sentry_span.op == "http.client"
    assert sentry_span.description == "GET example.com /"
    assert sentry_span.status == "resource_exhausted"

    assert sentry_span._data["http.method"] == "GET"
    assert sentry_span._data["http.response.status_code"] == 429
    assert sentry_span._data["http.status_text"] == "xxx"
    assert sentry_span._data["http.user_agent"] == "curl/7.64.1"
    assert sentry_span._data["net.peer.name"] == "example.com"
    assert sentry_span._data["http.target"] == "/"


@pytest.mark.parametrize(
    "otel_status, expected_status",
    [
        pytest.param(Status(StatusCode.UNSET), None, id="unset"),
        pytest.param(Status(StatusCode.OK), "ok", id="ok"),
        pytest.param(Status(StatusCode.ERROR), "internal_error", id="error"),
    ],
)
def test_update_span_with_otel_status(otel_status, expected_status):
    sentry_span = Span()

    otel_span = MagicMock()
    otel_span.name = "Test OTel Span"
    otel_span.kind = SpanKind.INTERNAL
    otel_span.status = otel_status

    span_processor = SentrySpanProcessor()
    span_processor._update_span_with_otel_status(sentry_span, otel_span)

    assert sentry_span.get_trace_context().get("status") == expected_status


def test_update_span_with_otel_data_http_method2():
    sentry_span = Span()

    otel_span = MagicMock()
    otel_span.name = "Test OTel Span"
    otel_span.kind = SpanKind.SERVER
    otel_span.attributes = {
        "http.method": "GET",
        "http.status_code": 429,
        "http.status_text": "xxx",
        "http.user_agent": "curl/7.64.1",
        "http.url": "https://example.com/status/403?password=123&username=test@example.com&author=User123&auth=1234567890abcdef",
    }

    span_processor = SentrySpanProcessor()
    span_processor._update_span_with_otel_data(sentry_span, otel_span)

    assert sentry_span.op == "http.server"
    assert sentry_span.description == "GET https://example.com/status/403"
    assert sentry_span.status == "resource_exhausted"

    assert sentry_span._data["http.method"] == "GET"
    assert sentry_span._data["http.response.status_code"] == 429
    assert sentry_span._data["http.status_text"] == "xxx"
    assert sentry_span._data["http.user_agent"] == "curl/7.64.1"
    assert (
        sentry_span._data["http.url"]
        == "https://example.com/status/403?password=123&username=test@example.com&author=User123&auth=1234567890abcdef"
    )


def test_update_span_with_otel_data_db_query():
    sentry_span = Span()

    otel_span = MagicMock()
    otel_span.name = "Test OTel Span"
    otel_span.attributes = {
        "db.system": "postgresql",
        "db.statement": "SELECT * FROM table where pwd = '123456'",
    }

    span_processor = SentrySpanProcessor()
    span_processor._update_span_with_otel_data(sentry_span, otel_span)

    assert sentry_span.op == "db"
    assert sentry_span.description == "SELECT * FROM table where pwd = '123456'"

    assert sentry_span._data["db.system"] == "postgresql"
    assert (
        sentry_span._data["db.statement"] == "SELECT * FROM table where pwd = '123456'"
    )


def test_on_start_transaction():
    otel_span = MagicMock()
    otel_span.name = "Sample OTel Span"
    otel_span.start_time = time.time_ns()
    span_context = SpanContext(
        trace_id=int("1234567890abcdef1234567890abcdef", 16),
        span_id=int("1234567890abcdef", 16),
        is_remote=True,
    )
    otel_span.get_span_context.return_value = span_context
    otel_span.parent = MagicMock()
    otel_span.parent.span_id = int("abcdef1234567890", 16)

    parent_context = {}

    fake_client = MagicMock()
    fake_client.options = {"instrumenter": "otel"}
    fake_client.dsn = "https://1234567890abcdef@o123456.ingest.sentry.io/123456"

    current_hub = MagicMock()
    current_hub.client = fake_client

    fake_hub = MagicMock()
    fake_hub.current = current_hub

    with mock.patch(
        "sentry_sdk.integrations.opentelemetry.span_processor.Hub", fake_hub
    ):
        span_processor = SentrySpanProcessor()
        span_processor.on_start(otel_span, parent_context)

        fake_hub.current.start_transaction.assert_called_once_with(
            name="Sample OTel Span",
            span_id="1234567890abcdef",
            parent_span_id="abcdef1234567890",
            trace_id="1234567890abcdef1234567890abcdef",
            baggage=None,
            start_timestamp=datetime.fromtimestamp(
                otel_span.start_time / 1e9, timezone.utc
            ),
            instrumenter="otel",
        )

        assert len(span_processor.otel_span_map.keys()) == 1
        assert list(span_processor.otel_span_map.keys())[0] == "1234567890abcdef"


def test_on_start_child():
    otel_span = MagicMock()
    otel_span.name = "Sample OTel Span"
    otel_span.start_time = time.time_ns()
    span_context = SpanContext(
        trace_id=int("1234567890abcdef1234567890abcdef", 16),
        span_id=int("1234567890abcdef", 16),
        is_remote=True,
    )
    otel_span.get_span_context.return_value = span_context
    otel_span.parent = MagicMock()
    otel_span.parent.span_id = int("abcdef1234567890", 16)

    parent_context = {}

    fake_client = MagicMock()
    fake_client.options = {"instrumenter": "otel"}
    fake_client.dsn = "https://1234567890abcdef@o123456.ingest.sentry.io/123456"

    current_hub = MagicMock()
    current_hub.client = fake_client

    fake_hub = MagicMock()
    fake_hub.current = current_hub

    with mock.patch(
        "sentry_sdk.integrations.opentelemetry.span_processor.Hub", fake_hub
    ):
        fake_span = MagicMock()

        span_processor = SentrySpanProcessor()
        span_processor.otel_span_map["abcdef1234567890"] = fake_span
        span_processor.on_start(otel_span, parent_context)

        fake_span.start_child.assert_called_once_with(
            span_id="1234567890abcdef",
            description="Sample OTel Span",
            start_timestamp=datetime.fromtimestamp(
                otel_span.start_time / 1e9, timezone.utc
            ),
            instrumenter="otel",
        )

        assert len(span_processor.otel_span_map.keys()) == 2
        assert "abcdef1234567890" in span_processor.otel_span_map.keys()
        assert "1234567890abcdef" in span_processor.otel_span_map.keys()


def test_on_end_no_sentry_span():
    """
    If on_end is called on a span that is not in the otel_span_map, it should be a no-op.
    """
    otel_span = MagicMock()
    otel_span.name = "Sample OTel Span"
    otel_span.end_time = time.time_ns()
    span_context = SpanContext(
        trace_id=int("1234567890abcdef1234567890abcdef", 16),
        span_id=int("1234567890abcdef", 16),
        is_remote=True,
    )
    otel_span.get_span_context.return_value = span_context

    span_processor = SentrySpanProcessor()
    span_processor.otel_span_map = {}
    span_processor._get_otel_context = MagicMock()
    span_processor._update_span_with_otel_data = MagicMock()

    span_processor.on_end(otel_span)

    span_processor._get_otel_context.assert_not_called()
    span_processor._update_span_with_otel_data.assert_not_called()


def test_on_end_sentry_transaction():
    """
    Test on_end for a sentry Transaction.
    """
    otel_span = MagicMock()
    otel_span.name = "Sample OTel Span"
    otel_span.end_time = time.time_ns()
    otel_span.status = Status(StatusCode.OK)
    span_context = SpanContext(
        trace_id=int("1234567890abcdef1234567890abcdef", 16),
        span_id=int("1234567890abcdef", 16),
        is_remote=True,
    )
    otel_span.get_span_context.return_value = span_context

    fake_sentry_span = MagicMock(spec=Transaction)
    fake_sentry_span.set_context = MagicMock()
    fake_sentry_span.finish = MagicMock()

    span_processor = SentrySpanProcessor()
    span_processor._get_otel_context = MagicMock()
    span_processor._update_span_with_otel_data = MagicMock()
    span_processor.otel_span_map["1234567890abcdef"] = fake_sentry_span

    span_processor.on_end(otel_span)

    fake_sentry_span.set_context.assert_called_once()
    span_processor._update_span_with_otel_data.assert_not_called()
    fake_sentry_span.set_status.assert_called_once_with("ok")
    fake_sentry_span.finish.assert_called_once()


def test_on_end_sentry_span():
    """
    Test on_end for a sentry Span.
    """
    otel_span = MagicMock()
    otel_span.name = "Sample OTel Span"
    otel_span.end_time = time.time_ns()
    otel_span.status = Status(StatusCode.OK)
    span_context = SpanContext(
        trace_id=int("1234567890abcdef1234567890abcdef", 16),
        span_id=int("1234567890abcdef", 16),
        is_remote=True,
    )
    otel_span.get_span_context.return_value = span_context

    fake_sentry_span = MagicMock(spec=Span)
    fake_sentry_span.set_context = MagicMock()
    fake_sentry_span.finish = MagicMock()

    span_processor = SentrySpanProcessor()
    span_processor._get_otel_context = MagicMock()
    span_processor._update_span_with_otel_data = MagicMock()
    span_processor.otel_span_map["1234567890abcdef"] = fake_sentry_span

    span_processor.on_end(otel_span)

    fake_sentry_span.set_context.assert_not_called()
    span_processor._update_span_with_otel_data.assert_called_once_with(
        fake_sentry_span, otel_span
    )
    fake_sentry_span.set_status.assert_called_once_with("ok")
    fake_sentry_span.finish.assert_called_once()


def test_link_trace_context_to_error_event():
    """
    Test that the trace context is added to the error event.
    """
    fake_client = MagicMock()
    fake_client.options = {"instrumenter": "otel"}

    current_hub = MagicMock()
    current_hub.client = fake_client

    fake_hub = MagicMock()
    fake_hub.current = current_hub

    span_id = "1234567890abcdef"
    trace_id = "1234567890abcdef1234567890abcdef"

    fake_trace_context = {
        "bla": "blub",
        "foo": "bar",
        "baz": 123,
    }

    sentry_span = MagicMock()
    sentry_span.get_trace_context = MagicMock(return_value=fake_trace_context)

    otel_span_map = {
        span_id: sentry_span,
    }

    span_context = SpanContext(
        trace_id=int(trace_id, 16),
        span_id=int(span_id, 16),
        is_remote=True,
    )
    otel_span = MagicMock()
    otel_span.get_span_context = MagicMock(return_value=span_context)

    fake_event = {"event_id": "1234567890abcdef1234567890abcdef"}

    with mock.patch(
        "sentry_sdk.integrations.opentelemetry.span_processor.get_current_span",
        return_value=otel_span,
    ):
        event = link_trace_context_to_error_event(fake_event, otel_span_map)

        assert event
        assert event == fake_event  # the event is changed in place inside the function
        assert "contexts" in event
        assert "trace" in event["contexts"]
        assert event["contexts"]["trace"] == fake_trace_context<|MERGE_RESOLUTION|>--- conflicted
+++ resolved
@@ -1,10 +1,5 @@
-<<<<<<< HEAD
-=======
-from datetime import datetime
-from datetime import timezone
->>>>>>> 2f05ccba
 import time
-from datetime import datetime
+from datetime import datetime, timezone
 from unittest import mock
 from unittest.mock import MagicMock
 
