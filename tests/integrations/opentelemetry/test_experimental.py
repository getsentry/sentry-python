--- conflicted
+++ resolved
@@ -1,15 +1,6 @@
-<<<<<<< HEAD
 import pytest
 
-try:
-    # python 3.3 and above
-    from unittest.mock import MagicMock
-except ImportError:
-    # python < 3.3
-    from mock import MagicMock
-=======
 from unittest.mock import MagicMock
->>>>>>> 80ec86d1
 
 from sentry_sdk.integrations.opentelemetry.integration import OpenTelemetryIntegration
 
