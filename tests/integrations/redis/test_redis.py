--- conflicted
+++ resolved
@@ -1,8 +1,5 @@
-<<<<<<< HEAD
+import mock
 import pytest
-=======
-import mock
->>>>>>> 40bef90a
 
 from sentry_sdk import capture_message, start_transaction
 from sentry_sdk.consts import SPANDATA
