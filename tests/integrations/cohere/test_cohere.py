--- conflicted
+++ resolved
@@ -4,12 +4,8 @@
 import pytest
 from cohere import Client, ChatMessage
 
-<<<<<<< HEAD
 from sentry_sdk import start_span
-=======
-from sentry_sdk import start_transaction
 from sentry_sdk.consts import SPANDATA
->>>>>>> cb824834
 from sentry_sdk.integrations.cohere import CohereIntegration
 
 from unittest import mock  # python 3.3 and above
@@ -61,16 +57,10 @@
     assert span["data"][SPANDATA.AI_MODEL_ID] == "some-model"
 
     if send_default_pii and include_prompts:
-<<<<<<< HEAD
-        input_messages = json.loads(span["data"]["ai.input_messages"])
+        input_messages = json.loads(span["data"][SPANDATA.AI_INPUT_MESSAGES])
         assert "some context" in input_messages[0]["content"]
         assert "hello" in input_messages[1]["content"]
-        assert "the model response" in span["data"]["ai.responses"]
-=======
-        assert "some context" in span["data"][SPANDATA.AI_INPUT_MESSAGES][0]["content"]
-        assert "hello" in span["data"][SPANDATA.AI_INPUT_MESSAGES][1]["content"]
         assert "the model response" in span["data"][SPANDATA.AI_RESPONSES]
->>>>>>> cb824834
     else:
         assert SPANDATA.AI_INPUT_MESSAGES not in span["data"]
         assert SPANDATA.AI_RESPONSES not in span["data"]
@@ -139,16 +129,10 @@
     assert span["data"][SPANDATA.AI_MODEL_ID] == "some-model"
 
     if send_default_pii and include_prompts:
-<<<<<<< HEAD
-        input_messages = json.loads(span["data"]["ai.input_messages"])
+        input_messages = json.loads(span["data"][SPANDATA.AI_INPUT_MESSAGES])
         assert "some context" in input_messages[0]["content"]
         assert "hello" in input_messages[1]["content"]
-        assert "the model response" in span["data"]["ai.responses"]
-=======
-        assert "some context" in span["data"][SPANDATA.AI_INPUT_MESSAGES][0]["content"]
-        assert "hello" in span["data"][SPANDATA.AI_INPUT_MESSAGES][1]["content"]
         assert "the model response" in span["data"][SPANDATA.AI_RESPONSES]
->>>>>>> cb824834
     else:
         assert SPANDATA.AI_INPUT_MESSAGES not in span["data"]
         assert SPANDATA.AI_RESPONSES not in span["data"]
