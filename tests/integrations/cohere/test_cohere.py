import json

import httpx
import pytest
from cohere import Client, ChatMessage

from sentry_sdk import start_span
from sentry_sdk.consts import SPANDATA
from sentry_sdk.integrations.cohere import CohereIntegration

from unittest import mock  # python 3.3 and above
from httpx import Client as HTTPXClient


@pytest.mark.parametrize(
    "send_default_pii, include_prompts",
    [(True, True), (True, False), (False, True), (False, False)],
)
def test_nonstreaming_chat(
    sentry_init, capture_events, send_default_pii, include_prompts
):
    sentry_init(
        integrations=[CohereIntegration(include_prompts=include_prompts)],
        traces_sample_rate=1.0,
        send_default_pii=send_default_pii,
    )
    events = capture_events()

    client = Client(api_key="z")
    HTTPXClient.request = mock.Mock(
        return_value=httpx.Response(
            200,
            json={
                "text": "the model response",
                "meta": {
                    "billed_units": {
                        "output_tokens": 10,
                        "input_tokens": 20,
                    }
                },
            },
        )
    )

    with start_span(name="cohere tx"):
        response = client.chat(
            model="some-model",
            chat_history=[ChatMessage(role="SYSTEM", message="some context")],
            message="hello",
        ).text

    assert response == "the model response"
    tx = events[0]
    assert tx["type"] == "transaction"
    span = tx["spans"][0]
    assert span["op"] == "ai.chat_completions.create.cohere"
    assert span["data"][SPANDATA.AI_MODEL_ID] == "some-model"

    if send_default_pii and include_prompts:
<<<<<<< HEAD
        input_messages = json.loads(span["data"][SPANDATA.AI_INPUT_MESSAGES])
        assert "some context" in input_messages[0]["content"]
        assert "hello" in input_messages[1]["content"]
=======
        assert (
            "{'role': 'system', 'content': 'some context'}"
            in span["data"][SPANDATA.AI_INPUT_MESSAGES]
        )
        assert (
            "{'role': 'user', 'content': 'hello'}"
            in span["data"][SPANDATA.AI_INPUT_MESSAGES]
        )
>>>>>>> 38b570a4
        assert "the model response" in span["data"][SPANDATA.AI_RESPONSES]
    else:
        assert SPANDATA.AI_INPUT_MESSAGES not in span["data"]
        assert SPANDATA.AI_RESPONSES not in span["data"]

    assert span["data"]["gen_ai.usage.output_tokens"] == 10
    assert span["data"]["gen_ai.usage.input_tokens"] == 20
    assert span["data"]["gen_ai.usage.total_tokens"] == 30


# noinspection PyTypeChecker
@pytest.mark.parametrize(
    "send_default_pii, include_prompts",
    [(True, True), (True, False), (False, True), (False, False)],
)
def test_streaming_chat(sentry_init, capture_events, send_default_pii, include_prompts):
    sentry_init(
        integrations=[CohereIntegration(include_prompts=include_prompts)],
        traces_sample_rate=1.0,
        send_default_pii=send_default_pii,
    )
    events = capture_events()

    client = Client(api_key="z")
    HTTPXClient.send = mock.Mock(
        return_value=httpx.Response(
            200,
            content="\n".join(
                [
                    json.dumps({"event_type": "text-generation", "text": "the model "}),
                    json.dumps({"event_type": "text-generation", "text": "response"}),
                    json.dumps(
                        {
                            "event_type": "stream-end",
                            "finish_reason": "COMPLETE",
                            "response": {
                                "text": "the model response",
                                "meta": {
                                    "billed_units": {
                                        "output_tokens": 10,
                                        "input_tokens": 20,
                                    }
                                },
                            },
                        }
                    ),
                ]
            ),
        )
    )

    with start_span(name="cohere tx"):
        responses = list(
            client.chat_stream(
                model="some-model",
                chat_history=[ChatMessage(role="SYSTEM", message="some context")],
                message="hello",
            )
        )
        response_string = responses[-1].response.text

    assert response_string == "the model response"
    tx = events[0]
    assert tx["type"] == "transaction"
    span = tx["spans"][0]
    assert span["op"] == "ai.chat_completions.create.cohere"
    assert span["data"][SPANDATA.AI_MODEL_ID] == "some-model"

    if send_default_pii and include_prompts:
<<<<<<< HEAD
        input_messages = json.loads(span["data"][SPANDATA.AI_INPUT_MESSAGES])
        assert "some context" in input_messages[0]["content"]
        assert "hello" in input_messages[1]["content"]
=======
        assert (
            "{'role': 'system', 'content': 'some context'}"
            in span["data"][SPANDATA.AI_INPUT_MESSAGES]
        )
        assert (
            "{'role': 'user', 'content': 'hello'}"
            in span["data"][SPANDATA.AI_INPUT_MESSAGES]
        )
>>>>>>> 38b570a4
        assert "the model response" in span["data"][SPANDATA.AI_RESPONSES]
    else:
        assert SPANDATA.AI_INPUT_MESSAGES not in span["data"]
        assert SPANDATA.AI_RESPONSES not in span["data"]

    assert span["data"]["gen_ai.usage.output_tokens"] == 10
    assert span["data"]["gen_ai.usage.input_tokens"] == 20
    assert span["data"]["gen_ai.usage.total_tokens"] == 30


def test_bad_chat(sentry_init, capture_events):
    sentry_init(integrations=[CohereIntegration()], traces_sample_rate=1.0)
    events = capture_events()

    client = Client(api_key="z")
    HTTPXClient.request = mock.Mock(
        side_effect=httpx.HTTPError("API rate limit reached")
    )
    with pytest.raises(httpx.HTTPError):
        client.chat(model="some-model", message="hello")

    (event,) = events
    assert event["level"] == "error"


@pytest.mark.parametrize(
    "send_default_pii, include_prompts",
    [(True, True), (True, False), (False, True), (False, False)],
)
def test_embed(sentry_init, capture_events, send_default_pii, include_prompts):
    sentry_init(
        integrations=[CohereIntegration(include_prompts=include_prompts)],
        traces_sample_rate=1.0,
        send_default_pii=send_default_pii,
    )
    events = capture_events()

    client = Client(api_key="z")
    HTTPXClient.request = mock.Mock(
        return_value=httpx.Response(
            200,
            json={
                "response_type": "embeddings_floats",
                "id": "1",
                "texts": ["hello"],
                "embeddings": [[1.0, 2.0, 3.0]],
                "meta": {
                    "billed_units": {
                        "input_tokens": 10,
                    }
                },
            },
        )
    )

    with start_span(name="cohere tx"):
        response = client.embed(texts=["hello"], model="text-embedding-3-large")

    assert len(response.embeddings[0]) == 3

    tx = events[0]
    assert tx["type"] == "transaction"
    span = tx["spans"][0]
    assert span["op"] == "ai.embeddings.create.cohere"
    if send_default_pii and include_prompts:
        assert "hello" in span["data"][SPANDATA.AI_INPUT_MESSAGES]
    else:
        assert SPANDATA.AI_INPUT_MESSAGES not in span["data"]

    assert span["data"]["gen_ai.usage.input_tokens"] == 10
    assert span["data"]["gen_ai.usage.total_tokens"] == 10


def test_span_origin_chat(sentry_init, capture_events):
    sentry_init(
        integrations=[CohereIntegration()],
        traces_sample_rate=1.0,
    )
    events = capture_events()

    client = Client(api_key="z")
    HTTPXClient.request = mock.Mock(
        return_value=httpx.Response(
            200,
            json={
                "text": "the model response",
                "meta": {
                    "billed_units": {
                        "output_tokens": 10,
                        "input_tokens": 20,
                    }
                },
            },
        )
    )

    with start_span(name="cohere tx"):
        client.chat(
            model="some-model",
            chat_history=[ChatMessage(role="SYSTEM", message="some context")],
            message="hello",
        ).text

    (event,) = events

    assert event["contexts"]["trace"]["origin"] == "manual"
    assert event["spans"][0]["origin"] == "auto.ai.cohere"


def test_span_origin_embed(sentry_init, capture_events):
    sentry_init(
        integrations=[CohereIntegration()],
        traces_sample_rate=1.0,
    )
    events = capture_events()

    client = Client(api_key="z")
    HTTPXClient.request = mock.Mock(
        return_value=httpx.Response(
            200,
            json={
                "response_type": "embeddings_floats",
                "id": "1",
                "texts": ["hello"],
                "embeddings": [[1.0, 2.0, 3.0]],
                "meta": {
                    "billed_units": {
                        "input_tokens": 10,
                    }
                },
            },
        )
    )

    with start_span(name="cohere tx"):
        client.embed(texts=["hello"], model="text-embedding-3-large")

    (event,) = events

    assert event["contexts"]["trace"]["origin"] == "manual"
    assert event["spans"][0]["origin"] == "auto.ai.cohere"<|MERGE_RESOLUTION|>--- conflicted
+++ resolved
@@ -57,11 +57,6 @@
     assert span["data"][SPANDATA.AI_MODEL_ID] == "some-model"
 
     if send_default_pii and include_prompts:
-<<<<<<< HEAD
-        input_messages = json.loads(span["data"][SPANDATA.AI_INPUT_MESSAGES])
-        assert "some context" in input_messages[0]["content"]
-        assert "hello" in input_messages[1]["content"]
-=======
         assert (
             "{'role': 'system', 'content': 'some context'}"
             in span["data"][SPANDATA.AI_INPUT_MESSAGES]
@@ -70,7 +65,6 @@
             "{'role': 'user', 'content': 'hello'}"
             in span["data"][SPANDATA.AI_INPUT_MESSAGES]
         )
->>>>>>> 38b570a4
         assert "the model response" in span["data"][SPANDATA.AI_RESPONSES]
     else:
         assert SPANDATA.AI_INPUT_MESSAGES not in span["data"]
@@ -140,11 +134,6 @@
     assert span["data"][SPANDATA.AI_MODEL_ID] == "some-model"
 
     if send_default_pii and include_prompts:
-<<<<<<< HEAD
-        input_messages = json.loads(span["data"][SPANDATA.AI_INPUT_MESSAGES])
-        assert "some context" in input_messages[0]["content"]
-        assert "hello" in input_messages[1]["content"]
-=======
         assert (
             "{'role': 'system', 'content': 'some context'}"
             in span["data"][SPANDATA.AI_INPUT_MESSAGES]
@@ -153,7 +142,6 @@
             "{'role': 'user', 'content': 'hello'}"
             in span["data"][SPANDATA.AI_INPUT_MESSAGES]
         )
->>>>>>> 38b570a4
         assert "the model response" in span["data"][SPANDATA.AI_RESPONSES]
     else:
         assert SPANDATA.AI_INPUT_MESSAGES not in span["data"]
