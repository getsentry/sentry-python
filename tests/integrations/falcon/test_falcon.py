from __future__ import absolute_import

import logging

import pytest

pytest.importorskip("falcon")

import falcon
import falcon.testing
import sentry_sdk
from sentry_sdk.integrations.falcon import FalconIntegration
from sentry_sdk.integrations.logging import LoggingIntegration


@pytest.fixture
def make_app(sentry_init):
    def inner():
        class MessageResource:
            def on_get(self, req, resp):
                sentry_sdk.capture_message("hi")
                resp.media = "hi"

        app = falcon.API()
        app.add_route("/message", MessageResource())

        return app

    return inner


@pytest.fixture
def make_client(make_app):
    def inner():
        app = make_app()
        return falcon.testing.TestClient(app)

    return inner


def test_has_context(sentry_init, capture_events, make_client):
    sentry_init(integrations=[FalconIntegration()])
    events = capture_events()

    client = make_client()
    response = client.simulate_get("/message")
    assert response.status == falcon.HTTP_200

    (event,) = events
    assert event["transaction"] == "/message"  # Falcon URI template
    assert "data" not in event["request"]
    assert event["request"]["url"] == "http://falconframework.org/message"


@pytest.mark.parametrize(
    "transaction_style,expected_transaction",
    [("uri_template", "/message"), ("path", "/message")],
)
def test_transaction_style(
    sentry_init, make_client, capture_events, transaction_style, expected_transaction
):
    integration = FalconIntegration(transaction_style=transaction_style)
    sentry_init(integrations=[integration])
    events = capture_events()

    client = make_client()
    response = client.simulate_get("/message")
    assert response.status == falcon.HTTP_200

    (event,) = events
    assert event["transaction"] == expected_transaction


def test_unhandled_errors(sentry_init, capture_exceptions, capture_events):
    sentry_init(integrations=[FalconIntegration()], debug=True)

    class Resource:
        def on_get(self, req, resp):
            1 / 0

    app = falcon.API()
    app.add_route("/", Resource())

    exceptions = capture_exceptions()
    events = capture_events()

    client = falcon.testing.TestClient(app)

    try:
        client.simulate_get("/")
    except ZeroDivisionError:
        pass

    (exc,) = exceptions
    assert isinstance(exc, ZeroDivisionError)

    (event,) = events
    assert event["exception"]["values"][0]["mechanism"]["type"] == "falcon"
<<<<<<< HEAD
    assert " by zero" in event["exception"]["values"][0]['value']
=======
<<<<<<< HEAD
    assert " by zero" in event["exception"]["values"][0]['value']
=======
    assert event["exception"]["values"][0]["value"] == "division by zero"
>>>>>>> 3a62c5bc8a2516c94f689fbde64bb0663a39db08
>>>>>>> 8325568c


def test_raised_5xx_errors(sentry_init, capture_exceptions, capture_events):
    sentry_init(integrations=[FalconIntegration()], debug=True)

    class Resource:
        def on_get(self, req, resp):
            raise falcon.HTTPError(falcon.HTTP_502)

    app = falcon.API()
    app.add_route("/", Resource())

    exceptions = capture_exceptions()
    events = capture_events()

    client = falcon.testing.TestClient(app)
    client.simulate_get("/")

    (exc,) = exceptions
    assert isinstance(exc, falcon.HTTPError)

    (event,) = events
    assert event["exception"]["values"][0]["mechanism"]["type"] == "falcon"
<<<<<<< HEAD
    assert event["exception"]["values"][0]["type"] == "HTTPError"
    
    
=======
<<<<<<< HEAD
    assert event["exception"]["values"][0]["type"] == "HTTPError"
    
    
=======
    assert event["exception"]["values"][0]["value"] == "502 Bad Gateway"


>>>>>>> 3a62c5bc8a2516c94f689fbde64bb0663a39db08
>>>>>>> 8325568c
def test_raised_4xx_errors(sentry_init, capture_exceptions, capture_events):
    sentry_init(integrations=[FalconIntegration()], debug=True)

    class Resource:
        def on_get(self, req, resp):
            raise falcon.HTTPError(falcon.HTTP_400)

    app = falcon.API()
    app.add_route("/", Resource())

    exceptions = capture_exceptions()
    events = capture_events()

    client = falcon.testing.TestClient(app)
    client.simulate_get("/")

    assert len(exceptions) == 0
    assert len(events) == 0


def test_http_status(sentry_init, capture_exceptions, capture_events):
    """
    This just demonstrates, that if Falcon raises a HTTPStatus with code 500
    (instead of a HTTPError with code 500) Sentry will not capture it.
    """
    sentry_init(integrations=[FalconIntegration()], debug=True)

    class Resource:
        def on_get(self, req, resp):
            raise falcon.http_status.HTTPStatus(falcon.HTTP_508)

    app = falcon.API()
    app.add_route("/", Resource())

    exceptions = capture_exceptions()
    events = capture_events()

    client = falcon.testing.TestClient(app)
    client.simulate_get("/")

    assert len(exceptions) == 0
    assert len(events) == 0


def test_falcon_large_json_request(sentry_init, capture_events):
    sentry_init(integrations=[FalconIntegration()])

    data = {"foo": {"bar": "a" * 2000}}

    class Resource:
        def on_post(self, req, resp):
            assert req.media == data
            sentry_sdk.capture_message("hi")
            resp.media = "ok"

    app = falcon.API()
    app.add_route("/", Resource())

    events = capture_events()

    client = falcon.testing.TestClient(app)
    response = client.simulate_post("/", json=data)
    assert response.status == falcon.HTTP_200

    (event,) = events
    assert event["_meta"]["request"]["data"]["foo"]["bar"] == {
        "": {"len": 2000, "rem": [["!limit", "x", 509, 512]]}
    }
    assert len(event["request"]["data"]["foo"]["bar"]) == 512


@pytest.mark.parametrize("data", [{}, []], ids=["empty-dict", "empty-list"])
def test_falcon_empty_json_request(sentry_init, capture_events, data):
    sentry_init(integrations=[FalconIntegration()])

    class Resource:
        def on_post(self, req, resp):
            assert req.media == data
            sentry_sdk.capture_message("hi")
            resp.media = "ok"

    app = falcon.API()
    app.add_route("/", Resource())

    events = capture_events()

    client = falcon.testing.TestClient(app)
    response = client.simulate_post("/", json=data)
    assert response.status == falcon.HTTP_200

    (event,) = events
    assert event["request"]["data"] == data


def test_falcon_raw_data_request(sentry_init, capture_events):
    sentry_init(integrations=[FalconIntegration()])

    class Resource:
        def on_post(self, req, resp):
            sentry_sdk.capture_message("hi")
            resp.media = "ok"

    app = falcon.API()
    app.add_route("/", Resource())

    events = capture_events()

    client = falcon.testing.TestClient(app)
    response = client.simulate_post("/", body="hi")
    assert response.status == falcon.HTTP_200

    (event,) = events
    assert event["request"]["headers"]["Content-Length"] == "2"
    assert event["request"]["data"] == ""


def test_logging(sentry_init, capture_events):
    sentry_init(
        integrations=[FalconIntegration(), LoggingIntegration(event_level="ERROR")]
    )

    logger = logging.getLogger()

    app = falcon.API()

    class Resource:
        def on_get(self, req, resp):
            logger.error("hi")
            resp.media = "ok"

    app.add_route("/", Resource())

    events = capture_events()

    client = falcon.testing.TestClient(app)
    client.simulate_get("/")

    (event,) = events
    assert event["level"] == "error"


def test_500(sentry_init, capture_events):
    sentry_init(integrations=[FalconIntegration()])

    app = falcon.API()

    class Resource:
        def on_get(self, req, resp):
            1 / 0

    app.add_route("/", Resource())

    def http500_handler(ex, req, resp, params):
        sentry_sdk.capture_exception(ex)
        resp.media = {"message": "Sentry error: %s" % sentry_sdk.last_event_id()}

    app.add_error_handler(Exception, http500_handler)

    events = capture_events()

    client = falcon.testing.TestClient(app)
    response = client.simulate_get("/")

    (event,) = events
    assert response.json == {"message": "Sentry error: %s" % event["event_id"]}


def test_error_in_errorhandler(sentry_init, capture_events):
    sentry_init(integrations=[FalconIntegration()])

    app = falcon.API()

    class Resource:
        def on_get(self, req, resp):
            raise ValueError()

    app.add_route("/", Resource())

    def http500_handler(ex, req, resp, params):
        1 / 0

    app.add_error_handler(Exception, http500_handler)

    events = capture_events()

    client = falcon.testing.TestClient(app)

    with pytest.raises(ZeroDivisionError):
        client.simulate_get("/")

    (event,) = events

    last_ex_values = event["exception"]["values"][-1]
    assert last_ex_values["type"] == "ZeroDivisionError"
    assert last_ex_values["stacktrace"]["frames"][-1]["vars"]["ex"] == "ValueError()"


def test_bad_request_not_captured(sentry_init, capture_events):
    sentry_init(integrations=[FalconIntegration()])
    events = capture_events()

    app = falcon.API()

    class Resource:
        def on_get(self, req, resp):
            raise falcon.HTTPBadRequest()

    app.add_route("/", Resource())

    client = falcon.testing.TestClient(app)

    client.simulate_get("/")

    assert not events


def test_does_not_leak_scope(sentry_init, capture_events):
    sentry_init(integrations=[FalconIntegration()])
    events = capture_events()

    with sentry_sdk.configure_scope() as scope:
        scope.set_tag("request_data", False)

    app = falcon.API()

    class Resource:
        def on_get(self, req, resp):
            with sentry_sdk.configure_scope() as scope:
                scope.set_tag("request_data", True)

            def generator():
                for row in range(1000):
                    with sentry_sdk.configure_scope() as scope:
                        assert scope._tags["request_data"]

                    yield (str(row) + "\n").encode()

            resp.stream = generator()

    app.add_route("/", Resource())

    client = falcon.testing.TestClient(app)
    response = client.simulate_get("/")

    expected_response = "".join(str(row) + "\n" for row in range(1000))
    assert response.text == expected_response
    assert not events

    with sentry_sdk.configure_scope() as scope:
        assert not scope._tags["request_data"]<|MERGE_RESOLUTION|>--- conflicted
+++ resolved
@@ -96,15 +96,7 @@
 
     (event,) = events
     assert event["exception"]["values"][0]["mechanism"]["type"] == "falcon"
-<<<<<<< HEAD
     assert " by zero" in event["exception"]["values"][0]['value']
-=======
-<<<<<<< HEAD
-    assert " by zero" in event["exception"]["values"][0]['value']
-=======
-    assert event["exception"]["values"][0]["value"] == "division by zero"
->>>>>>> 3a62c5bc8a2516c94f689fbde64bb0663a39db08
->>>>>>> 8325568c
 
 
 def test_raised_5xx_errors(sentry_init, capture_exceptions, capture_events):
@@ -128,21 +120,9 @@
 
     (event,) = events
     assert event["exception"]["values"][0]["mechanism"]["type"] == "falcon"
-<<<<<<< HEAD
     assert event["exception"]["values"][0]["type"] == "HTTPError"
-    
-    
-=======
-<<<<<<< HEAD
-    assert event["exception"]["values"][0]["type"] == "HTTPError"
-    
-    
-=======
-    assert event["exception"]["values"][0]["value"] == "502 Bad Gateway"
-
-
->>>>>>> 3a62c5bc8a2516c94f689fbde64bb0663a39db08
->>>>>>> 8325568c
+
+
 def test_raised_4xx_errors(sentry_init, capture_exceptions, capture_events):
     sentry_init(integrations=[FalconIntegration()], debug=True)
 
