--- conflicted
+++ resolved
@@ -557,7 +557,6 @@
     assert not events
 
 
-<<<<<<< HEAD
 def test_tracing_success(sentry_init, capture_events, app):
     sentry_init(traces_sample_rate=1.0, integrations=[flask_sentry.FlaskIntegration()])
 
@@ -600,7 +599,8 @@
     assert error_event["transaction"] == "error"
     exception, = error_event["exception"]["values"]
     assert exception["type"] == "ZeroDivisionError"
-=======
+
+
 def test_class_based_views(sentry_init, app, capture_events):
     sentry_init(integrations=[flask_sentry.FlaskIntegration()])
     events = capture_events()
@@ -620,5 +620,4 @@
     event, = events
 
     assert event["message"] == "hi"
-    assert event["transaction"] == "hello_class"
->>>>>>> 34d8a034
+    assert event["transaction"] == "hello_class"