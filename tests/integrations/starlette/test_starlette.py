import asyncio
import base64
import functools
import json
import logging
import os
import re
import threading
import warnings
from unittest import mock

import pytest
import requests

from sentry_sdk import capture_message, get_baggage, get_traceparent
from sentry_sdk.integrations.asgi import SentryAsgiMiddleware
from sentry_sdk.integrations.starlette import (
    StarletteIntegration,
    StarletteRequestExtractor,
)
from sentry_sdk.utils import parse_version

import starlette
from starlette.authentication import (
    AuthCredentials,
    AuthenticationBackend,
    AuthenticationError,
    SimpleUser,
)
from starlette.exceptions import HTTPException
from starlette.middleware import Middleware
from starlette.middleware.authentication import AuthenticationMiddleware
from starlette.middleware.trustedhost import TrustedHostMiddleware
from starlette.testclient import TestClient


STARLETTE_VERSION = parse_version(starlette.__version__)

PICTURE = os.path.join(os.path.dirname(os.path.abspath(__file__)), "photo.jpg")

BODY_JSON = {"some": "json", "for": "testing", "nested": {"numbers": 123}}

BODY_FORM = """--fd721ef49ea403a6\r\nContent-Disposition: form-data; name="username"\r\n\r\nJane\r\n--fd721ef49ea403a6\r\nContent-Disposition: form-data; name="password"\r\n\r\nhello123\r\n--fd721ef49ea403a6\r\nContent-Disposition: form-data; name="photo"; filename="photo.jpg"\r\nContent-Type: image/jpg\r\nContent-Transfer-Encoding: base64\r\n\r\n{{image_data}}\r\n--fd721ef49ea403a6--\r\n""".replace(
    "{{image_data}}", str(base64.b64encode(open(PICTURE, "rb").read()))
)

FORM_RECEIVE_MESSAGES = [
    {"type": "http.request", "body": BODY_FORM.encode("utf-8")},
    {"type": "http.disconnect"},
]

JSON_RECEIVE_MESSAGES = [
    {"type": "http.request", "body": json.dumps(BODY_JSON).encode("utf-8")},
    {"type": "http.disconnect"},
]

PARSED_FORM = starlette.datastructures.FormData(
    [
        ("username", "Jane"),
        ("password", "hello123"),
        (
            "photo",
            starlette.datastructures.UploadFile(
                filename="photo.jpg",
                file=open(PICTURE, "rb"),
            ),
        ),
    ]
)

# Dummy ASGI scope for creating mock Starlette requests
SCOPE = {
    "client": ("172.29.0.10", 34784),
    "headers": [
        [b"host", b"example.com"],
        [b"user-agent", b"Mozilla/5.0 Gecko/20100101 Firefox/60.0"],
        [b"content-type", b"application/json"],
        [b"accept-language", b"en-US,en;q=0.5"],
        [b"accept-encoding", b"gzip, deflate, br"],
        [b"upgrade-insecure-requests", b"1"],
        [b"cookie", b"yummy_cookie=choco; tasty_cookie=strawberry"],
    ],
    "http_version": "0.0",
    "method": "GET",
    "path": "/path",
    "query_string": b"qs=hello",
    "scheme": "http",
    "server": ("172.28.0.10", 8000),
    "type": "http",
}


async def _mock_receive(msg):
    return msg


from starlette.templating import Jinja2Templates


def starlette_app_factory(middleware=None, debug=True):
    template_dir = os.path.join(
        os.getcwd(), "tests", "integrations", "starlette", "templates"
    )
    templates = Jinja2Templates(directory=template_dir)

    async def _ok(request):
        return starlette.responses.JSONResponse({"status": "ok"})

    async def _homepage(request):
        1 / 0
        return starlette.responses.JSONResponse({"status": "ok"})

    async def _custom_error(request):
        raise Exception("Too Hot")

    async def _message(request):
        capture_message("hi")
        return starlette.responses.JSONResponse({"status": "ok"})

    async def _message_with_id(request):
        capture_message("hi")
        return starlette.responses.JSONResponse({"status": "ok"})

    def _thread_ids_sync(request):
        return starlette.responses.JSONResponse(
            {
                "main": threading.main_thread().ident,
                "active": threading.current_thread().ident,
            }
        )

    async def _thread_ids_async(request):
        return starlette.responses.JSONResponse(
            {
                "main": threading.main_thread().ident,
                "active": threading.current_thread().ident,
            }
        )

    async def _render_template(request):
        capture_message(get_traceparent() + "\n" + get_baggage())

        template_context = {
            "request": request,
            "msg": "Hello Template World!",
        }
        return templates.TemplateResponse("trace_meta.html", template_context)

    app = starlette.applications.Starlette(
        debug=debug,
        routes=[
            starlette.routing.Route("/ok", _ok),
            starlette.routing.Route("/some_url", _homepage),
            starlette.routing.Route("/custom_error", _custom_error),
            starlette.routing.Route("/message", _message),
            starlette.routing.Route("/message/{message_id}", _message_with_id),
            starlette.routing.Route("/sync/thread_ids", _thread_ids_sync),
            starlette.routing.Route("/async/thread_ids", _thread_ids_async),
            starlette.routing.Route("/render_template", _render_template),
        ],
        middleware=middleware,
    )

    return app


def async_return(result):
    f = asyncio.Future()
    f.set_result(result)
    return f


class BasicAuthBackend(AuthenticationBackend):
    async def authenticate(self, conn):
        if "Authorization" not in conn.headers:
            return

        auth = conn.headers["Authorization"]
        try:
            scheme, credentials = auth.split()
            if scheme.lower() != "basic":
                return
            decoded = base64.b64decode(credentials).decode("ascii")
        except (ValueError, UnicodeDecodeError):
            raise AuthenticationError("Invalid basic auth credentials")

        username, _, password = decoded.partition(":")

        # TODO: You'd want to verify the username and password here.

        return AuthCredentials(["authenticated"]), SimpleUser(username)


class AsyncIterator:
    def __init__(self, data):
        self.iter = iter(bytes(data, "utf-8"))

    def __aiter__(self):
        return self

    async def __anext__(self):
        try:
            return bytes([next(self.iter)])
        except StopIteration:
            raise StopAsyncIteration


class SampleMiddleware:
    def __init__(self, app):
        self.app = app

    async def __call__(self, scope, receive, send):
        # only handle http requests
        if scope["type"] != "http":
            await self.app(scope, receive, send)
            return

        async def do_stuff(message):
            if message["type"] == "http.response.start":
                # do something here.
                pass

            await send(message)

        await self.app(scope, receive, do_stuff)


class SampleReceiveSendMiddleware:
    def __init__(self, app):
        self.app = app

    async def __call__(self, scope, receive, send):
        message = await receive()
        assert message
        assert message["type"] == "http.request"

        send_output = await send({"type": "something-unimportant"})
        assert send_output is None

        await self.app(scope, receive, send)


class SamplePartialReceiveSendMiddleware:
    def __init__(self, app):
        self.app = app

    async def __call__(self, scope, receive, send):
        message = await receive()
        assert message
        assert message["type"] == "http.request"

        send_output = await send({"type": "something-unimportant"})
        assert send_output is None

        async def my_receive(*args, **kwargs):
            pass

        async def my_send(*args, **kwargs):
            pass

        partial_receive = functools.partial(my_receive)
        partial_send = functools.partial(my_send)

        await self.app(scope, partial_receive, partial_send)


@pytest.mark.asyncio
async def test_starletterequestextractor_content_length(sentry_init):
    scope = SCOPE.copy()
    scope["headers"] = [
        [b"content-length", str(len(json.dumps(BODY_JSON))).encode()],
    ]
    starlette_request = starlette.requests.Request(scope)
    extractor = StarletteRequestExtractor(starlette_request)

    assert await extractor.content_length() == len(json.dumps(BODY_JSON))


@pytest.mark.asyncio
async def test_starletterequestextractor_cookies(sentry_init):
    starlette_request = starlette.requests.Request(SCOPE)
    extractor = StarletteRequestExtractor(starlette_request)

    assert extractor.cookies() == {
        "tasty_cookie": "strawberry",
        "yummy_cookie": "choco",
    }


@pytest.mark.asyncio
async def test_starletterequestextractor_json(sentry_init):
    starlette_request = starlette.requests.Request(SCOPE)

    # Mocking async `_receive()` that works in Python 3.7+
    side_effect = [_mock_receive(msg) for msg in JSON_RECEIVE_MESSAGES]
    starlette_request._receive = mock.Mock(side_effect=side_effect)

    extractor = StarletteRequestExtractor(starlette_request)

    assert extractor.is_json()
    assert await extractor.json() == BODY_JSON


@pytest.mark.asyncio
async def test_starletterequestextractor_form(sentry_init):
    scope = SCOPE.copy()
    scope["headers"] = [
        [b"content-type", b"multipart/form-data; boundary=fd721ef49ea403a6"],
    ]
    # TODO add test for content-type: "application/x-www-form-urlencoded"

    starlette_request = starlette.requests.Request(scope)

    # Mocking async `_receive()` that works in Python 3.7+
    side_effect = [_mock_receive(msg) for msg in FORM_RECEIVE_MESSAGES]
    starlette_request._receive = mock.Mock(side_effect=side_effect)

    extractor = StarletteRequestExtractor(starlette_request)

    form_data = await extractor.form()
    assert form_data.keys() == PARSED_FORM.keys()
    assert form_data["username"] == PARSED_FORM["username"]
    assert form_data["password"] == PARSED_FORM["password"]
    assert form_data["photo"].filename == PARSED_FORM["photo"].filename

    # Make sure we still can read the body
    # after alreading it with extractor.form() above.
    body = await extractor.request.body()
    assert body


@pytest.mark.asyncio
async def test_starletterequestextractor_body_consumed_twice(
    sentry_init, capture_events
):
    """
    Starlette does cache when you read the request data via `request.json()`
    or `request.body()`, but it does NOT when using `request.form()`.
    So we have an edge case when the Sentry Starlette reads the body using `.form()`
    and the user wants to read the body using `.body()`.
    Because the underlying stream can not be consumed twice and is not cached.

    We have fixed this in `StarletteRequestExtractor.form()` by consuming the body
    first with `.body()` (to put it into the `_body` cache and then consume it with `.form()`.

    If this behavior is changed in Starlette and the `request.form()` in Starlette
    is also caching the body, this test will fail.

    See also https://github.com/encode/starlette/discussions/1933
    """
    scope = SCOPE.copy()
    scope["headers"] = [
        [b"content-type", b"multipart/form-data; boundary=fd721ef49ea403a6"],
    ]

    starlette_request = starlette.requests.Request(scope)

    # Mocking async `_receive()` that works in Python 3.7+
    side_effect = [_mock_receive(msg) for msg in FORM_RECEIVE_MESSAGES]
    starlette_request._receive = mock.Mock(side_effect=side_effect)

    extractor = StarletteRequestExtractor(starlette_request)

    await extractor.request.form()

    with pytest.raises(RuntimeError):
        await extractor.request.body()


@pytest.mark.asyncio
async def test_starletterequestextractor_extract_request_info_too_big(sentry_init):
    sentry_init(
        send_default_pii=True,
        integrations=[StarletteIntegration()],
    )
    scope = SCOPE.copy()
    scope["headers"] = [
        [b"content-type", b"multipart/form-data; boundary=fd721ef49ea403a6"],
        [b"content-length", str(len(BODY_FORM)).encode()],
        [b"cookie", b"yummy_cookie=choco; tasty_cookie=strawberry"],
    ]
    starlette_request = starlette.requests.Request(scope)

    # Mocking async `_receive()` that works in Python 3.7+
    side_effect = [_mock_receive(msg) for msg in FORM_RECEIVE_MESSAGES]
    starlette_request._receive = mock.Mock(side_effect=side_effect)

    extractor = StarletteRequestExtractor(starlette_request)

    request_info = await extractor.extract_request_info()

    assert request_info
    assert request_info["cookies"] == {
        "tasty_cookie": "strawberry",
        "yummy_cookie": "choco",
    }
    # Because request is too big only the AnnotatedValue is extracted.
    assert request_info["data"].metadata == {"rem": [["!config", "x"]]}


@pytest.mark.asyncio
async def test_starletterequestextractor_extract_request_info(sentry_init):
    sentry_init(
        send_default_pii=True,
        integrations=[StarletteIntegration()],
    )
    scope = SCOPE.copy()
    scope["headers"] = [
        [b"content-type", b"application/json"],
        [b"content-length", str(len(json.dumps(BODY_JSON))).encode()],
        [b"cookie", b"yummy_cookie=choco; tasty_cookie=strawberry"],
    ]

    starlette_request = starlette.requests.Request(scope)

    # Mocking async `_receive()` that works in Python 3.7+
    side_effect = [_mock_receive(msg) for msg in JSON_RECEIVE_MESSAGES]
    starlette_request._receive = mock.Mock(side_effect=side_effect)

    extractor = StarletteRequestExtractor(starlette_request)

    request_info = await extractor.extract_request_info()

    assert request_info
    assert request_info["cookies"] == {
        "tasty_cookie": "strawberry",
        "yummy_cookie": "choco",
    }
    assert request_info["data"] == BODY_JSON


@pytest.mark.asyncio
async def test_starletterequestextractor_extract_request_info_no_pii(sentry_init):
    sentry_init(
        send_default_pii=False,
        integrations=[StarletteIntegration()],
    )
    scope = SCOPE.copy()
    scope["headers"] = [
        [b"content-type", b"application/json"],
        [b"content-length", str(len(json.dumps(BODY_JSON))).encode()],
        [b"cookie", b"yummy_cookie=choco; tasty_cookie=strawberry"],
    ]

    starlette_request = starlette.requests.Request(scope)

    # Mocking async `_receive()` that works in Python 3.7+
    side_effect = [_mock_receive(msg) for msg in JSON_RECEIVE_MESSAGES]
    starlette_request._receive = mock.Mock(side_effect=side_effect)

    extractor = StarletteRequestExtractor(starlette_request)

    request_info = await extractor.extract_request_info()

    assert request_info
    assert "cookies" not in request_info
    assert request_info["data"] == BODY_JSON


@pytest.mark.parametrize(
    "url,transaction_style,expected_transaction,expected_source",
    [
        (
            "/message",
            "url",
            "/message",
            "route",
        ),
        (
            "/message",
            "endpoint",
            "tests.integrations.starlette.test_starlette.starlette_app_factory.<locals>._message",
            "component",
        ),
        (
            "/message/123456",
            "url",
            "/message/{message_id}",
            "route",
        ),
        (
            "/message/123456",
            "endpoint",
            "tests.integrations.starlette.test_starlette.starlette_app_factory.<locals>._message_with_id",
            "component",
        ),
    ],
)
def test_transaction_style(
    sentry_init,
    capture_events,
    url,
    transaction_style,
    expected_transaction,
    expected_source,
):
    sentry_init(
        integrations=[StarletteIntegration(transaction_style=transaction_style)],
    )
    starlette_app = starlette_app_factory()

    events = capture_events()

    client = TestClient(starlette_app)
    client.get(url)

    (event,) = events
    assert event["transaction"] == expected_transaction
    assert event["transaction_info"] == {"source": expected_source}


@pytest.mark.parametrize(
    "test_url,expected_error,expected_message",
    [
        ("/some_url", ZeroDivisionError, "division by zero"),
        ("/custom_error", Exception, "Too Hot"),
    ],
)
def test_catch_exceptions(
    sentry_init,
    capture_exceptions,
    capture_events,
    test_url,
    expected_error,
    expected_message,
):
    sentry_init(integrations=[StarletteIntegration()])
    starlette_app = starlette_app_factory()
    exceptions = capture_exceptions()
    events = capture_events()

    client = TestClient(starlette_app)
    try:
        client.get(test_url)
    except Exception:
        pass

    (exc,) = exceptions
    assert isinstance(exc, expected_error)
    assert str(exc) == expected_message

    (event,) = events
    assert event["exception"]["values"][0]["mechanism"]["type"] == "starlette"


def test_user_information_error(sentry_init, capture_events):
    sentry_init(
        send_default_pii=True,
        integrations=[StarletteIntegration()],
    )
    starlette_app = starlette_app_factory(
        middleware=[Middleware(AuthenticationMiddleware, backend=BasicAuthBackend())]
    )
    events = capture_events()

    client = TestClient(starlette_app, raise_server_exceptions=False)
    try:
        client.get("/custom_error", auth=("Gabriela", "hello123"))
    except Exception:
        pass

    (event,) = events
    user = event.get("user", None)
    assert user
    assert "username" in user
    assert user["username"] == "Gabriela"


def test_user_information_error_no_pii(sentry_init, capture_events):
    sentry_init(
        send_default_pii=False,
        integrations=[StarletteIntegration()],
    )
    starlette_app = starlette_app_factory(
        middleware=[Middleware(AuthenticationMiddleware, backend=BasicAuthBackend())]
    )
    events = capture_events()

    client = TestClient(starlette_app, raise_server_exceptions=False)
    try:
        client.get("/custom_error", auth=("Gabriela", "hello123"))
    except Exception:
        pass

    (event,) = events
    assert "user" not in event


def test_user_information_transaction(sentry_init, capture_events):
    sentry_init(
        traces_sample_rate=1.0,
        send_default_pii=True,
        integrations=[StarletteIntegration()],
    )
    starlette_app = starlette_app_factory(
        middleware=[Middleware(AuthenticationMiddleware, backend=BasicAuthBackend())]
    )
    events = capture_events()

    client = TestClient(starlette_app, raise_server_exceptions=False)
    client.get("/message", auth=("Gabriela", "hello123"))

    (_, transaction_event) = events
    user = transaction_event.get("user", None)
    assert user
    assert "username" in user
    assert user["username"] == "Gabriela"


def test_user_information_transaction_no_pii(sentry_init, capture_events):
    sentry_init(
        traces_sample_rate=1.0,
        send_default_pii=False,
        integrations=[StarletteIntegration()],
    )
    starlette_app = starlette_app_factory(
        middleware=[Middleware(AuthenticationMiddleware, backend=BasicAuthBackend())]
    )
    events = capture_events()

    client = TestClient(starlette_app, raise_server_exceptions=False)
    client.get("/message", auth=("Gabriela", "hello123"))

    (_, transaction_event) = events
    assert "user" not in transaction_event


def test_middleware_spans(sentry_init, capture_events):
    sentry_init(
        traces_sample_rate=1.0,
        integrations=[StarletteIntegration()],
    )
    starlette_app = starlette_app_factory(
        middleware=[Middleware(AuthenticationMiddleware, backend=BasicAuthBackend())]
    )
    events = capture_events()

    client = TestClient(starlette_app, raise_server_exceptions=False)
    try:
        client.get("/message", auth=("Gabriela", "hello123"))
    except Exception:
        pass

    (_, transaction_event) = events

    expected_middleware_spans = [
        "ServerErrorMiddleware",
        "AuthenticationMiddleware",
        "ExceptionMiddleware",
        "AuthenticationMiddleware",  # 'op': 'middleware.starlette.send'
        "ServerErrorMiddleware",  # 'op': 'middleware.starlette.send'
        "AuthenticationMiddleware",  # 'op': 'middleware.starlette.send'
        "ServerErrorMiddleware",  # 'op': 'middleware.starlette.send'
    ]

    assert len(transaction_event["spans"]) == len(expected_middleware_spans)

    idx = 0
    for span in transaction_event["spans"]:
        if span["op"].startswith("middleware.starlette"):
            assert (
                span["tags"]["starlette.middleware_name"]
                == expected_middleware_spans[idx]
            )
            idx += 1


def test_middleware_spans_disabled(sentry_init, capture_events):
    sentry_init(
        traces_sample_rate=1.0,
        integrations=[StarletteIntegration(middleware_spans=False)],
    )
    starlette_app = starlette_app_factory(
        middleware=[Middleware(AuthenticationMiddleware, backend=BasicAuthBackend())]
    )
    events = capture_events()

    client = TestClient(starlette_app, raise_server_exceptions=False)
    try:
        client.get("/message", auth=("Gabriela", "hello123"))
    except Exception:
        pass

    (_, transaction_event) = events

    assert len(transaction_event["spans"]) == 0


def test_middleware_callback_spans(sentry_init, capture_events):
    sentry_init(
        traces_sample_rate=1.0,
        integrations=[StarletteIntegration()],
    )
    starlette_app = starlette_app_factory(middleware=[Middleware(SampleMiddleware)])
    events = capture_events()

    client = TestClient(starlette_app, raise_server_exceptions=False)
    try:
        client.get("/message", auth=("Gabriela", "hello123"))
    except Exception:
        pass

    (_, transaction_event) = events

    expected = [
        {
            "op": "middleware.starlette",
            "description": "ServerErrorMiddleware",
            "tags": {"starlette.middleware_name": "ServerErrorMiddleware"},
        },
        {
            "op": "middleware.starlette",
            "description": "SampleMiddleware",
            "tags": {"starlette.middleware_name": "SampleMiddleware"},
        },
        {
            "op": "middleware.starlette",
            "description": "ExceptionMiddleware",
            "tags": {"starlette.middleware_name": "ExceptionMiddleware"},
        },
        {
            "op": "middleware.starlette.send",
            "description": "SampleMiddleware.__call__.<locals>.do_stuff",
            "tags": {"starlette.middleware_name": "ExceptionMiddleware"},
        },
        {
            "op": "middleware.starlette.send",
            "description": "ServerErrorMiddleware.__call__.<locals>._send",
            "tags": {"starlette.middleware_name": "SampleMiddleware"},
        },
        {
            "op": "middleware.starlette.send",
            "description": "SentryAsgiMiddleware._run_app.<locals>._sentry_wrapped_send",
            "tags": {"starlette.middleware_name": "ServerErrorMiddleware"},
        },
        {
            "op": "middleware.starlette.send",
            "description": "SampleMiddleware.__call__.<locals>.do_stuff",
            "tags": {"starlette.middleware_name": "ExceptionMiddleware"},
        },
        {
            "op": "middleware.starlette.send",
            "description": "ServerErrorMiddleware.__call__.<locals>._send",
            "tags": {"starlette.middleware_name": "SampleMiddleware"},
        },
        {
            "op": "middleware.starlette.send",
            "description": "SentryAsgiMiddleware._run_app.<locals>._sentry_wrapped_send",
            "tags": {"starlette.middleware_name": "ServerErrorMiddleware"},
        },
    ]

    idx = 0
    for span in transaction_event["spans"]:
        assert span["op"] == expected[idx]["op"]
        assert span["description"] == expected[idx]["description"]
        assert span["tags"] == expected[idx]["tags"]
        idx += 1


def test_middleware_receive_send(sentry_init, capture_events):
    sentry_init(
        traces_sample_rate=1.0,
        integrations=[StarletteIntegration()],
    )
    starlette_app = starlette_app_factory(
        middleware=[Middleware(SampleReceiveSendMiddleware)]
    )

    client = TestClient(starlette_app, raise_server_exceptions=False)
    try:
        # NOTE: the assert statements checking
        # for correct behaviour are in `SampleReceiveSendMiddleware`!
        client.get("/message", auth=("Gabriela", "hello123"))
    except Exception:
        pass


def test_middleware_partial_receive_send(sentry_init, capture_events):
    sentry_init(
        traces_sample_rate=1.0,
        integrations=[StarletteIntegration()],
    )
    starlette_app = starlette_app_factory(
        middleware=[Middleware(SamplePartialReceiveSendMiddleware)]
    )
    events = capture_events()

    client = TestClient(starlette_app, raise_server_exceptions=False)
    try:
        client.get("/message", auth=("Gabriela", "hello123"))
    except Exception:
        pass

    (_, transaction_event) = events

    expected = [
        {
            "op": "middleware.starlette",
            "description": "ServerErrorMiddleware",
            "tags": {"starlette.middleware_name": "ServerErrorMiddleware"},
        },
        {
            "op": "middleware.starlette",
            "description": "SamplePartialReceiveSendMiddleware",
            "tags": {"starlette.middleware_name": "SamplePartialReceiveSendMiddleware"},
        },
        {
            "op": "middleware.starlette.receive",
            "description": (
                "_ASGIAdapter.send.<locals>.receive"
                if STARLETTE_VERSION < (0, 21)
                else "_TestClientTransport.handle_request.<locals>.receive"
            ),
            "tags": {"starlette.middleware_name": "ServerErrorMiddleware"},
        },
        {
            "op": "middleware.starlette.send",
            "description": "ServerErrorMiddleware.__call__.<locals>._send",
            "tags": {"starlette.middleware_name": "SamplePartialReceiveSendMiddleware"},
        },
        {
            "op": "middleware.starlette.send",
            "description": "SentryAsgiMiddleware._run_app.<locals>._sentry_wrapped_send",
            "tags": {"starlette.middleware_name": "ServerErrorMiddleware"},
        },
        {
            "op": "middleware.starlette",
            "description": "ExceptionMiddleware",
            "tags": {"starlette.middleware_name": "ExceptionMiddleware"},
        },
        {
            "op": "middleware.starlette.send",
            "description": "functools.partial(<function SamplePartialReceiveSendMiddleware.__call__.<locals>.my_send at ",
            "tags": {"starlette.middleware_name": "ExceptionMiddleware"},
        },
        {
            "op": "middleware.starlette.send",
            "description": "functools.partial(<function SamplePartialReceiveSendMiddleware.__call__.<locals>.my_send at ",
            "tags": {"starlette.middleware_name": "ExceptionMiddleware"},
        },
    ]

    idx = 0
    for span in transaction_event["spans"]:
        assert span["op"] == expected[idx]["op"]
        assert span["description"].startswith(expected[idx]["description"])
        assert span["tags"] == expected[idx]["tags"]
        idx += 1


def test_legacy_setup(
    sentry_init,
    capture_events,
):
    # Check that behaviour does not change
    # if the user just adds the new Integration
    # and forgets to remove SentryAsgiMiddleware
    sentry_init()
    app = starlette_app_factory()
    asgi_app = SentryAsgiMiddleware(app)

    events = capture_events()

    client = TestClient(asgi_app)
    client.get("/message/123456")

    (event,) = events
    assert event["transaction"] == "/message/{message_id}"


@pytest.mark.parametrize("endpoint", ["/sync/thread_ids", "/async/thread_ids"])
@mock.patch("sentry_sdk.profiler.transaction_profiler.PROFILE_MINIMUM_SAMPLES", 0)
def test_active_thread_id(sentry_init, capture_envelopes, teardown_profiling, endpoint):
    sentry_init(
        traces_sample_rate=1.0,
        _experiments={"profiles_sample_rate": 1.0},
    )
    app = starlette_app_factory()
    asgi_app = SentryAsgiMiddleware(app)

    envelopes = capture_envelopes()

    client = TestClient(asgi_app)
    response = client.get(endpoint)
    assert response.status_code == 200

    data = json.loads(response.content)

    envelopes = [envelope for envelope in envelopes]
    assert len(envelopes) == 1

    profiles = [item for item in envelopes[0].items if item.type == "profile"]
    assert len(profiles) == 1

    for profile in profiles:
        transactions = profile.payload.json["transactions"]
        assert len(transactions) == 1
        assert str(data["active"]) == transactions[0]["active_thread_id"]


def test_original_request_not_scrubbed(sentry_init, capture_events):
    sentry_init(integrations=[StarletteIntegration()])

    events = capture_events()

    async def _error(request):
        logging.critical("Oh no!")
        assert request.headers["Authorization"] == "Bearer ohno"
        assert await request.json() == {"password": "ohno"}
        return starlette.responses.JSONResponse({"status": "Oh no!"})

    app = starlette.applications.Starlette(
        routes=[
            starlette.routing.Route("/error", _error, methods=["POST"]),
        ],
    )

    client = TestClient(app)
    client.post(
        "/error",
        json={"password": "ohno"},
        headers={"Authorization": "Bearer ohno"},
    )

    event = events[0]
    assert event["request"]["data"] == {"password": "[Filtered]"}
    assert event["request"]["headers"]["authorization"] == "[Filtered]"


@pytest.mark.skipif(STARLETTE_VERSION < (0, 24), reason="Requires Starlette >= 0.24")
def test_template_tracing_meta(sentry_init, capture_events):
    sentry_init(
        auto_enabling_integrations=False,  # Make sure that httpx integration is not added, because it adds tracing information to the starlette test clients request.
        integrations=[StarletteIntegration()],
    )
    events = capture_events()

    app = starlette_app_factory()

    client = TestClient(app)
    response = client.get("/render_template")
    assert response.status_code == 200

    rendered_meta = response.text
    traceparent, baggage = events[0]["message"].split("\n")
    assert traceparent != ""
    assert baggage != ""

    match = re.match(
        r'^<meta name="sentry-trace" content="([^\"]*)"><meta name="baggage" content="([^\"]*)">',
        rendered_meta,
    )
    assert match is not None
    assert match.group(1) == traceparent

    rendered_baggage = match.group(2)
    assert rendered_baggage == baggage


@pytest.mark.parametrize(
    "request_url,transaction_style,expected_transaction_name,expected_transaction_source",
    [
        (
            "/message/123456",
            "endpoint",
            "tests.integrations.starlette.test_starlette.starlette_app_factory.<locals>._message_with_id",
            "component",
        ),
        (
            "/message/123456",
            "url",
            "/message/{message_id}",
            "route",
        ),
    ],
)
def test_transaction_name(
    sentry_init,
    request_url,
    transaction_style,
    expected_transaction_name,
    expected_transaction_source,
    capture_envelopes,
):
    """
    Tests that the transaction name is something meaningful.
    """
    sentry_init(
        auto_enabling_integrations=False,  # Make sure that httpx integration is not added, because it adds tracing information to the starlette test clients request.
        integrations=[StarletteIntegration(transaction_style=transaction_style)],
        traces_sample_rate=1.0,
    )

    envelopes = capture_envelopes()

    app = starlette_app_factory()
    client = TestClient(app)
    client.get(request_url)

    (_, transaction_envelope) = envelopes
    transaction_event = transaction_envelope.get_transaction_event()

    assert transaction_event["transaction"] == expected_transaction_name
    assert (
        transaction_event["transaction_info"]["source"] == expected_transaction_source
    )


@pytest.mark.parametrize(
    "request_url,transaction_style,expected_transaction_name,expected_transaction_source",
    [
        (
            "/message/123456",
            "endpoint",
            "http://testserver/message/123456",
            "url",
        ),
        (
            "/message/123456",
            "url",
            "http://testserver/message/123456",
            "url",
        ),
    ],
)
def test_transaction_name_in_traces_sampler(
    sentry_init,
    request_url,
    transaction_style,
    expected_transaction_name,
    expected_transaction_source,
):
    """
    Tests that a custom traces_sampler has a meaningful transaction name.
    In this case the URL or endpoint, because we do not have the route yet.
    """

    def dummy_traces_sampler(sampling_context):
        assert (
            sampling_context["transaction_context"]["name"] == expected_transaction_name
        )
        assert (
            sampling_context["transaction_context"]["source"]
            == expected_transaction_source
        )

    sentry_init(
        auto_enabling_integrations=False,  # Make sure that httpx integration is not added, because it adds tracing information to the starlette test clients request.
        integrations=[StarletteIntegration(transaction_style=transaction_style)],
        traces_sampler=dummy_traces_sampler,
        traces_sample_rate=1.0,
    )

    app = starlette_app_factory()
    client = TestClient(app)
    client.get(request_url)


@pytest.mark.parametrize(
    "request_url,transaction_style,expected_transaction_name,expected_transaction_source",
    [
        (
            "/message/123456",
            "endpoint",
            "starlette.middleware.trustedhost.TrustedHostMiddleware",
            "component",
        ),
        (
            "/message/123456",
            "url",
            "http://testserver/message/123456",
            "url",
        ),
    ],
)
def test_transaction_name_in_middleware(
    sentry_init,
    request_url,
    transaction_style,
    expected_transaction_name,
    expected_transaction_source,
    capture_envelopes,
):
    """
    Tests that the transaction name is something meaningful.
    """
    sentry_init(
        auto_enabling_integrations=False,  # Make sure that httpx integration is not added, because it adds tracing information to the starlette test clients request.
        integrations=[
            StarletteIntegration(transaction_style=transaction_style),
        ],
        traces_sample_rate=1.0,
    )

    envelopes = capture_envelopes()

    middleware = [
        Middleware(
            TrustedHostMiddleware,
            allowed_hosts=["example.com", "*.example.com"],
        ),
    ]

    app = starlette_app_factory(middleware=middleware)
    client = TestClient(app)
    client.get(request_url)

    (transaction_envelope,) = envelopes
    transaction_event = transaction_envelope.get_transaction_event()

    assert transaction_event["contexts"]["response"]["status_code"] == 400
    assert transaction_event["transaction"] == expected_transaction_name
    assert (
        transaction_event["transaction_info"]["source"] == expected_transaction_source
    )


<<<<<<< HEAD
@pytest.mark.parametrize("uvicorn_server", [starlette_app_factory], indirect=True)
def test_with_uvicorn(sentry_init, capture_envelopes, uvicorn_server):
    # Sanity check that the app works with uvicorn which does its own ASGI 2/3
    # discovery. If we wrap the ASGI app incorrectly, everything might seem ok
    # until you try to run the app with uvicorn.

    sentry_init(
        integrations=[StarletteIntegration()],
    )

    envelopes = capture_envelopes()

    requests.get("http://127.0.0.1:5000/ok")

    assert not envelopes
=======
def test_span_origin(sentry_init, capture_events):
    sentry_init(
        integrations=[StarletteIntegration()],
        traces_sample_rate=1.0,
    )
    starlette_app = starlette_app_factory(
        middleware=[Middleware(AuthenticationMiddleware, backend=BasicAuthBackend())]
    )
    events = capture_events()

    client = TestClient(starlette_app, raise_server_exceptions=False)
    try:
        client.get("/message", auth=("Gabriela", "hello123"))
    except Exception:
        pass

    (_, event) = events

    assert event["contexts"]["trace"]["origin"] == "auto.http.starlette"
    for span in event["spans"]:
        assert span["origin"] == "auto.http.starlette"


class NonIterableContainer:
    """Wraps any container and makes it non-iterable.

    Used to test backwards compatibility with our old way of defining failed_request_status_codes, which allowed
    passing in a list of (possibly non-iterable) containers. The Python standard library does not provide any built-in
    non-iterable containers, so we have to define our own.
    """

    def __init__(self, inner):
        self.inner = inner

    def __contains__(self, item):
        return item in self.inner


parametrize_test_configurable_status_codes_deprecated = pytest.mark.parametrize(
    "failed_request_status_codes,status_code,expected_error",
    [
        (None, 500, True),
        (None, 400, False),
        ([500, 501], 500, True),
        ([500, 501], 401, False),
        ([range(400, 499)], 401, True),
        ([range(400, 499)], 500, False),
        ([range(400, 499), range(500, 599)], 300, False),
        ([range(400, 499), range(500, 599)], 403, True),
        ([range(400, 499), range(500, 599)], 503, True),
        ([range(400, 403), 500, 501], 401, True),
        ([range(400, 403), 500, 501], 405, False),
        ([range(400, 403), 500, 501], 501, True),
        ([range(400, 403), 500, 501], 503, False),
        ([], 500, False),
        ([NonIterableContainer(range(500, 600))], 500, True),
        ([NonIterableContainer(range(500, 600))], 404, False),
    ],
)
"""Test cases for configurable status codes (deprecated API).
Also used by the FastAPI tests.
"""


@parametrize_test_configurable_status_codes_deprecated
def test_configurable_status_codes_deprecated(
    sentry_init,
    capture_events,
    failed_request_status_codes,
    status_code,
    expected_error,
):
    with pytest.warns(DeprecationWarning):
        starlette_integration = StarletteIntegration(
            failed_request_status_codes=failed_request_status_codes
        )

    sentry_init(integrations=[starlette_integration])

    events = capture_events()

    async def _error(request):
        raise HTTPException(status_code)

    app = starlette.applications.Starlette(
        routes=[
            starlette.routing.Route("/error", _error, methods=["GET"]),
        ],
    )

    client = TestClient(app)
    client.get("/error")

    if expected_error:
        assert len(events) == 1
    else:
        assert not events


parametrize_test_configurable_status_codes = pytest.mark.parametrize(
    ("failed_request_status_codes", "status_code", "expected_error"),
    (
        (None, 500, True),
        (None, 400, False),
        ({500, 501}, 500, True),
        ({500, 501}, 401, False),
        ({*range(400, 500)}, 401, True),
        ({*range(400, 500)}, 500, False),
        ({*range(400, 600)}, 300, False),
        ({*range(400, 600)}, 403, True),
        ({*range(400, 600)}, 503, True),
        ({*range(400, 403), 500, 501}, 401, True),
        ({*range(400, 403), 500, 501}, 405, False),
        ({*range(400, 403), 500, 501}, 501, True),
        ({*range(400, 403), 500, 501}, 503, False),
        (set(), 500, False),
    ),
)


@parametrize_test_configurable_status_codes
def test_configurable_status_codes(
    sentry_init,
    capture_events,
    failed_request_status_codes,
    status_code,
    expected_error,
):
    integration_kwargs = {}
    if failed_request_status_codes is not None:
        integration_kwargs["failed_request_status_codes"] = failed_request_status_codes

    with warnings.catch_warnings():
        warnings.simplefilter("error", DeprecationWarning)
        starlette_integration = StarletteIntegration(**integration_kwargs)

    sentry_init(integrations=[starlette_integration])

    events = capture_events()

    async def _error(_):
        raise HTTPException(status_code)

    app = starlette.applications.Starlette(
        routes=[
            starlette.routing.Route("/error", _error, methods=["GET"]),
        ],
    )

    client = TestClient(app)
    client.get("/error")

    assert len(events) == int(expected_error)
>>>>>>> 05411ff4
<|MERGE_RESOLUTION|>--- conflicted
+++ resolved
@@ -1116,7 +1116,6 @@
     )
 
 
-<<<<<<< HEAD
 @pytest.mark.parametrize("uvicorn_server", [starlette_app_factory], indirect=True)
 def test_with_uvicorn(sentry_init, capture_envelopes, uvicorn_server):
     # Sanity check that the app works with uvicorn which does its own ASGI 2/3
@@ -1132,7 +1131,8 @@
     requests.get("http://127.0.0.1:5000/ok")
 
     assert not envelopes
-=======
+
+
 def test_span_origin(sentry_init, capture_events):
     sentry_init(
         integrations=[StarletteIntegration()],
@@ -1285,5 +1285,4 @@
     client = TestClient(app)
     client.get("/error")
 
-    assert len(events) == int(expected_error)
->>>>>>> 05411ff4
+    assert len(events) == int(expected_error)