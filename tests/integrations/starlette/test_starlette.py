--- conflicted
+++ resolved
@@ -1226,7 +1226,6 @@
         assert not events
 
 
-<<<<<<< HEAD
 @pytest.mark.skipif(
     STARLETTE_VERSION < (0, 21),
     reason="Requires Starlette >= 0.21, because earlier versions do not support HTTP 'HEAD' requests",
@@ -1289,7 +1288,8 @@
 
     assert event1["request"]["method"] == "OPTIONS"
     assert event2["request"]["method"] == "HEAD"
-=======
+
+
 parametrize_test_configurable_status_codes = pytest.mark.parametrize(
     ("failed_request_status_codes", "status_code", "expected_error"),
     (
@@ -1343,5 +1343,4 @@
     client = TestClient(app)
     client.get("/error")
 
-    assert len(events) == int(expected_error)
->>>>>>> 205591e2
+    assert len(events) == int(expected_error)