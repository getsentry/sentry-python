--- conflicted
+++ resolved
@@ -592,41 +592,6 @@
     resolve_span = resolve_spans[0]
     assert resolve_span["parent_span_id"] == query_span["span_id"]
     assert resolve_span["description"] == "resolving Mutation.change"
-<<<<<<< HEAD
-    assert resolve_span["data"] == {
-        "graphql.field_name": "change",
-        "graphql.parent_type": "Mutation",
-        "graphql.field_path": "Mutation.change",
-        "graphql.path": "change",
-    }
-
-
-@parameterize_strawberry_test
-def test_handle_none_query_gracefully(
-    request,
-    sentry_init,
-    capture_events,
-    client_factory,
-    async_execution,
-    framework_integrations,
-):
-    sentry_init(
-        integrations=[
-            StrawberryIntegration(async_execution=async_execution),
-        ]
-        + framework_integrations,
-    )
-    events = capture_events()
-
-    schema = strawberry.Schema(Query)
-
-    client_factory = request.getfixturevalue(client_factory)
-    client = client_factory(schema)
-
-    client.post("/graphql", json={})
-
-    assert len(events) == 0, "expected no events to be sent to Sentry"
-=======
     assert resolve_span["data"] == ApproxDict(
         {
             "graphql.field_name": "change",
@@ -635,4 +600,30 @@
             "graphql.path": "change",
         }
     )
->>>>>>> a151a2a3
+
+
+@parameterize_strawberry_test
+def test_handle_none_query_gracefully(
+    request,
+    sentry_init,
+    capture_events,
+    client_factory,
+    async_execution,
+    framework_integrations,
+):
+    sentry_init(
+        integrations=[
+            StrawberryIntegration(async_execution=async_execution),
+        ]
+        + framework_integrations,
+    )
+    events = capture_events()
+
+    schema = strawberry.Schema(Query)
+
+    client_factory = request.getfixturevalue(client_factory)
+    client = client_factory(schema)
+
+    client.post("/graphql", json={})
+
+    assert len(events) == 0, "expected no events to be sent to Sentry"