--- conflicted
+++ resolved
@@ -122,15 +122,9 @@
 
     for span in event["spans"]:
         assert span["data"][SPANDATA.DB_SYSTEM] == "sqlite"
-<<<<<<< HEAD
-        assert span["data"][SPANDATA.DB_NAME] == "sqlite"
-        assert span["data"][SPANDATA.SERVER_ADDRESS] == "sqlite"
-        assert span["data"][SPANDATA.SERVER_PORT] == "sqlite"
-=======
         assert span["data"][SPANDATA.DB_NAME] == ":memory:"
         assert SPANDATA.SERVER_ADDRESS not in span["data"]
         assert SPANDATA.SERVER_PORT not in span["data"]
->>>>>>> 692c0e9f
 
     assert (
         render_span_tree(event)
