<<<<<<< HEAD
=======
import os
>>>>>>> 2f05ccba
import pytest
import sys

from sqlalchemy import Column, ForeignKey, Integer, String, create_engine
from sqlalchemy.exc import IntegrityError
from sqlalchemy.ext.declarative import declarative_base
from sqlalchemy.orm import relationship, sessionmaker
from sqlalchemy import text

from sentry_sdk import capture_message, start_transaction, configure_scope
from sentry_sdk.consts import DEFAULT_MAX_VALUE_LENGTH, SPANDATA
from sentry_sdk.integrations.sqlalchemy import SqlalchemyIntegration
from sentry_sdk.serializer import MAX_EVENT_BYTES
from sentry_sdk.utils import json_dumps


def test_orm_queries(sentry_init, capture_events):
    sentry_init(
        integrations=[SqlalchemyIntegration()], _experiments={"record_sql_params": True}
    )
    events = capture_events()

    Base = declarative_base()  # noqa: N806

    class Person(Base):
        __tablename__ = "person"
        id = Column(Integer, primary_key=True)
        name = Column(String(250), nullable=False)

    class Address(Base):
        __tablename__ = "address"
        id = Column(Integer, primary_key=True)
        street_name = Column(String(250))
        street_number = Column(String(250))
        post_code = Column(String(250), nullable=False)
        person_id = Column(Integer, ForeignKey("person.id"))
        person = relationship(Person)

    engine = create_engine("sqlite:///:memory:")
    Base.metadata.create_all(engine)

    Session = sessionmaker(bind=engine)  # noqa: N806
    session = Session()

    bob = Person(name="Bob")
    session.add(bob)

    assert session.query(Person).first() == bob

    capture_message("hi")

    (event,) = events

    for crumb in event["breadcrumbs"]["values"]:
        del crumb["timestamp"]

    assert event["breadcrumbs"]["values"][-2:] == [
        {
            "category": "query",
            "data": {"db.params": ["Bob"], "db.paramstyle": "qmark"},
            "message": "INSERT INTO person (name) VALUES (?)",
            "type": "default",
        },
        {
            "category": "query",
            "data": {"db.params": [1, 0], "db.paramstyle": "qmark"},
            "message": "SELECT person.id AS person_id, person.name AS person_name \n"
            "FROM person\n"
            " LIMIT ? OFFSET ?",
            "type": "default",
        },
    ]


def test_transactions(sentry_init, capture_events, render_span_tree):
    sentry_init(
        integrations=[SqlalchemyIntegration()],
        _experiments={"record_sql_params": True},
        traces_sample_rate=1.0,
    )
    events = capture_events()

    Base = declarative_base()  # noqa: N806

    class Person(Base):
        __tablename__ = "person"
        id = Column(Integer, primary_key=True)
        name = Column(String(250), nullable=False)

    class Address(Base):
        __tablename__ = "address"
        id = Column(Integer, primary_key=True)
        street_name = Column(String(250))
        street_number = Column(String(250))
        post_code = Column(String(250), nullable=False)
        person_id = Column(Integer, ForeignKey("person.id"))
        person = relationship(Person)

    engine = create_engine("sqlite:///:memory:")
    Base.metadata.create_all(engine)

    Session = sessionmaker(bind=engine)  # noqa: N806
    session = Session()

    with start_transaction(name="test_transaction", sampled=True):
        with session.begin_nested():
            session.query(Person).first()

        for _ in range(2):
            with pytest.raises(IntegrityError):
                with session.begin_nested():
                    session.add(Person(id=1, name="bob"))
                    session.add(Person(id=1, name="bob"))

        with session.begin_nested():
            session.query(Person).first()

    (event,) = events

    for span in event["spans"]:
        assert span["data"][SPANDATA.DB_SYSTEM] == "sqlite"
        assert span["data"][SPANDATA.DB_NAME] == ":memory:"
        assert SPANDATA.SERVER_ADDRESS not in span["data"]
        assert SPANDATA.SERVER_PORT not in span["data"]

    assert (
        render_span_tree(event)
        == """\
- op=null: description=null
  - op="db": description="SAVEPOINT sa_savepoint_1"
  - op="db": description="SELECT person.id AS person_id, person.name AS person_name \\nFROM person\\n LIMIT ? OFFSET ?"
  - op="db": description="RELEASE SAVEPOINT sa_savepoint_1"
  - op="db": description="SAVEPOINT sa_savepoint_2"
  - op="db": description="INSERT INTO person (id, name) VALUES (?, ?)"
  - op="db": description="ROLLBACK TO SAVEPOINT sa_savepoint_2"
  - op="db": description="SAVEPOINT sa_savepoint_3"
  - op="db": description="INSERT INTO person (id, name) VALUES (?, ?)"
  - op="db": description="ROLLBACK TO SAVEPOINT sa_savepoint_3"
  - op="db": description="SAVEPOINT sa_savepoint_4"
  - op="db": description="SELECT person.id AS person_id, person.name AS person_name \\nFROM person\\n LIMIT ? OFFSET ?"
  - op="db": description="RELEASE SAVEPOINT sa_savepoint_4"\
"""
    )


def test_long_sql_query_preserved(sentry_init, capture_events):
    sentry_init(
        traces_sample_rate=1,
        integrations=[SqlalchemyIntegration()],
    )
    events = capture_events()

    engine = create_engine("sqlite:///:memory:")
    with start_transaction(name="test"):
        with engine.connect() as con:
            con.execute(text(" UNION ".join("SELECT {}".format(i) for i in range(100))))

    (event,) = events
    description = event["spans"][0]["description"]
    assert description.startswith("SELECT 0 UNION SELECT 1")
    assert description.endswith("SELECT 98 UNION SELECT 99")


def test_large_event_not_truncated(sentry_init, capture_events):
    sentry_init(
        traces_sample_rate=1,
        integrations=[SqlalchemyIntegration()],
    )
    events = capture_events()

    long_str = "x" * (DEFAULT_MAX_VALUE_LENGTH + 10)

    with configure_scope() as scope:

        @scope.add_event_processor
        def processor(event, hint):
            event["message"] = long_str
            return event

    engine = create_engine("sqlite:///:memory:")
    with start_transaction(name="test"):
        with engine.connect() as con:
            for _ in range(1500):
                con.execute(
                    text(" UNION ".join("SELECT {}".format(i) for i in range(100)))
                )

    (event,) = events

    assert len(json_dumps(event)) > MAX_EVENT_BYTES

    # Some spans are discarded.
    assert len(event["spans"]) == 1000

    # Span descriptions are not truncated.
    description = event["spans"][0]["description"]
    assert len(description) == 1583
    assert description.startswith("SELECT 0")
    assert description.endswith("SELECT 98 UNION SELECT 99")

    description = event["spans"][999]["description"]
    assert len(description) == 1583
    assert description.startswith("SELECT 0")
    assert description.endswith("SELECT 98 UNION SELECT 99")

    # Smoke check that truncation of other fields has not changed.
    assert len(event["message"]) == DEFAULT_MAX_VALUE_LENGTH

    # The _meta for other truncated fields should be there as well.
    assert event["_meta"]["message"] == {
        "": {"len": 1034, "rem": [["!limit", "x", 1021, 1024]]}
    }


def test_engine_name_not_string(sentry_init):
    sentry_init(
        integrations=[SqlalchemyIntegration()],
    )

    engine = create_engine("sqlite:///:memory:")
    engine.dialect.name = b"sqlite"

    with engine.connect() as con:
        con.execute(text("SELECT 0"))


@pytest.mark.parametrize("enable_db_query_source", [None, False])
def test_query_source_disabled(sentry_init, capture_events, enable_db_query_source):
    sentry_options = {
        "integrations": [SqlalchemyIntegration()],
        "enable_tracing": True,
    }
    if enable_db_query_source is not None:
        sentry_options["enable_db_query_source"] = enable_db_query_source
        sentry_options["db_query_source_threshold_ms"] = 0

    sentry_init(**sentry_options)

    events = capture_events()

    with start_transaction(name="test_transaction", sampled=True):
        Base = declarative_base()  # noqa: N806

        class Person(Base):
            __tablename__ = "person"
            id = Column(Integer, primary_key=True)
            name = Column(String(250), nullable=False)

        engine = create_engine("sqlite:///:memory:")
        Base.metadata.create_all(engine)

        Session = sessionmaker(bind=engine)  # noqa: N806
        session = Session()

        bob = Person(name="Bob")
        session.add(bob)

        assert session.query(Person).first() == bob

    (event,) = events

    for span in event["spans"]:
        if span.get("op") == "db" and span.get("description").startswith(
            "SELECT person"
        ):
            data = span.get("data", {})

            assert SPANDATA.CODE_LINENO not in data
            assert SPANDATA.CODE_NAMESPACE not in data
            assert SPANDATA.CODE_FILEPATH not in data
            assert SPANDATA.CODE_FUNCTION not in data
            break
    else:
        raise AssertionError("No db span found")


def test_query_source(sentry_init, capture_events):
    sentry_init(
        integrations=[SqlalchemyIntegration()],
        enable_tracing=True,
        enable_db_query_source=True,
        db_query_source_threshold_ms=0,
    )
    events = capture_events()

    with start_transaction(name="test_transaction", sampled=True):
        Base = declarative_base()  # noqa: N806

        class Person(Base):
            __tablename__ = "person"
            id = Column(Integer, primary_key=True)
            name = Column(String(250), nullable=False)

        engine = create_engine("sqlite:///:memory:")
        Base.metadata.create_all(engine)

        Session = sessionmaker(bind=engine)  # noqa: N806
        session = Session()

        bob = Person(name="Bob")
        session.add(bob)

        assert session.query(Person).first() == bob

    (event,) = events

    for span in event["spans"]:
        if span.get("op") == "db" and span.get("description").startswith(
            "SELECT person"
        ):
            data = span.get("data", {})

            assert SPANDATA.CODE_LINENO in data
            assert SPANDATA.CODE_NAMESPACE in data
            assert SPANDATA.CODE_FILEPATH in data
            assert SPANDATA.CODE_FUNCTION in data

            assert type(data.get(SPANDATA.CODE_LINENO)) == int
            assert data.get(SPANDATA.CODE_LINENO) > 0
            assert (
                data.get(SPANDATA.CODE_NAMESPACE)
                == "tests.integrations.sqlalchemy.test_sqlalchemy"
            )
            assert data.get(SPANDATA.CODE_FILEPATH).endswith(
                "tests/integrations/sqlalchemy/test_sqlalchemy.py"
            )

            is_relative_path = data.get(SPANDATA.CODE_FILEPATH)[0] != os.sep
            assert is_relative_path

            assert data.get(SPANDATA.CODE_FUNCTION) == "test_query_source"
            break
    else:
        raise AssertionError("No db span found")<|MERGE_RESOLUTION|>--- conflicted
+++ resolved
@@ -1,10 +1,6 @@
-<<<<<<< HEAD
-=======
 import os
->>>>>>> 2f05ccba
+
 import pytest
-import sys
-
 from sqlalchemy import Column, ForeignKey, Integer, String, create_engine
 from sqlalchemy.exc import IntegrityError
 from sqlalchemy.ext.declarative import declarative_base
