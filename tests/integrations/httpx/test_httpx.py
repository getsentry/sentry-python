import asyncio
from unittest import mock

import httpx
import pytest

import sentry_sdk
from sentry_sdk import capture_message, start_span
from sentry_sdk.consts import MATCH_ALL, SPANDATA
from sentry_sdk.integrations.httpx import HttpxIntegration
from tests.conftest import ApproxDict, SortedBaggage


@pytest.mark.parametrize(
    "httpx_client",
    (httpx.Client(), httpx.AsyncClient()),
)
def test_crumb_capture_and_hint(sentry_init, capture_events, httpx_client, httpx_mock):
    httpx_mock.add_response()

    def before_breadcrumb(crumb, hint):
        crumb["data"]["extra"] = "foo"
        return crumb

    sentry_init(integrations=[HttpxIntegration()], before_breadcrumb=before_breadcrumb)

    url = "http://example.com/"

    with start_span():
        events = capture_events()

        if asyncio.iscoroutinefunction(httpx_client.get):
            response = asyncio.get_event_loop().run_until_complete(
                httpx_client.get(url)
            )
        else:
            response = httpx_client.get(url)

        assert response.status_code == 200
        capture_message("Testing!")

        (event,) = events

        crumb = event["breadcrumbs"]["values"][0]
        assert crumb["type"] == "http"
        assert crumb["category"] == "httplib"
        assert crumb["data"] == ApproxDict(
            {
                "url": url,
                SPANDATA.HTTP_METHOD: "GET",
                SPANDATA.HTTP_FRAGMENT: "",
                SPANDATA.HTTP_QUERY: "",
                SPANDATA.HTTP_STATUS_CODE: 200,
                "reason": "OK",
                "extra": "foo",
            }
        )


@pytest.mark.parametrize(
    "httpx_client",
    (httpx.Client(), httpx.AsyncClient()),
)
<<<<<<< HEAD
def test_outgoing_trace_headers(
    sentry_init, httpx_client, capture_envelopes, httpx_mock
):
=======
@pytest.mark.parametrize(
    "status_code,level",
    [
        (200, None),
        (301, None),
        (403, "warning"),
        (405, "warning"),
        (500, "error"),
    ],
)
def test_crumb_capture_client_error(
    sentry_init, capture_events, httpx_client, httpx_mock, status_code, level
):
    httpx_mock.add_response(status_code=status_code)

    sentry_init(integrations=[HttpxIntegration()])

    url = "http://example.com/"

    with start_transaction():
        events = capture_events()

        if asyncio.iscoroutinefunction(httpx_client.get):
            response = asyncio.get_event_loop().run_until_complete(
                httpx_client.get(url)
            )
        else:
            response = httpx_client.get(url)

        assert response.status_code == status_code
        capture_message("Testing!")

        (event,) = events

        crumb = event["breadcrumbs"]["values"][0]
        assert crumb["type"] == "http"
        assert crumb["category"] == "httplib"

        if level is None:
            assert "level" not in crumb
        else:
            assert crumb["level"] == level

        assert crumb["data"] == ApproxDict(
            {
                "url": url,
                SPANDATA.HTTP_METHOD: "GET",
                SPANDATA.HTTP_FRAGMENT: "",
                SPANDATA.HTTP_QUERY: "",
                SPANDATA.HTTP_STATUS_CODE: status_code,
            }
        )


@pytest.mark.parametrize(
    "httpx_client",
    (httpx.Client(), httpx.AsyncClient()),
)
def test_outgoing_trace_headers(sentry_init, httpx_client, httpx_mock):
>>>>>>> 6a1b7d47
    httpx_mock.add_response()

    sentry_init(
        traces_sample_rate=1.0,
        integrations=[HttpxIntegration()],
    )

    envelopes = capture_envelopes()

    url = "http://example.com/"

    with start_span(
        name="/interactions/other-dogs/new-dog",
        op="greeting.sniff",
    ):
        if asyncio.iscoroutinefunction(httpx_client.get):
            response = asyncio.get_event_loop().run_until_complete(
                httpx_client.get(url)
            )
        else:
            response = httpx_client.get(url)

    (envelope,) = envelopes
    transaction = envelope.get_transaction_event()
    request_span = transaction["spans"][-1]

    assert response.request.headers[
        "sentry-trace"
    ] == "{trace_id}-{parent_span_id}-{sampled}".format(
        trace_id=transaction["contexts"]["trace"]["trace_id"],
        parent_span_id=request_span["span_id"],
        sampled=1,
    )


@pytest.mark.parametrize(
    "httpx_client",
    (httpx.Client(), httpx.AsyncClient()),
)
def test_outgoing_trace_headers_append_to_baggage(
    sentry_init,
    httpx_client,
    capture_envelopes,
    httpx_mock,
):
    httpx_mock.add_response()

    sentry_init(
        traces_sample_rate=1.0,
        integrations=[HttpxIntegration()],
        release="d08ebdb9309e1b004c6f52202de58a09c2268e42",
    )

    envelopes = capture_envelopes()

    url = "http://example.com/"

    with start_span(
        name="/interactions/other-dogs/new-dog",
        op="greeting.sniff",
    ):
        if asyncio.iscoroutinefunction(httpx_client.get):
            response = asyncio.get_event_loop().run_until_complete(
                httpx_client.get(url, headers={"baGGage": "custom=data"})
            )
        else:
            response = httpx_client.get(url, headers={"baGGage": "custom=data"})

    (envelope,) = envelopes
    transaction = envelope.get_transaction_event()
    request_span = transaction["spans"][-1]
    trace_id = transaction["contexts"]["trace"]["trace_id"]

    assert response.request.headers[
        "sentry-trace"
    ] == "{trace_id}-{parent_span_id}-{sampled}".format(
        trace_id=trace_id,
        parent_span_id=request_span["span_id"],
        sampled=1,
    )
    assert response.request.headers["baggage"] == SortedBaggage(
        f"custom=data,sentry-trace_id={trace_id},sentry-environment=production,sentry-release=d08ebdb9309e1b004c6f52202de58a09c2268e42,sentry-transaction=/interactions/other-dogs/new-dog,sentry-sample_rate=1.0,sentry-sampled=true"  # noqa: E231
    )


@pytest.mark.parametrize(
    "httpx_client,trace_propagation_targets,url,trace_propagated",
    [
        [
            httpx.Client(),
            None,
            "https://example.com/",
            False,
        ],
        [
            httpx.Client(),
            [],
            "https://example.com/",
            False,
        ],
        [
            httpx.Client(),
            [MATCH_ALL],
            "https://example.com/",
            True,
        ],
        [
            httpx.Client(),
            ["https://example.com/"],
            "https://example.com/",
            True,
        ],
        [
            httpx.Client(),
            ["https://example.com/"],
            "https://example.com",
            False,
        ],
        [
            httpx.Client(),
            ["https://example.com"],
            "https://example.com",
            True,
        ],
        [
            httpx.Client(),
            ["https://example.com", r"https?:\/\/[\w\-]+(\.[\w\-]+)+\.net"],
            "https://example.net",
            False,
        ],
        [
            httpx.Client(),
            ["https://example.com", r"https?:\/\/[\w\-]+(\.[\w\-]+)+\.net"],
            "https://good.example.net",
            True,
        ],
        [
            httpx.Client(),
            ["https://example.com", r"https?:\/\/[\w\-]+(\.[\w\-]+)+\.net"],
            "https://good.example.net/some/thing",
            True,
        ],
        [
            httpx.AsyncClient(),
            None,
            "https://example.com/",
            False,
        ],
        [
            httpx.AsyncClient(),
            [],
            "https://example.com/",
            False,
        ],
        [
            httpx.AsyncClient(),
            [MATCH_ALL],
            "https://example.com/",
            True,
        ],
        [
            httpx.AsyncClient(),
            ["https://example.com/"],
            "https://example.com/",
            True,
        ],
        [
            httpx.AsyncClient(),
            ["https://example.com/"],
            "https://example.com",
            False,
        ],
        [
            httpx.AsyncClient(),
            ["https://example.com"],
            "https://example.com",
            True,
        ],
        [
            httpx.AsyncClient(),
            ["https://example.com", r"https?:\/\/[\w\-]+(\.[\w\-]+)+\.net"],
            "https://example.net",
            False,
        ],
        [
            httpx.AsyncClient(),
            ["https://example.com", r"https?:\/\/[\w\-]+(\.[\w\-]+)+\.net"],
            "https://good.example.net",
            True,
        ],
        [
            httpx.AsyncClient(),
            ["https://example.com", r"https?:\/\/[\w\-]+(\.[\w\-]+)+\.net"],
            "https://good.example.net/some/thing",
            True,
        ],
    ],
)
def test_option_trace_propagation_targets(
    sentry_init,
    httpx_client,
    httpx_mock,  # this comes from pytest-httpx
    trace_propagation_targets,
    url,
    trace_propagated,
):
    httpx_mock.add_response()

    sentry_init(
        release="test",
        trace_propagation_targets=trace_propagation_targets,
        traces_sample_rate=1.0,
        integrations=[HttpxIntegration()],
    )

    with sentry_sdk.start_span():  # Must be in a root span to propagate headers
        if asyncio.iscoroutinefunction(httpx_client.get):
            asyncio.get_event_loop().run_until_complete(httpx_client.get(url))
        else:
            httpx_client.get(url)

    request_headers = httpx_mock.get_request().headers

    if trace_propagated:
        assert "sentry-trace" in request_headers
    else:
        assert "sentry-trace" not in request_headers


def test_propagates_twp_outside_root_span(sentry_init, httpx_mock):
    httpx_mock.add_response()

    sentry_init(
        traces_sample_rate=1.0,
        trace_propagation_targets=[MATCH_ALL],
        integrations=[HttpxIntegration()],
    )

    httpx_client = httpx.Client()
    httpx_client.get("http://example.com/")

    request_headers = httpx_mock.get_request().headers
    assert "sentry-trace" in request_headers
    assert request_headers["sentry-trace"] == sentry_sdk.get_traceparent()


@pytest.mark.tests_internal_exceptions
def test_omit_url_data_if_parsing_fails(sentry_init, capture_events, httpx_mock):
    httpx_mock.add_response()

    sentry_init(integrations=[HttpxIntegration()])

    httpx_client = httpx.Client()
    url = "http://example.com"

    events = capture_events()
    with mock.patch(
        "sentry_sdk.integrations.httpx.parse_url",
        side_effect=ValueError,
    ):
        response = httpx_client.get(url)

    assert response.status_code == 200
    capture_message("Testing!")

    (event,) = events
    assert event["breadcrumbs"]["values"][0]["data"] == ApproxDict(
        {
            SPANDATA.HTTP_METHOD: "GET",
            SPANDATA.HTTP_STATUS_CODE: 200,
            "reason": "OK",
            # no url related data
        }
    )

    assert "url" not in event["breadcrumbs"]["values"][0]["data"]
    assert SPANDATA.HTTP_FRAGMENT not in event["breadcrumbs"]["values"][0]["data"]
    assert SPANDATA.HTTP_QUERY not in event["breadcrumbs"]["values"][0]["data"]


@pytest.mark.parametrize(
    "httpx_client",
    (httpx.Client(), httpx.AsyncClient()),
)
def test_span_origin(sentry_init, capture_events, httpx_client, httpx_mock):
    httpx_mock.add_response()

    sentry_init(
        integrations=[HttpxIntegration()],
        traces_sample_rate=1.0,
    )

    events = capture_events()

    url = "http://example.com/"

    with start_span(name="test_root_span"):
        if asyncio.iscoroutinefunction(httpx_client.get):
            asyncio.get_event_loop().run_until_complete(httpx_client.get(url))
        else:
            httpx_client.get(url)

    (event,) = events

    assert event["contexts"]["trace"]["origin"] == "manual"
    assert event["spans"][0]["origin"] == "auto.http.httpx"<|MERGE_RESOLUTION|>--- conflicted
+++ resolved
@@ -61,11 +61,6 @@
     "httpx_client",
     (httpx.Client(), httpx.AsyncClient()),
 )
-<<<<<<< HEAD
-def test_outgoing_trace_headers(
-    sentry_init, httpx_client, capture_envelopes, httpx_mock
-):
-=======
 @pytest.mark.parametrize(
     "status_code,level",
     [
@@ -85,7 +80,7 @@
 
     url = "http://example.com/"
 
-    with start_transaction():
+    with start_span(name="crumbs"):
         events = capture_events()
 
         if asyncio.iscoroutinefunction(httpx_client.get):
@@ -124,8 +119,9 @@
     "httpx_client",
     (httpx.Client(), httpx.AsyncClient()),
 )
-def test_outgoing_trace_headers(sentry_init, httpx_client, httpx_mock):
->>>>>>> 6a1b7d47
+def test_outgoing_trace_headers(
+    sentry_init, httpx_client, capture_envelopes, httpx_mock
+):
     httpx_mock.add_response()
 
     sentry_init(
