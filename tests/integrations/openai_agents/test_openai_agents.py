import asyncio
import re
import pytest
from unittest.mock import MagicMock, patch
import os
import json

import sentry_sdk
from sentry_sdk import start_span
from sentry_sdk.consts import SPANDATA
from sentry_sdk.integrations.openai_agents import OpenAIAgentsIntegration
from sentry_sdk.integrations.openai_agents.utils import _set_input_data, safe_serialize
from sentry_sdk.utils import parse_version

import agents
from agents import (
    Agent,
    ModelResponse,
    Usage,
    ModelSettings,
)
from agents.items import (
    McpCall,
    ResponseOutputMessage,
    ResponseOutputText,
    ResponseFunctionToolCall,
)
from agents.version import __version__ as OPENAI_AGENTS_VERSION

from openai.types.responses.response_usage import (
    InputTokensDetails,
    OutputTokensDetails,
)

test_run_config = agents.RunConfig(tracing_disabled=True)


@pytest.fixture
def mock_usage():
    return Usage(
        requests=1,
        input_tokens=10,
        output_tokens=20,
        total_tokens=30,
        input_tokens_details=InputTokensDetails(cached_tokens=0),
        output_tokens_details=OutputTokensDetails(reasoning_tokens=5),
    )


@pytest.fixture
def mock_model_response(mock_usage):
    return ModelResponse(
        output=[
            ResponseOutputMessage(
                id="msg_123",
                type="message",
                status="completed",
                content=[
                    ResponseOutputText(
                        text="Hello, how can I help you?",
                        type="output_text",
                        annotations=[],
                    )
                ],
                role="assistant",
            )
        ],
        usage=mock_usage,
        response_id="resp_123",
    )


@pytest.fixture
def test_agent():
    """Create a real Agent instance for testing."""
    return Agent(
        name="test_agent",
        instructions="You are a helpful test assistant.",
        model="gpt-4",
        model_settings=ModelSettings(
            max_tokens=100,
            temperature=0.7,
            top_p=1.0,
            presence_penalty=0.0,
            frequency_penalty=0.0,
        ),
    )


@pytest.fixture
def test_agent_custom_model():
    """Create a real Agent instance for testing."""
    return Agent(
        name="test_agent_custom_model",
        instructions="You are a helpful test assistant.",
        # the model could be agents.OpenAIChatCompletionsModel()
        model="my-custom-model",
        model_settings=ModelSettings(
            max_tokens=100,
            temperature=0.7,
            top_p=1.0,
            presence_penalty=0.0,
            frequency_penalty=0.0,
        ),
    )


@pytest.mark.asyncio
async def test_agent_invocation_span(
    sentry_init, capture_events, test_agent, mock_model_response
):
    """
    Test that the integration creates spans for agent invocations.
    """

    with patch.dict(os.environ, {"OPENAI_API_KEY": "test-key"}):
        with patch(
            "agents.models.openai_responses.OpenAIResponsesModel.get_response"
        ) as mock_get_response:
            mock_get_response.return_value = mock_model_response

            sentry_init(
                integrations=[OpenAIAgentsIntegration()],
                traces_sample_rate=1.0,
                send_default_pii=True,
            )

            events = capture_events()

            result = await agents.Runner.run(
                test_agent, "Test input", run_config=test_run_config
            )

            assert result is not None
            assert result.final_output == "Hello, how can I help you?"

    (transaction,) = events
    spans = transaction["spans"]
    invoke_agent_span, ai_client_span = spans

    assert transaction["transaction"] == "test_agent workflow"
    assert transaction["contexts"]["trace"]["origin"] == "auto.ai.openai_agents"

    assert invoke_agent_span["description"] == "invoke_agent test_agent"
    assert invoke_agent_span["data"]["gen_ai.request.messages"] == safe_serialize(
        [
            {
                "content": [
                    {"text": "You are a helpful test assistant.", "type": "text"}
                ],
                "role": "system",
            },
            {"content": [{"text": "Test input", "type": "text"}], "role": "user"},
        ]
    )
    assert (
        invoke_agent_span["data"]["gen_ai.response.text"]
        == "Hello, how can I help you?"
    )
    assert invoke_agent_span["data"]["gen_ai.operation.name"] == "invoke_agent"
    assert invoke_agent_span["data"]["gen_ai.system"] == "openai"
    assert invoke_agent_span["data"]["gen_ai.agent.name"] == "test_agent"
    assert invoke_agent_span["data"]["gen_ai.request.max_tokens"] == 100
    assert invoke_agent_span["data"]["gen_ai.request.model"] == "gpt-4"
    assert invoke_agent_span["data"]["gen_ai.request.temperature"] == 0.7
    assert invoke_agent_span["data"]["gen_ai.request.top_p"] == 1.0

    assert ai_client_span["description"] == "chat gpt-4"
    assert ai_client_span["data"]["gen_ai.operation.name"] == "chat"
    assert ai_client_span["data"]["gen_ai.system"] == "openai"
    assert ai_client_span["data"]["gen_ai.agent.name"] == "test_agent"
    assert ai_client_span["data"]["gen_ai.request.max_tokens"] == 100
    assert ai_client_span["data"]["gen_ai.request.model"] == "gpt-4"
    assert ai_client_span["data"]["gen_ai.request.temperature"] == 0.7
    assert ai_client_span["data"]["gen_ai.request.top_p"] == 1.0


@pytest.mark.asyncio
async def test_client_span_custom_model(
    sentry_init, capture_events, test_agent_custom_model, mock_model_response
):
    """
    Test that the integration uses the correct model name if a custom model is used.
    """

    with patch.dict(os.environ, {"OPENAI_API_KEY": "test-key"}):
        with patch(
            "agents.models.openai_responses.OpenAIResponsesModel.get_response"
        ) as mock_get_response:
            mock_get_response.return_value = mock_model_response

            sentry_init(
                integrations=[OpenAIAgentsIntegration()],
                traces_sample_rate=1.0,
            )

            events = capture_events()

            result = await agents.Runner.run(
                test_agent_custom_model, "Test input", run_config=test_run_config
            )

            assert result is not None
            assert result.final_output == "Hello, how can I help you?"

    (transaction,) = events
    spans = transaction["spans"]
    _, ai_client_span = spans

    assert ai_client_span["description"] == "chat my-custom-model"
    assert ai_client_span["data"]["gen_ai.request.model"] == "my-custom-model"


def test_agent_invocation_span_sync(
    sentry_init, capture_events, test_agent, mock_model_response
):
    """
    Test that the integration creates spans for agent invocations.
    """

    with patch.dict(os.environ, {"OPENAI_API_KEY": "test-key"}):
        with patch(
            "agents.models.openai_responses.OpenAIResponsesModel.get_response"
        ) as mock_get_response:
            mock_get_response.return_value = mock_model_response

            sentry_init(
                integrations=[OpenAIAgentsIntegration()],
                traces_sample_rate=1.0,
            )

            events = capture_events()

            result = agents.Runner.run_sync(
                test_agent, "Test input", run_config=test_run_config
            )

            assert result is not None
            assert result.final_output == "Hello, how can I help you?"

    (transaction,) = events
    spans = transaction["spans"]
    invoke_agent_span, ai_client_span = spans

    assert transaction["transaction"] == "test_agent workflow"
    assert transaction["contexts"]["trace"]["origin"] == "auto.ai.openai_agents"

    assert invoke_agent_span["description"] == "invoke_agent test_agent"
    assert invoke_agent_span["data"]["gen_ai.operation.name"] == "invoke_agent"
    assert invoke_agent_span["data"]["gen_ai.system"] == "openai"
    assert invoke_agent_span["data"]["gen_ai.agent.name"] == "test_agent"
    assert invoke_agent_span["data"]["gen_ai.request.max_tokens"] == 100
    assert invoke_agent_span["data"]["gen_ai.request.model"] == "gpt-4"
    assert invoke_agent_span["data"]["gen_ai.request.temperature"] == 0.7
    assert invoke_agent_span["data"]["gen_ai.request.top_p"] == 1.0

    assert ai_client_span["description"] == "chat gpt-4"
    assert ai_client_span["data"]["gen_ai.operation.name"] == "chat"
    assert ai_client_span["data"]["gen_ai.system"] == "openai"
    assert ai_client_span["data"]["gen_ai.agent.name"] == "test_agent"
    assert ai_client_span["data"]["gen_ai.request.max_tokens"] == 100
    assert ai_client_span["data"]["gen_ai.request.model"] == "gpt-4"
    assert ai_client_span["data"]["gen_ai.request.temperature"] == 0.7
    assert ai_client_span["data"]["gen_ai.request.top_p"] == 1.0


@pytest.mark.asyncio
async def test_handoff_span(sentry_init, capture_events, mock_usage):
    """
    Test that handoff spans are created when agents hand off to other agents.
    """
    # Create two simple agents with a handoff relationship
    secondary_agent = agents.Agent(
        name="secondary_agent",
        instructions="You are a secondary agent.",
        model="gpt-4o-mini",
    )

    primary_agent = agents.Agent(
        name="primary_agent",
        instructions="You are a primary agent that hands off to secondary agent.",
        model="gpt-4o-mini",
        handoffs=[secondary_agent],
    )

    with patch.dict(os.environ, {"OPENAI_API_KEY": "test-key"}):
        with patch(
            "agents.models.openai_responses.OpenAIResponsesModel.get_response"
        ) as mock_get_response:
            # Mock two responses:
            # 1. Primary agent calls handoff tool
            # 2. Secondary agent provides final response
            handoff_response = ModelResponse(
                output=[
                    ResponseFunctionToolCall(
                        id="call_handoff_123",
                        call_id="call_handoff_123",
                        name="transfer_to_secondary_agent",
                        type="function_call",
                        arguments="{}",
                    )
                ],
                usage=mock_usage,
                response_id="resp_handoff_123",
            )

            final_response = ModelResponse(
                output=[
                    ResponseOutputMessage(
                        id="msg_final",
                        type="message",
                        status="completed",
                        content=[
                            ResponseOutputText(
                                text="I'm the specialist and I can help with that!",
                                type="output_text",
                                annotations=[],
                            )
                        ],
                        role="assistant",
                    )
                ],
                usage=mock_usage,
                response_id="resp_final_123",
            )

            mock_get_response.side_effect = [handoff_response, final_response]

            sentry_init(
                integrations=[OpenAIAgentsIntegration()],
                traces_sample_rate=1.0,
            )

            events = capture_events()

            result = await agents.Runner.run(
                primary_agent,
                "Please hand off to secondary agent",
                run_config=test_run_config,
            )

            assert result is not None

    (transaction,) = events
    spans = transaction["spans"]
    handoff_span = spans[2]

    # Verify handoff span was created
    assert handoff_span is not None
    assert (
        handoff_span["description"] == "handoff from primary_agent to secondary_agent"
    )
    assert handoff_span["data"]["gen_ai.operation.name"] == "handoff"


@pytest.mark.asyncio
async def test_tool_execution_span(sentry_init, capture_events, test_agent):
    """
    Test tool execution span creation.
    """

    @agents.function_tool
    def simple_test_tool(message: str) -> str:
        """A simple tool"""
        return f"Tool executed with: {message}"

    # Create agent with the tool
    agent_with_tool = test_agent.clone(tools=[simple_test_tool])

    with patch.dict(os.environ, {"OPENAI_API_KEY": "test-key"}):
        with patch(
            "agents.models.openai_responses.OpenAIResponsesModel.get_response"
        ) as mock_get_response:
            # Create a mock response that includes tool calls
            tool_call = ResponseFunctionToolCall(
                id="call_123",
                call_id="call_123",
                name="simple_test_tool",
                type="function_call",
                arguments='{"message": "hello"}',
            )

            # First response with tool call
            tool_response = ModelResponse(
                output=[tool_call],
                usage=Usage(
                    requests=1, input_tokens=10, output_tokens=5, total_tokens=15
                ),
                response_id="resp_tool_123",
            )

            # Second response with final answer
            final_response = ModelResponse(
                output=[
                    ResponseOutputMessage(
                        id="msg_final",
                        type="message",
                        status="completed",
                        content=[
                            ResponseOutputText(
                                text="Task completed using the tool",
                                type="output_text",
                                annotations=[],
                            )
                        ],
                        role="assistant",
                    )
                ],
                usage=Usage(
                    requests=1, input_tokens=15, output_tokens=10, total_tokens=25
                ),
                response_id="resp_final_123",
            )

            # Return different responses on successive calls
            mock_get_response.side_effect = [tool_response, final_response]

            sentry_init(
                integrations=[OpenAIAgentsIntegration()],
                traces_sample_rate=1.0,
                send_default_pii=True,
            )

            events = capture_events()

            await agents.Runner.run(
                agent_with_tool,
                "Please use the simple test tool",
                run_config=test_run_config,
            )

    (transaction,) = events
    spans = transaction["spans"]
    (
        agent_span,
        ai_client_span1,
        tool_span,
        ai_client_span2,
    ) = spans

    available_tools = [
        {
            "name": "simple_test_tool",
            "description": "A simple tool",
            "params_json_schema": {
                "properties": {"message": {"title": "Message", "type": "string"}},
                "required": ["message"],
                "title": "simple_test_tool_args",
                "type": "object",
                "additionalProperties": False,
            },
            "on_invoke_tool": "<function agents.tool.function_tool.<locals>._create_function_tool.<locals>._on_invoke_tool>",
            "strict_json_schema": True,
            "is_enabled": True,
        }
    ]
    if parse_version(OPENAI_AGENTS_VERSION) >= (0, 3, 3):
        available_tools[0].update(
            {"tool_input_guardrails": None, "tool_output_guardrails": None}
        )

    available_tools = safe_serialize(available_tools)

    assert transaction["transaction"] == "test_agent workflow"
    assert transaction["contexts"]["trace"]["origin"] == "auto.ai.openai_agents"

    assert agent_span["description"] == "invoke_agent test_agent"
    assert agent_span["origin"] == "auto.ai.openai_agents"
    assert agent_span["data"]["gen_ai.agent.name"] == "test_agent"
    assert agent_span["data"]["gen_ai.operation.name"] == "invoke_agent"
    assert agent_span["data"]["gen_ai.request.available_tools"] == available_tools
    assert agent_span["data"]["gen_ai.request.max_tokens"] == 100
    assert agent_span["data"]["gen_ai.request.model"] == "gpt-4"
    assert agent_span["data"]["gen_ai.request.temperature"] == 0.7
    assert agent_span["data"]["gen_ai.request.top_p"] == 1.0
    assert agent_span["data"]["gen_ai.system"] == "openai"

    assert ai_client_span1["description"] == "chat gpt-4"
    assert ai_client_span1["data"]["gen_ai.operation.name"] == "chat"
    assert ai_client_span1["data"]["gen_ai.system"] == "openai"
    assert ai_client_span1["data"]["gen_ai.agent.name"] == "test_agent"
    assert ai_client_span1["data"]["gen_ai.request.available_tools"] == available_tools
    assert ai_client_span1["data"]["gen_ai.request.max_tokens"] == 100
    assert ai_client_span1["data"]["gen_ai.request.messages"] == safe_serialize(
        [
            {
                "role": "system",
                "content": [
                    {"type": "text", "text": "You are a helpful test assistant."}
                ],
            },
            {
                "role": "user",
                "content": [
                    {"type": "text", "text": "Please use the simple test tool"}
                ],
            },
        ]
    )
    assert ai_client_span1["data"]["gen_ai.request.model"] == "gpt-4"
    assert ai_client_span1["data"]["gen_ai.request.temperature"] == 0.7
    assert ai_client_span1["data"]["gen_ai.request.top_p"] == 1.0
    assert ai_client_span1["data"]["gen_ai.usage.input_tokens"] == 10
    assert ai_client_span1["data"]["gen_ai.usage.input_tokens.cached"] == 0
    assert ai_client_span1["data"]["gen_ai.usage.output_tokens"] == 5
    assert ai_client_span1["data"]["gen_ai.usage.output_tokens.reasoning"] == 0
    assert ai_client_span1["data"]["gen_ai.usage.total_tokens"] == 15
    assert ai_client_span1["data"]["gen_ai.response.tool_calls"] == safe_serialize(
        [
            {
                "arguments": '{"message": "hello"}',
                "call_id": "call_123",
                "name": "simple_test_tool",
                "type": "function_call",
                "id": "call_123",
                "status": None,
            }
        ]
    )

    assert tool_span["description"] == "execute_tool simple_test_tool"
    assert tool_span["data"]["gen_ai.agent.name"] == "test_agent"
    assert tool_span["data"]["gen_ai.operation.name"] == "execute_tool"
    assert (
        re.sub(
            "<.*>(,)",
            r"'NOT_CHECKED'\1",
            agent_span["data"]["gen_ai.request.available_tools"],
        )
        == available_tools
    )
    assert tool_span["data"]["gen_ai.request.max_tokens"] == 100
    assert tool_span["data"]["gen_ai.request.model"] == "gpt-4"
    assert tool_span["data"]["gen_ai.request.temperature"] == 0.7
    assert tool_span["data"]["gen_ai.request.top_p"] == 1.0
    assert tool_span["data"]["gen_ai.system"] == "openai"
    assert tool_span["data"]["gen_ai.tool.description"] == "A simple tool"
    assert tool_span["data"]["gen_ai.tool.input"] == '{"message": "hello"}'
    assert tool_span["data"]["gen_ai.tool.name"] == "simple_test_tool"
    assert tool_span["data"]["gen_ai.tool.output"] == "Tool executed with: hello"
    assert tool_span["data"]["gen_ai.tool.type"] == "function"

    assert ai_client_span2["description"] == "chat gpt-4"
    assert ai_client_span2["data"]["gen_ai.agent.name"] == "test_agent"
    assert ai_client_span2["data"]["gen_ai.operation.name"] == "chat"
    assert (
        re.sub(
            "<.*>(,)",
            r"'NOT_CHECKED'\1",
            agent_span["data"]["gen_ai.request.available_tools"],
        )
        == available_tools
    )
    assert ai_client_span2["data"]["gen_ai.request.max_tokens"] == 100
    assert ai_client_span2["data"]["gen_ai.request.messages"] == safe_serialize(
        [
            {
                "role": "system",
                "content": [
                    {"type": "text", "text": "You are a helpful test assistant."}
                ],
            },
            {
                "role": "user",
                "content": [
                    {"type": "text", "text": "Please use the simple test tool"}
                ],
            },
            {
                "role": "assistant",
                "content": [
                    {
                        "arguments": '{"message": "hello"}',
                        "call_id": "call_123",
                        "name": "simple_test_tool",
                        "type": "function_call",
                        "id": "call_123",
                    }
                ],
            },
            {
                "role": "tool",
                "content": [
                    {
                        "call_id": "call_123",
                        "output": "Tool executed with: hello",
                        "type": "function_call_output",
                    }
                ],
            },
        ]
    )
    assert ai_client_span2["data"]["gen_ai.request.model"] == "gpt-4"
    assert ai_client_span2["data"]["gen_ai.request.temperature"] == 0.7
    assert ai_client_span2["data"]["gen_ai.request.top_p"] == 1.0
    assert (
        ai_client_span2["data"]["gen_ai.response.text"]
        == "Task completed using the tool"
    )
    assert ai_client_span2["data"]["gen_ai.system"] == "openai"
    assert ai_client_span2["data"]["gen_ai.usage.input_tokens.cached"] == 0
    assert ai_client_span2["data"]["gen_ai.usage.input_tokens"] == 15
    assert ai_client_span2["data"]["gen_ai.usage.output_tokens.reasoning"] == 0
    assert ai_client_span2["data"]["gen_ai.usage.output_tokens"] == 10
    assert ai_client_span2["data"]["gen_ai.usage.total_tokens"] == 25


@pytest.mark.asyncio
async def test_error_handling(sentry_init, capture_events, test_agent):
    """
    Test error handling in agent execution.
    """

    with patch.dict(os.environ, {"OPENAI_API_KEY": "test-key"}):
        with patch(
            "agents.models.openai_responses.OpenAIResponsesModel.get_response"
        ) as mock_get_response:
            mock_get_response.side_effect = Exception("Model Error")

            sentry_init(
                integrations=[OpenAIAgentsIntegration()],
                traces_sample_rate=1.0,
            )

            events = capture_events()

            with pytest.raises(Exception, match="Model Error"):
                await agents.Runner.run(
                    test_agent, "Test input", run_config=test_run_config
                )

    (
        error_event,
        transaction,
    ) = events

    assert error_event["exception"]["values"][0]["type"] == "Exception"
    assert error_event["exception"]["values"][0]["value"] == "Model Error"
    assert error_event["exception"]["values"][0]["mechanism"]["type"] == "openai_agents"

    spans = transaction["spans"]
    (invoke_agent_span, ai_client_span) = spans

    assert transaction["transaction"] == "test_agent workflow"
    assert transaction["contexts"]["trace"]["origin"] == "auto.ai.openai_agents"

    assert invoke_agent_span["description"] == "invoke_agent test_agent"
    assert invoke_agent_span["origin"] == "auto.ai.openai_agents"

    assert ai_client_span["description"] == "chat gpt-4"
    assert ai_client_span["origin"] == "auto.ai.openai_agents"
    assert ai_client_span["status"] == "internal_error"
    assert ai_client_span["tags"]["status"] == "internal_error"


@pytest.mark.asyncio
async def test_error_captures_input_data(sentry_init, capture_events, test_agent):
    """
    Test that input data is captured even when the API call raises an exception.
    This verifies that _set_input_data is called before the API call.
    """
    with patch.dict(os.environ, {"OPENAI_API_KEY": "test-key"}):
        with patch(
            "agents.models.openai_responses.OpenAIResponsesModel.get_response"
        ) as mock_get_response:
            mock_get_response.side_effect = Exception("API Error")

            sentry_init(
                integrations=[OpenAIAgentsIntegration()],
                traces_sample_rate=1.0,
                send_default_pii=True,
            )

            events = capture_events()

            with pytest.raises(Exception, match="API Error"):
                await agents.Runner.run(
                    test_agent, "Test input", run_config=test_run_config
                )

    (
        error_event,
        transaction,
    ) = events

    assert error_event["exception"]["values"][0]["type"] == "Exception"
    assert error_event["exception"]["values"][0]["value"] == "API Error"

    spans = transaction["spans"]
    ai_client_span = [s for s in spans if s["op"] == "gen_ai.chat"][0]

    assert ai_client_span["description"] == "chat gpt-4"
    assert ai_client_span["status"] == "internal_error"
    assert ai_client_span["tags"]["status"] == "internal_error"

    assert "gen_ai.request.messages" in ai_client_span["data"]
    request_messages = safe_serialize(
        [
            {
                "role": "system",
                "content": [
                    {"type": "text", "text": "You are a helpful test assistant."}
                ],
            },
            {"role": "user", "content": [{"type": "text", "text": "Test input"}]},
        ]
    )
    assert ai_client_span["data"]["gen_ai.request.messages"] == request_messages


@pytest.mark.asyncio
async def test_span_status_error(sentry_init, capture_events, test_agent):
    with patch.dict(os.environ, {"OPENAI_API_KEY": "test-key"}):
        with patch(
            "agents.models.openai_responses.OpenAIResponsesModel.get_response"
        ) as mock_get_response:
            mock_get_response.side_effect = ValueError("Model Error")

            sentry_init(
                integrations=[OpenAIAgentsIntegration()],
                traces_sample_rate=1.0,
            )

            events = capture_events()

            with pytest.raises(ValueError, match="Model Error"):
                await agents.Runner.run(
                    test_agent, "Test input", run_config=test_run_config
                )

    (error, transaction) = events
    assert error["level"] == "error"
    assert transaction["spans"][0]["status"] == "internal_error"
    assert transaction["spans"][0]["tags"]["status"] == "internal_error"
    assert transaction["contexts"]["trace"]["status"] == "internal_error"


@pytest.mark.asyncio
async def test_mcp_tool_execution_spans(sentry_init, capture_events, test_agent):
    """
    Test that MCP (Model Context Protocol) tool calls create execute_tool spans.
    """

    with patch.dict(os.environ, {"OPENAI_API_KEY": "test-key"}):
        with patch(
            "agents.models.openai_responses.OpenAIResponsesModel.get_response"
        ) as mock_get_response:
            # Create a McpCall object
            mcp_call = McpCall(
                id="mcp_call_123",
                name="test_mcp_tool",
                arguments='{"query": "search term"}',
                output="MCP tool executed successfully",
                error=None,
                type="mcp_call",
                server_label="test_server",
            )

            # Create a ModelResponse with an McpCall in the output
            mcp_response = ModelResponse(
                output=[mcp_call],
                usage=Usage(
                    requests=1,
                    input_tokens=10,
                    output_tokens=5,
                    total_tokens=15,
                ),
                response_id="resp_mcp_123",
            )

            # Final response after MCP tool execution
            final_response = ModelResponse(
                output=[
                    ResponseOutputMessage(
                        id="msg_final",
                        type="message",
                        status="completed",
                        content=[
                            ResponseOutputText(
                                text="Task completed using MCP tool",
                                type="output_text",
                                annotations=[],
                            )
                        ],
                        role="assistant",
                    )
                ],
                usage=Usage(
                    requests=1,
                    input_tokens=15,
                    output_tokens=10,
                    total_tokens=25,
                ),
                response_id="resp_final_123",
            )

            mock_get_response.side_effect = [mcp_response, final_response]

            sentry_init(
                integrations=[OpenAIAgentsIntegration()],
                traces_sample_rate=1.0,
                send_default_pii=True,
            )

            events = capture_events()

            await agents.Runner.run(
                test_agent,
                "Please use MCP tool",
                run_config=test_run_config,
            )

    (transaction,) = events
    spans = transaction["spans"]

    # Find the MCP execute_tool span
    mcp_tool_span = None
    for span in spans:
        if (
            span.get("description") == "execute_tool test_mcp_tool"
            and span.get("data", {}).get("gen_ai.tool.type") == "mcp"
        ):
            mcp_tool_span = span
            break

    # Verify the MCP tool span was created
    assert mcp_tool_span is not None, "MCP execute_tool span was not created"
    assert mcp_tool_span["description"] == "execute_tool test_mcp_tool"
    assert mcp_tool_span["data"]["gen_ai.tool.type"] == "mcp"
    assert mcp_tool_span["data"]["gen_ai.tool.name"] == "test_mcp_tool"
    assert mcp_tool_span["data"]["gen_ai.tool.input"] == '{"query": "search term"}'
    assert (
        mcp_tool_span["data"]["gen_ai.tool.output"] == "MCP tool executed successfully"
    )

    # Verify no error status since error was None
    assert mcp_tool_span.get("status") != "internal_error"
    assert mcp_tool_span.get("tags", {}).get("status") != "internal_error"


@pytest.mark.asyncio
async def test_mcp_tool_execution_with_error(sentry_init, capture_events, test_agent):
    """
    Test that MCP tool calls with errors are tracked with error status.
    """

    with patch.dict(os.environ, {"OPENAI_API_KEY": "test-key"}):
        with patch(
            "agents.models.openai_responses.OpenAIResponsesModel.get_response"
        ) as mock_get_response:
            # Create a McpCall object with an error
            mcp_call_with_error = McpCall(
                id="mcp_call_error_123",
                name="failing_mcp_tool",
                arguments='{"query": "test"}',
                output=None,
                error="MCP tool execution failed",
                type="mcp_call",
                server_label="test_server",
            )

            # Create a ModelResponse with a failing McpCall
            mcp_response = ModelResponse(
                output=[mcp_call_with_error],
                usage=Usage(
                    requests=1,
                    input_tokens=10,
                    output_tokens=5,
                    total_tokens=15,
                ),
                response_id="resp_mcp_error_123",
            )

            # Final response after error
            final_response = ModelResponse(
                output=[
                    ResponseOutputMessage(
                        id="msg_final",
                        type="message",
                        status="completed",
                        content=[
                            ResponseOutputText(
                                text="The MCP tool encountered an error",
                                type="output_text",
                                annotations=[],
                            )
                        ],
                        role="assistant",
                    )
                ],
                usage=Usage(
                    requests=1,
                    input_tokens=15,
                    output_tokens=10,
                    total_tokens=25,
                ),
                response_id="resp_final_error_123",
            )

            mock_get_response.side_effect = [mcp_response, final_response]

            sentry_init(
                integrations=[OpenAIAgentsIntegration()],
                traces_sample_rate=1.0,
                send_default_pii=True,
            )

            events = capture_events()

            await agents.Runner.run(
                test_agent,
                "Please use failing MCP tool",
                run_config=test_run_config,
            )

    (transaction,) = events
    spans = transaction["spans"]

    # Find the MCP execute_tool span with error
    mcp_tool_span = None
    for span in spans:
        if (
            span.get("description") == "execute_tool failing_mcp_tool"
            and span.get("data", {}).get("gen_ai.tool.type") == "mcp"
        ):
            mcp_tool_span = span
            break

    # Verify the MCP tool span was created with error status
    assert mcp_tool_span is not None, "MCP execute_tool span was not created"
    assert mcp_tool_span["description"] == "execute_tool failing_mcp_tool"
    assert mcp_tool_span["data"]["gen_ai.tool.type"] == "mcp"
    assert mcp_tool_span["data"]["gen_ai.tool.name"] == "failing_mcp_tool"
    assert mcp_tool_span["data"]["gen_ai.tool.input"] == '{"query": "test"}'
    assert mcp_tool_span["data"]["gen_ai.tool.output"] is None

    # Verify error status was set
    assert mcp_tool_span["status"] == "internal_error"
    assert mcp_tool_span["tags"]["status"] == "internal_error"


@pytest.mark.asyncio
async def test_mcp_tool_execution_without_pii(sentry_init, capture_events, test_agent):
    """
    Test that MCP tool input/output are not included when send_default_pii is False.
    """

    with patch.dict(os.environ, {"OPENAI_API_KEY": "test-key"}):
        with patch(
            "agents.models.openai_responses.OpenAIResponsesModel.get_response"
        ) as mock_get_response:
            # Create a McpCall object
            mcp_call = McpCall(
                id="mcp_call_pii_123",
                name="test_mcp_tool",
                arguments='{"query": "sensitive data"}',
                output="Result with sensitive info",
                error=None,
                type="mcp_call",
                server_label="test_server",
            )

            # Create a ModelResponse with an McpCall
            mcp_response = ModelResponse(
                output=[mcp_call],
                usage=Usage(
                    requests=1,
                    input_tokens=10,
                    output_tokens=5,
                    total_tokens=15,
                ),
                response_id="resp_mcp_123",
            )

            # Final response
            final_response = ModelResponse(
                output=[
                    ResponseOutputMessage(
                        id="msg_final",
                        type="message",
                        status="completed",
                        content=[
                            ResponseOutputText(
                                text="Task completed",
                                type="output_text",
                                annotations=[],
                            )
                        ],
                        role="assistant",
                    )
                ],
                usage=Usage(
                    requests=1,
                    input_tokens=15,
                    output_tokens=10,
                    total_tokens=25,
                ),
                response_id="resp_final_123",
            )

            mock_get_response.side_effect = [mcp_response, final_response]

            sentry_init(
                integrations=[OpenAIAgentsIntegration()],
                traces_sample_rate=1.0,
                send_default_pii=False,  # PII disabled
            )

            events = capture_events()

            await agents.Runner.run(
                test_agent,
                "Please use MCP tool",
                run_config=test_run_config,
            )

    (transaction,) = events
    spans = transaction["spans"]

    # Find the MCP execute_tool span
    mcp_tool_span = None
    for span in spans:
        if (
            span.get("description") == "execute_tool test_mcp_tool"
            and span.get("data", {}).get("gen_ai.tool.type") == "mcp"
        ):
            mcp_tool_span = span
            break

    # Verify the MCP tool span was created but without input/output
    assert mcp_tool_span is not None, "MCP execute_tool span was not created"
    assert mcp_tool_span["description"] == "execute_tool test_mcp_tool"
    assert mcp_tool_span["data"]["gen_ai.tool.type"] == "mcp"
    assert mcp_tool_span["data"]["gen_ai.tool.name"] == "test_mcp_tool"

    # Verify input and output are not included when send_default_pii is False
    assert "gen_ai.tool.input" not in mcp_tool_span["data"]
    assert "gen_ai.tool.output" not in mcp_tool_span["data"]


@pytest.mark.asyncio
async def test_multiple_agents_asyncio(
    sentry_init, capture_events, test_agent, mock_model_response
):
    """
    Test that multiple agents can be run at the same time in asyncio tasks
    without interfering with each other.
    """

    with patch.dict(os.environ, {"OPENAI_API_KEY": "test-key"}):
        with patch(
            "agents.models.openai_responses.OpenAIResponsesModel.get_response"
        ) as mock_get_response:
            mock_get_response.return_value = mock_model_response

            sentry_init(
                integrations=[OpenAIAgentsIntegration()],
                traces_sample_rate=1.0,
            )

            events = capture_events()

            async def run():
                await agents.Runner.run(
                    starting_agent=test_agent,
                    input="Test input",
                    run_config=test_run_config,
                )

            await asyncio.gather(*[run() for _ in range(3)])

    assert len(events) == 3
    txn1, txn2, txn3 = events

    assert txn1["type"] == "transaction"
    assert txn1["transaction"] == "test_agent workflow"
    assert txn2["type"] == "transaction"
    assert txn2["transaction"] == "test_agent workflow"
    assert txn3["type"] == "transaction"
    assert txn3["transaction"] == "test_agent workflow"


def test_openai_agents_message_role_mapping(sentry_init, capture_events):
    """Test that OpenAI Agents integration properly maps message roles like 'ai' to 'assistant'"""
    sentry_init(
        integrations=[OpenAIAgentsIntegration()],
        traces_sample_rate=1.0,
        send_default_pii=True,
    )

    # Test input messages with mixed roles including "ai"
    test_input = [
        {"role": "system", "content": "You are helpful."},
        {"role": "user", "content": "Hello"},
        {"role": "ai", "content": "Hi there!"},  # Should be mapped to "assistant"
        {"role": "assistant", "content": "How can I help?"},  # Should stay "assistant"
    ]

    get_response_kwargs = {"input": test_input}

    from sentry_sdk.integrations.openai_agents.utils import _set_input_data
    from sentry_sdk import start_span

    with start_span(op="test") as span:
        _set_input_data(span, get_response_kwargs)

    # Verify that messages were processed and roles were mapped
    from sentry_sdk.consts import SPANDATA

    if SPANDATA.GEN_AI_REQUEST_MESSAGES in span._data:
        import json

        stored_messages = json.loads(span._data[SPANDATA.GEN_AI_REQUEST_MESSAGES])

        # Verify roles were properly mapped
        found_assistant_roles = 0
        for message in stored_messages:
            if message["role"] == "assistant":
                found_assistant_roles += 1

        # Should have 2 assistant roles (1 from original "assistant", 1 from mapped "ai")
        assert found_assistant_roles == 2

        # Verify no "ai" roles remain in any message
        for message in stored_messages:
            assert message["role"] != "ai"


@pytest.mark.asyncio
async def test_tool_execution_error_tracing(sentry_init, capture_events, test_agent):
    """
    Test that tool execution errors are properly tracked via error tracing patch.

    This tests the patch of agents error tracing function to ensure execute_tool
    spans are set to error status when tool execution fails.

    The function location varies by version:
    - Newer versions: agents.util._error_tracing.attach_error_to_current_span
    - Older versions: agents._utils.attach_error_to_current_span
    """

    @agents.function_tool
    def failing_tool(message: str) -> str:
        """A tool that fails"""
        raise ValueError("Tool execution failed")

    # Create agent with the failing tool
    agent_with_tool = test_agent.clone(tools=[failing_tool])

    with patch.dict(os.environ, {"OPENAI_API_KEY": "test-key"}):
        with patch(
            "agents.models.openai_responses.OpenAIResponsesModel.get_response"
        ) as mock_get_response:
            # Create a mock response that includes tool call
            tool_call = ResponseFunctionToolCall(
                id="call_123",
                call_id="call_123",
                name="failing_tool",
                type="function_call",
                arguments='{"message": "test"}',
            )

            # First response with tool call
            tool_response = ModelResponse(
                output=[tool_call],
                usage=Usage(
                    requests=1, input_tokens=10, output_tokens=5, total_tokens=15
                ),
                response_id="resp_tool_123",
            )

            # Second response after tool error (agents library handles the error and continues)
            final_response = ModelResponse(
                output=[
                    ResponseOutputMessage(
                        id="msg_final",
                        type="message",
                        status="completed",
                        content=[
                            ResponseOutputText(
                                text="An error occurred while running the tool",
                                type="output_text",
                                annotations=[],
                            )
                        ],
                        role="assistant",
                    )
                ],
                usage=Usage(
                    requests=1, input_tokens=15, output_tokens=10, total_tokens=25
                ),
                response_id="resp_final_123",
            )

            mock_get_response.side_effect = [tool_response, final_response]

            sentry_init(
                integrations=[OpenAIAgentsIntegration()],
                traces_sample_rate=1.0,
                send_default_pii=True,
            )

            events = capture_events()

            # Note: The agents library catches tool exceptions internally,
            # so we don't expect this to raise
            await agents.Runner.run(
                agent_with_tool,
                "Please use the failing tool",
                run_config=test_run_config,
            )

    (transaction,) = events
    spans = transaction["spans"]

    # Find the execute_tool span
    execute_tool_span = None
    for span in spans:
        if span.get("description", "").startswith("execute_tool failing_tool"):
            execute_tool_span = span
            break

    # Verify the execute_tool span was created
    assert execute_tool_span is not None, "execute_tool span was not created"
    assert execute_tool_span["description"] == "execute_tool failing_tool"
    assert execute_tool_span["data"]["gen_ai.tool.name"] == "failing_tool"

    # Verify error status was set (this is the key test for our patch)
    # The span should be marked as error because the tool execution failed
<<<<<<< HEAD
    assert execute_tool_span["tags"]["status"] == "error"


def test_openai_agents_message_truncation(sentry_init, capture_events):
    """Test that large messages are truncated properly in OpenAI Agents integration."""

    large_content = (
        "This is a very long message that will exceed our size limits. " * 1000
    )

    sentry_init(
        integrations=[OpenAIAgentsIntegration()],
        traces_sample_rate=1.0,
        send_default_pii=True,
    )

    test_messages = [
        {"role": "system", "content": "small message 1"},
        {"role": "user", "content": large_content},
        {"role": "assistant", "content": large_content},
        {"role": "user", "content": "small message 4"},
        {"role": "assistant", "content": "small message 5"},
    ]

    get_response_kwargs = {"input": test_messages}

    with start_span(op="gen_ai.chat") as span:
        scope = sentry_sdk.get_current_scope()
        _set_input_data(span, get_response_kwargs)
        if hasattr(scope, "_gen_ai_original_message_count"):
            truncated_count = scope._gen_ai_original_message_count.get(span.span_id)
            assert truncated_count == 5, (
                f"Expected 5 original messages, got {truncated_count}"
            )

        assert SPANDATA.GEN_AI_REQUEST_MESSAGES in span._data
        messages_data = span._data[SPANDATA.GEN_AI_REQUEST_MESSAGES]
        assert isinstance(messages_data, str)

        parsed_messages = json.loads(messages_data)
        assert isinstance(parsed_messages, list)
        assert len(parsed_messages) == 2
        assert "small message 4" in str(parsed_messages[0])
        assert "small message 5" in str(parsed_messages[1])
=======
    assert execute_tool_span["status"] == "internal_error"
    assert execute_tool_span["tags"]["status"] == "internal_error"
>>>>>>> 80ba8fb0
<|MERGE_RESOLUTION|>--- conflicted
+++ resolved
@@ -1227,8 +1227,8 @@
 
     # Verify error status was set (this is the key test for our patch)
     # The span should be marked as error because the tool execution failed
-<<<<<<< HEAD
-    assert execute_tool_span["tags"]["status"] == "error"
+    assert execute_tool_span["status"] == "internal_error"
+    assert execute_tool_span["tags"]["status"] == "internal_error"
 
 
 def test_openai_agents_message_truncation(sentry_init, capture_events):
@@ -1271,8 +1271,4 @@
         assert isinstance(parsed_messages, list)
         assert len(parsed_messages) == 2
         assert "small message 4" in str(parsed_messages[0])
-        assert "small message 5" in str(parsed_messages[1])
-=======
-    assert execute_tool_span["status"] == "internal_error"
-    assert execute_tool_span["tags"]["status"] == "internal_error"
->>>>>>> 80ba8fb0
+        assert "small message 5" in str(parsed_messages[1])