--- conflicted
+++ resolved
@@ -564,7 +564,6 @@
         assert not events
 
 
-<<<<<<< HEAD
 @pytest.mark.skipif(
     FASTAPI_VERSION < (0, 80),
     reason="Requires FastAPI >= 0.80, because earlier versions do not support HTTP 'HEAD' requests",
@@ -641,7 +640,8 @@
 
     assert event1["request"]["method"] == "OPTIONS"
     assert event2["request"]["method"] == "HEAD"
-=======
+
+
 @test_starlette.parametrize_test_configurable_status_codes
 def test_configurable_status_codes(
     sentry_init,
@@ -672,5 +672,4 @@
     client = TestClient(app)
     client.get("/error")
 
-    assert len(events) == int(expected_error)
->>>>>>> 205591e2
+    assert len(events) == int(expected_error)