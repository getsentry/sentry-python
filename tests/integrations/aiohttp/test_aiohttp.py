import asyncio
import json
import sys
from contextlib import suppress
from unittest import mock

import pytest
from aiohttp import web, ClientSession
from aiohttp.client import ServerDisconnectedError
from aiohttp.web_request import Request
from aiohttp.web_exceptions import (
    HTTPInternalServerError,
    HTTPNetworkAuthenticationRequired,
    HTTPBadRequest,
    HTTPNotFound,
    HTTPUnavailableForLegalReasons,
)

from sentry_sdk import capture_message, start_transaction
from sentry_sdk.integrations.aiohttp import AioHttpIntegration
from tests.conftest import ApproxDict


@pytest.mark.asyncio
async def test_basic(sentry_init, aiohttp_client, capture_events):
    sentry_init(integrations=[AioHttpIntegration()])

    async def hello(request):
        1 / 0

    app = web.Application()
    app.router.add_get("/", hello)

    events = capture_events()

    client = await aiohttp_client(app)
    resp = await client.get("/")
    assert resp.status == 500

    (event,) = events

    assert (
        event["transaction"]
        == "tests.integrations.aiohttp.test_aiohttp.test_basic.<locals>.hello"
    )

    (exception,) = event["exception"]["values"]
    assert exception["type"] == "ZeroDivisionError"
    request = event["request"]
    host = request["headers"]["Host"]

    assert request["env"] == {"REMOTE_ADDR": "127.0.0.1"}
    assert request["method"] == "GET"
    assert request["query_string"] == ""
    assert request.get("data") is None
    assert request["url"] == "http://{host}/".format(host=host)
    assert request["headers"] == {
        "Accept": "*/*",
        "Accept-Encoding": mock.ANY,
        "Host": host,
        "User-Agent": request["headers"]["User-Agent"],
        "baggage": mock.ANY,
        "sentry-trace": mock.ANY,
    }


@pytest.mark.asyncio
async def test_post_body_not_read(sentry_init, aiohttp_client, capture_events):
    from sentry_sdk.integrations.aiohttp import BODY_NOT_READ_MESSAGE

    sentry_init(integrations=[AioHttpIntegration()])

    body = {"some": "value"}

    async def hello(request):
        1 / 0

    app = web.Application()
    app.router.add_post("/", hello)

    events = capture_events()

    client = await aiohttp_client(app)
    resp = await client.post("/", json=body)
    assert resp.status == 500

    (event,) = events
    (exception,) = event["exception"]["values"]
    assert exception["type"] == "ZeroDivisionError"
    request = event["request"]

    assert request["env"] == {"REMOTE_ADDR": "127.0.0.1"}
    assert request["method"] == "POST"
    assert request["data"] == BODY_NOT_READ_MESSAGE


@pytest.mark.asyncio
async def test_post_body_read(sentry_init, aiohttp_client, capture_events):
    sentry_init(integrations=[AioHttpIntegration()])

    body = {"some": "value"}

    async def hello(request):
        await request.json()
        1 / 0

    app = web.Application()
    app.router.add_post("/", hello)

    events = capture_events()

    client = await aiohttp_client(app)
    resp = await client.post("/", json=body)
    assert resp.status == 500

    (event,) = events
    (exception,) = event["exception"]["values"]
    assert exception["type"] == "ZeroDivisionError"
    request = event["request"]

    assert request["env"] == {"REMOTE_ADDR": "127.0.0.1"}
    assert request["method"] == "POST"
    assert request["data"] == json.dumps(body)


@pytest.mark.asyncio
async def test_403_not_captured(sentry_init, aiohttp_client, capture_events):
    sentry_init(integrations=[AioHttpIntegration()])

    async def hello(request):
        raise web.HTTPForbidden()

    app = web.Application()
    app.router.add_get("/", hello)

    events = capture_events()

    client = await aiohttp_client(app)
    resp = await client.get("/")
    assert resp.status == 403

    assert not events


@pytest.mark.asyncio
async def test_cancelled_error_not_captured(
    sentry_init, aiohttp_client, capture_events
):
    sentry_init(integrations=[AioHttpIntegration()])

    async def hello(request):
        raise asyncio.CancelledError()

    app = web.Application()
    app.router.add_get("/", hello)

    events = capture_events()
    client = await aiohttp_client(app)

    with suppress(ServerDisconnectedError):
        # Intended `aiohttp` interaction: server will disconnect if it
        # encounters `asyncio.CancelledError`
        await client.get("/")

    assert not events


@pytest.mark.asyncio
async def test_half_initialized(sentry_init, aiohttp_client, capture_events):
    sentry_init(integrations=[AioHttpIntegration()])
    sentry_init()

    async def hello(request):
        return web.Response(text="hello")

    app = web.Application()
    app.router.add_get("/", hello)

    events = capture_events()

    client = await aiohttp_client(app)
    resp = await client.get("/")
    assert resp.status == 200

    assert events == []


@pytest.mark.asyncio
async def test_tracing(sentry_init, aiohttp_client, capture_events):
    sentry_init(integrations=[AioHttpIntegration()], traces_sample_rate=1.0)

    async def hello(request):
        return web.Response(text="hello")

    app = web.Application()
    app.router.add_get("/", hello)

    events = capture_events()

    client = await aiohttp_client(app)
    resp = await client.get("/")
    assert resp.status == 200

    (event,) = events

    assert event["type"] == "transaction"
    assert (
        event["transaction"]
        == "tests.integrations.aiohttp.test_aiohttp.test_tracing.<locals>.hello"
    )


@pytest.mark.asyncio
@pytest.mark.parametrize(
    "url,transaction_style,expected_transaction,expected_source",
    [
        (
            "/message",
            "handler_name",
            "tests.integrations.aiohttp.test_aiohttp.test_transaction_style.<locals>.hello",
            "component",
        ),
        (
            "/message",
            "method_and_path_pattern",
            "GET /{var}",
            "route",
        ),
    ],
)
async def test_transaction_style(
    sentry_init,
    aiohttp_client,
    capture_events,
    url,
    transaction_style,
    expected_transaction,
    expected_source,
):
    sentry_init(
        integrations=[AioHttpIntegration(transaction_style=transaction_style)],
        traces_sample_rate=1.0,
    )

    async def hello(request):
        return web.Response(text="hello")

    app = web.Application()
    app.router.add_get(r"/{var}", hello)

    events = capture_events()

    client = await aiohttp_client(app)
    resp = await client.get(url)
    assert resp.status == 200

    (event,) = events

    assert event["type"] == "transaction"
    assert event["transaction"] == expected_transaction
    assert event["transaction_info"] == {"source": expected_source}


@pytest.mark.tests_internal_exceptions
@pytest.mark.asyncio
async def test_tracing_unparseable_url(sentry_init, aiohttp_client, capture_events):
    sentry_init(integrations=[AioHttpIntegration()], traces_sample_rate=1.0)

    async def hello(request):
        return web.Response(text="hello")

    app = web.Application()
    app.router.add_get("/", hello)

    events = capture_events()

    client = await aiohttp_client(app)
    with mock.patch(
        "sentry_sdk.integrations.aiohttp.parse_url", side_effect=ValueError
    ):
        resp = await client.get("/")

    assert resp.status == 200

    (event,) = events

    assert event["type"] == "transaction"
    assert (
        event["transaction"]
        == "tests.integrations.aiohttp.test_aiohttp.test_tracing_unparseable_url.<locals>.hello"
    )


@pytest.mark.asyncio
async def test_traces_sampler_gets_request_object_in_sampling_context(
    sentry_init,
    aiohttp_client,
    DictionaryContaining,  # noqa: N803
    ObjectDescribedBy,  # noqa: N803
):
    traces_sampler = mock.Mock()
    sentry_init(
        integrations=[AioHttpIntegration()],
        traces_sampler=traces_sampler,
    )

    async def kangaroo_handler(request):
        return web.Response(text="dogs are great")

    app = web.Application()
    app.router.add_get("/tricks/kangaroo", kangaroo_handler)

    client = await aiohttp_client(app)
    await client.get("/tricks/kangaroo")

    traces_sampler.assert_any_call(
        DictionaryContaining(
            {
                "aiohttp_request": ObjectDescribedBy(
                    type=Request, attrs={"method": "GET", "path": "/tricks/kangaroo"}
                )
            }
        )
    )


@pytest.mark.asyncio
async def test_has_trace_if_performance_enabled(
    sentry_init, aiohttp_client, capture_events
):
    sentry_init(integrations=[AioHttpIntegration()], traces_sample_rate=1.0)

    async def hello(request):
        capture_message("It's a good day to try dividing by 0")
        1 / 0

    app = web.Application()
    app.router.add_get("/", hello)

    events = capture_events()

    client = await aiohttp_client(app)
    resp = await client.get("/")
    assert resp.status == 500

    msg_event, error_event, transaction_event = events

    assert msg_event["contexts"]["trace"]
    assert "trace_id" in msg_event["contexts"]["trace"]

    assert error_event["contexts"]["trace"]
    assert "trace_id" in error_event["contexts"]["trace"]

    assert transaction_event["contexts"]["trace"]
    assert "trace_id" in transaction_event["contexts"]["trace"]

    assert (
        error_event["contexts"]["trace"]["trace_id"]
        == transaction_event["contexts"]["trace"]["trace_id"]
        == msg_event["contexts"]["trace"]["trace_id"]
    )


@pytest.mark.asyncio
async def test_has_trace_if_performance_disabled(
    sentry_init, aiohttp_client, capture_events
):
    sentry_init(integrations=[AioHttpIntegration()])

    async def hello(request):
        capture_message("It's a good day to try dividing by 0")
        1 / 0

    app = web.Application()
    app.router.add_get("/", hello)

    events = capture_events()

    client = await aiohttp_client(app)
    resp = await client.get("/")
    assert resp.status == 500

    msg_event, error_event = events

    assert msg_event["contexts"]["trace"]
    assert "trace_id" in msg_event["contexts"]["trace"]

    assert error_event["contexts"]["trace"]
    assert "trace_id" in error_event["contexts"]["trace"]

    assert (
        error_event["contexts"]["trace"]["trace_id"]
        == msg_event["contexts"]["trace"]["trace_id"]
    )


@pytest.mark.asyncio
async def test_trace_from_headers_if_performance_enabled(
    sentry_init, aiohttp_client, capture_events
):
    sentry_init(integrations=[AioHttpIntegration()], traces_sample_rate=1.0)

    async def hello(request):
        capture_message("It's a good day to try dividing by 0")
        1 / 0

    app = web.Application()
    app.router.add_get("/", hello)

    events = capture_events()

    # The aiohttp_client is instrumented so will generate the sentry-trace header and add request.
    # Get the sentry-trace header from the request so we can later compare with transaction events.
    client = await aiohttp_client(app)
    with start_transaction():
        # Headers are only added to the span if there is an active transaction
        resp = await client.get("/")

    sentry_trace_header = resp.request_info.headers.get("sentry-trace")
    trace_id = sentry_trace_header.split("-")[0]

    assert resp.status == 500

    # Last item is the custom transaction event wrapping `client.get("/")`
    msg_event, error_event, transaction_event, _ = events

    assert msg_event["contexts"]["trace"]
    assert "trace_id" in msg_event["contexts"]["trace"]

    assert error_event["contexts"]["trace"]
    assert "trace_id" in error_event["contexts"]["trace"]

    assert transaction_event["contexts"]["trace"]
    assert "trace_id" in transaction_event["contexts"]["trace"]

    assert msg_event["contexts"]["trace"]["trace_id"] == trace_id
    assert error_event["contexts"]["trace"]["trace_id"] == trace_id
    assert transaction_event["contexts"]["trace"]["trace_id"] == trace_id


@pytest.mark.asyncio
async def test_trace_from_headers_if_performance_disabled(
    sentry_init, aiohttp_client, capture_events
):
    sentry_init(integrations=[AioHttpIntegration()])

    async def hello(request):
        capture_message("It's a good day to try dividing by 0")
        1 / 0

    app = web.Application()
    app.router.add_get("/", hello)

    events = capture_events()

    # The aiohttp_client is instrumented so will generate the sentry-trace header and add request.
    # Get the sentry-trace header from the request so we can later compare with transaction events.
    client = await aiohttp_client(app)
    resp = await client.get("/")
    sentry_trace_header = resp.request_info.headers.get("sentry-trace")
    trace_id = sentry_trace_header.split("-")[0]

    assert resp.status == 500

    msg_event, error_event = events

    assert msg_event["contexts"]["trace"]
    assert "trace_id" in msg_event["contexts"]["trace"]

    assert error_event["contexts"]["trace"]
    assert "trace_id" in error_event["contexts"]["trace"]

    assert msg_event["contexts"]["trace"]["trace_id"] == trace_id
    assert error_event["contexts"]["trace"]["trace_id"] == trace_id


if sys.version_info < (3, 12):
    # `loop` was deprecated in `pytest-aiohttp`
    # in favor of `event_loop` from `pytest-asyncio`
    @pytest.fixture
    def event_loop(loop):
        yield loop


@pytest.mark.asyncio
async def test_crumb_capture(
<<<<<<< HEAD
    sentry_init, aiohttp_raw_server, aiohttp_client, capture_events
=======
    sentry_init, aiohttp_raw_server, aiohttp_client, event_loop, capture_events
>>>>>>> 8c25c73e
):
    def before_breadcrumb(crumb, hint):
        crumb["data"]["extra"] = "foo"
        return crumb

    sentry_init(
        integrations=[AioHttpIntegration()], before_breadcrumb=before_breadcrumb
    )

    async def handler(request):
        return web.Response(text="OK")

    raw_server = await aiohttp_raw_server(handler)

    with start_transaction():
        events = capture_events()

        client = await aiohttp_client(raw_server)
        resp = await client.get("/")
        assert resp.status == 200
        capture_message("Testing!")

        (event,) = events

        crumb = event["breadcrumbs"]["values"][0]
        assert crumb["type"] == "http"
        assert crumb["category"] == "httplib"
        assert crumb["data"] == ApproxDict(
            {
                "url": "http://127.0.0.1:{}/".format(raw_server.port),
                "http.fragment": "",
                "http.method": "GET",
                "http.query": "",
                "http.response.status_code": 200,
                "reason": "OK",
                "extra": "foo",
            }
        )


@pytest.mark.parametrize(
    "status_code,level",
    [
        (200, None),
        (301, None),
        (403, "warning"),
        (405, "warning"),
        (500, "error"),
    ],
)
@pytest.mark.asyncio
async def test_crumb_capture_client_error(
    sentry_init,
    aiohttp_raw_server,
    aiohttp_client,
    capture_events,
    status_code,
    level,
):
    sentry_init(integrations=[AioHttpIntegration()])

    async def handler(request):
        return web.Response(status=status_code)

    raw_server = await aiohttp_raw_server(handler)

    with start_transaction():
        events = capture_events()

        client = await aiohttp_client(raw_server)
        resp = await client.get("/")
        assert resp.status == status_code
        capture_message("Testing!")

        (event,) = events

        crumb = event["breadcrumbs"]["values"][0]
        assert crumb["type"] == "http"
        if level is None:
            assert "level" not in crumb
        else:
            assert crumb["level"] == level
        assert crumb["category"] == "httplib"
        assert crumb["data"] == ApproxDict(
            {
                "url": "http://127.0.0.1:{}/".format(raw_server.port),
                "http.fragment": "",
                "http.method": "GET",
                "http.query": "",
                "http.response.status_code": status_code,
            }
        )


@pytest.mark.asyncio
async def test_outgoing_trace_headers(sentry_init, aiohttp_raw_server, aiohttp_client):
    sentry_init(
        integrations=[AioHttpIntegration()],
        traces_sample_rate=1.0,
    )

    async def handler(request):
        return web.Response(text="OK")

    raw_server = await aiohttp_raw_server(handler)

    with start_transaction(
        name="/interactions/other-dogs/new-dog",
        op="greeting.sniff",
        # make trace_id difference between transactions
        trace_id="0123456789012345678901234567890",
    ) as transaction:
        client = await aiohttp_client(raw_server)
        resp = await client.get("/")
        request_span = transaction._span_recorder.spans[-1]

        assert resp.request_info.headers[
            "sentry-trace"
        ] == "{trace_id}-{parent_span_id}-{sampled}".format(
            trace_id=transaction.trace_id,
            parent_span_id=request_span.span_id,
            sampled=1,
        )


@pytest.mark.asyncio
async def test_outgoing_trace_headers_append_to_baggage(
    sentry_init, aiohttp_raw_server, aiohttp_client
):
    sentry_init(
        integrations=[AioHttpIntegration()],
        traces_sample_rate=1.0,
        release="d08ebdb9309e1b004c6f52202de58a09c2268e42",
    )

    async def handler(request):
        return web.Response(text="OK")

    raw_server = await aiohttp_raw_server(handler)

    with start_transaction(
        name="/interactions/other-dogs/new-dog",
        op="greeting.sniff",
        trace_id="0123456789012345678901234567890",
    ):
        client = await aiohttp_client(raw_server)
        resp = await client.get("/", headers={"bagGage": "custom=value"})

        assert (
            resp.request_info.headers["baggage"]
            == "custom=value,sentry-trace_id=0123456789012345678901234567890,sentry-environment=production,sentry-release=d08ebdb9309e1b004c6f52202de58a09c2268e42,sentry-transaction=/interactions/other-dogs/new-dog,sentry-sample_rate=1.0,sentry-sampled=true"
        )


@pytest.mark.asyncio
async def test_span_origin(
    sentry_init,
    aiohttp_client,
    capture_events,
):
    sentry_init(
        integrations=[AioHttpIntegration()],
        traces_sample_rate=1.0,
    )

    async def hello(request):
        async with ClientSession() as session:
            async with session.get("http://example.com"):
                return web.Response(text="hello")

    app = web.Application()
    app.router.add_get(r"/", hello)

    events = capture_events()

    client = await aiohttp_client(app)
    await client.get("/")

    (event,) = events
    assert event["contexts"]["trace"]["origin"] == "auto.http.aiohttp"
    assert event["spans"][0]["origin"] == "auto.http.aiohttp"


@pytest.mark.parametrize(
    ("integration_kwargs", "exception_to_raise", "should_capture"),
    (
        ({}, None, False),
        ({}, HTTPBadRequest, False),
        (
            {},
            HTTPUnavailableForLegalReasons(None),
            False,
        ),  # Highest 4xx status code (451)
        ({}, HTTPInternalServerError, True),
        ({}, HTTPNetworkAuthenticationRequired, True),  # Highest 5xx status code (511)
        ({"failed_request_status_codes": set()}, HTTPInternalServerError, False),
        (
            {"failed_request_status_codes": set()},
            HTTPNetworkAuthenticationRequired,
            False,
        ),
        ({"failed_request_status_codes": {404, *range(500, 600)}}, HTTPNotFound, True),
        (
            {"failed_request_status_codes": {404, *range(500, 600)}},
            HTTPInternalServerError,
            True,
        ),
        (
            {"failed_request_status_codes": {404, *range(500, 600)}},
            HTTPBadRequest,
            False,
        ),
    ),
)
@pytest.mark.asyncio
async def test_failed_request_status_codes(
    sentry_init,
    aiohttp_client,
    capture_events,
    integration_kwargs,
    exception_to_raise,
    should_capture,
):
    sentry_init(integrations=[AioHttpIntegration(**integration_kwargs)])
    events = capture_events()

    async def handle(_):
        if exception_to_raise is not None:
            raise exception_to_raise
        else:
            return web.Response(status=200)

    app = web.Application()
    app.router.add_get("/", handle)

    client = await aiohttp_client(app)
    resp = await client.get("/")

    expected_status = (
        200 if exception_to_raise is None else exception_to_raise.status_code
    )
    assert resp.status == expected_status

    if should_capture:
        (event,) = events
        assert event["exception"]["values"][0]["type"] == exception_to_raise.__name__
    else:
        assert not events


@pytest.mark.asyncio
async def test_failed_request_status_codes_with_returned_status(
    sentry_init, aiohttp_client, capture_events
):
    """
    Returning a web.Response with a failed_request_status_code should not be reported to Sentry.
    """
    sentry_init(integrations=[AioHttpIntegration(failed_request_status_codes={500})])
    events = capture_events()

    async def handle(_):
        return web.Response(status=500)

    app = web.Application()
    app.router.add_get("/", handle)

    client = await aiohttp_client(app)
    resp = await client.get("/")

    assert resp.status == 500
    assert not events


@pytest.mark.asyncio
async def test_failed_request_status_codes_non_http_exception(
    sentry_init, aiohttp_client, capture_events
):
    """
    If an exception, which is not an instance of HTTPException, is raised, it should be captured, even if
    failed_request_status_codes is empty.
    """
    sentry_init(integrations=[AioHttpIntegration(failed_request_status_codes=set())])
    events = capture_events()

    async def handle(_):
        1 / 0

    app = web.Application()
    app.router.add_get("/", handle)

    client = await aiohttp_client(app)
    resp = await client.get("/")
    assert resp.status == 500

    (event,) = events
    assert event["exception"]["values"][0]["type"] == "ZeroDivisionError"<|MERGE_RESOLUTION|>--- conflicted
+++ resolved
@@ -484,11 +484,7 @@
 
 @pytest.mark.asyncio
 async def test_crumb_capture(
-<<<<<<< HEAD
-    sentry_init, aiohttp_raw_server, aiohttp_client, capture_events
-=======
     sentry_init, aiohttp_raw_server, aiohttp_client, event_loop, capture_events
->>>>>>> 8c25c73e
 ):
     def before_breadcrumb(crumb, hint):
         crumb["data"]["extra"] = "foo"
@@ -544,6 +540,7 @@
     sentry_init,
     aiohttp_raw_server,
     aiohttp_client,
+    event_loop,
     capture_events,
     status_code,
     level,
