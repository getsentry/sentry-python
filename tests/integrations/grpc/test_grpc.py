from __future__ import absolute_import

import os
from typing import List, Optional
from concurrent import futures
from unittest.mock import Mock

import grpc
import pytest

from sentry_sdk import Hub, start_transaction
from sentry_sdk.consts import OP
from sentry_sdk.integrations.grpc import GRPCIntegration
from tests.integrations.grpc.grpc_test_service_pb2 import gRPCTestMessage
from tests.integrations.grpc.grpc_test_service_pb2_grpc import (
    gRPCTestServiceServicer,
    add_gRPCTestServiceServicer_to_server,
    gRPCTestServiceStub,
)

PORT = 50051
PORT += os.getpid() % 100  # avoid port conflicts when running tests in parallel


@pytest.mark.forked
def test_grpc_server_starts_transaction(sentry_init, capture_events_forksafe):
    sentry_init(traces_sample_rate=1.0, integrations=[GRPCIntegration()])
    events = capture_events_forksafe()

    server = _set_up()

    with grpc.insecure_channel("localhost:{}".format(PORT)) as channel:
        stub = gRPCTestServiceStub(channel)
        stub.TestServe(gRPCTestMessage(text="test"))

    _tear_down(server=server)

    events.write_file.close()
    event = events.read_event()
    span = event["spans"][0]

    assert event["type"] == "transaction"
    assert event["transaction_info"] == {
        "source": "custom",
    }
    assert event["contexts"]["trace"]["op"] == OP.GRPC_SERVER
    assert span["op"] == "test"


@pytest.mark.forked
def test_grpc_server_other_interceptors(sentry_init, capture_events_forksafe):
    """Ensure compatibility with additional server interceptors."""
    sentry_init(traces_sample_rate=1.0, integrations=[GRPCIntegration()])
    events = capture_events_forksafe()
    mock_intercept = lambda continuation, handler_call_details: continuation(
        handler_call_details
    )
    mock_interceptor = Mock()
    mock_interceptor.intercept_service.side_effect = mock_intercept

    server = _set_up(interceptors=[mock_interceptor])

    with grpc.insecure_channel(f"localhost:{PORT}") as channel:
        stub = gRPCTestServiceStub(channel)
        stub.TestServe(gRPCTestMessage(text="test"))

    _tear_down(server=server)

    mock_interceptor.intercept_service.assert_called_once()

    events.write_file.close()
    event = events.read_event()
    span = event["spans"][0]

    assert event["type"] == "transaction"
    assert event["transaction_info"] == {
        "source": "custom",
    }
    assert event["contexts"]["trace"]["op"] == OP.GRPC_SERVER
    assert span["op"] == "test"


@pytest.mark.forked
def test_grpc_server_continues_transaction(sentry_init, capture_events_forksafe):
    sentry_init(traces_sample_rate=1.0, integrations=[GRPCIntegration()])
    events = capture_events_forksafe()

    server = _set_up()

    with grpc.insecure_channel("localhost:{}".format(PORT)) as channel:
        stub = gRPCTestServiceStub(channel)

        with start_transaction() as transaction:
            metadata = (
                (
                    "baggage",
                    "sentry-trace_id={trace_id},sentry-environment=test,"
                    "sentry-transaction=test-transaction,sentry-sample_rate=1.0".format(
                        trace_id=transaction.trace_id
                    ),
                ),
                (
                    "sentry-trace",
                    "{trace_id}-{parent_span_id}-{sampled}".format(
                        trace_id=transaction.trace_id,
                        parent_span_id=transaction.span_id,
                        sampled=1,
                    ),
                ),
            )
            stub.TestServe(gRPCTestMessage(text="test"), metadata=metadata)

    _tear_down(server=server)

    events.write_file.close()
    event = events.read_event()
    span = event["spans"][0]

    assert event["type"] == "transaction"
    assert event["transaction_info"] == {
        "source": "custom",
    }
    assert event["contexts"]["trace"]["op"] == OP.GRPC_SERVER
    assert event["contexts"]["trace"]["trace_id"] == transaction.trace_id
    assert span["op"] == "test"


@pytest.mark.forked
def test_grpc_client_starts_span(sentry_init, capture_events_forksafe):
    sentry_init(traces_sample_rate=1.0, integrations=[GRPCIntegration()])
    events = capture_events_forksafe()

    server = _set_up()

    with grpc.insecure_channel(f"localhost:{PORT}") as channel:
        stub = gRPCTestServiceStub(channel)

        with start_transaction():
            stub.TestServe(gRPCTestMessage(text="test"))

    _tear_down(server=server)

    events.write_file.close()
    events.read_event()
    local_transaction = events.read_event()
    span = local_transaction["spans"][0]

    assert len(local_transaction["spans"]) == 1
    assert span["op"] == OP.GRPC_CLIENT
    assert (
        span["description"]
        == "unary unary call to /grpc_test_server.gRPCTestService/TestServe"
    )
    assert span["data"] == {
        "type": "unary unary",
        "method": "/grpc_test_server.gRPCTestService/TestServe",
        "code": "OK",
    }


@pytest.mark.forked
def test_grpc_client_unary_stream_starts_span(sentry_init, capture_events_forksafe):
    sentry_init(traces_sample_rate=1.0, integrations=[GRPCIntegration()])
    events = capture_events_forksafe()

    server = _set_up()

    with grpc.insecure_channel(f"localhost:{PORT}") as channel:
        stub = gRPCTestServiceStub(channel)

        with start_transaction():
            [el for el in stub.TestUnaryStream(gRPCTestMessage(text="test"))]

    _tear_down(server=server)

    events.write_file.close()
    local_transaction = events.read_event()
    span = local_transaction["spans"][0]

    assert len(local_transaction["spans"]) == 1
    assert span["op"] == OP.GRPC_CLIENT
    assert (
        span["description"]
        == "unary stream call to /grpc_test_server.gRPCTestService/TestUnaryStream"
    )
    assert span["data"] == {
        "type": "unary stream",
        "method": "/grpc_test_server.gRPCTestService/TestUnaryStream",
    }


# using unittest.mock.Mock not possible because grpc verifies
# that the interceptor is of the correct type
class MockClientInterceptor(grpc.UnaryUnaryClientInterceptor):
    call_counter = 0

    def intercept_unary_unary(self, continuation, client_call_details, request):
        self.__class__.call_counter += 1
        return continuation(client_call_details, request)


@pytest.mark.forked
def test_grpc_client_other_interceptor(sentry_init, capture_events_forksafe):
    """Ensure compatibility with additional client interceptors."""
    sentry_init(traces_sample_rate=1.0, integrations=[GRPCIntegration()])
    events = capture_events_forksafe()

    server = _set_up()

<<<<<<< HEAD
    with grpc.insecure_channel(f"localhost:{PORT}") as channel:
        channel = grpc.intercept_channel(channel, MockClientInterceptor())
=======
    with grpc.insecure_channel("localhost:{}".format(PORT)) as channel:
        channel = grpc.intercept_channel(channel, *interceptors)
>>>>>>> c5b915d7
        stub = gRPCTestServiceStub(channel)

        with start_transaction():
            stub.TestServe(gRPCTestMessage(text="test"))

    _tear_down(server=server)

    assert MockClientInterceptor.call_counter == 1

    events.write_file.close()
    events.read_event()
    local_transaction = events.read_event()
    span = local_transaction["spans"][0]

    assert len(local_transaction["spans"]) == 1
    assert span["op"] == OP.GRPC_CLIENT
    assert (
        span["description"]
        == "unary unary call to /grpc_test_server.gRPCTestService/TestServe"
    )
    assert span["data"] == {
        "type": "unary unary",
        "method": "/grpc_test_server.gRPCTestService/TestServe",
        "code": "OK",
    }


@pytest.mark.forked
def test_grpc_client_and_servers_interceptors_integration(
    sentry_init, capture_events_forksafe
):
    sentry_init(traces_sample_rate=1.0, integrations=[GRPCIntegration()])
    events = capture_events_forksafe()

    server = _set_up()

<<<<<<< HEAD
    with grpc.insecure_channel(f"localhost:{PORT}") as channel:
=======
    with grpc.insecure_channel("localhost:{}".format(PORT)) as channel:
        channel = grpc.intercept_channel(channel, *interceptors)
>>>>>>> c5b915d7
        stub = gRPCTestServiceStub(channel)

        with start_transaction():
            stub.TestServe(gRPCTestMessage(text="test"))

    _tear_down(server=server)

    events.write_file.close()
    server_transaction = events.read_event()
    local_transaction = events.read_event()

    assert (
        server_transaction["contexts"]["trace"]["trace_id"]
        == local_transaction["contexts"]["trace"]["trace_id"]
    )


@pytest.mark.forked
def test_stream_stream(sentry_init):
    sentry_init(traces_sample_rate=1.0, integrations=[GRPCIntegration()])
    _set_up()
    with grpc.insecure_channel(f"localhost:{PORT}") as channel:
        stub = gRPCTestServiceStub(channel)
        response_iterator = stub.TestStreamStream(iter((gRPCTestMessage(text="test"),)))
        for response in response_iterator:
            assert response.text == "test"


def test_stream_unary(sentry_init):
    """Test to verify stream-stream works.
    Tracing not supported for it yet.
    """
    sentry_init(traces_sample_rate=1.0, integrations=[GRPCIntegration()])
    _set_up()
    with grpc.insecure_channel(f"localhost:{PORT}") as channel:
        stub = gRPCTestServiceStub(channel)
        response = stub.TestStreamUnary(iter((gRPCTestMessage(text="test"),)))
        assert response.text == "test"


def _set_up(interceptors: Optional[List[grpc.ServerInterceptor]] = None):
    server = grpc.server(
        futures.ThreadPoolExecutor(max_workers=2),
        interceptors=interceptors,
    )

<<<<<<< HEAD
    add_gRPCTestServiceServicer_to_server(TestService(), server)
    server.add_insecure_port(f"[::]:{PORT}")
=======
    add_gRPCTestServiceServicer_to_server(TestService, server)
    server.add_insecure_port("[::]:{}".format(PORT))
>>>>>>> c5b915d7
    server.start()

    return server


def _tear_down(server: grpc.Server):
    server.stop(None)


def _find_name(request):
    return request.__class__


class TestService(gRPCTestServiceServicer):
    events = []

    @staticmethod
    def TestServe(request, context):  # noqa: N802
        hub = Hub.current
        with hub.start_span(op="test", description="test"):
            pass

        return gRPCTestMessage(text=request.text)

    @staticmethod
    def TestUnaryStream(request, context):  # noqa: N802
        for _ in range(3):
            yield gRPCTestMessage(text=request.text)

    @staticmethod
    def TestStreamStream(request, context):  # noqa: N802
        for r in request:
            yield r

    @staticmethod
    def TestStreamUnary(request, context):  # noqa: N802
        requests = [r for r in request]
        return requests.pop()<|MERGE_RESOLUTION|>--- conflicted
+++ resolved
@@ -207,13 +207,8 @@
 
     server = _set_up()
 
-<<<<<<< HEAD
     with grpc.insecure_channel(f"localhost:{PORT}") as channel:
         channel = grpc.intercept_channel(channel, MockClientInterceptor())
-=======
-    with grpc.insecure_channel("localhost:{}".format(PORT)) as channel:
-        channel = grpc.intercept_channel(channel, *interceptors)
->>>>>>> c5b915d7
         stub = gRPCTestServiceStub(channel)
 
         with start_transaction():
@@ -250,12 +245,7 @@
 
     server = _set_up()
 
-<<<<<<< HEAD
-    with grpc.insecure_channel(f"localhost:{PORT}") as channel:
-=======
-    with grpc.insecure_channel("localhost:{}".format(PORT)) as channel:
-        channel = grpc.intercept_channel(channel, *interceptors)
->>>>>>> c5b915d7
+    with grpc.insecure_channel(f"localhost:{PORT}") as channel:
         stub = gRPCTestServiceStub(channel)
 
         with start_transaction():
@@ -302,13 +292,8 @@
         interceptors=interceptors,
     )
 
-<<<<<<< HEAD
     add_gRPCTestServiceServicer_to_server(TestService(), server)
     server.add_insecure_port(f"[::]:{PORT}")
-=======
-    add_gRPCTestServiceServicer_to_server(TestService, server)
-    server.add_insecure_port("[::]:{}".format(PORT))
->>>>>>> c5b915d7
     server.start()
 
     return server
