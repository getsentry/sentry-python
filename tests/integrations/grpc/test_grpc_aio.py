--- conflicted
+++ resolved
@@ -74,12 +74,8 @@
 
 
 @pytest.mark.asyncio
-<<<<<<< HEAD
-async def test_grpc_server_starts_root_span(grpc_server, capture_events):
-=======
 async def test_grpc_server_starts_transaction(grpc_server_and_channel, capture_events):
     _, channel = grpc_server_and_channel
->>>>>>> adcfa0f6
     events = capture_events()
 
     # Use the provided channel
@@ -98,30 +94,6 @@
 
 
 @pytest.mark.asyncio
-<<<<<<< HEAD
-async def test_grpc_server_continues_trace(grpc_server, capture_events):
-    events = capture_events()
-
-    async with grpc.aio.insecure_channel("localhost:{}".format(AIO_PORT)) as channel:
-        stub = gRPCTestServiceStub(channel)
-
-        with sentry_sdk.start_span() as root_span:
-            metadata = (
-                (
-                    "baggage",
-                    "sentry-trace_id={trace_id},sentry-environment=test,"
-                    "sentry-transaction=test-transaction,sentry-sample_rate=1.0".format(
-                        trace_id=root_span.trace_id
-                    ),
-                ),
-                (
-                    "sentry-trace",
-                    "{trace_id}-{parent_span_id}-{sampled}".format(
-                        trace_id=root_span.trace_id,
-                        parent_span_id=root_span.span_id,
-                        sampled=1,
-                    ),
-=======
 async def test_grpc_server_continues_transaction(
     grpc_server_and_channel, capture_events
 ):
@@ -131,22 +103,21 @@
     # Use the provided channel
     stub = gRPCTestServiceStub(channel)
 
-    with sentry_sdk.start_transaction() as transaction:
+    with sentry_sdk.start_span() as root_span:
         metadata = (
             (
                 "baggage",
                 "sentry-trace_id={trace_id},sentry-environment=test,"
                 "sentry-transaction=test-transaction,sentry-sample_rate=1.0".format(
-                    trace_id=transaction.trace_id
+                    trace_id=root_span.trace_id
                 ),
             ),
             (
                 "sentry-trace",
                 "{trace_id}-{parent_span_id}-{sampled}".format(
-                    trace_id=transaction.trace_id,
-                    parent_span_id=transaction.span_id,
+                    trace_id=root_span.trace_id,
+                    parent_span_id=root_span.span_id,
                     sampled=1,
->>>>>>> adcfa0f6
                 ),
             ),
         )
@@ -212,17 +183,10 @@
     _, channel = grpc_server_and_channel
     events = capture_events_forksafe()
 
-<<<<<<< HEAD
-    async with grpc.aio.insecure_channel("localhost:{}".format(AIO_PORT)) as channel:
-        stub = gRPCTestServiceStub(channel)
-        with start_span():
-            await stub.TestServe(gRPCTestMessage(text="test"))
-=======
-    # Use the provided channel
-    stub = gRPCTestServiceStub(channel)
-    with start_transaction():
+    # Use the provided channel
+    stub = gRPCTestServiceStub(channel)
+    with start_span():
         await stub.TestServe(gRPCTestMessage(text="test"))
->>>>>>> adcfa0f6
 
     events.write_file.close()
     events.read_event()
@@ -251,19 +215,11 @@
     _, channel = grpc_server_and_channel
     events = capture_events_forksafe()
 
-<<<<<<< HEAD
-    async with grpc.aio.insecure_channel("localhost:{}".format(AIO_PORT)) as channel:
-        stub = gRPCTestServiceStub(channel)
-        with start_span():
-            response = stub.TestUnaryStream(gRPCTestMessage(text="test"))
-            [_ async for _ in response]
-=======
-    # Use the provided channel
-    stub = gRPCTestServiceStub(channel)
-    with start_transaction():
+    # Use the provided channel
+    stub = gRPCTestServiceStub(channel)
+    with start_span():
         response = stub.TestUnaryStream(gRPCTestMessage(text="test"))
         [_ async for _ in response]
->>>>>>> adcfa0f6
 
     events.write_file.close()
     local_root_span = events.read_event()
@@ -317,17 +273,10 @@
     _, channel = grpc_server_and_channel
     events = capture_events_forksafe()
 
-<<<<<<< HEAD
-    async with grpc.aio.insecure_channel("localhost:{}".format(AIO_PORT)) as channel:
-        stub = gRPCTestServiceStub(channel)
-        with start_span(name="custom_root"):
-            await stub.TestServe(gRPCTestMessage(text="test"))
-=======
-    # Use the provided channel
-    stub = gRPCTestServiceStub(channel)
-    with start_transaction(name="custom_transaction"):
+    # Use the provided channel
+    stub = gRPCTestServiceStub(channel)
+    with start_span(name="custom_root_span"):
         await stub.TestServe(gRPCTestMessage(text="test"))
->>>>>>> adcfa0f6
 
     events.write_file.close()
 
