import base64
import json
import os
import re
import shutil
import subprocess
import sys
import uuid
from textwrap import dedent

import pytest

boto3 = pytest.importorskip("boto3")

LAMBDA_PRELUDE = """
from __future__ import print_function

import time

from sentry_sdk.integrations.aws_lambda import AwsLambdaIntegration
import sentry_sdk
import json
from sentry_sdk.transport import HttpTransport

FLUSH_EVENT = True

class TestTransport(HttpTransport):
    def _send_event(self, event):
        # Delay event output like this to test proper shutdown
        # Note that AWS Lambda truncates the log output to 4kb, so you better
        # pray that your events are smaller than that or else tests start
        # failing.
        if FLUSH_EVENT:
            time.sleep(1)
        print("\\nEVENT:", json.dumps(event))

def init_sdk(timeout_warning=False, **extra_init_args):
    sentry_sdk.init(
        dsn="https://123abc@example.com/123",
        transport=TestTransport,
        integrations=[AwsLambdaIntegration(timeout_warning=timeout_warning)],
        shutdown_timeout=10,
        **extra_init_args
    )
"""


@pytest.fixture
def lambda_client():
    if "SENTRY_PYTHON_TEST_AWS_ACCESS_KEY_ID" not in os.environ:
        pytest.skip("AWS environ vars not set")

    return boto3.client(
        "lambda",
        aws_access_key_id=os.environ["SENTRY_PYTHON_TEST_AWS_ACCESS_KEY_ID"],
        aws_secret_access_key=os.environ["SENTRY_PYTHON_TEST_AWS_SECRET_ACCESS_KEY"],
        region_name="us-east-1",
    )


@pytest.fixture(params=["python3.6", "python3.7", "python3.8", "python2.7"])
def run_lambda_function(tmpdir, lambda_client, request, relay_normalize):
<<<<<<< HEAD
    def inner(code, payload, syntax_check=True):
=======
    if request.param == "python3.8":
        pytest.xfail("Python 3.8 is currently broken")

    def inner(code, payload):
>>>>>>> 62a6d326
        runtime = request.param
        tmpdir.ensure_dir("lambda_tmp").remove()
        tmp = tmpdir.ensure_dir("lambda_tmp")

        tmp.join("test_lambda.py").write(code)

        # Check file for valid syntax first, and that the integration does not
        # crash when not running in Lambda (but rather a local deployment tool
        # such as chalice's)
        if syntax_check:
            subprocess.check_call([sys.executable, str(tmp.join("test_lambda.py"))])

        tmp.join("setup.cfg").write("[install]\nprefix=")
        subprocess.check_call([sys.executable, "setup.py", "sdist", "-d", str(tmpdir)])

        # https://docs.aws.amazon.com/lambda/latest/dg/lambda-python-how-to-create-deployment-package.html
        subprocess.check_call("pip install ../*.tar.gz -t .", cwd=str(tmp), shell=True)
        shutil.make_archive(tmpdir.join("ball"), "zip", str(tmp))

        fn_name = "test_function_{}".format(uuid.uuid4())

        lambda_client.create_function(
            FunctionName=fn_name,
            Runtime=runtime,
            Role=os.environ["SENTRY_PYTHON_TEST_AWS_IAM_ROLE"],
            Handler="test_lambda.test_handler",
            Code={"ZipFile": tmpdir.join("ball.zip").read(mode="rb")},
            Description="Created as part of testsuite for getsentry/sentry-python",
            Timeout=4,
        )

        @request.addfinalizer
        def delete_function():
            lambda_client.delete_function(FunctionName=fn_name)

        response = lambda_client.invoke(
            FunctionName=fn_name,
            InvocationType="RequestResponse",
            LogType="Tail",
            Payload=payload,
        )

        assert 200 <= response["StatusCode"] < 300, response

        events = []

        for line in base64.b64decode(response["LogResult"]).splitlines():
            print("AWS:", line)
            if not line.startswith(b"EVENT: "):
                continue
            line = line[len(b"EVENT: ") :]
            events.append(json.loads(line.decode("utf-8")))
            relay_normalize(events[-1])

        return events, response

    return inner


def test_basic(run_lambda_function):
    events, response = run_lambda_function(
        LAMBDA_PRELUDE
        + dedent(
            """
        init_sdk()


        def test_handler(event, context):
            raise Exception("something went wrong")
        """
        ),
        b'{"foo": "bar"}',
    )

    assert response["FunctionError"] == "Unhandled"

    (event,) = events
    assert event["level"] == "error"
    (exception,) = event["exception"]["values"]
    assert exception["type"] == "Exception"
    assert exception["value"] == "something went wrong"

    (frame1,) = exception["stacktrace"]["frames"]
    assert frame1["filename"] == "test_lambda.py"
    assert frame1["abs_path"] == "/var/task/test_lambda.py"
    assert frame1["function"] == "test_handler"

    assert frame1["in_app"] is True

    assert exception["mechanism"] == {"type": "aws_lambda", "handled": False}

    assert event["extra"]["lambda"]["function_name"].startswith("test_function_")

    logs_url = event["extra"]["cloudwatch logs"]["url"]
    assert logs_url.startswith("https://console.aws.amazon.com/cloudwatch/home?region=")
    assert not re.search("(=;|=$)", logs_url)
    assert event["extra"]["cloudwatch logs"]["log_group"].startswith(
        "/aws/lambda/test_function_"
    )

    log_stream_re = "^[0-9]{4}/[0-9]{2}/[0-9]{2}/\\[[^\\]]+][a-f0-9]+$"
    log_stream = event["extra"]["cloudwatch logs"]["log_stream"]

    assert re.match(log_stream_re, log_stream)


def test_initialization_order(run_lambda_function):
    """Zappa lazily imports our code, so by the time we monkeypatch the handler
    as seen by AWS already runs. At this point at least draining the queue
    should work."""

    events, _response = run_lambda_function(
        LAMBDA_PRELUDE
        + dedent(
            """
            def test_handler(event, context):
                init_sdk()
                sentry_sdk.capture_exception(Exception("something went wrong"))
        """
        ),
        b'{"foo": "bar"}',
    )

    (event,) = events
    assert event["level"] == "error"
    (exception,) = event["exception"]["values"]
    assert exception["type"] == "Exception"
    assert exception["value"] == "something went wrong"


def test_request_data(run_lambda_function):
    events, _response = run_lambda_function(
        LAMBDA_PRELUDE
        + dedent(
            """
        init_sdk()
        def test_handler(event, context):
            sentry_sdk.capture_message("hi")
            return "ok"
        """
        ),
        payload=b"""
        {
          "resource": "/asd",
          "path": "/asd",
          "httpMethod": "GET",
          "headers": {
            "Host": "iwsz2c7uwi.execute-api.us-east-1.amazonaws.com",
            "User-Agent": "Mozilla/5.0 (Macintosh; Intel Mac OS X 10.13; rv:62.0) Gecko/20100101 Firefox/62.0",
            "X-Forwarded-Proto": "https"
          },
          "queryStringParameters": {
            "bonkers": "true"
          },
          "pathParameters": null,
          "stageVariables": null,
          "requestContext": {
            "identity": {
              "sourceIp": "213.47.147.207",
              "userArn": "42"
            }
          },
          "body": null,
          "isBase64Encoded": false
        }
        """,
    )

    (event,) = events

    assert event["request"] == {
        "headers": {
            "Host": "iwsz2c7uwi.execute-api.us-east-1.amazonaws.com",
            "User-Agent": "Mozilla/5.0 (Macintosh; Intel Mac OS X 10.13; rv:62.0) Gecko/20100101 Firefox/62.0",
            "X-Forwarded-Proto": "https",
        },
        "method": "GET",
        "query_string": {"bonkers": "true"},
        "url": "https://iwsz2c7uwi.execute-api.us-east-1.amazonaws.com/asd",
    }


def test_init_error(run_lambda_function):
    events, response = run_lambda_function(
        LAMBDA_PRELUDE
        + dedent(
            """
        init_sdk()
        func()

        def test_handler(event, context):
            return 0
        """
        ),
        b'{"foo": "bar"}',
        syntax_check=False,
    )

    log_result = (base64.b64decode(response["LogResult"])).decode("utf-8")
    expected_text = "name 'func' is not defined"
    assert expected_text in log_result


def test_timeout_error(run_lambda_function):
    events, response = run_lambda_function(
        LAMBDA_PRELUDE
        + dedent(
            """
        init_sdk(timeout_warning=True)
        FLUSH_EVENT=False


        def test_handler(event, context):
            time.sleep(10)
            return 0
        """
        ),
        b'{"foo": "bar"}',
    )

    (event,) = events
    assert event["level"] == "error"
    (exception,) = event["exception"]["values"]
    assert exception["type"] == "ServerlessTimeoutWarning"
    assert (
        exception["value"]
        == "WARNING : Function is expected to get timed out. Configured timeout duration = 4 seconds."
    )

    assert exception["mechanism"] == {"type": "threading", "handled": False}

    assert event["extra"]["lambda"]["function_name"].startswith("test_function_")

    logs_url = event["extra"]["cloudwatch logs"]["url"]
    assert logs_url.startswith("https://console.aws.amazon.com/cloudwatch/home?region=")
    assert not re.search("(=;|=$)", logs_url)
    assert event["extra"]["cloudwatch logs"]["log_group"].startswith(
        "/aws/lambda/test_function_"
    )

    log_stream_re = "^[0-9]{4}/[0-9]{2}/[0-9]{2}/\\[[^\\]]+][a-f0-9]+$"
    log_stream = event["extra"]["cloudwatch logs"]["log_stream"]

    assert re.match(log_stream_re, log_stream)<|MERGE_RESOLUTION|>--- conflicted
+++ resolved
@@ -60,14 +60,10 @@
 
 @pytest.fixture(params=["python3.6", "python3.7", "python3.8", "python2.7"])
 def run_lambda_function(tmpdir, lambda_client, request, relay_normalize):
-<<<<<<< HEAD
-    def inner(code, payload, syntax_check=True):
-=======
     if request.param == "python3.8":
         pytest.xfail("Python 3.8 is currently broken")
 
     def inner(code, payload):
->>>>>>> 62a6d326
         runtime = request.param
         tmpdir.ensure_dir("lambda_tmp").remove()
         tmp = tmpdir.ensure_dir("lambda_tmp")
