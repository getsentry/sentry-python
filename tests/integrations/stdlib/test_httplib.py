--- conflicted
+++ resolved
@@ -388,17 +388,10 @@
 
     envelopes = capture_envelopes()
 
-<<<<<<< HEAD
-    with start_span(op="op", name="name"):
-        try:
-            conn = HTTPConnection("localhost", PORT)
-            conn.request("GET", "/top-chasers")
-=======
     with pytest.raises(TimeoutError):
-        with start_transaction(op="op", name="name"):
+        with start_span(op="op", name="name"):
             conn = HTTPSConnection("www.example.com")
             conn.request("GET", "/bla")
->>>>>>> f76528fa
             conn.getresponse()
 
     (transaction_envelope,) = envelopes
@@ -407,10 +400,4 @@
 
     span = transaction["spans"][0]
     assert span["op"] == "http.client"
-<<<<<<< HEAD
-    assert (
-        span["description"] == f"GET http://localhost:{PORT}/top-chasers"  # noqa: E231
-    )
-=======
-    assert span["description"] == "GET https://www.example.com/bla"
->>>>>>> f76528fa
+    assert span["description"] == "GET https://www.example.com/bla"