--- conflicted
+++ resolved
@@ -207,24 +207,14 @@
     envelopes = capture_envelopes()
     request_headers = capture_request_headers()
 
-<<<<<<< HEAD
-    headers = {}
-    headers["sentry-trace"] = "771a43a4192642f0b136d5159a501700-1234567890abcdef-1"
-    headers["baggage"] = (
-        "other-vendor-value-1=foo;bar;baz, sentry-trace_id=771a43a4192642f0b136d5159a501700, "
-        "sentry-public_key=49d0f7386ad645858ae85020e393bef3, "
-        "sentry-sampled=true, sentry-sample_rate=0.01337, "
-        "sentry-user_id=Am%C3%A9lie, other-vendor-value-2=foo;bar;"
-    )
-=======
     headers = {
+        "sentry-trace": "771a43a4192642f0b136d5159a501700-1234567890abcdef-1",
         "baggage": (
             "other-vendor-value-1=foo;bar;baz, sentry-trace_id=771a43a4192642f0b136d5159a501700, "
             "sentry-public_key=49d0f7386ad645858ae85020e393bef3, sentry-sample_rate=0.01337, "
             "sentry-user_id=Am%C3%A9lie, other-vendor-value-2=foo;bar;"
         ),
     }
->>>>>>> 6a1b7d47
 
     with isolation_scope():
         with continue_trace(headers):
@@ -247,47 +237,12 @@
     expected_outgoing_baggage = (
         "sentry-trace_id=771a43a4192642f0b136d5159a501700,"
         "sentry-public_key=49d0f7386ad645858ae85020e393bef3,"
-        "sentry-sampled=true,"
-        "sentry-sample_rate=0.01337,"
+        "sentry-sample_rate=1.0,"
         "sentry-user_id=Am%C3%A9lie"
     )
 
     assert request_headers["baggage"] == SortedBaggage(expected_outgoing_baggage)
 
-<<<<<<< HEAD
-=======
-        (request_str,) = mock_send.call_args[0]
-        request_headers = {}
-        for line in request_str.decode("utf-8").split("\r\n")[1:]:
-            if line:
-                key, val = line.split(": ")
-                request_headers[key] = val
-
-        request_span = transaction._span_recorder.spans[-1]
-        expected_sentry_trace = "{trace_id}-{parent_span_id}-{sampled}".format(
-            trace_id=transaction.trace_id,
-            parent_span_id=request_span.span_id,
-            sampled=1,
-        )
-        assert request_headers["sentry-trace"] == expected_sentry_trace
-
-        expected_outgoing_baggage = (
-            "sentry-trace_id=771a43a4192642f0b136d5159a501700,"
-            "sentry-public_key=49d0f7386ad645858ae85020e393bef3,"
-            "sentry-sample_rate=1.0,"
-            "sentry-user_id=Am%C3%A9lie"
-        )
-
-        assert request_headers["baggage"] == expected_outgoing_baggage
-
-
-def test_outgoing_trace_headers_head_sdk(sentry_init, monkeypatch):
-    # HTTPSConnection.send is passed a string containing (among other things)
-    # the headers on the request. Mock it so we can check the headers, and also
-    # so it doesn't try to actually talk to the internet.
-    mock_send = mock.Mock()
-    monkeypatch.setattr(HTTPSConnection, "send", mock_send)
->>>>>>> 6a1b7d47
 
 def test_outgoing_trace_headers_head_sdk(
     sentry_init, monkeypatch, capture_request_headers, capture_envelopes
@@ -419,13 +374,8 @@
     sentry_init(traces_sample_rate=1.0, debug=True)
     events = capture_events()
 
-<<<<<<< HEAD
     with start_span(name="foo"):
         conn = HTTPConnection("localhost", PORT)
-=======
-    with start_transaction(name="foo"):
-        conn = HTTPConnection("example.com")
->>>>>>> 6a1b7d47
         conn.request("GET", "/foo")
         conn.getresponse()
 
