"""
Tests need a local clickhouse instance running, this can best be done using
```sh
docker run -d -e CLICKHOUSE_SKIP_USER_SETUP=1 -p 8123:8123 -p 9000:9000 --name clickhouse-test --ulimit nofile=262144:262144 --rm clickhouse
```
"""

import clickhouse_driver
from clickhouse_driver import Client, connect

from sentry_sdk import start_span, capture_message
from sentry_sdk.integrations.clickhouse_driver import ClickhouseDriverIntegration
from tests.conftest import ApproxDict

EXPECT_PARAMS_IN_SELECT = True
if clickhouse_driver.VERSION < (0, 2, 6):
    EXPECT_PARAMS_IN_SELECT = False


def test_clickhouse_client_breadcrumbs(sentry_init, capture_events) -> None:
    sentry_init(
        integrations=[ClickhouseDriverIntegration()],
        _experiments={"record_sql_params": True},
    )
    events = capture_events()

    client = Client("localhost")
    client.execute("DROP TABLE IF EXISTS test")
    client.execute("CREATE TABLE test (x Int32) ENGINE = Memory")
    client.execute("INSERT INTO test (x) VALUES", [{"x": 100}])
    client.execute("INSERT INTO test (x) VALUES", [[170], [200]])

    res = client.execute("SELECT sum(x) FROM test WHERE x > %(minv)i", {"minv": 150})
    assert res[0][0] == 370

    capture_message("hi")

    (event,) = events

    expected_breadcrumbs = [
        {
            "category": "query",
            "data": {
                "db.system": "clickhouse",
                "db.name": "",
                "db.user": "default",
                "server.address": "localhost",
                "server.port": 9000,
            },
            "message": "DROP TABLE IF EXISTS test",
            "type": "default",
        },
        {
            "category": "query",
            "data": {
                "db.system": "clickhouse",
                "db.name": "",
                "db.user": "default",
                "server.address": "localhost",
                "server.port": 9000,
            },
            "message": "CREATE TABLE test (x Int32) ENGINE = Memory",
            "type": "default",
        },
        {
            "category": "query",
            "data": {
                "db.system": "clickhouse",
                "db.name": "",
                "db.user": "default",
                "server.address": "localhost",
                "server.port": 9000,
            },
            "message": "INSERT INTO test (x) VALUES",
            "type": "default",
        },
        {
            "category": "query",
            "data": {
                "db.system": "clickhouse",
                "db.name": "",
                "db.user": "default",
                "server.address": "localhost",
                "server.port": 9000,
            },
            "message": "INSERT INTO test (x) VALUES",
            "type": "default",
        },
        {
            "category": "query",
            "data": {
                "db.system": "clickhouse",
                "db.name": "",
                "db.user": "default",
                "server.address": "localhost",
                "server.port": 9000,
            },
            "message": "SELECT sum(x) FROM test WHERE x > 150",
            "type": "default",
        },
    ]

    if not EXPECT_PARAMS_IN_SELECT:
        expected_breadcrumbs[-1]["data"].pop("db.params", None)

    for crumb in expected_breadcrumbs:
        crumb["data"] = ApproxDict(crumb["data"])

    for crumb in event["breadcrumbs"]["values"]:
        crumb.pop("timestamp", None)

    actual_query_breadcrumbs = [
        breadcrumb
        for breadcrumb in event["breadcrumbs"]["values"]
        if breadcrumb["category"] == "query"
    ]

    assert actual_query_breadcrumbs == expected_breadcrumbs


def test_clickhouse_client_breadcrumbs_with_pii(sentry_init, capture_events) -> None:
    sentry_init(
        integrations=[ClickhouseDriverIntegration()],
        send_default_pii=True,
        _experiments={"record_sql_params": True},
    )
    events = capture_events()

    client = Client("localhost")
    client.execute("DROP TABLE IF EXISTS test")
    client.execute("CREATE TABLE test (x Int32) ENGINE = Memory")
    client.execute("INSERT INTO test (x) VALUES", [{"x": 100}])
    client.execute("INSERT INTO test (x) VALUES", [[170], [200]])

    res = client.execute("SELECT sum(x) FROM test WHERE x > %(minv)i", {"minv": 150})
    assert res[0][0] == 370

    capture_message("hi")

    (event,) = events

    expected_breadcrumbs = [
        {
            "category": "query",
            "data": {
                "db.system": "clickhouse",
                "db.name": "",
                "db.user": "default",
                "server.address": "localhost",
                "server.port": 9000,
                "db.result": [],
            },
            "message": "DROP TABLE IF EXISTS test",
            "type": "default",
        },
        {
            "category": "query",
            "data": {
                "db.system": "clickhouse",
                "db.name": "",
                "db.user": "default",
                "server.address": "localhost",
                "server.port": 9000,
                "db.result": [],
            },
            "message": "CREATE TABLE test (x Int32) ENGINE = Memory",
            "type": "default",
        },
        {
            "category": "query",
            "data": {
                "db.system": "clickhouse",
                "db.name": "",
                "db.user": "default",
                "server.address": "localhost",
                "server.port": 9000,
                "db.params": [{"x": 100}],
            },
            "message": "INSERT INTO test (x) VALUES",
            "type": "default",
        },
        {
            "category": "query",
            "data": {
                "db.system": "clickhouse",
                "db.name": "",
                "db.user": "default",
                "server.address": "localhost",
                "server.port": 9000,
                "db.params": [[170], [200]],
            },
            "message": "INSERT INTO test (x) VALUES",
            "type": "default",
        },
        {
            "category": "query",
            "data": {
                "db.system": "clickhouse",
                "db.name": "",
                "db.user": "default",
                "server.address": "localhost",
                "server.port": 9000,
                "db.result": [[370]],
                "db.params": {"minv": 150},
            },
            "message": "SELECT sum(x) FROM test WHERE x > 150",
            "type": "default",
        },
    ]

    if not EXPECT_PARAMS_IN_SELECT:
        expected_breadcrumbs[-1]["data"].pop("db.params", None)

    for crumb in expected_breadcrumbs:
        crumb["data"] = ApproxDict(crumb["data"])

    for crumb in event["breadcrumbs"]["values"]:
        crumb.pop("timestamp", None)

    assert event["breadcrumbs"]["values"] == expected_breadcrumbs


def test_clickhouse_client_spans(
    sentry_init, capture_events, capture_envelopes
) -> None:
    sentry_init(
        integrations=[ClickhouseDriverIntegration()],
        _experiments={"record_sql_params": True},
        traces_sample_rate=1.0,
    )
    events = capture_events()

    transaction_trace_id = None
    transaction_span_id = None

    with start_span(name="test_clickhouse_transaction") as transaction:
        transaction_trace_id = transaction.trace_id
        transaction_span_id = transaction.span_id

        client = Client("localhost")
        client.execute("DROP TABLE IF EXISTS test")
        client.execute("CREATE TABLE test (x Int32) ENGINE = Memory")
        client.execute("INSERT INTO test (x) VALUES", [{"x": 100}])
        client.execute("INSERT INTO test (x) VALUES", [[170], [200]])

        res = client.execute(
            "SELECT sum(x) FROM test WHERE x > %(minv)i", {"minv": 150}
        )
        assert res[0][0] == 370

    (event,) = events

    expected_spans = [
        {
            "op": "db",
            "origin": "auto.db.clickhouse_driver",
            "description": "DROP TABLE IF EXISTS test",
            "data": {
                "sentry.name": "DROP TABLE IF EXISTS test",
                "sentry.origin": "auto.db.clickhouse_driver",
                "sentry.op": "db",
                "db.system": "clickhouse",
                "db.name": "",
                "db.user": "default",
                "server.address": "localhost",
                "server.port": 9000,
            },
            "trace_id": transaction_trace_id,
            "parent_span_id": transaction_span_id,
        },
        {
            "op": "db",
            "origin": "auto.db.clickhouse_driver",
            "description": "CREATE TABLE test (x Int32) ENGINE = Memory",
            "data": {
                "sentry.name": "CREATE TABLE test (x Int32) ENGINE = Memory",
                "sentry.origin": "auto.db.clickhouse_driver",
                "sentry.op": "db",
                "db.system": "clickhouse",
                "db.name": "",
                "db.user": "default",
                "server.address": "localhost",
                "server.port": 9000,
            },
            "trace_id": transaction_trace_id,
            "parent_span_id": transaction_span_id,
        },
        {
            "op": "db",
            "origin": "auto.db.clickhouse_driver",
            "description": "INSERT INTO test (x) VALUES",
            "data": {
                "sentry.name": "INSERT INTO test (x) VALUES",
                "sentry.origin": "auto.db.clickhouse_driver",
                "sentry.op": "db",
                "db.system": "clickhouse",
                "db.name": "",
                "db.user": "default",
                "server.address": "localhost",
                "server.port": 9000,
            },
            "trace_id": transaction_trace_id,
            "parent_span_id": transaction_span_id,
        },
        {
            "op": "db",
            "origin": "auto.db.clickhouse_driver",
            "description": "INSERT INTO test (x) VALUES",
            "data": {
                "sentry.name": "INSERT INTO test (x) VALUES",
                "sentry.origin": "auto.db.clickhouse_driver",
                "sentry.op": "db",
                "db.system": "clickhouse",
                "db.name": "",
                "db.user": "default",
                "server.address": "localhost",
                "server.port": 9000,
            },
            "trace_id": transaction_trace_id,
            "parent_span_id": transaction_span_id,
        },
        {
            "op": "db",
            "origin": "auto.db.clickhouse_driver",
            "description": "SELECT sum(x) FROM test WHERE x > 150",
            "data": {
                "sentry.name": "SELECT sum(x) FROM test WHERE x > 150",
                "sentry.origin": "auto.db.clickhouse_driver",
                "sentry.op": "db",
                "db.system": "clickhouse",
                "db.name": "",
                "db.user": "default",
                "server.address": "localhost",
                "server.port": 9000,
            },
            "trace_id": transaction_trace_id,
            "parent_span_id": transaction_span_id,
        },
    ]

    if not EXPECT_PARAMS_IN_SELECT:
        expected_spans[-1]["data"].pop("db.params", None)

    for span in expected_spans:
        span["data"] = ApproxDict(span["data"])

    for span in event["spans"]:
        span.pop("span_id", None)
        span.pop("start_timestamp", None)
        span.pop("timestamp", None)
        span.pop("same_process_as_parent", None)
        span.pop("status", None)

    assert event["spans"] == expected_spans


<<<<<<< HEAD
def test_clickhouse_client_spans_with_pii(sentry_init, capture_events) -> None:
=======
def test_clickhouse_spans_with_generator(sentry_init, capture_events):
    sentry_init(
        integrations=[ClickhouseDriverIntegration()],
        send_default_pii=True,
        traces_sample_rate=1.0,
    )
    events = capture_events()

    # Use a generator to test that the integration obtains values from the generator,
    # without consuming the generator.
    values = ({"x": i} for i in range(3))

    with start_transaction(name="test_clickhouse_transaction"):
        client = Client("localhost")
        client.execute("DROP TABLE IF EXISTS test")
        client.execute("CREATE TABLE test (x Int32) ENGINE = Memory")
        client.execute("INSERT INTO test (x) VALUES", values)
        res = client.execute("SELECT x FROM test")

    # Verify that the integration did not consume the generator
    assert res == [(0,), (1,), (2,)]

    (event,) = events
    spans = event["spans"]

    [span] = [
        span for span in spans if span["description"] == "INSERT INTO test (x) VALUES"
    ]

    assert span["data"]["db.params"] == [{"x": 0}, {"x": 1}, {"x": 2}]


def test_clickhouse_client_spans_with_pii(
    sentry_init, capture_events, capture_envelopes
) -> None:
>>>>>>> 28d0dddf
    sentry_init(
        integrations=[ClickhouseDriverIntegration()],
        _experiments={"record_sql_params": True},
        traces_sample_rate=1.0,
        send_default_pii=True,
    )
    events = capture_events()

    transaction_trace_id = None
    transaction_span_id = None

    with start_span(name="test_clickhouse_transaction") as transaction:
        transaction_trace_id = transaction.trace_id
        transaction_span_id = transaction.span_id

        client = Client("localhost")
        client.execute("DROP TABLE IF EXISTS test")
        client.execute("CREATE TABLE test (x Int32) ENGINE = Memory")
        client.execute("INSERT INTO test (x) VALUES", [{"x": 100}])
        client.execute("INSERT INTO test (x) VALUES", [[170], [200]])

        res = client.execute(
            "SELECT sum(x) FROM test WHERE x > %(minv)i", {"minv": 150}
        )
        assert res[0][0] == 370

    (event,) = events

    expected_spans = [
        {
            "op": "db",
            "origin": "auto.db.clickhouse_driver",
            "description": "DROP TABLE IF EXISTS test",
            "data": {
                "sentry.name": "DROP TABLE IF EXISTS test",
                "sentry.origin": "auto.db.clickhouse_driver",
                "sentry.op": "db",
                "db.system": "clickhouse",
                "db.name": "",
                "db.user": "default",
                "server.address": "localhost",
                "server.port": 9000,
                "db.query.text": "DROP TABLE IF EXISTS test",
                "db.result": [],
            },
            "trace_id": transaction_trace_id,
            "parent_span_id": transaction_span_id,
        },
        {
            "op": "db",
            "origin": "auto.db.clickhouse_driver",
            "description": "CREATE TABLE test (x Int32) ENGINE = Memory",
            "data": {
                "sentry.name": "CREATE TABLE test (x Int32) ENGINE = Memory",
                "sentry.origin": "auto.db.clickhouse_driver",
                "sentry.op": "db",
                "db.system": "clickhouse",
                "db.name": "",
                "db.user": "default",
                "db.query.text": "CREATE TABLE test (x Int32) ENGINE = Memory",
                "db.result": [],
                "server.address": "localhost",
                "server.port": 9000,
            },
            "trace_id": transaction_trace_id,
            "parent_span_id": transaction_span_id,
        },
        {
            "op": "db",
            "origin": "auto.db.clickhouse_driver",
            "description": "INSERT INTO test (x) VALUES",
            "data": {
                "sentry.name": "INSERT INTO test (x) VALUES",
                "sentry.origin": "auto.db.clickhouse_driver",
                "sentry.op": "db",
                "db.system": "clickhouse",
                "db.name": "",
                "db.user": "default",
                "db.query.text": "INSERT INTO test (x) VALUES",
                "db.params": '[{"x": 100}]',
                "server.address": "localhost",
                "server.port": 9000,
            },
            "trace_id": transaction_trace_id,
            "parent_span_id": transaction_span_id,
        },
        {
            "op": "db",
            "origin": "auto.db.clickhouse_driver",
            "description": "INSERT INTO test (x) VALUES",
            "data": {
                "sentry.name": "INSERT INTO test (x) VALUES",
                "sentry.origin": "auto.db.clickhouse_driver",
                "sentry.op": "db",
                "db.system": "clickhouse",
                "db.name": "",
                "db.user": "default",
                "db.query.text": "INSERT INTO test (x) VALUES",
                "server.address": "localhost",
                "server.port": 9000,
            },
            "trace_id": transaction_trace_id,
            "parent_span_id": transaction_span_id,
        },
        {
            "op": "db",
            "origin": "auto.db.clickhouse_driver",
            "description": "SELECT sum(x) FROM test WHERE x > 150",
            "data": {
                "sentry.name": "SELECT sum(x) FROM test WHERE x > 150",
                "sentry.origin": "auto.db.clickhouse_driver",
                "sentry.op": "db",
                "db.system": "clickhouse",
                "db.name": "",
                "db.user": "default",
                "db.params": '{"minv": 150}',
                "db.query.text": "SELECT sum(x) FROM test WHERE x > 150",
                "db.result": "[[370]]",
                "server.address": "localhost",
                "server.port": 9000,
            },
            "trace_id": transaction_trace_id,
            "parent_span_id": transaction_span_id,
        },
    ]

    if not EXPECT_PARAMS_IN_SELECT:
        expected_spans[-1]["data"].pop("db.params", None)

    for span in expected_spans:
        span["data"] = ApproxDict(span["data"])

    for span in event["spans"]:
        span.pop("span_id", None)
        span.pop("start_timestamp", None)
        span.pop("timestamp", None)
        span.pop("same_process_as_parent", None)
        span.pop("status", None)

    assert event["spans"] == expected_spans


def test_clickhouse_dbapi_breadcrumbs(sentry_init, capture_events) -> None:
    sentry_init(
        integrations=[ClickhouseDriverIntegration()],
    )
    events = capture_events()

    conn = connect("clickhouse://localhost")
    cursor = conn.cursor()
    cursor.execute("DROP TABLE IF EXISTS test")
    cursor.execute("CREATE TABLE test (x Int32) ENGINE = Memory")
    cursor.executemany("INSERT INTO test (x) VALUES", [{"x": 100}])
    cursor.executemany("INSERT INTO test (x) VALUES", [[170], [200]])
    cursor.execute("SELECT sum(x) FROM test WHERE x > %(minv)i", {"minv": 150})
    res = cursor.fetchall()

    assert res[0][0] == 370

    capture_message("hi")

    (event,) = events

    expected_breadcrumbs = [
        {
            "category": "query",
            "data": {
                "db.system": "clickhouse",
                "db.name": "",
                "db.user": "default",
                "server.address": "localhost",
                "server.port": 9000,
            },
            "message": "DROP TABLE IF EXISTS test",
            "type": "default",
        },
        {
            "category": "query",
            "data": {
                "db.system": "clickhouse",
                "db.name": "",
                "db.user": "default",
                "server.address": "localhost",
                "server.port": 9000,
            },
            "message": "CREATE TABLE test (x Int32) ENGINE = Memory",
            "type": "default",
        },
        {
            "category": "query",
            "data": {
                "db.system": "clickhouse",
                "db.name": "",
                "db.user": "default",
                "server.address": "localhost",
                "server.port": 9000,
            },
            "message": "INSERT INTO test (x) VALUES",
            "type": "default",
        },
        {
            "category": "query",
            "data": {
                "db.system": "clickhouse",
                "db.name": "",
                "db.user": "default",
                "server.address": "localhost",
                "server.port": 9000,
            },
            "message": "INSERT INTO test (x) VALUES",
            "type": "default",
        },
        {
            "category": "query",
            "data": {
                "db.system": "clickhouse",
                "db.name": "",
                "db.user": "default",
                "server.address": "localhost",
                "server.port": 9000,
            },
            "message": "SELECT sum(x) FROM test WHERE x > 150",
            "type": "default",
        },
    ]

    if not EXPECT_PARAMS_IN_SELECT:
        expected_breadcrumbs[-1]["data"].pop("db.params", None)

    for crumb in expected_breadcrumbs:
        crumb["data"] = ApproxDict(crumb["data"])

    for crumb in event["breadcrumbs"]["values"]:
        crumb.pop("timestamp", None)

    assert event["breadcrumbs"]["values"] == expected_breadcrumbs


def test_clickhouse_dbapi_breadcrumbs_with_pii(sentry_init, capture_events) -> None:
    sentry_init(
        integrations=[ClickhouseDriverIntegration()],
        send_default_pii=True,
    )
    events = capture_events()

    conn = connect("clickhouse://localhost")
    cursor = conn.cursor()
    cursor.execute("DROP TABLE IF EXISTS test")
    cursor.execute("CREATE TABLE test (x Int32) ENGINE = Memory")
    cursor.executemany("INSERT INTO test (x) VALUES", [{"x": 100}])
    cursor.executemany("INSERT INTO test (x) VALUES", [[170], [200]])
    cursor.execute("SELECT sum(x) FROM test WHERE x > %(minv)i", {"minv": 150})
    res = cursor.fetchall()

    assert res[0][0] == 370

    capture_message("hi")

    (event,) = events

    expected_breadcrumbs = [
        {
            "category": "query",
            "data": {
                "db.system": "clickhouse",
                "db.name": "",
                "db.user": "default",
                "server.address": "localhost",
                "server.port": 9000,
                "db.result": [[], []],
            },
            "message": "DROP TABLE IF EXISTS test",
            "type": "default",
        },
        {
            "category": "query",
            "data": {
                "db.system": "clickhouse",
                "db.name": "",
                "db.user": "default",
                "server.address": "localhost",
                "server.port": 9000,
                "db.result": [[], []],
            },
            "message": "CREATE TABLE test (x Int32) ENGINE = Memory",
            "type": "default",
        },
        {
            "category": "query",
            "data": {
                "db.system": "clickhouse",
                "db.name": "",
                "db.user": "default",
                "server.address": "localhost",
                "server.port": 9000,
                "db.params": [{"x": 100}],
            },
            "message": "INSERT INTO test (x) VALUES",
            "type": "default",
        },
        {
            "category": "query",
            "data": {
                "db.system": "clickhouse",
                "db.name": "",
                "db.user": "default",
                "server.address": "localhost",
                "server.port": 9000,
                "db.params": [[170], [200]],
            },
            "message": "INSERT INTO test (x) VALUES",
            "type": "default",
        },
        {
            "category": "query",
            "data": {
                "db.system": "clickhouse",
                "db.name": "",
                "db.user": "default",
                "server.address": "localhost",
                "server.port": 9000,
                "db.params": {"minv": 150},
                "db.result": [[["370"]], [["'sum(x)'", "'Int64'"]]],
            },
            "message": "SELECT sum(x) FROM test WHERE x > 150",
            "type": "default",
        },
    ]

    if not EXPECT_PARAMS_IN_SELECT:
        expected_breadcrumbs[-1]["data"].pop("db.params", None)

    for crumb in expected_breadcrumbs:
        crumb["data"] = ApproxDict(crumb["data"])

    for crumb in event["breadcrumbs"]["values"]:
        crumb.pop("timestamp", None)

    assert event["breadcrumbs"]["values"] == expected_breadcrumbs


def test_clickhouse_dbapi_spans(sentry_init, capture_events, capture_envelopes) -> None:
    sentry_init(
        integrations=[ClickhouseDriverIntegration()],
        _experiments={"record_sql_params": True},
        traces_sample_rate=1.0,
    )
    events = capture_events()

    transaction_trace_id = None
    transaction_span_id = None

    with start_span(name="test_clickhouse_transaction") as transaction:
        transaction_trace_id = transaction.trace_id
        transaction_span_id = transaction.span_id

        conn = connect("clickhouse://localhost")
        cursor = conn.cursor()
        cursor.execute("DROP TABLE IF EXISTS test")
        cursor.execute("CREATE TABLE test (x Int32) ENGINE = Memory")
        cursor.executemany("INSERT INTO test (x) VALUES", [{"x": 100}])
        cursor.executemany("INSERT INTO test (x) VALUES", [[170], [200]])
        cursor.execute("SELECT sum(x) FROM test WHERE x > %(minv)i", {"minv": 150})
        res = cursor.fetchall()

        assert res[0][0] == 370

    (event,) = events

    expected_spans = [
        {
            "op": "db",
            "origin": "auto.db.clickhouse_driver",
            "description": "DROP TABLE IF EXISTS test",
            "data": {
                "sentry.name": "DROP TABLE IF EXISTS test",
                "sentry.origin": "auto.db.clickhouse_driver",
                "sentry.op": "db",
                "db.system": "clickhouse",
                "db.name": "",
                "db.user": "default",
                "server.address": "localhost",
                "server.port": 9000,
            },
            "trace_id": transaction_trace_id,
            "parent_span_id": transaction_span_id,
        },
        {
            "op": "db",
            "origin": "auto.db.clickhouse_driver",
            "description": "CREATE TABLE test (x Int32) ENGINE = Memory",
            "data": {
                "sentry.name": "CREATE TABLE test (x Int32) ENGINE = Memory",
                "sentry.origin": "auto.db.clickhouse_driver",
                "sentry.op": "db",
                "db.system": "clickhouse",
                "db.name": "",
                "db.user": "default",
                "server.address": "localhost",
                "server.port": 9000,
            },
            "trace_id": transaction_trace_id,
            "parent_span_id": transaction_span_id,
        },
        {
            "op": "db",
            "origin": "auto.db.clickhouse_driver",
            "description": "INSERT INTO test (x) VALUES",
            "data": {
                "sentry.name": "INSERT INTO test (x) VALUES",
                "sentry.origin": "auto.db.clickhouse_driver",
                "sentry.op": "db",
                "db.system": "clickhouse",
                "db.name": "",
                "db.user": "default",
                "server.address": "localhost",
                "server.port": 9000,
            },
            "trace_id": transaction_trace_id,
            "parent_span_id": transaction_span_id,
        },
        {
            "op": "db",
            "origin": "auto.db.clickhouse_driver",
            "description": "INSERT INTO test (x) VALUES",
            "data": {
                "sentry.name": "INSERT INTO test (x) VALUES",
                "sentry.origin": "auto.db.clickhouse_driver",
                "sentry.op": "db",
                "db.system": "clickhouse",
                "db.name": "",
                "db.user": "default",
                "server.address": "localhost",
                "server.port": 9000,
            },
            "trace_id": transaction_trace_id,
            "parent_span_id": transaction_span_id,
        },
        {
            "op": "db",
            "origin": "auto.db.clickhouse_driver",
            "description": "SELECT sum(x) FROM test WHERE x > 150",
            "data": {
                "sentry.name": "SELECT sum(x) FROM test WHERE x > 150",
                "sentry.origin": "auto.db.clickhouse_driver",
                "sentry.op": "db",
                "db.system": "clickhouse",
                "db.name": "",
                "db.user": "default",
                "server.address": "localhost",
                "server.port": 9000,
            },
            "trace_id": transaction_trace_id,
            "parent_span_id": transaction_span_id,
        },
    ]

    if not EXPECT_PARAMS_IN_SELECT:
        expected_spans[-1]["data"].pop("db.params", None)

    for span in expected_spans:
        span["data"] = ApproxDict(span["data"])

    for span in event["spans"]:
        span.pop("span_id", None)
        span.pop("start_timestamp", None)
        span.pop("timestamp", None)
        span.pop("status", None)

    assert event["spans"] == expected_spans


def test_clickhouse_dbapi_spans_with_pii(
    sentry_init, capture_events, capture_envelopes
) -> None:
    sentry_init(
        integrations=[ClickhouseDriverIntegration()],
        _experiments={"record_sql_params": True},
        traces_sample_rate=1.0,
        send_default_pii=True,
    )
    events = capture_events()

    transaction_trace_id = None
    transaction_span_id = None

    with start_span(name="test_clickhouse_transaction") as transaction:
        transaction_trace_id = transaction.trace_id
        transaction_span_id = transaction.span_id

        conn = connect("clickhouse://localhost")
        cursor = conn.cursor()
        cursor.execute("DROP TABLE IF EXISTS test")
        cursor.execute("CREATE TABLE test (x Int32) ENGINE = Memory")
        cursor.executemany("INSERT INTO test (x) VALUES", [{"x": 100}])
        cursor.executemany("INSERT INTO test (x) VALUES", [[170], [200]])
        cursor.execute("SELECT sum(x) FROM test WHERE x > %(minv)i", {"minv": 150})
        res = cursor.fetchall()

        assert res[0][0] == 370

    (event,) = events

    expected_spans = [
        {
            "op": "db",
            "origin": "auto.db.clickhouse_driver",
            "description": "DROP TABLE IF EXISTS test",
            "data": {
                "sentry.name": "DROP TABLE IF EXISTS test",
                "sentry.origin": "auto.db.clickhouse_driver",
                "sentry.op": "db",
                "db.system": "clickhouse",
                "db.name": "",
                "db.user": "default",
                "db.query.text": "DROP TABLE IF EXISTS test",
                "db.result": "[[], []]",
                "server.address": "localhost",
                "server.port": 9000,
            },
            "trace_id": transaction_trace_id,
            "parent_span_id": transaction_span_id,
        },
        {
            "op": "db",
            "origin": "auto.db.clickhouse_driver",
            "description": "CREATE TABLE test (x Int32) ENGINE = Memory",
            "data": {
                "sentry.name": "CREATE TABLE test (x Int32) ENGINE = Memory",
                "sentry.origin": "auto.db.clickhouse_driver",
                "sentry.op": "db",
                "db.system": "clickhouse",
                "db.name": "",
                "db.user": "default",
                "db.query.text": "CREATE TABLE test (x Int32) ENGINE = Memory",
                "db.result": "[[], []]",
                "server.address": "localhost",
                "server.port": 9000,
            },
            "trace_id": transaction_trace_id,
            "parent_span_id": transaction_span_id,
        },
        {
            "op": "db",
            "origin": "auto.db.clickhouse_driver",
            "description": "INSERT INTO test (x) VALUES",
            "data": {
                "sentry.name": "INSERT INTO test (x) VALUES",
                "sentry.origin": "auto.db.clickhouse_driver",
                "sentry.op": "db",
                "db.system": "clickhouse",
                "db.name": "",
                "db.user": "default",
                "db.query.text": "INSERT INTO test (x) VALUES",
                "db.params": '[{"x": 100}]',
                "server.address": "localhost",
                "server.port": 9000,
            },
            "trace_id": transaction_trace_id,
            "parent_span_id": transaction_span_id,
        },
        {
            "op": "db",
            "origin": "auto.db.clickhouse_driver",
            "description": "INSERT INTO test (x) VALUES",
            "data": {
                "sentry.name": "INSERT INTO test (x) VALUES",
                "sentry.origin": "auto.db.clickhouse_driver",
                "sentry.op": "db",
                "db.system": "clickhouse",
                "db.name": "",
                "db.user": "default",
                "db.query.text": "INSERT INTO test (x) VALUES",
                "db.params": "[[170], [200]]",
                "server.address": "localhost",
                "server.port": 9000,
            },
            "trace_id": transaction_trace_id,
            "parent_span_id": transaction_span_id,
        },
        {
            "op": "db",
            "origin": "auto.db.clickhouse_driver",
            "description": "SELECT sum(x) FROM test WHERE x > 150",
            "data": {
                "sentry.name": "SELECT sum(x) FROM test WHERE x > 150",
                "sentry.origin": "auto.db.clickhouse_driver",
                "sentry.op": "db",
                "db.system": "clickhouse",
                "db.name": "",
                "db.user": "default",
                "db.query.text": "SELECT sum(x) FROM test WHERE x > 150",
                "db.params": '{"minv": 150}',
                "db.result": '[[[370]], [["sum(x)", "Int64"]]]',
                "server.address": "localhost",
                "server.port": 9000,
            },
            "trace_id": transaction_trace_id,
            "parent_span_id": transaction_span_id,
        },
    ]

    if not EXPECT_PARAMS_IN_SELECT:
        expected_spans[-1]["data"].pop("db.params", None)

    for span in expected_spans:
        span["data"] = ApproxDict(span["data"])

    for span in event["spans"]:
        span.pop("span_id", None)
        span.pop("start_timestamp", None)
        span.pop("timestamp", None)
        span.pop("same_process_as_parent", None)
        span.pop("status", None)

    assert event["spans"] == expected_spans


def test_span_origin(sentry_init, capture_events, capture_envelopes) -> None:
    sentry_init(
        integrations=[ClickhouseDriverIntegration()],
        traces_sample_rate=1.0,
    )

    events = capture_events()

    with start_span(name="test_clickhouse_transaction"):
        conn = connect("clickhouse://localhost")
        cursor = conn.cursor()
        cursor.execute("SELECT 1")

    (event,) = events

    assert event["contexts"]["trace"]["origin"] == "manual"
    assert event["spans"][0]["origin"] == "auto.db.clickhouse_driver"<|MERGE_RESOLUTION|>--- conflicted
+++ resolved
@@ -354,9 +354,6 @@
     assert event["spans"] == expected_spans
 
 
-<<<<<<< HEAD
-def test_clickhouse_client_spans_with_pii(sentry_init, capture_events) -> None:
-=======
 def test_clickhouse_spans_with_generator(sentry_init, capture_events):
     sentry_init(
         integrations=[ClickhouseDriverIntegration()],
@@ -369,7 +366,7 @@
     # without consuming the generator.
     values = ({"x": i} for i in range(3))
 
-    with start_transaction(name="test_clickhouse_transaction"):
+    with start_span(name="test_clickhouse_transaction"):
         client = Client("localhost")
         client.execute("DROP TABLE IF EXISTS test")
         client.execute("CREATE TABLE test (x Int32) ENGINE = Memory")
@@ -392,7 +389,6 @@
 def test_clickhouse_client_spans_with_pii(
     sentry_init, capture_events, capture_envelopes
 ) -> None:
->>>>>>> 28d0dddf
     sentry_init(
         integrations=[ClickhouseDriverIntegration()],
         _experiments={"record_sql_params": True},
