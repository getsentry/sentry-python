--- conflicted
+++ resolved
@@ -11,13 +11,8 @@
     sentry_init(integrations=[SocketIntegration()], traces_sample_rate=1.0)
     events = capture_events()
 
-<<<<<<< HEAD
     with start_span(name="socket"):
-        socket.getaddrinfo("example.com", 443)
-=======
-    with start_transaction():
         socket.getaddrinfo("localhost", PORT)
->>>>>>> d71b9532
 
     (event,) = events
     (span,) = event["spans"]
@@ -38,13 +33,8 @@
     sentry_init(integrations=[SocketIntegration()], traces_sample_rate=1.0)
     events = capture_events()
 
-<<<<<<< HEAD
     with start_span(name="socket"):
-        socket.create_connection(("example.com", 443), timeout, None)
-=======
-    with start_transaction():
         socket.create_connection(("localhost", PORT), timeout, None)
->>>>>>> d71b9532
 
     (event,) = events
     (connect_span, dns_span) = event["spans"]
@@ -54,12 +44,8 @@
     assert connect_span["description"] == f"localhost:{PORT}"  # noqa: E231
     assert connect_span["data"] == ApproxDict(
         {
-<<<<<<< HEAD
-            "address.host": "example.com",
-            "address.port": 443,
-=======
-            "address": ["localhost", PORT],
->>>>>>> d71b9532
+            "address.host": "localhost",
+            "address.port": PORT,
             "timeout": timeout,
         }
     )
@@ -81,13 +67,8 @@
     )
     events = capture_events()
 
-<<<<<<< HEAD
     with start_span(name="foo"):
-        socket.create_connection(("example.com", 443), 1, None)
-=======
-    with start_transaction(name="foo"):
         socket.create_connection(("localhost", PORT), 1, None)
->>>>>>> d71b9532
 
     (event,) = events
 
