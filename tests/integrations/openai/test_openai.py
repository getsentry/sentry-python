import json
import pytest
from openai import AsyncOpenAI, OpenAI, AsyncStream, Stream, OpenAIError
from openai.types import CompletionUsage, CreateEmbeddingResponse, Embedding
from openai.types.chat import ChatCompletion, ChatCompletionMessage, ChatCompletionChunk
from openai.types.chat.chat_completion import Choice
from openai.types.chat.chat_completion_chunk import ChoiceDelta, Choice as DeltaChoice
from openai.types.create_embedding_response import Usage as EmbeddingTokenUsage

<<<<<<< HEAD
from sentry_sdk import start_span
=======
SKIP_RESPONSES_TESTS = False

try:
    from openai.types.responses.response_completed_event import ResponseCompletedEvent
    from openai.types.responses.response_created_event import ResponseCreatedEvent
    from openai.types.responses.response_text_delta_event import ResponseTextDeltaEvent
    from openai.types.responses.response_usage import (
        InputTokensDetails,
        OutputTokensDetails,
    )
    from openai.types.responses import (
        Response,
        ResponseUsage,
        ResponseOutputMessage,
        ResponseOutputText,
    )
except ImportError:
    SKIP_RESPONSES_TESTS = True

from sentry_sdk import start_transaction
>>>>>>> c273f677
from sentry_sdk.consts import SPANDATA
from sentry_sdk.integrations.openai import (
    OpenAIIntegration,
    _calculate_token_usage,
)

from unittest import mock  # python 3.3 and above

try:
    from unittest.mock import AsyncMock
except ImportError:

    class AsyncMock(mock.MagicMock):
        async def __call__(self, *args, **kwargs):
            return super(AsyncMock, self).__call__(*args, **kwargs)


EXAMPLE_CHAT_COMPLETION = ChatCompletion(
    id="chat-id",
    choices=[
        Choice(
            index=0,
            finish_reason="stop",
            message=ChatCompletionMessage(
                role="assistant", content="the model response"
            ),
        )
    ],
    created=10000000,
    model="response-model-id",
    object="chat.completion",
    usage=CompletionUsage(
        completion_tokens=10,
        prompt_tokens=20,
        total_tokens=30,
    ),
)


if SKIP_RESPONSES_TESTS:
    EXAMPLE_RESPONSE = None
else:
    EXAMPLE_RESPONSE = Response(
        id="chat-id",
        output=[
            ResponseOutputMessage(
                id="message-id",
                content=[
                    ResponseOutputText(
                        annotations=[],
                        text="the model response",
                        type="output_text",
                    ),
                ],
                role="assistant",
                status="completed",
                type="message",
            ),
        ],
        parallel_tool_calls=False,
        tool_choice="none",
        tools=[],
        created_at=10000000,
        model="response-model-id",
        object="response",
        usage=ResponseUsage(
            input_tokens=20,
            input_tokens_details=InputTokensDetails(
                cached_tokens=5,
            ),
            output_tokens=10,
            output_tokens_details=OutputTokensDetails(
                reasoning_tokens=8,
            ),
            total_tokens=30,
        ),
    )


async def async_iterator(values):
    for value in values:
        yield value


@pytest.mark.parametrize(
    "send_default_pii, include_prompts",
    [(True, True), (True, False), (False, True), (False, False)],
)
def test_nonstreaming_chat_completion(
    sentry_init, capture_events, send_default_pii, include_prompts
):
    sentry_init(
        integrations=[OpenAIIntegration(include_prompts=include_prompts)],
        traces_sample_rate=1.0,
        send_default_pii=send_default_pii,
    )
    events = capture_events()

    client = OpenAI(api_key="z")
    client.chat.completions._post = mock.Mock(return_value=EXAMPLE_CHAT_COMPLETION)

    with start_span(name="openai tx"):
        response = (
            client.chat.completions.create(
                model="some-model", messages=[{"role": "system", "content": "hello"}]
            )
            .choices[0]
            .message.content
        )

    assert response == "the model response"
    tx = events[0]
    assert tx["type"] == "transaction"
    span = tx["spans"][0]
    assert span["op"] == "gen_ai.chat"

    if send_default_pii and include_prompts:
<<<<<<< HEAD
        assert '"content": "hello"' in span["data"][SPANDATA.AI_INPUT_MESSAGES]
        assert '"content": "the model response"' in span["data"][SPANDATA.AI_RESPONSES]
=======
        assert "hello" in span["data"][SPANDATA.GEN_AI_REQUEST_MESSAGES]["content"]
        assert (
            "the model response"
            in json.loads(span["data"][SPANDATA.GEN_AI_RESPONSE_TEXT])[0]["content"]
        )
>>>>>>> c273f677
    else:
        assert SPANDATA.GEN_AI_REQUEST_MESSAGES not in span["data"]
        assert SPANDATA.GEN_AI_RESPONSE_TEXT not in span["data"]

    assert span["data"]["gen_ai.usage.output_tokens"] == 10
    assert span["data"]["gen_ai.usage.input_tokens"] == 20
    assert span["data"]["gen_ai.usage.total_tokens"] == 30


@pytest.mark.asyncio
@pytest.mark.parametrize(
    "send_default_pii, include_prompts",
    [(True, True), (True, False), (False, True), (False, False)],
)
async def test_nonstreaming_chat_completion_async(
    sentry_init, capture_events, send_default_pii, include_prompts
):
    sentry_init(
        integrations=[OpenAIIntegration(include_prompts=include_prompts)],
        traces_sample_rate=1.0,
        send_default_pii=send_default_pii,
    )
    events = capture_events()

    client = AsyncOpenAI(api_key="z")
    client.chat.completions._post = AsyncMock(return_value=EXAMPLE_CHAT_COMPLETION)

    with start_span(name="openai tx"):
        response = await client.chat.completions.create(
            model="some-model", messages=[{"role": "system", "content": "hello"}]
        )
        response = response.choices[0].message.content

    assert response == "the model response"
    tx = events[0]
    assert tx["type"] == "transaction"
    span = tx["spans"][0]
    assert span["op"] == "gen_ai.chat"

    if send_default_pii and include_prompts:
<<<<<<< HEAD
        assert '"content": "hello"' in span["data"][SPANDATA.AI_INPUT_MESSAGES]
        assert '"content": "the model response"' in span["data"][SPANDATA.AI_RESPONSES]
=======
        assert "hello" in span["data"][SPANDATA.GEN_AI_REQUEST_MESSAGES]["content"]
        assert (
            "the model response"
            in json.loads(span["data"][SPANDATA.GEN_AI_RESPONSE_TEXT])[0]["content"]
        )
>>>>>>> c273f677
    else:
        assert SPANDATA.GEN_AI_REQUEST_MESSAGES not in span["data"]
        assert SPANDATA.GEN_AI_RESPONSE_TEXT not in span["data"]

    assert span["data"]["gen_ai.usage.output_tokens"] == 10
    assert span["data"]["gen_ai.usage.input_tokens"] == 20
    assert span["data"]["gen_ai.usage.total_tokens"] == 30


def tiktoken_encoding_if_installed():
    try:
        import tiktoken  # type: ignore # noqa # pylint: disable=unused-import

        return "cl100k_base"
    except ImportError:
        return None


# noinspection PyTypeChecker
@pytest.mark.parametrize(
    "send_default_pii, include_prompts",
    [(True, True), (True, False), (False, True), (False, False)],
)
def test_streaming_chat_completion(
    sentry_init, capture_events, send_default_pii, include_prompts
):
    sentry_init(
        integrations=[
            OpenAIIntegration(
                include_prompts=include_prompts,
                tiktoken_encoding_name=tiktoken_encoding_if_installed(),
            )
        ],
        traces_sample_rate=1.0,
        send_default_pii=send_default_pii,
    )
    events = capture_events()

    client = OpenAI(api_key="z")
    returned_stream = Stream(cast_to=None, response=None, client=client)
    returned_stream._iterator = [
        ChatCompletionChunk(
            id="1",
            choices=[
                DeltaChoice(
                    index=0, delta=ChoiceDelta(content="hel"), finish_reason=None
                )
            ],
            created=100000,
            model="model-id",
            object="chat.completion.chunk",
        ),
        ChatCompletionChunk(
            id="1",
            choices=[
                DeltaChoice(
                    index=1, delta=ChoiceDelta(content="lo "), finish_reason=None
                )
            ],
            created=100000,
            model="model-id",
            object="chat.completion.chunk",
        ),
        ChatCompletionChunk(
            id="1",
            choices=[
                DeltaChoice(
                    index=2, delta=ChoiceDelta(content="world"), finish_reason="stop"
                )
            ],
            created=100000,
            model="model-id",
            object="chat.completion.chunk",
        ),
    ]

    client.chat.completions._post = mock.Mock(return_value=returned_stream)
    with start_span(name="openai tx"):
        response_stream = client.chat.completions.create(
            model="some-model", messages=[{"role": "system", "content": "hello"}]
        )
        response_string = "".join(
            map(lambda x: x.choices[0].delta.content, response_stream)
        )
    assert response_string == "hello world"
    tx = events[0]
    assert tx["type"] == "transaction"
    span = tx["spans"][0]
    assert span["op"] == "gen_ai.chat"

    if send_default_pii and include_prompts:
<<<<<<< HEAD
        assert '"content": "hello"' in span["data"][SPANDATA.AI_INPUT_MESSAGES]
        assert "hello world" in span["data"][SPANDATA.AI_RESPONSES]
=======
        assert "hello" in span["data"][SPANDATA.GEN_AI_REQUEST_MESSAGES]["content"]
        assert "hello world" in span["data"][SPANDATA.GEN_AI_RESPONSE_TEXT]
>>>>>>> c273f677
    else:
        assert SPANDATA.GEN_AI_REQUEST_MESSAGES not in span["data"]
        assert SPANDATA.GEN_AI_RESPONSE_TEXT not in span["data"]

    try:
        import tiktoken  # type: ignore # noqa # pylint: disable=unused-import

        assert span["data"]["gen_ai.usage.output_tokens"] == 2
        assert span["data"]["gen_ai.usage.input_tokens"] == 1
        assert span["data"]["gen_ai.usage.total_tokens"] == 3
    except ImportError:
        pass  # if tiktoken is not installed, we can't guarantee token usage will be calculated properly


# noinspection PyTypeChecker
@pytest.mark.asyncio
@pytest.mark.parametrize(
    "send_default_pii, include_prompts",
    [(True, True), (True, False), (False, True), (False, False)],
)
async def test_streaming_chat_completion_async(
    sentry_init, capture_events, send_default_pii, include_prompts
):
    sentry_init(
        integrations=[
            OpenAIIntegration(
                include_prompts=include_prompts,
                tiktoken_encoding_name=tiktoken_encoding_if_installed(),
            )
        ],
        traces_sample_rate=1.0,
        send_default_pii=send_default_pii,
    )
    events = capture_events()

    client = AsyncOpenAI(api_key="z")
    returned_stream = AsyncStream(cast_to=None, response=None, client=client)
    returned_stream._iterator = async_iterator(
        [
            ChatCompletionChunk(
                id="1",
                choices=[
                    DeltaChoice(
                        index=0, delta=ChoiceDelta(content="hel"), finish_reason=None
                    )
                ],
                created=100000,
                model="model-id",
                object="chat.completion.chunk",
            ),
            ChatCompletionChunk(
                id="1",
                choices=[
                    DeltaChoice(
                        index=1, delta=ChoiceDelta(content="lo "), finish_reason=None
                    )
                ],
                created=100000,
                model="model-id",
                object="chat.completion.chunk",
            ),
            ChatCompletionChunk(
                id="1",
                choices=[
                    DeltaChoice(
                        index=2,
                        delta=ChoiceDelta(content="world"),
                        finish_reason="stop",
                    )
                ],
                created=100000,
                model="model-id",
                object="chat.completion.chunk",
            ),
        ]
    )

    client.chat.completions._post = AsyncMock(return_value=returned_stream)
    with start_span(name="openai tx"):
        response_stream = await client.chat.completions.create(
            model="some-model", messages=[{"role": "system", "content": "hello"}]
        )

        response_string = ""
        async for x in response_stream:
            response_string += x.choices[0].delta.content

    assert response_string == "hello world"
    tx = events[0]
    assert tx["type"] == "transaction"
    span = tx["spans"][0]
    assert span["op"] == "gen_ai.chat"

    if send_default_pii and include_prompts:
<<<<<<< HEAD
        assert '"content": "hello"' in span["data"][SPANDATA.AI_INPUT_MESSAGES]
        assert "hello world" in span["data"][SPANDATA.AI_RESPONSES]
=======
        assert "hello" in span["data"][SPANDATA.GEN_AI_REQUEST_MESSAGES]["content"]
        assert "hello world" in span["data"][SPANDATA.GEN_AI_RESPONSE_TEXT]
>>>>>>> c273f677
    else:
        assert SPANDATA.GEN_AI_REQUEST_MESSAGES not in span["data"]
        assert SPANDATA.GEN_AI_RESPONSE_TEXT not in span["data"]

    try:
        import tiktoken  # type: ignore # noqa # pylint: disable=unused-import

        assert span["data"]["gen_ai.usage.output_tokens"] == 2
        assert span["data"]["gen_ai.usage.input_tokens"] == 1
        assert span["data"]["gen_ai.usage.total_tokens"] == 3
    except ImportError:
        pass  # if tiktoken is not installed, we can't guarantee token usage will be calculated properly


@pytest.mark.forked
def test_bad_chat_completion(sentry_init, capture_events):
    sentry_init(integrations=[OpenAIIntegration()], traces_sample_rate=1.0)
    events = capture_events()

    client = OpenAI(api_key="z")
    client.chat.completions._post = mock.Mock(
        side_effect=OpenAIError("API rate limit reached")
    )
    with pytest.raises(OpenAIError):
        client.chat.completions.create(
            model="some-model", messages=[{"role": "system", "content": "hello"}]
        )

    (event,) = events
    assert event["level"] == "error"


@pytest.mark.asyncio
async def test_bad_chat_completion_async(sentry_init, capture_events):
    sentry_init(integrations=[OpenAIIntegration()], traces_sample_rate=1.0)
    events = capture_events()

    client = AsyncOpenAI(api_key="z")
    client.chat.completions._post = AsyncMock(
        side_effect=OpenAIError("API rate limit reached")
    )
    with pytest.raises(OpenAIError):
        await client.chat.completions.create(
            model="some-model", messages=[{"role": "system", "content": "hello"}]
        )

    (event,) = events
    assert event["level"] == "error"


@pytest.mark.parametrize(
    "send_default_pii, include_prompts",
    [(True, True), (True, False), (False, True), (False, False)],
)
def test_embeddings_create(
    sentry_init, capture_events, send_default_pii, include_prompts
):
    sentry_init(
        integrations=[OpenAIIntegration(include_prompts=include_prompts)],
        traces_sample_rate=1.0,
        send_default_pii=send_default_pii,
    )
    events = capture_events()

    client = OpenAI(api_key="z")

    returned_embedding = CreateEmbeddingResponse(
        data=[Embedding(object="embedding", index=0, embedding=[1.0, 2.0, 3.0])],
        model="some-model",
        object="list",
        usage=EmbeddingTokenUsage(
            prompt_tokens=20,
            total_tokens=30,
        ),
    )

    client.embeddings._post = mock.Mock(return_value=returned_embedding)
    with start_span(name="openai tx"):
        response = client.embeddings.create(
            input="hello", model="text-embedding-3-large"
        )

    assert len(response.data[0].embedding) == 3

    tx = events[0]
    assert tx["type"] == "transaction"
    span = tx["spans"][0]
    assert span["op"] == "gen_ai.embeddings"
    if send_default_pii and include_prompts:
        assert "hello" in span["data"][SPANDATA.GEN_AI_REQUEST_MESSAGES]
    else:
        assert SPANDATA.GEN_AI_REQUEST_MESSAGES not in span["data"]

    assert span["data"]["gen_ai.usage.input_tokens"] == 20
    assert span["data"]["gen_ai.usage.total_tokens"] == 30


@pytest.mark.asyncio
@pytest.mark.parametrize(
    "send_default_pii, include_prompts",
    [(True, True), (True, False), (False, True), (False, False)],
)
async def test_embeddings_create_async(
    sentry_init, capture_events, send_default_pii, include_prompts
):
    sentry_init(
        integrations=[OpenAIIntegration(include_prompts=include_prompts)],
        traces_sample_rate=1.0,
        send_default_pii=send_default_pii,
    )
    events = capture_events()

    client = AsyncOpenAI(api_key="z")

    returned_embedding = CreateEmbeddingResponse(
        data=[Embedding(object="embedding", index=0, embedding=[1.0, 2.0, 3.0])],
        model="some-model",
        object="list",
        usage=EmbeddingTokenUsage(
            prompt_tokens=20,
            total_tokens=30,
        ),
    )

    client.embeddings._post = AsyncMock(return_value=returned_embedding)
    with start_span(name="openai tx"):
        response = await client.embeddings.create(
            input="hello", model="text-embedding-3-large"
        )

    assert len(response.data[0].embedding) == 3

    tx = events[0]
    assert tx["type"] == "transaction"
    span = tx["spans"][0]
    assert span["op"] == "gen_ai.embeddings"
    if send_default_pii and include_prompts:
        assert "hello" in span["data"][SPANDATA.GEN_AI_REQUEST_MESSAGES]
    else:
        assert SPANDATA.GEN_AI_REQUEST_MESSAGES not in span["data"]

    assert span["data"]["gen_ai.usage.input_tokens"] == 20
    assert span["data"]["gen_ai.usage.total_tokens"] == 30


@pytest.mark.forked
@pytest.mark.parametrize(
    "send_default_pii, include_prompts",
    [(True, True), (True, False), (False, True), (False, False)],
)
def test_embeddings_create_raises_error(
    sentry_init, capture_events, send_default_pii, include_prompts
):
    sentry_init(
        integrations=[OpenAIIntegration(include_prompts=include_prompts)],
        traces_sample_rate=1.0,
        send_default_pii=send_default_pii,
    )
    events = capture_events()

    client = OpenAI(api_key="z")

    client.embeddings._post = mock.Mock(
        side_effect=OpenAIError("API rate limit reached")
    )

    with pytest.raises(OpenAIError):
        client.embeddings.create(input="hello", model="text-embedding-3-large")

    (event,) = events
    assert event["level"] == "error"


@pytest.mark.forked
@pytest.mark.asyncio
@pytest.mark.parametrize(
    "send_default_pii, include_prompts",
    [(True, True), (True, False), (False, True), (False, False)],
)
async def test_embeddings_create_raises_error_async(
    sentry_init, capture_events, send_default_pii, include_prompts
):
    sentry_init(
        integrations=[OpenAIIntegration(include_prompts=include_prompts)],
        traces_sample_rate=1.0,
        send_default_pii=send_default_pii,
    )
    events = capture_events()

    client = AsyncOpenAI(api_key="z")

    client.embeddings._post = AsyncMock(
        side_effect=OpenAIError("API rate limit reached")
    )

    with pytest.raises(OpenAIError):
        await client.embeddings.create(input="hello", model="text-embedding-3-large")

    (event,) = events
    assert event["level"] == "error"


def test_span_origin_nonstreaming_chat(sentry_init, capture_events):
    sentry_init(
        integrations=[OpenAIIntegration()],
        traces_sample_rate=1.0,
    )
    events = capture_events()

    client = OpenAI(api_key="z")
    client.chat.completions._post = mock.Mock(return_value=EXAMPLE_CHAT_COMPLETION)

    with start_span(name="openai tx"):
        client.chat.completions.create(
            model="some-model", messages=[{"role": "system", "content": "hello"}]
        )

    (event,) = events

    assert event["contexts"]["trace"]["origin"] == "manual"
    assert event["spans"][0]["origin"] == "auto.ai.openai"


@pytest.mark.asyncio
async def test_span_origin_nonstreaming_chat_async(sentry_init, capture_events):
    sentry_init(
        integrations=[OpenAIIntegration()],
        traces_sample_rate=1.0,
    )
    events = capture_events()

    client = AsyncOpenAI(api_key="z")
    client.chat.completions._post = AsyncMock(return_value=EXAMPLE_CHAT_COMPLETION)

    with start_span(name="openai tx"):
        await client.chat.completions.create(
            model="some-model", messages=[{"role": "system", "content": "hello"}]
        )

    (event,) = events

    assert event["contexts"]["trace"]["origin"] == "manual"
    assert event["spans"][0]["origin"] == "auto.ai.openai"


def test_span_origin_streaming_chat(sentry_init, capture_events):
    sentry_init(
        integrations=[OpenAIIntegration()],
        traces_sample_rate=1.0,
    )
    events = capture_events()

    client = OpenAI(api_key="z")
    returned_stream = Stream(cast_to=None, response=None, client=client)
    returned_stream._iterator = [
        ChatCompletionChunk(
            id="1",
            choices=[
                DeltaChoice(
                    index=0, delta=ChoiceDelta(content="hel"), finish_reason=None
                )
            ],
            created=100000,
            model="model-id",
            object="chat.completion.chunk",
        ),
        ChatCompletionChunk(
            id="1",
            choices=[
                DeltaChoice(
                    index=1, delta=ChoiceDelta(content="lo "), finish_reason=None
                )
            ],
            created=100000,
            model="model-id",
            object="chat.completion.chunk",
        ),
        ChatCompletionChunk(
            id="1",
            choices=[
                DeltaChoice(
                    index=2, delta=ChoiceDelta(content="world"), finish_reason="stop"
                )
            ],
            created=100000,
            model="model-id",
            object="chat.completion.chunk",
        ),
    ]

    client.chat.completions._post = mock.Mock(return_value=returned_stream)
    with start_span(name="openai tx"):
        response_stream = client.chat.completions.create(
            model="some-model", messages=[{"role": "system", "content": "hello"}]
        )

        "".join(map(lambda x: x.choices[0].delta.content, response_stream))

    (event,) = events

    assert event["contexts"]["trace"]["origin"] == "manual"
    assert event["spans"][0]["origin"] == "auto.ai.openai"


@pytest.mark.asyncio
async def test_span_origin_streaming_chat_async(sentry_init, capture_events):
    sentry_init(
        integrations=[OpenAIIntegration()],
        traces_sample_rate=1.0,
    )
    events = capture_events()

    client = AsyncOpenAI(api_key="z")
    returned_stream = AsyncStream(cast_to=None, response=None, client=client)
    returned_stream._iterator = async_iterator(
        [
            ChatCompletionChunk(
                id="1",
                choices=[
                    DeltaChoice(
                        index=0, delta=ChoiceDelta(content="hel"), finish_reason=None
                    )
                ],
                created=100000,
                model="model-id",
                object="chat.completion.chunk",
            ),
            ChatCompletionChunk(
                id="1",
                choices=[
                    DeltaChoice(
                        index=1, delta=ChoiceDelta(content="lo "), finish_reason=None
                    )
                ],
                created=100000,
                model="model-id",
                object="chat.completion.chunk",
            ),
            ChatCompletionChunk(
                id="1",
                choices=[
                    DeltaChoice(
                        index=2,
                        delta=ChoiceDelta(content="world"),
                        finish_reason="stop",
                    )
                ],
                created=100000,
                model="model-id",
                object="chat.completion.chunk",
            ),
        ]
    )

    client.chat.completions._post = AsyncMock(return_value=returned_stream)
    with start_span(name="openai tx"):
        response_stream = await client.chat.completions.create(
            model="some-model", messages=[{"role": "system", "content": "hello"}]
        )
        async for _ in response_stream:
            pass

        # "".join(map(lambda x: x.choices[0].delta.content, response_stream))

    (event,) = events

    assert event["contexts"]["trace"]["origin"] == "manual"
    assert event["spans"][0]["origin"] == "auto.ai.openai"


def test_span_origin_embeddings(sentry_init, capture_events):
    sentry_init(
        integrations=[OpenAIIntegration()],
        traces_sample_rate=1.0,
    )
    events = capture_events()

    client = OpenAI(api_key="z")

    returned_embedding = CreateEmbeddingResponse(
        data=[Embedding(object="embedding", index=0, embedding=[1.0, 2.0, 3.0])],
        model="some-model",
        object="list",
        usage=EmbeddingTokenUsage(
            prompt_tokens=20,
            total_tokens=30,
        ),
    )

    client.embeddings._post = mock.Mock(return_value=returned_embedding)
    with start_span(name="openai tx"):
        client.embeddings.create(input="hello", model="text-embedding-3-large")

    (event,) = events

    assert event["contexts"]["trace"]["origin"] == "manual"
    assert event["spans"][0]["origin"] == "auto.ai.openai"


@pytest.mark.asyncio
async def test_span_origin_embeddings_async(sentry_init, capture_events):
    sentry_init(
        integrations=[OpenAIIntegration()],
        traces_sample_rate=1.0,
    )
    events = capture_events()

    client = AsyncOpenAI(api_key="z")

    returned_embedding = CreateEmbeddingResponse(
        data=[Embedding(object="embedding", index=0, embedding=[1.0, 2.0, 3.0])],
        model="some-model",
        object="list",
        usage=EmbeddingTokenUsage(
            prompt_tokens=20,
            total_tokens=30,
        ),
    )

    client.embeddings._post = AsyncMock(return_value=returned_embedding)
    with start_span(name="openai tx"):
        await client.embeddings.create(input="hello", model="text-embedding-3-large")

    (event,) = events

    assert event["contexts"]["trace"]["origin"] == "manual"
    assert event["spans"][0]["origin"] == "auto.ai.openai"


def test_calculate_token_usage_a():
    span = mock.MagicMock()

    def count_tokens(msg):
        return len(str(msg))

    response = mock.MagicMock()
    response.usage = mock.MagicMock()
    response.usage.completion_tokens = 10
    response.usage.prompt_tokens = 20
    response.usage.total_tokens = 30
    messages = []
    streaming_message_responses = []

    with mock.patch(
        "sentry_sdk.integrations.openai.record_token_usage"
    ) as mock_record_token_usage:
        _calculate_token_usage(
            messages, response, span, streaming_message_responses, count_tokens
        )
        mock_record_token_usage.assert_called_once_with(
            span,
            input_tokens=20,
            input_tokens_cached=None,
            output_tokens=10,
            output_tokens_reasoning=None,
            total_tokens=30,
        )


def test_calculate_token_usage_b():
    span = mock.MagicMock()

    def count_tokens(msg):
        return len(str(msg))

    response = mock.MagicMock()
    response.usage = mock.MagicMock()
    response.usage.completion_tokens = 10
    response.usage.total_tokens = 10
    messages = [
        {"content": "one"},
        {"content": "two"},
        {"content": "three"},
    ]
    streaming_message_responses = []

    with mock.patch(
        "sentry_sdk.integrations.openai.record_token_usage"
    ) as mock_record_token_usage:
        _calculate_token_usage(
            messages, response, span, streaming_message_responses, count_tokens
        )
        mock_record_token_usage.assert_called_once_with(
            span,
            input_tokens=11,
            input_tokens_cached=None,
            output_tokens=10,
            output_tokens_reasoning=None,
            total_tokens=10,
        )


def test_calculate_token_usage_c():
    span = mock.MagicMock()

    def count_tokens(msg):
        return len(str(msg))

    response = mock.MagicMock()
    response.usage = mock.MagicMock()
    response.usage.prompt_tokens = 20
    response.usage.total_tokens = 20
    messages = []
    streaming_message_responses = [
        "one",
        "two",
        "three",
    ]

    with mock.patch(
        "sentry_sdk.integrations.openai.record_token_usage"
    ) as mock_record_token_usage:
        _calculate_token_usage(
            messages, response, span, streaming_message_responses, count_tokens
        )
        mock_record_token_usage.assert_called_once_with(
            span,
            input_tokens=20,
            input_tokens_cached=None,
            output_tokens=11,
            output_tokens_reasoning=None,
            total_tokens=20,
        )


def test_calculate_token_usage_d():
    span = mock.MagicMock()

    def count_tokens(msg):
        return len(str(msg))

    response = mock.MagicMock()
    response.usage = mock.MagicMock()
    response.usage.prompt_tokens = 20
    response.usage.total_tokens = 20
    response.choices = [
        mock.MagicMock(message="one"),
        mock.MagicMock(message="two"),
        mock.MagicMock(message="three"),
    ]
    messages = []
    streaming_message_responses = []

    with mock.patch(
        "sentry_sdk.integrations.openai.record_token_usage"
    ) as mock_record_token_usage:
        _calculate_token_usage(
            messages, response, span, streaming_message_responses, count_tokens
        )
        mock_record_token_usage.assert_called_once_with(
            span,
            input_tokens=20,
            input_tokens_cached=None,
            output_tokens=None,
            output_tokens_reasoning=None,
            total_tokens=20,
        )


def test_calculate_token_usage_e():
    span = mock.MagicMock()

    def count_tokens(msg):
        return len(str(msg))

    response = mock.MagicMock()
    messages = []
    streaming_message_responses = None

    with mock.patch(
        "sentry_sdk.integrations.openai.record_token_usage"
    ) as mock_record_token_usage:
        _calculate_token_usage(
            messages, response, span, streaming_message_responses, count_tokens
        )
        mock_record_token_usage.assert_called_once_with(
            span,
            input_tokens=None,
            input_tokens_cached=None,
            output_tokens=None,
            output_tokens_reasoning=None,
            total_tokens=None,
        )


@pytest.mark.skipif(SKIP_RESPONSES_TESTS, reason="Responses API not available")
def test_ai_client_span_responses_api_no_pii(sentry_init, capture_events):
    sentry_init(
        integrations=[OpenAIIntegration()],
        traces_sample_rate=1.0,
    )
    events = capture_events()

    client = OpenAI(api_key="z")
    client.responses._post = mock.Mock(return_value=EXAMPLE_RESPONSE)

    with start_transaction(name="openai tx"):
        client.responses.create(
            model="gpt-4o",
            instructions="You are a coding assistant that talks like a pirate.",
            input="How do I check if a Python object is an instance of a class?",
        )

    (transaction,) = events
    spans = transaction["spans"]

    assert len(spans) == 1
    assert spans[0]["op"] == "gen_ai.responses"
    assert spans[0]["origin"] == "auto.ai.openai"
    assert spans[0]["data"] == {
        "gen_ai.operation.name": "responses",
        "gen_ai.request.model": "gpt-4o",
        "gen_ai.response.model": "response-model-id",
        "gen_ai.system": "openai",
        "gen_ai.usage.input_tokens": 20,
        "gen_ai.usage.input_tokens.cached": 5,
        "gen_ai.usage.output_tokens": 10,
        "gen_ai.usage.output_tokens.reasoning": 8,
        "gen_ai.usage.total_tokens": 30,
        "thread.id": mock.ANY,
        "thread.name": mock.ANY,
    }

    assert "gen_ai.request.messages" not in spans[0]["data"]
    assert "gen_ai.response.text" not in spans[0]["data"]


@pytest.mark.skipif(SKIP_RESPONSES_TESTS, reason="Responses API not available")
def test_ai_client_span_responses_api(sentry_init, capture_events):
    sentry_init(
        integrations=[OpenAIIntegration(include_prompts=True)],
        traces_sample_rate=1.0,
        send_default_pii=True,
    )
    events = capture_events()

    client = OpenAI(api_key="z")
    client.responses._post = mock.Mock(return_value=EXAMPLE_RESPONSE)

    with start_transaction(name="openai tx"):
        client.responses.create(
            model="gpt-4o",
            instructions="You are a coding assistant that talks like a pirate.",
            input="How do I check if a Python object is an instance of a class?",
        )

    (transaction,) = events
    spans = transaction["spans"]

    assert len(spans) == 1
    assert spans[0]["op"] == "gen_ai.responses"
    assert spans[0]["origin"] == "auto.ai.openai"
    assert spans[0]["data"] == {
        "gen_ai.operation.name": "responses",
        "gen_ai.request.messages": "How do I check if a Python object is an instance of a class?",
        "gen_ai.request.model": "gpt-4o",
        "gen_ai.system": "openai",
        "gen_ai.response.model": "response-model-id",
        "gen_ai.usage.input_tokens": 20,
        "gen_ai.usage.input_tokens.cached": 5,
        "gen_ai.usage.output_tokens": 10,
        "gen_ai.usage.output_tokens.reasoning": 8,
        "gen_ai.usage.total_tokens": 30,
        "gen_ai.response.text": '[{"id": "message-id", "content": [{"annotations": [], "text": "the model response", "type": "output_text"}], "role": "assistant", "status": "completed", "type": "message"}]',
        "thread.id": mock.ANY,
        "thread.name": mock.ANY,
    }


@pytest.mark.skipif(SKIP_RESPONSES_TESTS, reason="Responses API not available")
def test_error_in_responses_api(sentry_init, capture_events):
    sentry_init(
        integrations=[OpenAIIntegration(include_prompts=True)],
        traces_sample_rate=1.0,
        send_default_pii=True,
    )
    events = capture_events()

    client = OpenAI(api_key="z")
    client.responses._post = mock.Mock(
        side_effect=OpenAIError("API rate limit reached")
    )

    with start_transaction(name="openai tx"):
        with pytest.raises(OpenAIError):
            client.responses.create(
                model="gpt-4o",
                instructions="You are a coding assistant that talks like a pirate.",
                input="How do I check if a Python object is an instance of a class?",
            )

    (error_event, transaction_event) = events

    assert transaction_event["type"] == "transaction"
    # make sure the span where the error occurred is captured
    assert transaction_event["spans"][0]["op"] == "gen_ai.responses"

    assert error_event["level"] == "error"
    assert error_event["exception"]["values"][0]["type"] == "OpenAIError"

    assert (
        error_event["contexts"]["trace"]["trace_id"]
        == transaction_event["contexts"]["trace"]["trace_id"]
    )


@pytest.mark.asyncio
@pytest.mark.skipif(SKIP_RESPONSES_TESTS, reason="Responses API not available")
async def test_ai_client_span_responses_async_api(sentry_init, capture_events):
    sentry_init(
        integrations=[OpenAIIntegration(include_prompts=True)],
        traces_sample_rate=1.0,
        send_default_pii=True,
    )
    events = capture_events()

    client = AsyncOpenAI(api_key="z")
    client.responses._post = AsyncMock(return_value=EXAMPLE_RESPONSE)

    with start_transaction(name="openai tx"):
        await client.responses.create(
            model="gpt-4o",
            instructions="You are a coding assistant that talks like a pirate.",
            input="How do I check if a Python object is an instance of a class?",
        )

    (transaction,) = events
    spans = transaction["spans"]

    assert len(spans) == 1
    assert spans[0]["op"] == "gen_ai.responses"
    assert spans[0]["origin"] == "auto.ai.openai"
    assert spans[0]["data"] == {
        "gen_ai.operation.name": "responses",
        "gen_ai.request.messages": "How do I check if a Python object is an instance of a class?",
        "gen_ai.request.model": "gpt-4o",
        "gen_ai.response.model": "response-model-id",
        "gen_ai.system": "openai",
        "gen_ai.usage.input_tokens": 20,
        "gen_ai.usage.input_tokens.cached": 5,
        "gen_ai.usage.output_tokens": 10,
        "gen_ai.usage.output_tokens.reasoning": 8,
        "gen_ai.usage.total_tokens": 30,
        "gen_ai.response.text": '[{"id": "message-id", "content": [{"annotations": [], "text": "the model response", "type": "output_text"}], "role": "assistant", "status": "completed", "type": "message"}]',
        "thread.id": mock.ANY,
        "thread.name": mock.ANY,
    }


@pytest.mark.asyncio
@pytest.mark.skipif(SKIP_RESPONSES_TESTS, reason="Responses API not available")
async def test_ai_client_span_streaming_responses_async_api(
    sentry_init, capture_events
):
    sentry_init(
        integrations=[OpenAIIntegration(include_prompts=True)],
        traces_sample_rate=1.0,
        send_default_pii=True,
    )
    events = capture_events()

    client = AsyncOpenAI(api_key="z")
    client.responses._post = AsyncMock(return_value=EXAMPLE_RESPONSE)

    with start_transaction(name="openai tx"):
        await client.responses.create(
            model="gpt-4o",
            instructions="You are a coding assistant that talks like a pirate.",
            input="How do I check if a Python object is an instance of a class?",
            stream=True,
        )

    (transaction,) = events
    spans = transaction["spans"]

    assert len(spans) == 1
    assert spans[0]["op"] == "gen_ai.responses"
    assert spans[0]["origin"] == "auto.ai.openai"
    assert spans[0]["data"] == {
        "gen_ai.operation.name": "responses",
        "gen_ai.request.messages": "How do I check if a Python object is an instance of a class?",
        "gen_ai.request.model": "gpt-4o",
        "gen_ai.response.model": "response-model-id",
        "gen_ai.response.streaming": True,
        "gen_ai.system": "openai",
        "gen_ai.usage.input_tokens": 20,
        "gen_ai.usage.input_tokens.cached": 5,
        "gen_ai.usage.output_tokens": 10,
        "gen_ai.usage.output_tokens.reasoning": 8,
        "gen_ai.usage.total_tokens": 30,
        "gen_ai.response.text": '[{"id": "message-id", "content": [{"annotations": [], "text": "the model response", "type": "output_text"}], "role": "assistant", "status": "completed", "type": "message"}]',
        "thread.id": mock.ANY,
        "thread.name": mock.ANY,
    }


@pytest.mark.asyncio
@pytest.mark.skipif(SKIP_RESPONSES_TESTS, reason="Responses API not available")
async def test_error_in_responses_async_api(sentry_init, capture_events):
    sentry_init(
        integrations=[OpenAIIntegration(include_prompts=True)],
        traces_sample_rate=1.0,
        send_default_pii=True,
    )
    events = capture_events()

    client = AsyncOpenAI(api_key="z")
    client.responses._post = AsyncMock(
        side_effect=OpenAIError("API rate limit reached")
    )

    with start_transaction(name="openai tx"):
        with pytest.raises(OpenAIError):
            await client.responses.create(
                model="gpt-4o",
                instructions="You are a coding assistant that talks like a pirate.",
                input="How do I check if a Python object is an instance of a class?",
            )

    (error_event, transaction_event) = events

    assert transaction_event["type"] == "transaction"
    # make sure the span where the error occurred is captured
    assert transaction_event["spans"][0]["op"] == "gen_ai.responses"

    assert error_event["level"] == "error"
    assert error_event["exception"]["values"][0]["type"] == "OpenAIError"

    assert (
        error_event["contexts"]["trace"]["trace_id"]
        == transaction_event["contexts"]["trace"]["trace_id"]
    )


if SKIP_RESPONSES_TESTS:
    EXAMPLE_RESPONSES_STREAM = []
else:
    EXAMPLE_RESPONSES_STREAM = [
        ResponseCreatedEvent(
            sequence_number=1,
            type="response.created",
            response=Response(
                id="chat-id",
                created_at=10000000,
                model="response-model-id",
                object="response",
                output=[],
                parallel_tool_calls=False,
                tool_choice="none",
                tools=[],
            ),
        ),
        ResponseTextDeltaEvent(
            item_id="msg_1",
            sequence_number=2,
            type="response.output_text.delta",
            logprobs=[],
            content_index=0,
            output_index=0,
            delta="hel",
        ),
        ResponseTextDeltaEvent(
            item_id="msg_1",
            sequence_number=3,
            type="response.output_text.delta",
            logprobs=[],
            content_index=0,
            output_index=0,
            delta="lo ",
        ),
        ResponseTextDeltaEvent(
            item_id="msg_1",
            sequence_number=4,
            type="response.output_text.delta",
            logprobs=[],
            content_index=0,
            output_index=0,
            delta="world",
        ),
        ResponseCompletedEvent(
            sequence_number=5,
            type="response.completed",
            response=Response(
                id="chat-id",
                created_at=10000000,
                model="response-model-id",
                object="response",
                output=[],
                parallel_tool_calls=False,
                tool_choice="none",
                tools=[],
                usage=ResponseUsage(
                    input_tokens=20,
                    input_tokens_details=InputTokensDetails(
                        cached_tokens=5,
                    ),
                    output_tokens=10,
                    output_tokens_details=OutputTokensDetails(
                        reasoning_tokens=8,
                    ),
                    total_tokens=30,
                ),
            ),
        ),
    ]


@pytest.mark.parametrize(
    "send_default_pii, include_prompts",
    [(True, True), (True, False), (False, True), (False, False)],
)
@pytest.mark.skipif(SKIP_RESPONSES_TESTS, reason="Responses API not available")
def test_streaming_responses_api(
    sentry_init, capture_events, send_default_pii, include_prompts
):
    sentry_init(
        integrations=[
            OpenAIIntegration(
                include_prompts=include_prompts,
            )
        ],
        traces_sample_rate=1.0,
        send_default_pii=send_default_pii,
    )
    events = capture_events()

    client = OpenAI(api_key="z")
    returned_stream = Stream(cast_to=None, response=None, client=client)
    returned_stream._iterator = EXAMPLE_RESPONSES_STREAM
    client.responses._post = mock.Mock(return_value=returned_stream)

    with start_transaction(name="openai tx"):
        response_stream = client.responses.create(
            model="some-model",
            input="hello",
            stream=True,
        )

        response_string = ""
        for item in response_stream:
            if hasattr(item, "delta"):
                response_string += item.delta

    assert response_string == "hello world"

    (transaction,) = events
    (span,) = transaction["spans"]
    assert span["op"] == "gen_ai.responses"

    if send_default_pii and include_prompts:
        assert span["data"][SPANDATA.GEN_AI_REQUEST_MESSAGES] == "hello"
        assert span["data"][SPANDATA.GEN_AI_RESPONSE_TEXT] == "hello world"
    else:
        assert SPANDATA.GEN_AI_REQUEST_MESSAGES not in span["data"]
        assert SPANDATA.GEN_AI_RESPONSE_TEXT not in span["data"]

    assert span["data"]["gen_ai.usage.input_tokens"] == 20
    assert span["data"]["gen_ai.usage.output_tokens"] == 10
    assert span["data"]["gen_ai.usage.total_tokens"] == 30


@pytest.mark.asyncio
@pytest.mark.parametrize(
    "send_default_pii, include_prompts",
    [(True, True), (True, False), (False, True), (False, False)],
)
@pytest.mark.skipif(SKIP_RESPONSES_TESTS, reason="Responses API not available")
async def test_streaming_responses_api_async(
    sentry_init, capture_events, send_default_pii, include_prompts
):
    sentry_init(
        integrations=[
            OpenAIIntegration(
                include_prompts=include_prompts,
            )
        ],
        traces_sample_rate=1.0,
        send_default_pii=send_default_pii,
    )
    events = capture_events()

    client = AsyncOpenAI(api_key="z")
    returned_stream = AsyncStream(cast_to=None, response=None, client=client)
    returned_stream._iterator = async_iterator(EXAMPLE_RESPONSES_STREAM)
    client.responses._post = AsyncMock(return_value=returned_stream)

    with start_transaction(name="openai tx"):
        response_stream = await client.responses.create(
            model="some-model",
            input="hello",
            stream=True,
        )

        response_string = ""
        async for item in response_stream:
            if hasattr(item, "delta"):
                response_string += item.delta

    assert response_string == "hello world"

    (transaction,) = events
    (span,) = transaction["spans"]
    assert span["op"] == "gen_ai.responses"

    if send_default_pii and include_prompts:
        assert span["data"][SPANDATA.GEN_AI_REQUEST_MESSAGES] == "hello"
        assert span["data"][SPANDATA.GEN_AI_RESPONSE_TEXT] == "hello world"
    else:
        assert SPANDATA.GEN_AI_REQUEST_MESSAGES not in span["data"]
        assert SPANDATA.GEN_AI_RESPONSE_TEXT not in span["data"]

    assert span["data"]["gen_ai.usage.input_tokens"] == 20
    assert span["data"]["gen_ai.usage.output_tokens"] == 10
    assert span["data"]["gen_ai.usage.total_tokens"] == 30<|MERGE_RESOLUTION|>--- conflicted
+++ resolved
@@ -7,9 +7,6 @@
 from openai.types.chat.chat_completion_chunk import ChoiceDelta, Choice as DeltaChoice
 from openai.types.create_embedding_response import Usage as EmbeddingTokenUsage
 
-<<<<<<< HEAD
-from sentry_sdk import start_span
-=======
 SKIP_RESPONSES_TESTS = False
 
 try:
@@ -29,8 +26,7 @@
 except ImportError:
     SKIP_RESPONSES_TESTS = True
 
-from sentry_sdk import start_transaction
->>>>>>> c273f677
+import sentry_sdk
 from sentry_sdk.consts import SPANDATA
 from sentry_sdk.integrations.openai import (
     OpenAIIntegration,
@@ -132,7 +128,7 @@
     client = OpenAI(api_key="z")
     client.chat.completions._post = mock.Mock(return_value=EXAMPLE_CHAT_COMPLETION)
 
-    with start_span(name="openai tx"):
+    with sentry_sdk.start_span(name="openai tx"):
         response = (
             client.chat.completions.create(
                 model="some-model", messages=[{"role": "system", "content": "hello"}]
@@ -148,16 +144,11 @@
     assert span["op"] == "gen_ai.chat"
 
     if send_default_pii and include_prompts:
-<<<<<<< HEAD
-        assert '"content": "hello"' in span["data"][SPANDATA.AI_INPUT_MESSAGES]
-        assert '"content": "the model response"' in span["data"][SPANDATA.AI_RESPONSES]
-=======
         assert "hello" in span["data"][SPANDATA.GEN_AI_REQUEST_MESSAGES]["content"]
         assert (
             "the model response"
             in json.loads(span["data"][SPANDATA.GEN_AI_RESPONSE_TEXT])[0]["content"]
         )
->>>>>>> c273f677
     else:
         assert SPANDATA.GEN_AI_REQUEST_MESSAGES not in span["data"]
         assert SPANDATA.GEN_AI_RESPONSE_TEXT not in span["data"]
@@ -185,7 +176,7 @@
     client = AsyncOpenAI(api_key="z")
     client.chat.completions._post = AsyncMock(return_value=EXAMPLE_CHAT_COMPLETION)
 
-    with start_span(name="openai tx"):
+    with sentry_sdk.start_span(name="openai tx"):
         response = await client.chat.completions.create(
             model="some-model", messages=[{"role": "system", "content": "hello"}]
         )
@@ -198,16 +189,11 @@
     assert span["op"] == "gen_ai.chat"
 
     if send_default_pii and include_prompts:
-<<<<<<< HEAD
-        assert '"content": "hello"' in span["data"][SPANDATA.AI_INPUT_MESSAGES]
-        assert '"content": "the model response"' in span["data"][SPANDATA.AI_RESPONSES]
-=======
         assert "hello" in span["data"][SPANDATA.GEN_AI_REQUEST_MESSAGES]["content"]
         assert (
             "the model response"
             in json.loads(span["data"][SPANDATA.GEN_AI_RESPONSE_TEXT])[0]["content"]
         )
->>>>>>> c273f677
     else:
         assert SPANDATA.GEN_AI_REQUEST_MESSAGES not in span["data"]
         assert SPANDATA.GEN_AI_RESPONSE_TEXT not in span["data"]
@@ -285,7 +271,7 @@
     ]
 
     client.chat.completions._post = mock.Mock(return_value=returned_stream)
-    with start_span(name="openai tx"):
+    with sentry_sdk.start_span(name="openai tx"):
         response_stream = client.chat.completions.create(
             model="some-model", messages=[{"role": "system", "content": "hello"}]
         )
@@ -299,13 +285,8 @@
     assert span["op"] == "gen_ai.chat"
 
     if send_default_pii and include_prompts:
-<<<<<<< HEAD
-        assert '"content": "hello"' in span["data"][SPANDATA.AI_INPUT_MESSAGES]
-        assert "hello world" in span["data"][SPANDATA.AI_RESPONSES]
-=======
         assert "hello" in span["data"][SPANDATA.GEN_AI_REQUEST_MESSAGES]["content"]
         assert "hello world" in span["data"][SPANDATA.GEN_AI_RESPONSE_TEXT]
->>>>>>> c273f677
     else:
         assert SPANDATA.GEN_AI_REQUEST_MESSAGES not in span["data"]
         assert SPANDATA.GEN_AI_RESPONSE_TEXT not in span["data"]
@@ -384,7 +365,7 @@
     )
 
     client.chat.completions._post = AsyncMock(return_value=returned_stream)
-    with start_span(name="openai tx"):
+    with sentry_sdk.start_span(name="openai tx"):
         response_stream = await client.chat.completions.create(
             model="some-model", messages=[{"role": "system", "content": "hello"}]
         )
@@ -400,13 +381,8 @@
     assert span["op"] == "gen_ai.chat"
 
     if send_default_pii and include_prompts:
-<<<<<<< HEAD
-        assert '"content": "hello"' in span["data"][SPANDATA.AI_INPUT_MESSAGES]
-        assert "hello world" in span["data"][SPANDATA.AI_RESPONSES]
-=======
         assert "hello" in span["data"][SPANDATA.GEN_AI_REQUEST_MESSAGES]["content"]
         assert "hello world" in span["data"][SPANDATA.GEN_AI_RESPONSE_TEXT]
->>>>>>> c273f677
     else:
         assert SPANDATA.GEN_AI_REQUEST_MESSAGES not in span["data"]
         assert SPANDATA.GEN_AI_RESPONSE_TEXT not in span["data"]
@@ -484,7 +460,7 @@
     )
 
     client.embeddings._post = mock.Mock(return_value=returned_embedding)
-    with start_span(name="openai tx"):
+    with sentry_sdk.start_span(name="openai tx"):
         response = client.embeddings.create(
             input="hello", model="text-embedding-3-large"
         )
@@ -532,7 +508,7 @@
     )
 
     client.embeddings._post = AsyncMock(return_value=returned_embedding)
-    with start_span(name="openai tx"):
+    with sentry_sdk.start_span(name="openai tx"):
         response = await client.embeddings.create(
             input="hello", model="text-embedding-3-large"
         )
@@ -619,7 +595,7 @@
     client = OpenAI(api_key="z")
     client.chat.completions._post = mock.Mock(return_value=EXAMPLE_CHAT_COMPLETION)
 
-    with start_span(name="openai tx"):
+    with sentry_sdk.start_span(name="openai tx"):
         client.chat.completions.create(
             model="some-model", messages=[{"role": "system", "content": "hello"}]
         )
@@ -641,7 +617,7 @@
     client = AsyncOpenAI(api_key="z")
     client.chat.completions._post = AsyncMock(return_value=EXAMPLE_CHAT_COMPLETION)
 
-    with start_span(name="openai tx"):
+    with sentry_sdk.start_span(name="openai tx"):
         await client.chat.completions.create(
             model="some-model", messages=[{"role": "system", "content": "hello"}]
         )
@@ -698,7 +674,7 @@
     ]
 
     client.chat.completions._post = mock.Mock(return_value=returned_stream)
-    with start_span(name="openai tx"):
+    with sentry_sdk.start_span(name="openai tx"):
         response_stream = client.chat.completions.create(
             model="some-model", messages=[{"role": "system", "content": "hello"}]
         )
@@ -762,7 +738,7 @@
     )
 
     client.chat.completions._post = AsyncMock(return_value=returned_stream)
-    with start_span(name="openai tx"):
+    with sentry_sdk.start_span(name="openai tx"):
         response_stream = await client.chat.completions.create(
             model="some-model", messages=[{"role": "system", "content": "hello"}]
         )
@@ -797,7 +773,7 @@
     )
 
     client.embeddings._post = mock.Mock(return_value=returned_embedding)
-    with start_span(name="openai tx"):
+    with sentry_sdk.start_span(name="openai tx"):
         client.embeddings.create(input="hello", model="text-embedding-3-large")
 
     (event,) = events
@@ -827,7 +803,7 @@
     )
 
     client.embeddings._post = AsyncMock(return_value=returned_embedding)
-    with start_span(name="openai tx"):
+    with sentry_sdk.start_span(name="openai tx"):
         await client.embeddings.create(input="hello", model="text-embedding-3-large")
 
     (event,) = events
@@ -1003,7 +979,7 @@
     client = OpenAI(api_key="z")
     client.responses._post = mock.Mock(return_value=EXAMPLE_RESPONSE)
 
-    with start_transaction(name="openai tx"):
+    with sentry_sdk.start_span(name="openai tx"):
         client.responses.create(
             model="gpt-4o",
             instructions="You are a coding assistant that talks like a pirate.",
@@ -1046,7 +1022,7 @@
     client = OpenAI(api_key="z")
     client.responses._post = mock.Mock(return_value=EXAMPLE_RESPONSE)
 
-    with start_transaction(name="openai tx"):
+    with sentry_sdk.start_span(name="openai tx"):
         client.responses.create(
             model="gpt-4o",
             instructions="You are a coding assistant that talks like a pirate.",
@@ -1090,7 +1066,7 @@
         side_effect=OpenAIError("API rate limit reached")
     )
 
-    with start_transaction(name="openai tx"):
+    with sentry_sdk.start_span(name="openai tx"):
         with pytest.raises(OpenAIError):
             client.responses.create(
                 model="gpt-4o",
@@ -1126,7 +1102,7 @@
     client = AsyncOpenAI(api_key="z")
     client.responses._post = AsyncMock(return_value=EXAMPLE_RESPONSE)
 
-    with start_transaction(name="openai tx"):
+    with sentry_sdk.start_span(name="openai tx"):
         await client.responses.create(
             model="gpt-4o",
             instructions="You are a coding assistant that talks like a pirate.",
@@ -1171,7 +1147,7 @@
     client = AsyncOpenAI(api_key="z")
     client.responses._post = AsyncMock(return_value=EXAMPLE_RESPONSE)
 
-    with start_transaction(name="openai tx"):
+    with sentry_sdk.start_span(name="openai tx"):
         await client.responses.create(
             model="gpt-4o",
             instructions="You are a coding assistant that talks like a pirate.",
@@ -1218,7 +1194,7 @@
         side_effect=OpenAIError("API rate limit reached")
     )
 
-    with start_transaction(name="openai tx"):
+    with sentry_sdk.start_span(name="openai tx"):
         with pytest.raises(OpenAIError):
             await client.responses.create(
                 model="gpt-4o",
@@ -1338,7 +1314,7 @@
     returned_stream._iterator = EXAMPLE_RESPONSES_STREAM
     client.responses._post = mock.Mock(return_value=returned_stream)
 
-    with start_transaction(name="openai tx"):
+    with sentry_sdk.start_span(name="openai tx"):
         response_stream = client.responses.create(
             model="some-model",
             input="hello",
@@ -1393,7 +1369,7 @@
     returned_stream._iterator = async_iterator(EXAMPLE_RESPONSES_STREAM)
     client.responses._post = AsyncMock(return_value=returned_stream)
 
-    with start_transaction(name="openai tx"):
+    with sentry_sdk.start_span(name="openai tx"):
         response_stream = await client.responses.create(
             model="some-model",
             input="hello",
