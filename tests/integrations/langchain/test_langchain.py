--- conflicted
+++ resolved
@@ -186,18 +186,13 @@
     assert len(list(x for x in tx["spans"] if x["op"] == "ai.run.langchain")) > 0
 
     if use_unknown_llm_type:
-<<<<<<< HEAD
-        assert SPANDATA.AI_PROMPT_TOKENS_USED in chat_spans[0]["data"]
-        assert SPANDATA.AI_TOTAL_TOKENS_USED in chat_spans[0]["data"]
-=======
         assert "gen_ai.usage.input_tokens" in chat_spans[0]["data"]
         assert "gen_ai.usage.total_tokens" in chat_spans[0]["data"]
->>>>>>> 6f71a1bb
     else:
-        # important: to avoid double counting, we do *not* measure
+        # important: to avoid double counting, we do *not* count
         # tokens used if we have an explicit integration (e.g. OpenAI)
-        assert SPANDATA.AI_PROMPT_TOKENS_USED not in chat_spans[0]["data"]
-        assert SPANDATA.AI_TOTAL_TOKENS_USED not in chat_spans[0]["data"]
+        assert "gen_ai.usage.input_tokens" not in chat_spans[0]["data"]
+        assert "gen_ai.usage.total_tokens" not in chat_spans[0]["data"]
 
     if send_default_pii and include_prompts:
         assert (
