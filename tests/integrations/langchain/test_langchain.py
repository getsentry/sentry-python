from typing import List, Optional, Any, Iterator
from unittest.mock import Mock

import pytest

from sentry_sdk.consts import SPANDATA

try:
    # Langchain >= 0.2
    from langchain_openai import ChatOpenAI
except ImportError:
    # Langchain < 0.2
    from langchain_community.chat_models import ChatOpenAI

from langchain_core.callbacks import CallbackManagerForLLMRun
from langchain_core.messages import BaseMessage, AIMessageChunk
from langchain_core.outputs import ChatGenerationChunk

from sentry_sdk import start_span
from sentry_sdk.integrations.langchain import LangchainIntegration
from langchain.agents import tool, AgentExecutor, create_openai_tools_agent
from langchain_core.prompts import ChatPromptTemplate, MessagesPlaceholder


@tool
def get_word_length(word: str) -> int:
    """Returns the length of a word."""
    return len(word)


global stream_result_mock  # type: Mock
global llm_type  # type: str


class MockOpenAI(ChatOpenAI):
    def _stream(
        self,
        messages: List[BaseMessage],
        stop: Optional[List[str]] = None,
        run_manager: Optional[CallbackManagerForLLMRun] = None,
        **kwargs: Any,
    ) -> Iterator[ChatGenerationChunk]:
        for x in stream_result_mock():
            yield x

    @property
    def _llm_type(self) -> str:
        return llm_type


def tiktoken_encoding_if_installed():
    try:
        import tiktoken  # type: ignore # noqa # pylint: disable=unused-import

        return "cl100k_base"
    except ImportError:
        return None


@pytest.mark.parametrize(
    "send_default_pii, include_prompts, use_unknown_llm_type",
    [
        (True, True, False),
        (True, False, False),
        (False, True, False),
        (False, False, True),
    ],
)
def test_langchain_agent(
    sentry_init, capture_events, send_default_pii, include_prompts, use_unknown_llm_type
):
    global llm_type
    llm_type = "acme-llm" if use_unknown_llm_type else "openai-chat"

    sentry_init(
        integrations=[
            LangchainIntegration(
                include_prompts=include_prompts,
                tiktoken_encoding_name=tiktoken_encoding_if_installed(),
            )
        ],
        traces_sample_rate=1.0,
        send_default_pii=send_default_pii,
    )
    events = capture_events()

    prompt = ChatPromptTemplate.from_messages(
        [
            (
                "system",
                "You are very powerful assistant, but don't know current events",
            ),
            ("user", "{input}"),
            MessagesPlaceholder(variable_name="agent_scratchpad"),
        ]
    )
    global stream_result_mock
    stream_result_mock = Mock(
        side_effect=[
            [
                ChatGenerationChunk(
                    type="ChatGenerationChunk",
                    message=AIMessageChunk(
                        content="",
                        additional_kwargs={
                            "tool_calls": [
                                {
                                    "index": 0,
                                    "id": "call_BbeyNhCKa6kYLYzrD40NGm3b",
                                    "function": {
                                        "arguments": "",
                                        "name": "get_word_length",
                                    },
                                    "type": "function",
                                }
                            ]
                        },
                    ),
                ),
                ChatGenerationChunk(
                    type="ChatGenerationChunk",
                    message=AIMessageChunk(
                        content="",
                        additional_kwargs={
                            "tool_calls": [
                                {
                                    "index": 0,
                                    "id": None,
                                    "function": {
                                        "arguments": '{"word": "eudca"}',
                                        "name": None,
                                    },
                                    "type": None,
                                }
                            ]
                        },
                    ),
                ),
                ChatGenerationChunk(
                    type="ChatGenerationChunk",
                    message=AIMessageChunk(content="5"),
                    generation_info={"finish_reason": "function_call"},
                ),
            ],
            [
                ChatGenerationChunk(
                    text="The word eudca has 5 letters.",
                    type="ChatGenerationChunk",
                    message=AIMessageChunk(content="The word eudca has 5 letters."),
                ),
                ChatGenerationChunk(
                    type="ChatGenerationChunk",
                    generation_info={"finish_reason": "stop"},
                    message=AIMessageChunk(content=""),
                ),
            ],
        ]
    )
    llm = MockOpenAI(
        model_name="gpt-3.5-turbo",
        temperature=0,
        openai_api_key="badkey",
    )
    agent = create_openai_tools_agent(llm, [get_word_length], prompt)

    agent_executor = AgentExecutor(agent=agent, tools=[get_word_length], verbose=True)

    with start_span(name="agent"):
        list(agent_executor.stream({"input": "How many letters in the word eudca"}))

    tx = events[0]
    assert tx["type"] == "transaction"
    chat_spans = list(
        x for x in tx["spans"] if x["op"] == "ai.chat_completions.create.langchain"
    )
    tool_exec_span = next(x for x in tx["spans"] if x["op"] == "ai.tool.langchain")

    assert len(chat_spans) == 2

    # We can't guarantee anything about the "shape" of the langchain execution graph
    assert len(list(x for x in tx["spans"] if x["op"] == "ai.run.langchain")) > 0

    if use_unknown_llm_type:
        assert "ai.prompt_tokens.used" in chat_spans[0]["data"]
        assert "ai.total_tokens.used" in chat_spans[0]["data"]
    else:
        # important: to avoid double counting, we do *not* measure
        # tokens used if we have an explicit integration (e.g. OpenAI)
        assert "ai.prompt_tokens.used" not in chat_spans[0]["data"]
        assert "ai.total_tokens.used" not in chat_spans[0]["data"]

    if send_default_pii and include_prompts:
<<<<<<< HEAD
        assert "You are very powerful" in chat_spans[0]["data"]["ai.input_messages"]
        assert "5" in chat_spans[0]["data"]["ai.responses"]
        assert "word" in tool_exec_span["data"]["ai.input_messages"]
        assert 5 == int(tool_exec_span["data"]["ai.responses"])
        assert "You are very powerful" in chat_spans[1]["data"]["ai.input_messages"]
        assert "5" in chat_spans[1]["data"]["ai.responses"]
=======
        assert (
            "You are very powerful"
            in chat_spans[0]["data"][SPANDATA.AI_INPUT_MESSAGES][0]["content"]
        )
        assert "5" in chat_spans[0]["data"][SPANDATA.AI_RESPONSES]
        assert "word" in tool_exec_span["data"][SPANDATA.AI_INPUT_MESSAGES]
        assert 5 == int(tool_exec_span["data"][SPANDATA.AI_RESPONSES])
        assert (
            "You are very powerful"
            in chat_spans[1]["data"][SPANDATA.AI_INPUT_MESSAGES][0]["content"]
        )
        assert "5" in chat_spans[1]["data"][SPANDATA.AI_RESPONSES]
>>>>>>> cb824834
    else:
        assert SPANDATA.AI_INPUT_MESSAGES not in chat_spans[0].get("data", {})
        assert SPANDATA.AI_RESPONSES not in chat_spans[0].get("data", {})
        assert SPANDATA.AI_INPUT_MESSAGES not in chat_spans[1].get("data", {})
        assert SPANDATA.AI_RESPONSES not in chat_spans[1].get("data", {})
        assert SPANDATA.AI_INPUT_MESSAGES not in tool_exec_span.get("data", {})
        assert SPANDATA.AI_RESPONSES not in tool_exec_span.get("data", {})


def test_langchain_error(sentry_init, capture_events):
    sentry_init(
        integrations=[LangchainIntegration(include_prompts=True)],
        traces_sample_rate=1.0,
        send_default_pii=True,
    )
    events = capture_events()

    prompt = ChatPromptTemplate.from_messages(
        [
            (
                "system",
                "You are very powerful assistant, but don't know current events",
            ),
            ("user", "{input}"),
            MessagesPlaceholder(variable_name="agent_scratchpad"),
        ]
    )
    global stream_result_mock
    stream_result_mock = Mock(side_effect=Exception("API rate limit error"))
    llm = MockOpenAI(
        model_name="gpt-3.5-turbo",
        temperature=0,
        openai_api_key="badkey",
    )
    agent = create_openai_tools_agent(llm, [get_word_length], prompt)

    agent_executor = AgentExecutor(agent=agent, tools=[get_word_length], verbose=True)

    with start_span(name="agent"), pytest.raises(Exception):
        list(agent_executor.stream({"input": "How many letters in the word eudca"}))

    error = events[0]
    assert error["level"] == "error"


def test_span_origin(sentry_init, capture_events):
    sentry_init(
        integrations=[LangchainIntegration()],
        traces_sample_rate=1.0,
    )
    events = capture_events()

    prompt = ChatPromptTemplate.from_messages(
        [
            (
                "system",
                "You are very powerful assistant, but don't know current events",
            ),
            ("user", "{input}"),
            MessagesPlaceholder(variable_name="agent_scratchpad"),
        ]
    )
    global stream_result_mock
    stream_result_mock = Mock(
        side_effect=[
            [
                ChatGenerationChunk(
                    type="ChatGenerationChunk",
                    message=AIMessageChunk(
                        content="",
                        additional_kwargs={
                            "tool_calls": [
                                {
                                    "index": 0,
                                    "id": "call_BbeyNhCKa6kYLYzrD40NGm3b",
                                    "function": {
                                        "arguments": "",
                                        "name": "get_word_length",
                                    },
                                    "type": "function",
                                }
                            ]
                        },
                    ),
                ),
                ChatGenerationChunk(
                    type="ChatGenerationChunk",
                    message=AIMessageChunk(
                        content="",
                        additional_kwargs={
                            "tool_calls": [
                                {
                                    "index": 0,
                                    "id": None,
                                    "function": {
                                        "arguments": '{"word": "eudca"}',
                                        "name": None,
                                    },
                                    "type": None,
                                }
                            ]
                        },
                    ),
                ),
                ChatGenerationChunk(
                    type="ChatGenerationChunk",
                    message=AIMessageChunk(content="5"),
                    generation_info={"finish_reason": "function_call"},
                ),
            ],
            [
                ChatGenerationChunk(
                    text="The word eudca has 5 letters.",
                    type="ChatGenerationChunk",
                    message=AIMessageChunk(content="The word eudca has 5 letters."),
                ),
                ChatGenerationChunk(
                    type="ChatGenerationChunk",
                    generation_info={"finish_reason": "stop"},
                    message=AIMessageChunk(content=""),
                ),
            ],
        ]
    )
    llm = MockOpenAI(
        model_name="gpt-3.5-turbo",
        temperature=0,
        openai_api_key="badkey",
    )
    agent = create_openai_tools_agent(llm, [get_word_length], prompt)

    agent_executor = AgentExecutor(agent=agent, tools=[get_word_length], verbose=True)

    with start_span(name="agent"):
        list(agent_executor.stream({"input": "How many letters in the word eudca"}))

    (event,) = events

    assert event["contexts"]["trace"]["origin"] == "manual"
    for span in event["spans"]:
        assert span["origin"] == "auto.ai.langchain"<|MERGE_RESOLUTION|>--- conflicted
+++ resolved
@@ -190,27 +190,16 @@
         assert "ai.total_tokens.used" not in chat_spans[0]["data"]
 
     if send_default_pii and include_prompts:
-<<<<<<< HEAD
-        assert "You are very powerful" in chat_spans[0]["data"]["ai.input_messages"]
-        assert "5" in chat_spans[0]["data"]["ai.responses"]
-        assert "word" in tool_exec_span["data"]["ai.input_messages"]
-        assert 5 == int(tool_exec_span["data"]["ai.responses"])
-        assert "You are very powerful" in chat_spans[1]["data"]["ai.input_messages"]
-        assert "5" in chat_spans[1]["data"]["ai.responses"]
-=======
         assert (
-            "You are very powerful"
-            in chat_spans[0]["data"][SPANDATA.AI_INPUT_MESSAGES][0]["content"]
+            "You are very powerful" in chat_spans[0]["data"][SPANDATA.AI_INPUT_MESSAGES]
         )
         assert "5" in chat_spans[0]["data"][SPANDATA.AI_RESPONSES]
         assert "word" in tool_exec_span["data"][SPANDATA.AI_INPUT_MESSAGES]
         assert 5 == int(tool_exec_span["data"][SPANDATA.AI_RESPONSES])
         assert (
-            "You are very powerful"
-            in chat_spans[1]["data"][SPANDATA.AI_INPUT_MESSAGES][0]["content"]
+            "You are very powerful" in chat_spans[1]["data"][SPANDATA.AI_INPUT_MESSAGES]
         )
         assert "5" in chat_spans[1]["data"][SPANDATA.AI_RESPONSES]
->>>>>>> cb824834
     else:
         assert SPANDATA.AI_INPUT_MESSAGES not in chat_spans[0].get("data", {})
         assert SPANDATA.AI_RESPONSES not in chat_spans[0].get("data", {})
