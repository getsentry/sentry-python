--- conflicted
+++ resolved
@@ -111,8 +111,6 @@
             )
             assert data.get(SPANDATA.CODE_FUNCTION) == "postgres_select_orm"
 
-<<<<<<< HEAD
-=======
             break
     else:
         raise AssertionError("No db span found")
@@ -222,7 +220,6 @@
                 "django/db/models/sql/compiler.py"
             )
             assert data.get(SPANDATA.CODE_FUNCTION) == "execute_sql"
->>>>>>> 89af1e22
             break
     else:
         raise AssertionError("No db span found")