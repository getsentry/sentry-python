--- conflicted
+++ resolved
@@ -523,443 +523,4 @@
     (event,) = events
 
     assert event["contexts"]["trace"]["origin"] == "manual"
-<<<<<<< HEAD
-    assert event["spans"][0]["origin"] == "auto.db.django"
-
-
-@pytest.mark.forked
-@pytest_mark_django_db_decorator(transaction=True)
-def test_db_no_autocommit_execute(sentry_init, client, capture_events):
-    sentry_init(
-        integrations=[DjangoIntegration()],
-        traces_sample_rate=1.0,
-    )
-
-    if "postgres" not in connections:
-        pytest.skip("postgres tests disabled")
-
-    # trigger Django to open a new connection by marking the existing one as None.
-    connections["postgres"].connection = None
-
-    events = capture_events()
-
-    client.get(reverse("postgres_insert_orm_no_autocommit"))
-
-    (event,) = events
-
-    # Ensure operation is persisted
-    assert User.objects.using("postgres").exists()
-
-    assert event["contexts"]["trace"]["origin"] == "auto.http.django"
-
-    for span in event["spans"]:
-        if span["op"] == "db":
-            assert span["origin"] == "auto.db.django"
-        else:
-            assert span["origin"] == "auto.http.django"
-
-    commit_spans = [
-        span
-        for span in event["spans"]
-        if span["data"].get(SPANDATA.DB_OPERATION) == DBOPERATION.COMMIT
-    ]
-    assert len(commit_spans) == 1
-    commit_span = commit_spans[0]
-    assert commit_span["origin"] == "auto.db.django"
-
-
-@pytest.mark.forked
-@pytest_mark_django_db_decorator(transaction=True)
-def test_db_no_autocommit_executemany(sentry_init, client, capture_events):
-    sentry_init(
-        integrations=[DjangoIntegration()],
-        traces_sample_rate=1.0,
-    )
-
-    events = capture_events()
-
-    if "postgres" not in connections:
-        pytest.skip("postgres tests disabled")
-
-    with start_transaction(name="test_transaction"):
-        from django.db import connection, transaction
-
-        cursor = connection.cursor()
-
-        query = """INSERT INTO auth_user (
-    password,
-    is_superuser,
-    username,
-    first_name,
-    last_name,
-    email,
-    is_staff,
-    is_active,
-    date_joined
-)
-VALUES ('password', false, %s, %s, %s, %s, false, true, %s);"""
-
-        query_list = (
-            (
-                "user1",
-                "John",
-                "Doe",
-                "user1@example.com",
-                datetime(1970, 1, 1),
-            ),
-            (
-                "user2",
-                "Max",
-                "Mustermann",
-                "user2@example.com",
-                datetime(1970, 1, 1),
-            ),
-        )
-
-        transaction.set_autocommit(False)
-        cursor.executemany(query, query_list)
-        transaction.commit()
-        transaction.set_autocommit(True)
-
-    (event,) = events
-
-    # Ensure operation is persisted
-    assert User.objects.exists()
-
-    assert event["contexts"]["trace"]["origin"] == "manual"
-    assert event["spans"][0]["origin"] == "auto.db.django"
-
-    commit_spans = [
-        span
-        for span in event["spans"]
-        if span["data"].get(SPANDATA.DB_OPERATION) == DBOPERATION.COMMIT
-    ]
-    assert len(commit_spans) == 1
-    commit_span = commit_spans[0]
-    assert commit_span["origin"] == "auto.db.django"
-
-
-@pytest.mark.forked
-@pytest_mark_django_db_decorator(transaction=True)
-def test_db_no_autocommit_rollback_execute(sentry_init, client, capture_events):
-    sentry_init(
-        integrations=[DjangoIntegration()],
-        traces_sample_rate=1.0,
-    )
-
-    if "postgres" not in connections:
-        pytest.skip("postgres tests disabled")
-
-    # trigger Django to open a new connection by marking the existing one as None.
-    connections["postgres"].connection = None
-
-    events = capture_events()
-
-    client.get(reverse("postgres_insert_orm_no_autocommit_rollback"))
-
-    (event,) = events
-
-    # Ensure operation is rolled back
-    assert not User.objects.using("postgres").exists()
-
-    assert event["contexts"]["trace"]["origin"] == "auto.http.django"
-
-    for span in event["spans"]:
-        if span["op"] == "db":
-            assert span["origin"] == "auto.db.django"
-        else:
-            assert span["origin"] == "auto.http.django"
-
-    commit_spans = [
-        span
-        for span in event["spans"]
-        if span["data"].get(SPANDATA.DB_OPERATION) == DBOPERATION.ROLLBACK
-    ]
-    assert len(commit_spans) == 1
-    commit_span = commit_spans[0]
-    assert commit_span["origin"] == "auto.db.django"
-
-
-@pytest.mark.forked
-@pytest_mark_django_db_decorator(transaction=True)
-def test_db_no_autocommit_rollback_executemany(sentry_init, client, capture_events):
-    sentry_init(
-        integrations=[DjangoIntegration()],
-        traces_sample_rate=1.0,
-    )
-
-    events = capture_events()
-
-    if "postgres" not in connections:
-        pytest.skip("postgres tests disabled")
-
-    with start_transaction(name="test_transaction"):
-        from django.db import connection, transaction
-
-        cursor = connection.cursor()
-
-        query = """INSERT INTO auth_user (
-    password,
-    is_superuser,
-    username,
-    first_name,
-    last_name,
-    email,
-    is_staff,
-    is_active,
-    date_joined
-)
-VALUES ('password', false, %s, %s, %s, %s, false, true, %s);"""
-
-        query_list = (
-            (
-                "user1",
-                "John",
-                "Doe",
-                "user1@example.com",
-                datetime(1970, 1, 1),
-            ),
-            (
-                "user2",
-                "Max",
-                "Mustermann",
-                "user2@example.com",
-                datetime(1970, 1, 1),
-            ),
-        )
-
-        transaction.set_autocommit(False)
-        cursor.executemany(query, query_list)
-        transaction.rollback()
-        transaction.set_autocommit(True)
-
-    (event,) = events
-
-    # Ensure operation is rolled back
-    assert not User.objects.exists()
-
-    assert event["contexts"]["trace"]["origin"] == "manual"
-    assert event["spans"][0]["origin"] == "auto.db.django"
-
-    commit_spans = [
-        span
-        for span in event["spans"]
-        if span["data"].get(SPANDATA.DB_OPERATION) == DBOPERATION.ROLLBACK
-    ]
-    assert len(commit_spans) == 1
-    commit_span = commit_spans[0]
-    assert commit_span["origin"] == "auto.db.django"
-
-
-@pytest.mark.forked
-@pytest_mark_django_db_decorator(transaction=True)
-def test_db_atomic_execute(sentry_init, client, capture_events):
-    sentry_init(
-        integrations=[DjangoIntegration()],
-        send_default_pii=True,
-        traces_sample_rate=1.0,
-    )
-
-    if "postgres" not in connections:
-        pytest.skip("postgres tests disabled")
-
-    # trigger Django to open a new connection by marking the existing one as None.
-    connections["postgres"].connection = None
-
-    events = capture_events()
-
-    client.get(reverse("postgres_insert_orm_atomic"))
-
-    (event,) = events
-
-    # Ensure operation is persisted
-    assert User.objects.using("postgres").exists()
-
-    assert event["contexts"]["trace"]["origin"] == "auto.http.django"
-
-    commit_spans = [
-        span
-        for span in event["spans"]
-        if span["data"].get(SPANDATA.DB_OPERATION) == DBOPERATION.COMMIT
-    ]
-    assert len(commit_spans) == 1
-    commit_span = commit_spans[0]
-    assert commit_span["origin"] == "auto.db.django"
-
-
-@pytest.mark.forked
-@pytest_mark_django_db_decorator(transaction=True)
-def test_db_atomic_executemany(sentry_init, client, capture_events):
-    sentry_init(
-        integrations=[DjangoIntegration()],
-        send_default_pii=True,
-        traces_sample_rate=1.0,
-    )
-
-    if "postgres" not in connections:
-        pytest.skip("postgres tests disabled")
-
-    # trigger Django to open a new connection by marking the existing one as None.
-    connections["postgres"].connection = None
-
-    events = capture_events()
-
-    with start_transaction(name="test_transaction"):
-        with transaction.atomic():
-            cursor = connection.cursor()
-
-            query = """INSERT INTO auth_user (
-    password,
-    is_superuser,
-    username,
-    first_name,
-    last_name,
-    email,
-    is_staff,
-    is_active,
-    date_joined
-)
-VALUES ('password', false, %s, %s, %s, %s, false, true, %s);"""
-
-        query_list = (
-            (
-                "user1",
-                "John",
-                "Doe",
-                "user1@example.com",
-                datetime(1970, 1, 1),
-            ),
-            (
-                "user2",
-                "Max",
-                "Mustermann",
-                "user2@example.com",
-                datetime(1970, 1, 1),
-            ),
-        )
-        cursor.executemany(query, query_list)
-
-    (event,) = events
-
-    # Ensure operation is persisted
-    assert User.objects.exists()
-
-    assert event["contexts"]["trace"]["origin"] == "manual"
-
-    commit_spans = [
-        span
-        for span in event["spans"]
-        if span["data"].get(SPANDATA.DB_OPERATION) == DBOPERATION.COMMIT
-    ]
-    assert len(commit_spans) == 1
-    commit_span = commit_spans[0]
-    assert commit_span["origin"] == "auto.db.django"
-
-
-@pytest.mark.forked
-@pytest_mark_django_db_decorator(transaction=True)
-def test_db_atomic_rollback_execute(sentry_init, client, capture_events):
-    sentry_init(
-        integrations=[DjangoIntegration()],
-        send_default_pii=True,
-        traces_sample_rate=1.0,
-    )
-
-    if "postgres" not in connections:
-        pytest.skip("postgres tests disabled")
-
-    # trigger Django to open a new connection by marking the existing one as None.
-    connections["postgres"].connection = None
-
-    events = capture_events()
-
-    client.get(reverse("postgres_insert_orm_atomic_rollback"))
-
-    (event,) = events
-
-    # Ensure operation is rolled back
-    assert not User.objects.using("postgres").exists()
-
-    assert event["contexts"]["trace"]["origin"] == "auto.http.django"
-
-    commit_spans = [
-        span
-        for span in event["spans"]
-        if span["data"].get(SPANDATA.DB_OPERATION) == DBOPERATION.ROLLBACK
-    ]
-    assert len(commit_spans) == 1
-    commit_span = commit_spans[0]
-    assert commit_span["origin"] == "auto.db.django"
-
-
-@pytest.mark.forked
-@pytest_mark_django_db_decorator(transaction=True)
-def test_db_atomic_rollback_executemany(sentry_init, client, capture_events):
-    sentry_init(
-        integrations=[DjangoIntegration()],
-        send_default_pii=True,
-        traces_sample_rate=1.0,
-    )
-
-    if "postgres" not in connections:
-        pytest.skip("postgres tests disabled")
-
-    # trigger Django to open a new connection by marking the existing one as None.
-    connections["postgres"].connection = None
-
-    events = capture_events()
-
-    with start_transaction(name="test_transaction"):
-        with transaction.atomic():
-            cursor = connection.cursor()
-
-            query = """INSERT INTO auth_user (
-    password,
-    is_superuser,
-    username,
-    first_name,
-    last_name,
-    email,
-    is_staff,
-    is_active,
-    date_joined
-)
-VALUES ('password', false, %s, %s, %s, %s, false, true, %s);"""
-
-            query_list = (
-                (
-                    "user1",
-                    "John",
-                    "Doe",
-                    "user1@example.com",
-                    datetime(1970, 1, 1),
-                ),
-                (
-                    "user2",
-                    "Max",
-                    "Mustermann",
-                    "user2@example.com",
-                    datetime(1970, 1, 1),
-                ),
-            )
-            cursor.executemany(query, query_list)
-            transaction.set_rollback(True)
-
-    (event,) = events
-
-    # Ensure operation is rolled back
-    assert not User.objects.exists()
-
-    assert event["contexts"]["trace"]["origin"] == "manual"
-
-    commit_spans = [
-        span
-        for span in event["spans"]
-        if span["data"].get(SPANDATA.DB_OPERATION) == DBOPERATION.ROLLBACK
-    ]
-    assert len(commit_spans) == 1
-    commit_span = commit_spans[0]
-    assert commit_span["origin"] == "auto.db.django"
-=======
-    assert event["spans"][0]["origin"] == "auto.db.django"
->>>>>>> 3c4127cb
+    assert event["spans"][0]["origin"] == "auto.db.django"