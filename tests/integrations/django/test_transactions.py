<<<<<<< HEAD
from __future__ import absolute_import
from unittest import mock

=======
>>>>>>> 6ec6973a
import pytest
import django


# django<2.0 has only `url` with regex based patterns.
# django>=2.0 renames `url` to `re_path`, and additionally introduces `path`
# for new style URL patterns, e.g. <int:article_id>.
if django.VERSION >= (2, 0):
    from django.urls import path, re_path
    from django.urls.converters import PathConverter
    from django.conf.urls import include
else:
    from django.conf.urls import url as re_path, include

if django.VERSION < (1, 9):
    included_url_conf = (re_path(r"^foo/bar/(?P<param>[\w]+)", lambda x: ""),), "", ""
else:
    included_url_conf = ((re_path(r"^foo/bar/(?P<param>[\w]+)", lambda x: ""),), "")

from sentry_sdk.integrations.django.transactions import RavenResolver


example_url_conf = (
    re_path(r"^api/(?P<project_id>[\w_-]+)/store/$", lambda x: ""),
    re_path(r"^api/(?P<version>(v1|v2))/author/$", lambda x: ""),
    re_path(
        r"^api/(?P<project_id>[^\/]+)/product/(?P<pid>(?:\d+|[A-Fa-f0-9-]{32,36}))/$",
        lambda x: "",
    ),
    re_path(r"^report/", lambda x: ""),
    re_path(r"^example/", include(included_url_conf)),
)


def test_resolver_no_match():
    resolver = RavenResolver()
    result = resolver.resolve("/foo/bar", example_url_conf)
    assert result is None


def test_resolver_re_path_complex_match():
    resolver = RavenResolver()
    result = resolver.resolve("/api/1234/store/", example_url_conf)
    assert result == "/api/{project_id}/store/"


def test_resolver_re_path_complex_either_match():
    resolver = RavenResolver()
    result = resolver.resolve("/api/v1/author/", example_url_conf)
    assert result == "/api/{version}/author/"
    result = resolver.resolve("/api/v2/author/", example_url_conf)
    assert result == "/api/{version}/author/"


def test_resolver_re_path_included_match():
    resolver = RavenResolver()
    result = resolver.resolve("/example/foo/bar/baz", example_url_conf)
    assert result == "/example/foo/bar/{param}"


def test_resolver_re_path_multiple_groups():
    resolver = RavenResolver()
    result = resolver.resolve(
        "/api/myproject/product/cb4ef1caf3554c34ae134f3c1b3d605f/", example_url_conf
    )
    assert result == "/api/{project_id}/product/{pid}/"


@pytest.mark.skipif(
    django.VERSION < (2, 0),
    reason="Django>=2.0 required for <converter:parameter> patterns",
)
def test_resolver_path_group():
    url_conf = (path("api/v2/<int:project_id>/store/", lambda x: ""),)
    resolver = RavenResolver()
    result = resolver.resolve("/api/v2/1234/store/", url_conf)
    assert result == "/api/v2/{project_id}/store/"


@pytest.mark.skipif(
    django.VERSION < (2, 0),
    reason="Django>=2.0 required for <converter:parameter> patterns",
)
def test_resolver_path_multiple_groups():
    url_conf = (path("api/v2/<str:project_id>/product/<int:pid>", lambda x: ""),)
    resolver = RavenResolver()
    result = resolver.resolve("/api/v2/myproject/product/5689", url_conf)
    assert result == "/api/v2/{project_id}/product/{pid}"


@pytest.mark.skipif(
    django.VERSION < (2, 0),
    reason="Django>=2.0 required for <converter:parameter> patterns",
)
def test_resolver_path_complex_path():
    class CustomPathConverter(PathConverter):
        regex = r"[^/]+(/[^/]+){0,2}"

    with mock.patch(
        "django.urls.resolvers.get_converter", return_value=CustomPathConverter
    ):
        url_conf = (path("api/v3/<custom_path:my_path>", lambda x: ""),)
        resolver = RavenResolver()
        result = resolver.resolve("/api/v3/abc/def/ghi", url_conf)
        assert result == "/api/v3/{my_path}"


@pytest.mark.skipif(
    django.VERSION < (2, 0),
    reason="Django>=2.0 required for <converter:parameter> patterns",
)
def test_resolver_path_no_converter():
    url_conf = (path("api/v4/<project_id>", lambda x: ""),)
    resolver = RavenResolver()
    result = resolver.resolve("/api/v4/myproject", url_conf)
    assert result == "/api/v4/{project_id}"<|MERGE_RESOLUTION|>--- conflicted
+++ resolved
@@ -1,9 +1,5 @@
-<<<<<<< HEAD
-from __future__ import absolute_import
 from unittest import mock
 
-=======
->>>>>>> 6ec6973a
 import pytest
 import django
 
