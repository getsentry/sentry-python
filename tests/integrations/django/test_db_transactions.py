import os
import pytest
import itertools
from datetime import datetime

from django.db import connections
from django.contrib.auth.models import User

try:
    from django.urls import reverse
except ImportError:
    from django.core.urlresolvers import reverse

from werkzeug.test import Client

from sentry_sdk import start_transaction
from sentry_sdk.consts import SPANDATA, SPANNAME
from sentry_sdk.integrations.django import DjangoIntegration

from tests.integrations.django.utils import pytest_mark_django_db_decorator
from tests.integrations.django.myapp.wsgi import application


@pytest.fixture
def client():
    return Client(application)


@pytest.mark.forked
@pytest_mark_django_db_decorator(transaction=True)
def test_db_transaction_spans_disabled_no_autocommit(
    sentry_init, client, capture_events
):
    sentry_init(
        integrations=[DjangoIntegration()],
        traces_sample_rate=1.0,
    )

    if "postgres" not in connections:
        pytest.skip("postgres tests disabled")

    # trigger Django to open a new connection by marking the existing one as None.
    connections["postgres"].connection = None

    events = capture_events()

    client.get(reverse("postgres_insert_orm_no_autocommit_rollback"))
    client.get(reverse("postgres_insert_orm_no_autocommit"))

    with start_transaction(name="test_transaction"):
        from django.db import connection, transaction

        cursor = connection.cursor()

        query = """INSERT INTO auth_user (
    password,
    is_superuser,
    username,
    first_name,
    last_name,
    email,
    is_staff,
    is_active,
    date_joined
)
VALUES ('password', false, %s, %s, %s, %s, false, true, %s);"""

        query_list = (
            (
                "user1",
                "John",
                "Doe",
                "user1@example.com",
                datetime(1970, 1, 1),
            ),
            (
                "user2",
                "Max",
                "Mustermann",
                "user2@example.com",
                datetime(1970, 1, 1),
            ),
        )

        transaction.set_autocommit(False)
        cursor.executemany(query, query_list)
        transaction.rollback()
        transaction.set_autocommit(True)

    with start_transaction(name="test_transaction"):
        from django.db import connection, transaction

        cursor = connection.cursor()

        query = """INSERT INTO auth_user (
    password,
    is_superuser,
    username,
    first_name,
    last_name,
    email,
    is_staff,
    is_active,
    date_joined
)
VALUES ('password', false, %s, %s, %s, %s, false, true, %s);"""

        query_list = (
            (
                "user1",
                "John",
                "Doe",
                "user1@example.com",
                datetime(1970, 1, 1),
            ),
            (
                "user2",
                "Max",
                "Mustermann",
                "user2@example.com",
                datetime(1970, 1, 1),
            ),
        )

        transaction.set_autocommit(False)
        cursor.executemany(query, query_list)
        transaction.commit()
        transaction.set_autocommit(True)

    (postgres_rollback, postgres_commit, sqlite_rollback, sqlite_commit) = events

    # Ensure operation is persisted
    assert User.objects.using("postgres").exists()

    assert postgres_rollback["contexts"]["trace"]["origin"] == "auto.http.django"
    assert postgres_commit["contexts"]["trace"]["origin"] == "auto.http.django"
    assert sqlite_rollback["contexts"]["trace"]["origin"] == "manual"
    assert sqlite_commit["contexts"]["trace"]["origin"] == "manual"

    commit_spans = [
        span
<<<<<<< HEAD
        for span in itertools.chain(
            postgres_rollback["spans"],
            postgres_commit["spans"],
            sqlite_rollback["spans"],
            sqlite_commit["spans"],
        )
        if span["data"].get(SPANDATA.DB_OPERATION) == DBOPERATION.COMMIT
        or span["data"].get(SPANDATA.DB_OPERATION) == DBOPERATION.ROLLBACK
=======
        for span in itertools.chain(postgres_spans["spans"], sqlite_spans["spans"])
        if span["data"].get(SPANDATA.DB_OPERATION) == SPANNAME.COMMIT
>>>>>>> 28d7050b
    ]
    assert len(commit_spans) == 0


@pytest.mark.forked
@pytest_mark_django_db_decorator(transaction=True)
def test_db_transaction_spans_disabled_atomic(sentry_init, client, capture_events):
    sentry_init(
        integrations=[DjangoIntegration()],
        traces_sample_rate=1.0,
    )

    if "postgres" not in connections:
        pytest.skip("postgres tests disabled")

    # trigger Django to open a new connection by marking the existing one as None.
    connections["postgres"].connection = None

    events = capture_events()

    client.get(reverse("postgres_insert_orm_atomic_rollback"))
    client.get(reverse("postgres_insert_orm_atomic"))

    with start_transaction(name="test_transaction"):
        from django.db import connection, transaction

        with transaction.atomic():
            cursor = connection.cursor()

            query = """INSERT INTO auth_user (
    password,
    is_superuser,
    username,
    first_name,
    last_name,
    email,
    is_staff,
    is_active,
    date_joined
)
VALUES ('password', false, %s, %s, %s, %s, false, true, %s);"""

            query_list = (
                (
                    "user1",
                    "John",
                    "Doe",
                    "user1@example.com",
                    datetime(1970, 1, 1),
                ),
                (
                    "user2",
                    "Max",
                    "Mustermann",
                    "user2@example.com",
                    datetime(1970, 1, 1),
                ),
            )
            cursor.executemany(query, query_list)
            transaction.set_rollback(True)

    with start_transaction(name="test_transaction"):
        from django.db import connection, transaction

        with transaction.atomic():
            cursor = connection.cursor()

            query = """INSERT INTO auth_user (
    password,
    is_superuser,
    username,
    first_name,
    last_name,
    email,
    is_staff,
    is_active,
    date_joined
)
VALUES ('password', false, %s, %s, %s, %s, false, true, %s);"""

            query_list = (
                (
                    "user1",
                    "John",
                    "Doe",
                    "user1@example.com",
                    datetime(1970, 1, 1),
                ),
                (
                    "user2",
                    "Max",
                    "Mustermann",
                    "user2@example.com",
                    datetime(1970, 1, 1),
                ),
            )
            cursor.executemany(query, query_list)

    (postgres_rollback, postgres_commit, sqlite_rollback, sqlite_commit) = events

    # Ensure operation is persisted
    assert User.objects.using("postgres").exists()

    assert postgres_rollback["contexts"]["trace"]["origin"] == "auto.http.django"
    assert postgres_commit["contexts"]["trace"]["origin"] == "auto.http.django"
    assert sqlite_rollback["contexts"]["trace"]["origin"] == "manual"
    assert sqlite_commit["contexts"]["trace"]["origin"] == "manual"

    commit_spans = [
        span
<<<<<<< HEAD
        for span in itertools.chain(
            postgres_rollback["spans"],
            postgres_commit["spans"],
            sqlite_rollback["spans"],
            sqlite_commit["spans"],
        )
        if span["data"].get(SPANDATA.DB_OPERATION) == DBOPERATION.COMMIT
        or span["data"].get(SPANDATA.DB_OPERATION) == DBOPERATION.ROLLBACK
=======
        for span in itertools.chain(postgres_spans["spans"], sqlite_spans["spans"])
        if span["data"].get(SPANDATA.DB_OPERATION) == SPANNAME.COMMIT
>>>>>>> 28d7050b
    ]
    assert len(commit_spans) == 0


@pytest.mark.forked
@pytest_mark_django_db_decorator(transaction=True)
def test_db_no_autocommit_execute(sentry_init, client, capture_events):
    sentry_init(
        integrations=[DjangoIntegration(db_transaction_spans=True)],
        traces_sample_rate=1.0,
    )

    if "postgres" not in connections:
        pytest.skip("postgres tests disabled")

    # trigger Django to open a new connection by marking the existing one as None.
    connections["postgres"].connection = None

    events = capture_events()

    client.get(reverse("postgres_insert_orm_no_autocommit"))

    (event,) = events

    # Ensure operation is persisted
    assert User.objects.using("postgres").exists()

    assert event["contexts"]["trace"]["origin"] == "auto.http.django"

    commit_spans = [
        span
        for span in event["spans"]
        if span["data"].get(SPANDATA.DB_OPERATION) == SPANNAME.COMMIT
    ]
    assert len(commit_spans) == 1
    commit_span = commit_spans[0]
    assert commit_span["origin"] == "auto.db.django"

    # Verify other database attributes
    assert commit_span["data"].get(SPANDATA.DB_SYSTEM) == "postgresql"
    conn_params = connections["postgres"].get_connection_params()
    assert commit_span["data"].get(SPANDATA.DB_NAME) is not None
    assert commit_span["data"].get(SPANDATA.DB_NAME) == conn_params.get(
        "database"
    ) or conn_params.get("dbname")
    assert commit_span["data"].get(SPANDATA.SERVER_ADDRESS) == os.environ.get(
        "SENTRY_PYTHON_TEST_POSTGRES_HOST", "localhost"
    )
    assert commit_span["data"].get(SPANDATA.SERVER_PORT) == os.environ.get(
        "SENTRY_PYTHON_TEST_POSTGRES_PORT", "5432"
    )

    insert_spans = [
        span for span in event["spans"] if span["description"].startswith("INSERT INTO")
    ]
    assert len(insert_spans) == 1
    insert_span = insert_spans[0]

    # Verify query and commit statements are siblings
    assert commit_span["parent_span_id"] == insert_span["parent_span_id"]


@pytest.mark.forked
@pytest_mark_django_db_decorator(transaction=True)
def test_db_no_autocommit_executemany(sentry_init, client, capture_events):
    sentry_init(
        integrations=[DjangoIntegration(db_transaction_spans=True)],
        traces_sample_rate=1.0,
    )

    events = capture_events()

    with start_transaction(name="test_transaction"):
        from django.db import connection, transaction

        cursor = connection.cursor()

        query = """INSERT INTO auth_user (
    password,
    is_superuser,
    username,
    first_name,
    last_name,
    email,
    is_staff,
    is_active,
    date_joined
)
VALUES ('password', false, %s, %s, %s, %s, false, true, %s);"""

        query_list = (
            (
                "user1",
                "John",
                "Doe",
                "user1@example.com",
                datetime(1970, 1, 1),
            ),
            (
                "user2",
                "Max",
                "Mustermann",
                "user2@example.com",
                datetime(1970, 1, 1),
            ),
        )

        transaction.set_autocommit(False)
        cursor.executemany(query, query_list)
        transaction.commit()
        transaction.set_autocommit(True)

    (event,) = events

    # Ensure operation is persisted
    assert User.objects.exists()

    assert event["contexts"]["trace"]["origin"] == "manual"
    assert event["spans"][0]["origin"] == "auto.db.django"

    commit_spans = [
        span
        for span in event["spans"]
        if span["data"].get(SPANDATA.DB_OPERATION) == SPANNAME.COMMIT
    ]
    assert len(commit_spans) == 1
    commit_span = commit_spans[0]
    assert commit_span["origin"] == "auto.db.django"

    # Verify other database attributes
    assert commit_span["data"].get(SPANDATA.DB_SYSTEM) == "sqlite"
    conn_params = connection.get_connection_params()
    assert commit_span["data"].get(SPANDATA.DB_NAME) is not None
    assert commit_span["data"].get(SPANDATA.DB_NAME) == conn_params.get(
        "database"
    ) or conn_params.get("dbname")

    insert_spans = [
        span for span in event["spans"] if span["description"].startswith("INSERT INTO")
    ]

    # Verify queries and commit statements are siblings
    for insert_span in insert_spans:
        assert commit_span["parent_span_id"] == insert_span["parent_span_id"]


@pytest.mark.forked
@pytest_mark_django_db_decorator(transaction=True)
def test_db_no_autocommit_rollback_execute(sentry_init, client, capture_events):
    sentry_init(
        integrations=[DjangoIntegration(database_transaction_spans=True)],
        traces_sample_rate=1.0,
    )

    if "postgres" not in connections:
        pytest.skip("postgres tests disabled")

    # trigger Django to open a new connection by marking the existing one as None.
    connections["postgres"].connection = None

    events = capture_events()

    client.get(reverse("postgres_insert_orm_no_autocommit_rollback"))

    (event,) = events

    # Ensure operation is rolled back
    assert not User.objects.using("postgres").exists()

    assert event["contexts"]["trace"]["origin"] == "auto.http.django"

    rollback_spans = [
        span
        for span in event["spans"]
        if span["data"].get(SPANDATA.DB_OPERATION) == DBOPERATION.ROLLBACK
    ]
    assert len(rollback_spans) == 1
    rollback_span = rollback_spans[0]
    assert rollback_span["origin"] == "auto.db.django"

    # Verify other database attributes
    assert rollback_span["data"].get(SPANDATA.DB_SYSTEM) == "postgresql"
    conn_params = connections["postgres"].get_connection_params()
    assert rollback_span["data"].get(SPANDATA.DB_NAME) is not None
    assert rollback_span["data"].get(SPANDATA.DB_NAME) == conn_params.get(
        "database"
    ) or conn_params.get("dbname")
    assert rollback_span["data"].get(SPANDATA.SERVER_ADDRESS) == os.environ.get(
        "SENTRY_PYTHON_TEST_POSTGRES_HOST", "localhost"
    )
    assert rollback_span["data"].get(SPANDATA.SERVER_PORT) == os.environ.get(
        "SENTRY_PYTHON_TEST_POSTGRES_PORT", "5432"
    )

    insert_spans = [
        span for span in event["spans"] if span["description"].startswith("INSERT INTO")
    ]
    assert len(insert_spans) == 1
    insert_span = insert_spans[0]

    # Verify query and rollback statements are siblings
    assert rollback_span["parent_span_id"] == insert_span["parent_span_id"]


@pytest.mark.forked
@pytest_mark_django_db_decorator(transaction=True)
def test_db_no_autocommit_rollback_executemany(sentry_init, client, capture_events):
    sentry_init(
        integrations=[DjangoIntegration(database_transaction_spans=True)],
        traces_sample_rate=1.0,
    )

    events = capture_events()

    with start_transaction(name="test_transaction"):
        from django.db import connection, transaction

        cursor = connection.cursor()

        query = """INSERT INTO auth_user (
    password,
    is_superuser,
    username,
    first_name,
    last_name,
    email,
    is_staff,
    is_active,
    date_joined
)
VALUES ('password', false, %s, %s, %s, %s, false, true, %s);"""

        query_list = (
            (
                "user1",
                "John",
                "Doe",
                "user1@example.com",
                datetime(1970, 1, 1),
            ),
            (
                "user2",
                "Max",
                "Mustermann",
                "user2@example.com",
                datetime(1970, 1, 1),
            ),
        )

        transaction.set_autocommit(False)
        cursor.executemany(query, query_list)
        transaction.rollback()
        transaction.set_autocommit(True)

    (event,) = events

    # Ensure operation is rolled back
    assert not User.objects.exists()

    assert event["contexts"]["trace"]["origin"] == "manual"
    assert event["spans"][0]["origin"] == "auto.db.django"

    rollback_spans = [
        span
        for span in event["spans"]
        if span["data"].get(SPANDATA.DB_OPERATION) == DBOPERATION.ROLLBACK
    ]
    assert len(rollback_spans) == 1
    rollback_span = rollback_spans[0]
    assert rollback_span["origin"] == "auto.db.django"

    # Verify other database attributes
    assert rollback_span["data"].get(SPANDATA.DB_SYSTEM) == "sqlite"
    conn_params = connection.get_connection_params()
    assert rollback_span["data"].get(SPANDATA.DB_NAME) is not None
    assert rollback_span["data"].get(SPANDATA.DB_NAME) == conn_params.get(
        "database"
    ) or conn_params.get("dbname")

    insert_spans = [
        span for span in event["spans"] if span["description"].startswith("INSERT INTO")
    ]

    # Verify queries and rollback statements are siblings
    for insert_span in insert_spans:
        assert rollback_span["parent_span_id"] == insert_span["parent_span_id"]


@pytest.mark.forked
@pytest_mark_django_db_decorator(transaction=True)
def test_db_atomic_execute(sentry_init, client, capture_events):
    sentry_init(
        integrations=[DjangoIntegration(db_transaction_spans=True)],
        traces_sample_rate=1.0,
    )

    if "postgres" not in connections:
        pytest.skip("postgres tests disabled")

    # trigger Django to open a new connection by marking the existing one as None.
    connections["postgres"].connection = None

    events = capture_events()

    client.get(reverse("postgres_insert_orm_atomic"))

    (event,) = events

    # Ensure operation is persisted
    assert User.objects.using("postgres").exists()

    assert event["contexts"]["trace"]["origin"] == "auto.http.django"

    commit_spans = [
        span
        for span in event["spans"]
        if span["data"].get(SPANDATA.DB_OPERATION) == SPANNAME.COMMIT
    ]
    assert len(commit_spans) == 1
    commit_span = commit_spans[0]
    assert commit_span["origin"] == "auto.db.django"

    # Verify other database attributes
    assert commit_span["data"].get(SPANDATA.DB_SYSTEM) == "postgresql"
    conn_params = connections["postgres"].get_connection_params()
    assert commit_span["data"].get(SPANDATA.DB_NAME) is not None
    assert commit_span["data"].get(SPANDATA.DB_NAME) == conn_params.get(
        "database"
    ) or conn_params.get("dbname")
    assert commit_span["data"].get(SPANDATA.SERVER_ADDRESS) == os.environ.get(
        "SENTRY_PYTHON_TEST_POSTGRES_HOST", "localhost"
    )
    assert commit_span["data"].get(SPANDATA.SERVER_PORT) == os.environ.get(
        "SENTRY_PYTHON_TEST_POSTGRES_PORT", "5432"
    )

    insert_spans = [
        span for span in event["spans"] if span["description"].startswith("INSERT INTO")
    ]
    assert len(insert_spans) == 1
    insert_span = insert_spans[0]

    # Verify query and commit statements are siblings
    assert commit_span["parent_span_id"] == insert_span["parent_span_id"]


@pytest.mark.forked
@pytest_mark_django_db_decorator(transaction=True)
def test_db_atomic_executemany(sentry_init, client, capture_events):
    sentry_init(
        integrations=[DjangoIntegration(db_transaction_spans=True)],
        send_default_pii=True,
        traces_sample_rate=1.0,
    )

    events = capture_events()

    with start_transaction(name="test_transaction"):
        from django.db import connection, transaction

        with transaction.atomic():
            cursor = connection.cursor()

            query = """INSERT INTO auth_user (
    password,
    is_superuser,
    username,
    first_name,
    last_name,
    email,
    is_staff,
    is_active,
    date_joined
)
VALUES ('password', false, %s, %s, %s, %s, false, true, %s);"""

            query_list = (
                (
                    "user1",
                    "John",
                    "Doe",
                    "user1@example.com",
                    datetime(1970, 1, 1),
                ),
                (
                    "user2",
                    "Max",
                    "Mustermann",
                    "user2@example.com",
                    datetime(1970, 1, 1),
                ),
            )
            cursor.executemany(query, query_list)

    (event,) = events

    # Ensure operation is persisted
    assert User.objects.exists()

    assert event["contexts"]["trace"]["origin"] == "manual"

    commit_spans = [
        span
        for span in event["spans"]
        if span["data"].get(SPANDATA.DB_OPERATION) == SPANNAME.COMMIT
    ]
    assert len(commit_spans) == 1
    commit_span = commit_spans[0]
    assert commit_span["origin"] == "auto.db.django"

    # Verify other database attributes
    assert commit_span["data"].get(SPANDATA.DB_SYSTEM) == "sqlite"
    conn_params = connection.get_connection_params()
    assert commit_span["data"].get(SPANDATA.DB_NAME) is not None
    assert commit_span["data"].get(SPANDATA.DB_NAME) == conn_params.get(
        "database"
    ) or conn_params.get("dbname")

    insert_spans = [
        span for span in event["spans"] if span["description"].startswith("INSERT INTO")
    ]

    # Verify queries and commit statements are siblings
    for insert_span in insert_spans:
        assert commit_span["parent_span_id"] == insert_span["parent_span_id"]


@pytest.mark.forked
@pytest_mark_django_db_decorator(transaction=True)
def test_db_atomic_rollback_execute(sentry_init, client, capture_events):
    sentry_init(
        integrations=[DjangoIntegration(database_transaction_spans=True)],
        send_default_pii=True,
        traces_sample_rate=1.0,
    )

    if "postgres" not in connections:
        pytest.skip("postgres tests disabled")

    # trigger Django to open a new connection by marking the existing one as None.
    connections["postgres"].connection = None

    events = capture_events()

    client.get(reverse("postgres_insert_orm_atomic_rollback"))

    (event,) = events

    # Ensure operation is rolled back
    assert not User.objects.using("postgres").exists()

    assert event["contexts"]["trace"]["origin"] == "auto.http.django"

    rollback_spans = [
        span
        for span in event["spans"]
        if span["data"].get(SPANDATA.DB_OPERATION) == DBOPERATION.ROLLBACK
    ]
    assert len(rollback_spans) == 1
    rollback_span = rollback_spans[0]
    assert rollback_span["origin"] == "auto.db.django"

    # Verify other database attributes
    assert rollback_span["data"].get(SPANDATA.DB_SYSTEM) == "postgresql"
    conn_params = connections["postgres"].get_connection_params()
    assert rollback_span["data"].get(SPANDATA.DB_NAME) is not None
    assert rollback_span["data"].get(SPANDATA.DB_NAME) == conn_params.get(
        "database"
    ) or conn_params.get("dbname")
    assert rollback_span["data"].get(SPANDATA.SERVER_ADDRESS) == os.environ.get(
        "SENTRY_PYTHON_TEST_POSTGRES_HOST", "localhost"
    )
    assert rollback_span["data"].get(SPANDATA.SERVER_PORT) == os.environ.get(
        "SENTRY_PYTHON_TEST_POSTGRES_PORT", "5432"
    )

    insert_spans = [
        span for span in event["spans"] if span["description"].startswith("INSERT INTO")
    ]
    assert len(insert_spans) == 1
    insert_span = insert_spans[0]

    # Verify query and rollback statements are siblings
    assert rollback_span["parent_span_id"] == insert_span["parent_span_id"]


@pytest.mark.forked
@pytest_mark_django_db_decorator(transaction=True)
def test_db_atomic_rollback_executemany(sentry_init, client, capture_events):
    sentry_init(
        integrations=[DjangoIntegration(database_transaction_spans=True)],
        send_default_pii=True,
        traces_sample_rate=1.0,
    )

    events = capture_events()

    with start_transaction(name="test_transaction"):
        from django.db import connection, transaction

        with transaction.atomic():
            cursor = connection.cursor()

            query = """INSERT INTO auth_user (
    password,
    is_superuser,
    username,
    first_name,
    last_name,
    email,
    is_staff,
    is_active,
    date_joined
)
VALUES ('password', false, %s, %s, %s, %s, false, true, %s);"""

            query_list = (
                (
                    "user1",
                    "John",
                    "Doe",
                    "user1@example.com",
                    datetime(1970, 1, 1),
                ),
                (
                    "user2",
                    "Max",
                    "Mustermann",
                    "user2@example.com",
                    datetime(1970, 1, 1),
                ),
            )
            cursor.executemany(query, query_list)
            transaction.set_rollback(True)

    (event,) = events

    # Ensure operation is rolled back
    assert not User.objects.exists()

    assert event["contexts"]["trace"]["origin"] == "manual"

    rollback_spans = [
        span
        for span in event["spans"]
        if span["data"].get(SPANDATA.DB_OPERATION) == DBOPERATION.ROLLBACK
    ]
    assert len(rollback_spans) == 1
    rollback_span = rollback_spans[0]
    assert rollback_span["origin"] == "auto.db.django"

    # Verify other database attributes
    assert rollback_span["data"].get(SPANDATA.DB_SYSTEM) == "sqlite"
    conn_params = connection.get_connection_params()
    assert rollback_span["data"].get(SPANDATA.DB_NAME) is not None
    assert rollback_span["data"].get(SPANDATA.DB_NAME) == conn_params.get(
        "database"
    ) or conn_params.get("dbname")

    insert_spans = [
        span for span in event["spans"] if span["description"].startswith("INSERT INTO")
    ]

    # Verify queries and rollback statements are siblings
    for insert_span in insert_spans:
        assert rollback_span["parent_span_id"] == insert_span["parent_span_id"]


@pytest.mark.forked
@pytest_mark_django_db_decorator(transaction=True)
def test_db_atomic_execute_exception(sentry_init, client, capture_events):
    sentry_init(
        integrations=[DjangoIntegration(database_transaction_spans=True)],
        send_default_pii=True,
        traces_sample_rate=1.0,
    )

    if "postgres" not in connections:
        pytest.skip("postgres tests disabled")

    # trigger Django to open a new connection by marking the existing one as None.
    connections["postgres"].connection = None

    events = capture_events()

    client.get(reverse("postgres_insert_orm_atomic_exception"))

    (event,) = events

    # Ensure operation is rolled back
    assert not User.objects.using("postgres").exists()

    assert event["contexts"]["trace"]["origin"] == "auto.http.django"

    rollback_spans = [
        span
        for span in event["spans"]
        if span["data"].get(SPANDATA.DB_OPERATION) == DBOPERATION.ROLLBACK
    ]
    assert len(rollback_spans) == 1
    rollback_span = rollback_spans[0]
    assert rollback_span["origin"] == "auto.db.django"

    # Verify other database attributes
    assert rollback_span["data"].get(SPANDATA.DB_SYSTEM) == "postgresql"
    conn_params = connections["postgres"].get_connection_params()
    assert rollback_span["data"].get(SPANDATA.DB_NAME) is not None
    assert rollback_span["data"].get(SPANDATA.DB_NAME) == conn_params.get(
        "database"
    ) or conn_params.get("dbname")
    assert rollback_span["data"].get(SPANDATA.SERVER_ADDRESS) == os.environ.get(
        "SENTRY_PYTHON_TEST_POSTGRES_HOST", "localhost"
    )
    assert rollback_span["data"].get(SPANDATA.SERVER_PORT) == os.environ.get(
        "SENTRY_PYTHON_TEST_POSTGRES_PORT", "5432"
    )

    insert_spans = [
        span for span in event["spans"] if span["description"].startswith("INSERT INTO")
    ]
    assert len(insert_spans) == 1
    insert_span = insert_spans[0]

    # Verify query and rollback statements are siblings
    assert rollback_span["parent_span_id"] == insert_span["parent_span_id"]


@pytest.mark.forked
@pytest_mark_django_db_decorator(transaction=True)
def test_db_atomic_executemany_exception(sentry_init, client, capture_events):
    sentry_init(
        integrations=[DjangoIntegration(database_transaction_spans=True)],
        send_default_pii=True,
        traces_sample_rate=1.0,
    )

    events = capture_events()

    with start_transaction(name="test_transaction"):
        from django.db import connection, transaction

        try:
            with transaction.atomic():
                cursor = connection.cursor()

                query = """INSERT INTO auth_user (
    password,
    is_superuser,
    username,
    first_name,
    last_name,
    email,
    is_staff,
    is_active,
    date_joined
)
VALUES ('password', false, %s, %s, %s, %s, false, true, %s);"""

                query_list = (
                    (
                        "user1",
                        "John",
                        "Doe",
                        "user1@example.com",
                        datetime(1970, 1, 1),
                    ),
                    (
                        "user2",
                        "Max",
                        "Mustermann",
                        "user2@example.com",
                        datetime(1970, 1, 1),
                    ),
                )
                cursor.executemany(query, query_list)
                1 / 0
        except ZeroDivisionError:
            pass

    (event,) = events

    # Ensure operation is rolled back
    assert not User.objects.exists()

    assert event["contexts"]["trace"]["origin"] == "manual"

    rollback_spans = [
        span
        for span in event["spans"]
        if span["data"].get(SPANDATA.DB_OPERATION) == DBOPERATION.ROLLBACK
    ]
    assert len(rollback_spans) == 1
    rollback_span = rollback_spans[0]
    assert rollback_span["origin"] == "auto.db.django"

    # Verify other database attributes
    assert rollback_span["data"].get(SPANDATA.DB_SYSTEM) == "sqlite"
    conn_params = connection.get_connection_params()
    assert rollback_span["data"].get(SPANDATA.DB_NAME) is not None
    assert rollback_span["data"].get(SPANDATA.DB_NAME) == conn_params.get(
        "database"
    ) or conn_params.get("dbname")

    insert_spans = [
        span for span in event["spans"] if span["description"].startswith("INSERT INTO")
    ]

    # Verify queries and rollback statements are siblings
    for insert_span in insert_spans:
        assert rollback_span["parent_span_id"] == insert_span["parent_span_id"]<|MERGE_RESOLUTION|>--- conflicted
+++ resolved
@@ -139,19 +139,14 @@
 
     commit_spans = [
         span
-<<<<<<< HEAD
         for span in itertools.chain(
             postgres_rollback["spans"],
             postgres_commit["spans"],
             sqlite_rollback["spans"],
             sqlite_commit["spans"],
         )
-        if span["data"].get(SPANDATA.DB_OPERATION) == DBOPERATION.COMMIT
-        or span["data"].get(SPANDATA.DB_OPERATION) == DBOPERATION.ROLLBACK
-=======
-        for span in itertools.chain(postgres_spans["spans"], sqlite_spans["spans"])
         if span["data"].get(SPANDATA.DB_OPERATION) == SPANNAME.COMMIT
->>>>>>> 28d7050b
+        or span["data"].get(SPANDATA.DB_OPERATION) == SPANNAME.ROLLBACK
     ]
     assert len(commit_spans) == 0
 
@@ -262,19 +257,14 @@
 
     commit_spans = [
         span
-<<<<<<< HEAD
         for span in itertools.chain(
             postgres_rollback["spans"],
             postgres_commit["spans"],
             sqlite_rollback["spans"],
             sqlite_commit["spans"],
         )
-        if span["data"].get(SPANDATA.DB_OPERATION) == DBOPERATION.COMMIT
-        or span["data"].get(SPANDATA.DB_OPERATION) == DBOPERATION.ROLLBACK
-=======
-        for span in itertools.chain(postgres_spans["spans"], sqlite_spans["spans"])
         if span["data"].get(SPANDATA.DB_OPERATION) == SPANNAME.COMMIT
->>>>>>> 28d7050b
+        or span["data"].get(SPANDATA.DB_OPERATION) == SPANNAME.ROLLBACK
     ]
     assert len(commit_spans) == 0
 
@@ -449,7 +439,7 @@
     rollback_spans = [
         span
         for span in event["spans"]
-        if span["data"].get(SPANDATA.DB_OPERATION) == DBOPERATION.ROLLBACK
+        if span["data"].get(SPANDATA.DB_OPERATION) == SPANNAME.ROLLBACK
     ]
     assert len(rollback_spans) == 1
     rollback_span = rollback_spans[0]
@@ -540,7 +530,7 @@
     rollback_spans = [
         span
         for span in event["spans"]
-        if span["data"].get(SPANDATA.DB_OPERATION) == DBOPERATION.ROLLBACK
+        if span["data"].get(SPANDATA.DB_OPERATION) == SPANNAME.ROLLBACK
     ]
     assert len(rollback_spans) == 1
     rollback_span = rollback_spans[0]
@@ -731,7 +721,7 @@
     rollback_spans = [
         span
         for span in event["spans"]
-        if span["data"].get(SPANDATA.DB_OPERATION) == DBOPERATION.ROLLBACK
+        if span["data"].get(SPANDATA.DB_OPERATION) == SPANNAME.ROLLBACK
     ]
     assert len(rollback_spans) == 1
     rollback_span = rollback_spans[0]
@@ -820,7 +810,7 @@
     rollback_spans = [
         span
         for span in event["spans"]
-        if span["data"].get(SPANDATA.DB_OPERATION) == DBOPERATION.ROLLBACK
+        if span["data"].get(SPANDATA.DB_OPERATION) == SPANNAME.ROLLBACK
     ]
     assert len(rollback_spans) == 1
     rollback_span = rollback_spans[0]
@@ -872,7 +862,7 @@
     rollback_spans = [
         span
         for span in event["spans"]
-        if span["data"].get(SPANDATA.DB_OPERATION) == DBOPERATION.ROLLBACK
+        if span["data"].get(SPANDATA.DB_OPERATION) == SPANNAME.ROLLBACK
     ]
     assert len(rollback_spans) == 1
     rollback_span = rollback_spans[0]
@@ -964,7 +954,7 @@
     rollback_spans = [
         span
         for span in event["spans"]
-        if span["data"].get(SPANDATA.DB_OPERATION) == DBOPERATION.ROLLBACK
+        if span["data"].get(SPANDATA.DB_OPERATION) == SPANNAME.ROLLBACK
     ]
     assert len(rollback_spans) == 1
     rollback_span = rollback_spans[0]
