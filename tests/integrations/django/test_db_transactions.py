import os
import pytest
import itertools
from datetime import datetime

from django.db import connections
from django.contrib.auth.models import User

try:
    from django.urls import reverse
except ImportError:
    from django.core.urlresolvers import reverse

from werkzeug.test import Client

from sentry_sdk import start_transaction
from sentry_sdk.consts import SPANDATA, SPANNAME
from sentry_sdk.integrations.django import DjangoIntegration

from tests.integrations.django.utils import pytest_mark_django_db_decorator
from tests.integrations.django.myapp.wsgi import application


@pytest.fixture
def client():
    return Client(application)


@pytest.mark.forked
@pytest_mark_django_db_decorator(transaction=True)
def test_db_transaction_spans_disabled_no_autocommit(
    sentry_init, client, capture_events
):
    sentry_init(
        integrations=[DjangoIntegration()],
        traces_sample_rate=1.0,
    )

    if "postgres" not in connections:
        pytest.skip("postgres tests disabled")

    # trigger Django to open a new connection by marking the existing one as None.
    connections["postgres"].connection = None

    events = capture_events()

    client.get(reverse("postgres_insert_orm_no_autocommit_rollback"))
    client.get(reverse("postgres_insert_orm_no_autocommit"))

    with start_transaction(name="test_transaction"):
        from django.db import connection, transaction

        cursor = connection.cursor()

        query = """INSERT INTO auth_user (
    password,
    is_superuser,
    username,
    first_name,
    last_name,
    email,
    is_staff,
    is_active,
    date_joined
)
VALUES ('password', false, %s, %s, %s, %s, false, true, %s);"""

        query_list = (
            (
                "user1",
                "John",
                "Doe",
                "user1@example.com",
                datetime(1970, 1, 1),
            ),
            (
                "user2",
                "Max",
                "Mustermann",
                "user2@example.com",
                datetime(1970, 1, 1),
            ),
        )

        transaction.set_autocommit(False)
        cursor.executemany(query, query_list)
        transaction.rollback()
        transaction.set_autocommit(True)

    with start_transaction(name="test_transaction"):
        from django.db import connection, transaction

        cursor = connection.cursor()

        query = """INSERT INTO auth_user (
    password,
    is_superuser,
    username,
    first_name,
    last_name,
    email,
    is_staff,
    is_active,
    date_joined
)
VALUES ('password', false, %s, %s, %s, %s, false, true, %s);"""

        query_list = (
            (
                "user1",
                "John",
                "Doe",
                "user1@example.com",
                datetime(1970, 1, 1),
            ),
            (
                "user2",
                "Max",
                "Mustermann",
                "user2@example.com",
                datetime(1970, 1, 1),
            ),
        )

        transaction.set_autocommit(False)
        cursor.executemany(query, query_list)
        transaction.commit()
        transaction.set_autocommit(True)

    (postgres_rollback, postgres_commit, sqlite_rollback, sqlite_commit) = events

    # Ensure operation is persisted
    assert User.objects.using("postgres").exists()

    assert postgres_rollback["contexts"]["trace"]["origin"] == "auto.http.django"
    assert postgres_commit["contexts"]["trace"]["origin"] == "auto.http.django"
    assert sqlite_rollback["contexts"]["trace"]["origin"] == "manual"
    assert sqlite_commit["contexts"]["trace"]["origin"] == "manual"

    commit_spans = [
        span
<<<<<<< HEAD
        for span in itertools.chain(
            postgres_rollback["spans"],
            postgres_commit["spans"],
            sqlite_rollback["spans"],
            sqlite_commit["spans"],
        )
        if span["data"].get(SPANDATA.DB_OPERATION) == SPANNAME.COMMIT
        or span["data"].get(SPANDATA.DB_OPERATION) == SPANNAME.ROLLBACK
=======
        for span in itertools.chain(postgres_spans["spans"], sqlite_spans["spans"])
        if span["data"].get(SPANDATA.DB_OPERATION) == SPANNAME.DB_COMMIT
>>>>>>> 485dc4af
    ]
    assert len(commit_spans) == 0


@pytest.mark.forked
@pytest_mark_django_db_decorator(transaction=True)
def test_db_transaction_spans_disabled_atomic(sentry_init, client, capture_events):
    sentry_init(
        integrations=[DjangoIntegration()],
        traces_sample_rate=1.0,
    )

    if "postgres" not in connections:
        pytest.skip("postgres tests disabled")

    # trigger Django to open a new connection by marking the existing one as None.
    connections["postgres"].connection = None

    events = capture_events()

    client.get(reverse("postgres_insert_orm_atomic_rollback"))
    client.get(reverse("postgres_insert_orm_atomic"))

    with start_transaction(name="test_transaction"):
        from django.db import connection, transaction

        with transaction.atomic():
            cursor = connection.cursor()

            query = """INSERT INTO auth_user (
    password,
    is_superuser,
    username,
    first_name,
    last_name,
    email,
    is_staff,
    is_active,
    date_joined
)
VALUES ('password', false, %s, %s, %s, %s, false, true, %s);"""

            query_list = (
                (
                    "user1",
                    "John",
                    "Doe",
                    "user1@example.com",
                    datetime(1970, 1, 1),
                ),
                (
                    "user2",
                    "Max",
                    "Mustermann",
                    "user2@example.com",
                    datetime(1970, 1, 1),
                ),
            )
            cursor.executemany(query, query_list)
            transaction.set_rollback(True)

    with start_transaction(name="test_transaction"):
        from django.db import connection, transaction

        with transaction.atomic():
            cursor = connection.cursor()

            query = """INSERT INTO auth_user (
    password,
    is_superuser,
    username,
    first_name,
    last_name,
    email,
    is_staff,
    is_active,
    date_joined
)
VALUES ('password', false, %s, %s, %s, %s, false, true, %s);"""

            query_list = (
                (
                    "user1",
                    "John",
                    "Doe",
                    "user1@example.com",
                    datetime(1970, 1, 1),
                ),
                (
                    "user2",
                    "Max",
                    "Mustermann",
                    "user2@example.com",
                    datetime(1970, 1, 1),
                ),
            )
            cursor.executemany(query, query_list)

    (postgres_rollback, postgres_commit, sqlite_rollback, sqlite_commit) = events

    # Ensure operation is persisted
    assert User.objects.using("postgres").exists()

    assert postgres_rollback["contexts"]["trace"]["origin"] == "auto.http.django"
    assert postgres_commit["contexts"]["trace"]["origin"] == "auto.http.django"
    assert sqlite_rollback["contexts"]["trace"]["origin"] == "manual"
    assert sqlite_commit["contexts"]["trace"]["origin"] == "manual"

    commit_spans = [
        span
<<<<<<< HEAD
        for span in itertools.chain(
            postgres_rollback["spans"],
            postgres_commit["spans"],
            sqlite_rollback["spans"],
            sqlite_commit["spans"],
        )
        if span["data"].get(SPANDATA.DB_OPERATION) == SPANNAME.COMMIT
        or span["data"].get(SPANDATA.DB_OPERATION) == SPANNAME.ROLLBACK
=======
        for span in itertools.chain(postgres_spans["spans"], sqlite_spans["spans"])
        if span["data"].get(SPANDATA.DB_OPERATION) == SPANNAME.DB_COMMIT
>>>>>>> 485dc4af
    ]
    assert len(commit_spans) == 0


@pytest.mark.forked
@pytest_mark_django_db_decorator(transaction=True)
def test_db_no_autocommit_execute(sentry_init, client, capture_events):
    sentry_init(
        integrations=[DjangoIntegration(db_transaction_spans=True)],
        traces_sample_rate=1.0,
    )

    if "postgres" not in connections:
        pytest.skip("postgres tests disabled")

    # trigger Django to open a new connection by marking the existing one as None.
    connections["postgres"].connection = None

    events = capture_events()

    client.get(reverse("postgres_insert_orm_no_autocommit"))

    (event,) = events

    # Ensure operation is persisted
    assert User.objects.using("postgres").exists()

    assert event["contexts"]["trace"]["origin"] == "auto.http.django"

    commit_spans = [
        span
        for span in event["spans"]
        if span["data"].get(SPANDATA.DB_OPERATION) == SPANNAME.DB_COMMIT
    ]
    assert len(commit_spans) == 1
    commit_span = commit_spans[0]
    assert commit_span["origin"] == "auto.db.django"

    # Verify other database attributes
    assert commit_span["data"].get(SPANDATA.DB_SYSTEM) == "postgresql"
    conn_params = connections["postgres"].get_connection_params()
    assert commit_span["data"].get(SPANDATA.DB_NAME) is not None
    assert commit_span["data"].get(SPANDATA.DB_NAME) == conn_params.get(
        "database"
    ) or conn_params.get("dbname")
    assert commit_span["data"].get(SPANDATA.SERVER_ADDRESS) == os.environ.get(
        "SENTRY_PYTHON_TEST_POSTGRES_HOST", "localhost"
    )
    assert commit_span["data"].get(SPANDATA.SERVER_PORT) == os.environ.get(
        "SENTRY_PYTHON_TEST_POSTGRES_PORT", "5432"
    )

    insert_spans = [
        span for span in event["spans"] if span["description"].startswith("INSERT INTO")
    ]
    assert len(insert_spans) == 1
    insert_span = insert_spans[0]

    # Verify query and commit statements are siblings
    assert commit_span["parent_span_id"] == insert_span["parent_span_id"]


@pytest.mark.forked
@pytest_mark_django_db_decorator(transaction=True)
def test_db_no_autocommit_executemany(sentry_init, client, capture_events):
    sentry_init(
        integrations=[DjangoIntegration(db_transaction_spans=True)],
        traces_sample_rate=1.0,
    )

    events = capture_events()

    with start_transaction(name="test_transaction"):
        from django.db import connection, transaction

        cursor = connection.cursor()

        query = """INSERT INTO auth_user (
    password,
    is_superuser,
    username,
    first_name,
    last_name,
    email,
    is_staff,
    is_active,
    date_joined
)
VALUES ('password', false, %s, %s, %s, %s, false, true, %s);"""

        query_list = (
            (
                "user1",
                "John",
                "Doe",
                "user1@example.com",
                datetime(1970, 1, 1),
            ),
            (
                "user2",
                "Max",
                "Mustermann",
                "user2@example.com",
                datetime(1970, 1, 1),
            ),
        )

        transaction.set_autocommit(False)
        cursor.executemany(query, query_list)
        transaction.commit()
        transaction.set_autocommit(True)

    (event,) = events

    # Ensure operation is persisted
    assert User.objects.exists()

    assert event["contexts"]["trace"]["origin"] == "manual"
    assert event["spans"][0]["origin"] == "auto.db.django"

    commit_spans = [
        span
        for span in event["spans"]
        if span["data"].get(SPANDATA.DB_OPERATION) == SPANNAME.DB_COMMIT
    ]
    assert len(commit_spans) == 1
    commit_span = commit_spans[0]
    assert commit_span["origin"] == "auto.db.django"

    # Verify other database attributes
    assert commit_span["data"].get(SPANDATA.DB_SYSTEM) == "sqlite"
    conn_params = connection.get_connection_params()
    assert commit_span["data"].get(SPANDATA.DB_NAME) is not None
    assert commit_span["data"].get(SPANDATA.DB_NAME) == conn_params.get(
        "database"
    ) or conn_params.get("dbname")

    insert_spans = [
        span for span in event["spans"] if span["description"].startswith("INSERT INTO")
    ]

    # Verify queries and commit statements are siblings
    for insert_span in insert_spans:
        assert commit_span["parent_span_id"] == insert_span["parent_span_id"]


@pytest.mark.forked
@pytest_mark_django_db_decorator(transaction=True)
def test_db_no_autocommit_rollback_execute(sentry_init, client, capture_events):
    sentry_init(
        integrations=[DjangoIntegration(database_transaction_spans=True)],
        traces_sample_rate=1.0,
    )

    if "postgres" not in connections:
        pytest.skip("postgres tests disabled")

    # trigger Django to open a new connection by marking the existing one as None.
    connections["postgres"].connection = None

    events = capture_events()

    client.get(reverse("postgres_insert_orm_no_autocommit_rollback"))

    (event,) = events

    # Ensure operation is rolled back
    assert not User.objects.using("postgres").exists()

    assert event["contexts"]["trace"]["origin"] == "auto.http.django"

    rollback_spans = [
        span
        for span in event["spans"]
        if span["data"].get(SPANDATA.DB_OPERATION) == SPANNAME.ROLLBACK
    ]
    assert len(rollback_spans) == 1
    rollback_span = rollback_spans[0]
    assert rollback_span["origin"] == "auto.db.django"

    # Verify other database attributes
    assert rollback_span["data"].get(SPANDATA.DB_SYSTEM) == "postgresql"
    conn_params = connections["postgres"].get_connection_params()
    assert rollback_span["data"].get(SPANDATA.DB_NAME) is not None
    assert rollback_span["data"].get(SPANDATA.DB_NAME) == conn_params.get(
        "database"
    ) or conn_params.get("dbname")
    assert rollback_span["data"].get(SPANDATA.SERVER_ADDRESS) == os.environ.get(
        "SENTRY_PYTHON_TEST_POSTGRES_HOST", "localhost"
    )
    assert rollback_span["data"].get(SPANDATA.SERVER_PORT) == os.environ.get(
        "SENTRY_PYTHON_TEST_POSTGRES_PORT", "5432"
    )

    insert_spans = [
        span for span in event["spans"] if span["description"].startswith("INSERT INTO")
    ]
    assert len(insert_spans) == 1
    insert_span = insert_spans[0]

    # Verify query and rollback statements are siblings
    assert rollback_span["parent_span_id"] == insert_span["parent_span_id"]


@pytest.mark.forked
@pytest_mark_django_db_decorator(transaction=True)
def test_db_no_autocommit_rollback_executemany(sentry_init, client, capture_events):
    sentry_init(
        integrations=[DjangoIntegration(database_transaction_spans=True)],
        traces_sample_rate=1.0,
    )

    events = capture_events()

    with start_transaction(name="test_transaction"):
        from django.db import connection, transaction

        cursor = connection.cursor()

        query = """INSERT INTO auth_user (
    password,
    is_superuser,
    username,
    first_name,
    last_name,
    email,
    is_staff,
    is_active,
    date_joined
)
VALUES ('password', false, %s, %s, %s, %s, false, true, %s);"""

        query_list = (
            (
                "user1",
                "John",
                "Doe",
                "user1@example.com",
                datetime(1970, 1, 1),
            ),
            (
                "user2",
                "Max",
                "Mustermann",
                "user2@example.com",
                datetime(1970, 1, 1),
            ),
        )

        transaction.set_autocommit(False)
        cursor.executemany(query, query_list)
        transaction.rollback()
        transaction.set_autocommit(True)

    (event,) = events

    # Ensure operation is rolled back
    assert not User.objects.exists()

    assert event["contexts"]["trace"]["origin"] == "manual"
    assert event["spans"][0]["origin"] == "auto.db.django"

    rollback_spans = [
        span
        for span in event["spans"]
        if span["data"].get(SPANDATA.DB_OPERATION) == SPANNAME.ROLLBACK
    ]
    assert len(rollback_spans) == 1
    rollback_span = rollback_spans[0]
    assert rollback_span["origin"] == "auto.db.django"

    # Verify other database attributes
    assert rollback_span["data"].get(SPANDATA.DB_SYSTEM) == "sqlite"
    conn_params = connection.get_connection_params()
    assert rollback_span["data"].get(SPANDATA.DB_NAME) is not None
    assert rollback_span["data"].get(SPANDATA.DB_NAME) == conn_params.get(
        "database"
    ) or conn_params.get("dbname")

    insert_spans = [
        span for span in event["spans"] if span["description"].startswith("INSERT INTO")
    ]

    # Verify queries and rollback statements are siblings
    for insert_span in insert_spans:
        assert rollback_span["parent_span_id"] == insert_span["parent_span_id"]


@pytest.mark.forked
@pytest_mark_django_db_decorator(transaction=True)
def test_db_atomic_execute(sentry_init, client, capture_events):
    sentry_init(
        integrations=[DjangoIntegration(db_transaction_spans=True)],
        traces_sample_rate=1.0,
    )

    if "postgres" not in connections:
        pytest.skip("postgres tests disabled")

    # trigger Django to open a new connection by marking the existing one as None.
    connections["postgres"].connection = None

    events = capture_events()

    client.get(reverse("postgres_insert_orm_atomic"))

    (event,) = events

    # Ensure operation is persisted
    assert User.objects.using("postgres").exists()

    assert event["contexts"]["trace"]["origin"] == "auto.http.django"

    commit_spans = [
        span
        for span in event["spans"]
        if span["data"].get(SPANDATA.DB_OPERATION) == SPANNAME.DB_COMMIT
    ]
    assert len(commit_spans) == 1
    commit_span = commit_spans[0]
    assert commit_span["origin"] == "auto.db.django"

    # Verify other database attributes
    assert commit_span["data"].get(SPANDATA.DB_SYSTEM) == "postgresql"
    conn_params = connections["postgres"].get_connection_params()
    assert commit_span["data"].get(SPANDATA.DB_NAME) is not None
    assert commit_span["data"].get(SPANDATA.DB_NAME) == conn_params.get(
        "database"
    ) or conn_params.get("dbname")
    assert commit_span["data"].get(SPANDATA.SERVER_ADDRESS) == os.environ.get(
        "SENTRY_PYTHON_TEST_POSTGRES_HOST", "localhost"
    )
    assert commit_span["data"].get(SPANDATA.SERVER_PORT) == os.environ.get(
        "SENTRY_PYTHON_TEST_POSTGRES_PORT", "5432"
    )

    insert_spans = [
        span for span in event["spans"] if span["description"].startswith("INSERT INTO")
    ]
    assert len(insert_spans) == 1
    insert_span = insert_spans[0]

    # Verify query and commit statements are siblings
    assert commit_span["parent_span_id"] == insert_span["parent_span_id"]


@pytest.mark.forked
@pytest_mark_django_db_decorator(transaction=True)
def test_db_atomic_executemany(sentry_init, client, capture_events):
    sentry_init(
        integrations=[DjangoIntegration(db_transaction_spans=True)],
        send_default_pii=True,
        traces_sample_rate=1.0,
    )

    events = capture_events()

    with start_transaction(name="test_transaction"):
        from django.db import connection, transaction

        with transaction.atomic():
            cursor = connection.cursor()

            query = """INSERT INTO auth_user (
    password,
    is_superuser,
    username,
    first_name,
    last_name,
    email,
    is_staff,
    is_active,
    date_joined
)
VALUES ('password', false, %s, %s, %s, %s, false, true, %s);"""

            query_list = (
                (
                    "user1",
                    "John",
                    "Doe",
                    "user1@example.com",
                    datetime(1970, 1, 1),
                ),
                (
                    "user2",
                    "Max",
                    "Mustermann",
                    "user2@example.com",
                    datetime(1970, 1, 1),
                ),
            )
            cursor.executemany(query, query_list)

    (event,) = events

    # Ensure operation is persisted
    assert User.objects.exists()

    assert event["contexts"]["trace"]["origin"] == "manual"

    commit_spans = [
        span
        for span in event["spans"]
        if span["data"].get(SPANDATA.DB_OPERATION) == SPANNAME.DB_COMMIT
    ]
    assert len(commit_spans) == 1
    commit_span = commit_spans[0]
    assert commit_span["origin"] == "auto.db.django"

    # Verify other database attributes
    assert commit_span["data"].get(SPANDATA.DB_SYSTEM) == "sqlite"
    conn_params = connection.get_connection_params()
    assert commit_span["data"].get(SPANDATA.DB_NAME) is not None
    assert commit_span["data"].get(SPANDATA.DB_NAME) == conn_params.get(
        "database"
    ) or conn_params.get("dbname")

    insert_spans = [
        span for span in event["spans"] if span["description"].startswith("INSERT INTO")
    ]

    # Verify queries and commit statements are siblings
    for insert_span in insert_spans:
        assert commit_span["parent_span_id"] == insert_span["parent_span_id"]


@pytest.mark.forked
@pytest_mark_django_db_decorator(transaction=True)
def test_db_atomic_rollback_execute(sentry_init, client, capture_events):
    sentry_init(
        integrations=[DjangoIntegration(database_transaction_spans=True)],
        send_default_pii=True,
        traces_sample_rate=1.0,
    )

    if "postgres" not in connections:
        pytest.skip("postgres tests disabled")

    # trigger Django to open a new connection by marking the existing one as None.
    connections["postgres"].connection = None

    events = capture_events()

    client.get(reverse("postgres_insert_orm_atomic_rollback"))

    (event,) = events

    # Ensure operation is rolled back
    assert not User.objects.using("postgres").exists()

    assert event["contexts"]["trace"]["origin"] == "auto.http.django"

    rollback_spans = [
        span
        for span in event["spans"]
        if span["data"].get(SPANDATA.DB_OPERATION) == SPANNAME.ROLLBACK
    ]
    assert len(rollback_spans) == 1
    rollback_span = rollback_spans[0]
    assert rollback_span["origin"] == "auto.db.django"

    # Verify other database attributes
    assert rollback_span["data"].get(SPANDATA.DB_SYSTEM) == "postgresql"
    conn_params = connections["postgres"].get_connection_params()
    assert rollback_span["data"].get(SPANDATA.DB_NAME) is not None
    assert rollback_span["data"].get(SPANDATA.DB_NAME) == conn_params.get(
        "database"
    ) or conn_params.get("dbname")
    assert rollback_span["data"].get(SPANDATA.SERVER_ADDRESS) == os.environ.get(
        "SENTRY_PYTHON_TEST_POSTGRES_HOST", "localhost"
    )
    assert rollback_span["data"].get(SPANDATA.SERVER_PORT) == os.environ.get(
        "SENTRY_PYTHON_TEST_POSTGRES_PORT", "5432"
    )

    insert_spans = [
        span for span in event["spans"] if span["description"].startswith("INSERT INTO")
    ]
    assert len(insert_spans) == 1
    insert_span = insert_spans[0]

    # Verify query and rollback statements are siblings
    assert rollback_span["parent_span_id"] == insert_span["parent_span_id"]


@pytest.mark.forked
@pytest_mark_django_db_decorator(transaction=True)
def test_db_atomic_rollback_executemany(sentry_init, client, capture_events):
    sentry_init(
        integrations=[DjangoIntegration(database_transaction_spans=True)],
        send_default_pii=True,
        traces_sample_rate=1.0,
    )

    events = capture_events()

    with start_transaction(name="test_transaction"):
        from django.db import connection, transaction

        with transaction.atomic():
            cursor = connection.cursor()

            query = """INSERT INTO auth_user (
    password,
    is_superuser,
    username,
    first_name,
    last_name,
    email,
    is_staff,
    is_active,
    date_joined
)
VALUES ('password', false, %s, %s, %s, %s, false, true, %s);"""

            query_list = (
                (
                    "user1",
                    "John",
                    "Doe",
                    "user1@example.com",
                    datetime(1970, 1, 1),
                ),
                (
                    "user2",
                    "Max",
                    "Mustermann",
                    "user2@example.com",
                    datetime(1970, 1, 1),
                ),
            )
            cursor.executemany(query, query_list)
            transaction.set_rollback(True)

    (event,) = events

    # Ensure operation is rolled back
    assert not User.objects.exists()

    assert event["contexts"]["trace"]["origin"] == "manual"

    rollback_spans = [
        span
        for span in event["spans"]
        if span["data"].get(SPANDATA.DB_OPERATION) == SPANNAME.ROLLBACK
    ]
    assert len(rollback_spans) == 1
    rollback_span = rollback_spans[0]
    assert rollback_span["origin"] == "auto.db.django"

    # Verify other database attributes
    assert rollback_span["data"].get(SPANDATA.DB_SYSTEM) == "sqlite"
    conn_params = connection.get_connection_params()
    assert rollback_span["data"].get(SPANDATA.DB_NAME) is not None
    assert rollback_span["data"].get(SPANDATA.DB_NAME) == conn_params.get(
        "database"
    ) or conn_params.get("dbname")

    insert_spans = [
        span for span in event["spans"] if span["description"].startswith("INSERT INTO")
    ]

    # Verify queries and rollback statements are siblings
    for insert_span in insert_spans:
        assert rollback_span["parent_span_id"] == insert_span["parent_span_id"]


@pytest.mark.forked
@pytest_mark_django_db_decorator(transaction=True)
def test_db_atomic_execute_exception(sentry_init, client, capture_events):
    sentry_init(
        integrations=[DjangoIntegration(database_transaction_spans=True)],
        send_default_pii=True,
        traces_sample_rate=1.0,
    )

    if "postgres" not in connections:
        pytest.skip("postgres tests disabled")

    # trigger Django to open a new connection by marking the existing one as None.
    connections["postgres"].connection = None

    events = capture_events()

    client.get(reverse("postgres_insert_orm_atomic_exception"))

    (event,) = events

    # Ensure operation is rolled back
    assert not User.objects.using("postgres").exists()

    assert event["contexts"]["trace"]["origin"] == "auto.http.django"

    rollback_spans = [
        span
        for span in event["spans"]
        if span["data"].get(SPANDATA.DB_OPERATION) == SPANNAME.ROLLBACK
    ]
    assert len(rollback_spans) == 1
    rollback_span = rollback_spans[0]
    assert rollback_span["origin"] == "auto.db.django"

    # Verify other database attributes
    assert rollback_span["data"].get(SPANDATA.DB_SYSTEM) == "postgresql"
    conn_params = connections["postgres"].get_connection_params()
    assert rollback_span["data"].get(SPANDATA.DB_NAME) is not None
    assert rollback_span["data"].get(SPANDATA.DB_NAME) == conn_params.get(
        "database"
    ) or conn_params.get("dbname")
    assert rollback_span["data"].get(SPANDATA.SERVER_ADDRESS) == os.environ.get(
        "SENTRY_PYTHON_TEST_POSTGRES_HOST", "localhost"
    )
    assert rollback_span["data"].get(SPANDATA.SERVER_PORT) == os.environ.get(
        "SENTRY_PYTHON_TEST_POSTGRES_PORT", "5432"
    )

    insert_spans = [
        span for span in event["spans"] if span["description"].startswith("INSERT INTO")
    ]
    assert len(insert_spans) == 1
    insert_span = insert_spans[0]

    # Verify query and rollback statements are siblings
    assert rollback_span["parent_span_id"] == insert_span["parent_span_id"]


@pytest.mark.forked
@pytest_mark_django_db_decorator(transaction=True)
def test_db_atomic_executemany_exception(sentry_init, client, capture_events):
    sentry_init(
        integrations=[DjangoIntegration(database_transaction_spans=True)],
        send_default_pii=True,
        traces_sample_rate=1.0,
    )

    events = capture_events()

    with start_transaction(name="test_transaction"):
        from django.db import connection, transaction

        try:
            with transaction.atomic():
                cursor = connection.cursor()

                query = """INSERT INTO auth_user (
    password,
    is_superuser,
    username,
    first_name,
    last_name,
    email,
    is_staff,
    is_active,
    date_joined
)
VALUES ('password', false, %s, %s, %s, %s, false, true, %s);"""

                query_list = (
                    (
                        "user1",
                        "John",
                        "Doe",
                        "user1@example.com",
                        datetime(1970, 1, 1),
                    ),
                    (
                        "user2",
                        "Max",
                        "Mustermann",
                        "user2@example.com",
                        datetime(1970, 1, 1),
                    ),
                )
                cursor.executemany(query, query_list)
                1 / 0
        except ZeroDivisionError:
            pass

    (event,) = events

    # Ensure operation is rolled back
    assert not User.objects.exists()

    assert event["contexts"]["trace"]["origin"] == "manual"

    rollback_spans = [
        span
        for span in event["spans"]
        if span["data"].get(SPANDATA.DB_OPERATION) == SPANNAME.ROLLBACK
    ]
    assert len(rollback_spans) == 1
    rollback_span = rollback_spans[0]
    assert rollback_span["origin"] == "auto.db.django"

    # Verify other database attributes
    assert rollback_span["data"].get(SPANDATA.DB_SYSTEM) == "sqlite"
    conn_params = connection.get_connection_params()
    assert rollback_span["data"].get(SPANDATA.DB_NAME) is not None
    assert rollback_span["data"].get(SPANDATA.DB_NAME) == conn_params.get(
        "database"
    ) or conn_params.get("dbname")

    insert_spans = [
        span for span in event["spans"] if span["description"].startswith("INSERT INTO")
    ]

    # Verify queries and rollback statements are siblings
    for insert_span in insert_spans:
        assert rollback_span["parent_span_id"] == insert_span["parent_span_id"]<|MERGE_RESOLUTION|>--- conflicted
+++ resolved
@@ -139,19 +139,14 @@
 
     commit_spans = [
         span
-<<<<<<< HEAD
         for span in itertools.chain(
             postgres_rollback["spans"],
             postgres_commit["spans"],
             sqlite_rollback["spans"],
             sqlite_commit["spans"],
         )
-        if span["data"].get(SPANDATA.DB_OPERATION) == SPANNAME.COMMIT
-        or span["data"].get(SPANDATA.DB_OPERATION) == SPANNAME.ROLLBACK
-=======
-        for span in itertools.chain(postgres_spans["spans"], sqlite_spans["spans"])
         if span["data"].get(SPANDATA.DB_OPERATION) == SPANNAME.DB_COMMIT
->>>>>>> 485dc4af
+        or span["data"].get(SPANDATA.DB_OPERATION) == SPANNAME.DB_ROLLBACK
     ]
     assert len(commit_spans) == 0
 
@@ -262,19 +257,14 @@
 
     commit_spans = [
         span
-<<<<<<< HEAD
         for span in itertools.chain(
             postgres_rollback["spans"],
             postgres_commit["spans"],
             sqlite_rollback["spans"],
             sqlite_commit["spans"],
         )
-        if span["data"].get(SPANDATA.DB_OPERATION) == SPANNAME.COMMIT
-        or span["data"].get(SPANDATA.DB_OPERATION) == SPANNAME.ROLLBACK
-=======
-        for span in itertools.chain(postgres_spans["spans"], sqlite_spans["spans"])
         if span["data"].get(SPANDATA.DB_OPERATION) == SPANNAME.DB_COMMIT
->>>>>>> 485dc4af
+        or span["data"].get(SPANDATA.DB_OPERATION) == SPANNAME.DB_ROLLBACK
     ]
     assert len(commit_spans) == 0
 
@@ -425,7 +415,7 @@
 @pytest_mark_django_db_decorator(transaction=True)
 def test_db_no_autocommit_rollback_execute(sentry_init, client, capture_events):
     sentry_init(
-        integrations=[DjangoIntegration(database_transaction_spans=True)],
+        integrations=[DjangoIntegration(db_transaction_spans=True)],
         traces_sample_rate=1.0,
     )
 
@@ -449,7 +439,7 @@
     rollback_spans = [
         span
         for span in event["spans"]
-        if span["data"].get(SPANDATA.DB_OPERATION) == SPANNAME.ROLLBACK
+        if span["data"].get(SPANDATA.DB_OPERATION) == SPANNAME.DB_ROLLBACK
     ]
     assert len(rollback_spans) == 1
     rollback_span = rollback_spans[0]
@@ -483,7 +473,7 @@
 @pytest_mark_django_db_decorator(transaction=True)
 def test_db_no_autocommit_rollback_executemany(sentry_init, client, capture_events):
     sentry_init(
-        integrations=[DjangoIntegration(database_transaction_spans=True)],
+        integrations=[DjangoIntegration(db_transaction_spans=True)],
         traces_sample_rate=1.0,
     )
 
@@ -540,7 +530,7 @@
     rollback_spans = [
         span
         for span in event["spans"]
-        if span["data"].get(SPANDATA.DB_OPERATION) == SPANNAME.ROLLBACK
+        if span["data"].get(SPANDATA.DB_OPERATION) == SPANNAME.DB_ROLLBACK
     ]
     assert len(rollback_spans) == 1
     rollback_span = rollback_spans[0]
@@ -706,7 +696,7 @@
 @pytest_mark_django_db_decorator(transaction=True)
 def test_db_atomic_rollback_execute(sentry_init, client, capture_events):
     sentry_init(
-        integrations=[DjangoIntegration(database_transaction_spans=True)],
+        integrations=[DjangoIntegration(db_transaction_spans=True)],
         send_default_pii=True,
         traces_sample_rate=1.0,
     )
@@ -731,7 +721,7 @@
     rollback_spans = [
         span
         for span in event["spans"]
-        if span["data"].get(SPANDATA.DB_OPERATION) == SPANNAME.ROLLBACK
+        if span["data"].get(SPANDATA.DB_OPERATION) == SPANNAME.DB_ROLLBACK
     ]
     assert len(rollback_spans) == 1
     rollback_span = rollback_spans[0]
@@ -765,7 +755,7 @@
 @pytest_mark_django_db_decorator(transaction=True)
 def test_db_atomic_rollback_executemany(sentry_init, client, capture_events):
     sentry_init(
-        integrations=[DjangoIntegration(database_transaction_spans=True)],
+        integrations=[DjangoIntegration(db_transaction_spans=True)],
         send_default_pii=True,
         traces_sample_rate=1.0,
     )
@@ -820,7 +810,7 @@
     rollback_spans = [
         span
         for span in event["spans"]
-        if span["data"].get(SPANDATA.DB_OPERATION) == SPANNAME.ROLLBACK
+        if span["data"].get(SPANDATA.DB_OPERATION) == SPANNAME.DB_ROLLBACK
     ]
     assert len(rollback_spans) == 1
     rollback_span = rollback_spans[0]
@@ -847,7 +837,7 @@
 @pytest_mark_django_db_decorator(transaction=True)
 def test_db_atomic_execute_exception(sentry_init, client, capture_events):
     sentry_init(
-        integrations=[DjangoIntegration(database_transaction_spans=True)],
+        integrations=[DjangoIntegration(db_transaction_spans=True)],
         send_default_pii=True,
         traces_sample_rate=1.0,
     )
@@ -872,7 +862,7 @@
     rollback_spans = [
         span
         for span in event["spans"]
-        if span["data"].get(SPANDATA.DB_OPERATION) == SPANNAME.ROLLBACK
+        if span["data"].get(SPANDATA.DB_OPERATION) == SPANNAME.DB_ROLLBACK
     ]
     assert len(rollback_spans) == 1
     rollback_span = rollback_spans[0]
@@ -906,7 +896,7 @@
 @pytest_mark_django_db_decorator(transaction=True)
 def test_db_atomic_executemany_exception(sentry_init, client, capture_events):
     sentry_init(
-        integrations=[DjangoIntegration(database_transaction_spans=True)],
+        integrations=[DjangoIntegration(db_transaction_spans=True)],
         send_default_pii=True,
         traces_sample_rate=1.0,
     )
@@ -964,7 +954,7 @@
     rollback_spans = [
         span
         for span in event["spans"]
-        if span["data"].get(SPANDATA.DB_OPERATION) == SPANNAME.ROLLBACK
+        if span["data"].get(SPANDATA.DB_OPERATION) == SPANNAME.DB_ROLLBACK
     ]
     assert len(rollback_spans) == 1
     rollback_span = rollback_spans[0]
