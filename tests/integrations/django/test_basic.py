<<<<<<< HEAD
from __future__ import absolute_import

import platform
import threading

=======
>>>>>>> 7f259280
import pytest
import json

from werkzeug.test import Client
from django.core.management import execute_from_command_line
from django.db.utils import OperationalError, ProgrammingError, DataError


try:
    from django.urls import reverse
except ImportError:
    from django.core.urlresolvers import reverse

from sentry_sdk import capture_message, capture_exception
from sentry_sdk.integrations.django import DjangoIntegration

from tests.integrations.django.myapp.wsgi import application


@pytest.fixture
def django_clear_caches():
    """Invalidate the connection caches.

    https://github.com/pytest-dev/pytest-django/issues/587
    """
    from django.db import connections

    connections._connections = threading.local()
    # this will clear the cached property
    connections.__dict__.pop("databases", None)


@pytest.fixture(autouse=True)
def setup_app_tables(request):
    if request.node.get_closest_marker('django_db') is None:
        return

    # Honestly no idea why pytest-django does not do this
    from django import VERSION
    from django.core import management

    if VERSION < (2, 0):
        management.call_command("migrate", noinput=True)
    else:
        management.call_command("migrate", no_input=True)


@pytest.fixture
def client():
    return Client(application)


def test_view_exceptions(sentry_init, client, capture_exceptions, capture_events):
    sentry_init(integrations=[DjangoIntegration()], send_default_pii=True)
    exceptions = capture_exceptions()
    events = capture_events()
    client.get(reverse("view_exc"))

    error, = exceptions
    assert isinstance(error, ZeroDivisionError)

    event, = events
    assert event["exception"]["values"][0]["mechanism"]["type"] == "django"


def test_middleware_exceptions(sentry_init, client, capture_exceptions):
    sentry_init(integrations=[DjangoIntegration()], send_default_pii=True)
    exceptions = capture_exceptions()
    client.get(reverse("middleware_exc"))

    error, = exceptions
    assert isinstance(error, ZeroDivisionError)


def test_request_captured(sentry_init, client, capture_events):
    sentry_init(integrations=[DjangoIntegration()], send_default_pii=True)
    events = capture_events()
    content, status, headers = client.get(reverse("message"))
    assert b"".join(content) == b"ok"

    event, = events
    assert event["transaction"] == "/message"
    assert event["request"] == {
        "cookies": {},
        "env": {"SERVER_NAME": "localhost", "SERVER_PORT": "80"},
        "headers": {"Content-Length": "0", "Content-Type": "", "Host": "localhost"},
        "method": "GET",
        "query_string": "",
        "url": "http://localhost/message",
    }


def test_transaction_with_class_view(sentry_init, client, capture_events):
    sentry_init(
        integrations=[DjangoIntegration(transaction_style="function_name")],
        send_default_pii=True,
    )
    events = capture_events()
    content, status, headers = client.head(reverse("classbased"))
    assert status.lower() == "200 ok"

    event, = events

    assert (
        event["transaction"] == "tests.integrations.django.myapp.views.ClassBasedView"
    )
    assert event["message"] == "hi"


@pytest.mark.django_db(transaction=True)
def test_user_captured(sentry_init, client, capture_events):

    sentry_init(integrations=[DjangoIntegration()], send_default_pii=True)

    events = capture_events()
    content, status, headers = client.get(reverse("mylogin"))
    assert b"".join(content) == b"ok"

    assert not events

    content, status, headers = client.get(reverse("message"))
    assert b"".join(content) == b"ok"

    event, = events

    assert event["user"] == {
        "email": "lennon@thebeatles.com",
        "username": "john",
        "id": "1",
    }


@pytest.mark.django_db(transaction=True)
def test_queryset_repr(sentry_init, capture_events):
    from django.contrib.auth.models import User

    sentry_init(integrations=[DjangoIntegration()])

    events = capture_events()
    User.objects.create_user("john", "lennon@thebeatles.com", "johnpassword")

    try:
        my_queryset = User.objects.all()  # noqa
        1 / 0
    except Exception:
        capture_exception()

    event, = events

    exception, = event["exception"]["values"]
    assert exception["type"] == "ZeroDivisionError"
    frame, = exception["stacktrace"]["frames"]
    assert frame["vars"]["my_queryset"].startswith(
        "<QuerySet from django.db.models.query at"
    )


def test_custom_error_handler_request_context(sentry_init, client, capture_events):
    sentry_init(integrations=[DjangoIntegration()])
    events = capture_events()
    content, status, headers = client.post("/404")
    assert status.lower() == "404 not found"

    event, = events

    assert event["message"] == "not found"
    assert event["level"] == "error"
    assert event["request"] == {
        "env": {"SERVER_NAME": "localhost", "SERVER_PORT": "80"},
        "headers": {"Content-Length": "0", "Content-Type": "", "Host": "localhost"},
        "method": "POST",
        "query_string": "",
        "url": "http://localhost/404",
    }


def test_500(sentry_init, client, capture_events):
    sentry_init(integrations=[DjangoIntegration()], send_default_pii=True)
    events = capture_events()

    content, status, headers = client.get("/view-exc")
    assert status.lower() == "500 internal server error"
    content = b"".join(content).decode("utf-8")

    event, = events
    event_id = event["event_id"]
    assert content == "Sentry error: %s" % event_id


def test_management_command_raises():
    # This just checks for our assumption that Django passes through all
    # exceptions by default, so our excepthook can be used for management
    # commands.
    with pytest.raises(ZeroDivisionError):
        execute_from_command_line(["manage.py", "mycrash"])


@pytest.mark.django_db(transaction=True)
def test_sql_queries(request, sentry_init, capture_events):
    from django.db import connection
    from django.db.backends.utils import CursorWrapper

    sentry_init(integrations=[DjangoIntegration()], send_default_pii=True)

    events = capture_events()

    with connection.cursor() as sql:
        assert type(sql) is CursorWrapper
        with pytest.raises(OperationalError):
            # table doesn't even exist
            sql.execute("""SELECT count(*) FROM people_person WHERE foo = %s""", [123])

    capture_message("HI")

    event, = events
    assert event['message'] == 'HI'
    crumb, = event["breadcrumbs"]
    assert crumb["message"] == """SELECT count(*) FROM people_person WHERE foo = 123"""


@pytest.mark.django_db(transaction=True)
def test_sql_dict_query_params(sentry_init, capture_events):
<<<<<<< HEAD
    from django.db import connection

    sentry_init(integrations=[DjangoIntegration()], send_default_pii=True)

    sql = connection.cursor()
=======
    sentry_init(integrations=[DjangoIntegration()], send_default_pii=True)

    from django.db import connections

    if "postgres" not in connections:
        pytest.skip("postgres tests disabled")

    sql = connections["postgres"].cursor()
>>>>>>> 7f259280

    events = capture_events()
    with pytest.raises(ProgrammingError):
        sql.execute(
            """SELECT count(*) FROM people_person WHERE foo = %(my_foo)s""",
            {"my_foo": 10},
        )

    capture_message("HI")
    event, = events

    crumb, = event["breadcrumbs"]
    assert crumb["message"] == ("SELECT count(*) FROM people_person WHERE foo = 10")


@pytest.mark.parametrize(
    "query",
    [
        lambda sql: sql.SQL("SELECT %(my_param)s FROM {mytable}").format(
            mytable=sql.Identifier("foobar")
        ),
        lambda sql: sql.SQL('SELECT %(my_param)s FROM "foobar"'),
    ],
)
<<<<<<< HEAD
@pytest.mark.django_db(transaction=True)
def test_sql_psycopg2_string_composition(sentry_init, capture_events):
=======
@pytest.mark.django_db
def test_sql_psycopg2_string_composition(sentry_init, capture_events, query):
>>>>>>> 7f259280
    sentry_init(integrations=[DjangoIntegration()], send_default_pii=True)
    from django.db import connections

    if "postgres" not in connections:
        pytest.skip("postgres tests disabled")

    import psycopg2.sql

    sql = connections["postgres"].cursor()

    events = capture_events()
    with pytest.raises(ProgrammingError):
        sql.execute(query(psycopg2.sql), {"my_param": 10})

    capture_message("HI")

    event, = events
    crumb, = event["breadcrumbs"]
    assert crumb["message"] == ('SELECT 10 FROM "foobar"')


@pytest.mark.django_db
def test_sql_psycopg2_placeholders(sentry_init, capture_events):
    sentry_init(integrations=[DjangoIntegration()], send_default_pii=True)
    from django.db import connections

    if "postgres" not in connections:
        pytest.skip("postgres tests disabled")

    import psycopg2.sql

    sql = connections["postgres"].cursor()

    events = capture_events()
    with pytest.raises(DataError):
        names = ["foo", "bar"]
        identifiers = [psycopg2.sql.Identifier(name) for name in names]
        placeholders = [
            psycopg2.sql.Placeholder(var) for var in ["first_var", "second_var"]
        ]
        sql.execute("create table my_test_table (foo text, bar date)")

        query = psycopg2.sql.SQL("insert into my_test_table ({}) values ({})").format(
            psycopg2.sql.SQL(", ").join(identifiers),
            psycopg2.sql.SQL(", ").join(placeholders),
        )
        sql.execute(query, {"first_var": "fizz", "second_var": "not a date"})

    capture_message("HI")

    event, = events
    crumb1, crumb2 = event["breadcrumbs"]
    assert crumb1["message"] == ("create table my_test_table (foo text, bar date)")
    assert crumb2["message"] == (
        """insert into my_test_table ("foo", "bar") values ('fizz', 'not a date')"""
    )


@pytest.mark.django_db(transaction=True)
def test_sql_queries_large_params(sentry_init, capture_events):
    from django.db import connection

    sentry_init(integrations=[DjangoIntegration()], send_default_pii=True)

    sql = connection.cursor()

    events = capture_events()
    with pytest.raises(OperationalError):
        # table doesn't even exist
        sql.execute(
            """SELECT count(*) FROM people_person WHERE foo = %s""", ["x" * 1000]
        )

    capture_message("HI")

    event, = events

    crumb, = event["breadcrumbs"]
    assert crumb["message"] == (
        "SELECT count(*) FROM people_person WHERE foo = '%s..." % ("x" * 508,)
    )


@pytest.mark.parametrize(
    "transaction_style,expected_transaction",
    [
        ("function_name", "tests.integrations.django.myapp.views.message"),
        ("url", "/message"),
    ],
)
def test_transaction_style(
    sentry_init, client, capture_events, transaction_style, expected_transaction
):
    sentry_init(
        integrations=[DjangoIntegration(transaction_style=transaction_style)],
        send_default_pii=True,
    )
    events = capture_events()
    content, status, headers = client.get(reverse("message"))
    assert b"".join(content) == b"ok"

    event, = events
    assert event["transaction"] == expected_transaction


def test_request_body(sentry_init, client, capture_events):
    sentry_init(integrations=[DjangoIntegration()])
    events = capture_events()
    content, status, headers = client.post(
        reverse("post_echo"), data=b"heyooo", content_type="text/plain"
    )
    assert status.lower() == "200 ok"
    assert b"".join(content) == b"heyooo"

    event, = events

    assert event["message"] == "hi"
    assert event["request"]["data"] == ""
    assert event["_meta"]["request"]["data"][""] == {
        "len": 6,
        "rem": [["!raw", "x", 0, 6]],
    }

    del events[:]

    content, status, headers = client.post(
        reverse("post_echo"), data=b'{"hey": 42}', content_type="application/json"
    )
    assert status.lower() == "200 ok"
    assert b"".join(content) == b'{"hey": 42}'

    event, = events

    assert event["message"] == "hi"
    assert event["request"]["data"] == {"hey": 42}
    assert "" not in event


def test_template_exception(sentry_init, client, capture_events):
    sentry_init(integrations=[DjangoIntegration()])
    events = capture_events()

    content, status, headers = client.get(reverse("template_exc"))
    assert status.lower() == "500 internal server error"

    event, = events
    exception = event["exception"]["values"][-1]
    assert exception["type"] == "TemplateSyntaxError"

    frames = [
        f
        for f in exception["stacktrace"]["frames"]
        if not f["filename"].startswith("django/")
    ]
    view_frame, template_frame = frames[-2:]

    assert template_frame["context_line"] == "{% invalid template tag %}\n"
    assert template_frame["pre_context"] == ["5\n", "6\n", "7\n", "8\n", "9\n"]

    assert template_frame["post_context"] == ["11\n", "12\n", "13\n", "14\n", "15\n"]
    assert template_frame["lineno"] == 10
    assert template_frame["in_app"]
    assert template_frame["filename"].endswith("error.html")

    filenames = [
        (f.get("function"), f.get("module")) for f in exception["stacktrace"]["frames"]
    ]
    assert filenames[-3:] == [
        (u"parse", u"django.template.base"),
        (None, None),
        (u"invalid_block_tag", u"django.template.base"),
    ]


@pytest.mark.parametrize(
    "type,event_request",
    [
        [
            "json",
            {
                "cookies": {},
                "data": {"foo": "bar"},
                "env": {"SERVER_NAME": "localhost", "SERVER_PORT": "80"},
                "headers": {
                    "Content-Length": "14",
                    "Content-Type": "application/json",
                    "Host": "localhost",
                },
                "method": "POST",
                "query_string": "",
                "url": "http://localhost/rest-framework-exc",
            },
        ],
        [
            "formdata",
            {
                "cookies": {},
                "data": {"foo": "bar"},
                "env": {"SERVER_NAME": "localhost", "SERVER_PORT": "80"},
                "headers": {
                    "Content-Length": "7",
                    "Content-Type": "application/x-www-form-urlencoded",
                    "Host": "localhost",
                },
                "method": "POST",
                "query_string": "",
                "url": "http://localhost/rest-framework-exc",
            },
        ],
    ],
)
def test_rest_framework_basic(
    sentry_init, client, capture_events, capture_exceptions, type, event_request
):
    pytest.importorskip("rest_framework")
    sentry_init(integrations=[DjangoIntegration()], send_default_pii=True)
    exceptions = capture_exceptions()
    events = capture_events()

    if type == "json":
        client.post(
            reverse("rest_framework_exc"),
            data=json.dumps({"foo": "bar"}),
            content_type="application/json",
        )
    elif type == "formdata":
        client.post(reverse("rest_framework_exc"), data={"foo": "bar"})
    else:
        assert False

    error, = exceptions
    assert isinstance(error, ZeroDivisionError)

    event, = events
    assert event["exception"]["values"][0]["mechanism"]["type"] == "django"

    assert event["request"] == event_request<|MERGE_RESOLUTION|>--- conflicted
+++ resolved
@@ -1,11 +1,7 @@
-<<<<<<< HEAD
 from __future__ import absolute_import
 
-import platform
 import threading
 
-=======
->>>>>>> 7f259280
 import pytest
 import json
 
@@ -40,7 +36,7 @@
 
 @pytest.fixture(autouse=True)
 def setup_app_tables(request):
-    if request.node.get_closest_marker('django_db') is None:
+    if request.node.get_closest_marker("django_db") is None:
         return
 
     # Honestly no idea why pytest-django does not do this
@@ -221,20 +217,13 @@
     capture_message("HI")
 
     event, = events
-    assert event['message'] == 'HI'
+    assert event["message"] == "HI"
     crumb, = event["breadcrumbs"]
     assert crumb["message"] == """SELECT count(*) FROM people_person WHERE foo = 123"""
 
 
 @pytest.mark.django_db(transaction=True)
 def test_sql_dict_query_params(sentry_init, capture_events):
-<<<<<<< HEAD
-    from django.db import connection
-
-    sentry_init(integrations=[DjangoIntegration()], send_default_pii=True)
-
-    sql = connection.cursor()
-=======
     sentry_init(integrations=[DjangoIntegration()], send_default_pii=True)
 
     from django.db import connections
@@ -243,7 +232,6 @@
         pytest.skip("postgres tests disabled")
 
     sql = connections["postgres"].cursor()
->>>>>>> 7f259280
 
     events = capture_events()
     with pytest.raises(ProgrammingError):
@@ -268,13 +256,8 @@
         lambda sql: sql.SQL('SELECT %(my_param)s FROM "foobar"'),
     ],
 )
-<<<<<<< HEAD
-@pytest.mark.django_db(transaction=True)
-def test_sql_psycopg2_string_composition(sentry_init, capture_events):
-=======
 @pytest.mark.django_db
 def test_sql_psycopg2_string_composition(sentry_init, capture_events, query):
->>>>>>> 7f259280
     sentry_init(integrations=[DjangoIntegration()], send_default_pii=True)
     from django.db import connections
 
