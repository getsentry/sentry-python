--- conflicted
+++ resolved
@@ -6,11 +6,7 @@
 import json
 
 from werkzeug.test import Client
-<<<<<<< HEAD
-=======
 from django import VERSION as DJANGO_VERSION
-from django.contrib.auth.models import User
->>>>>>> fb15e130
 from django.core.management import execute_from_command_line
 from django.db.utils import OperationalError, ProgrammingError, DataError
 
@@ -204,11 +200,7 @@
         execute_from_command_line(["manage.py", "mycrash"])
 
 
-<<<<<<< HEAD
 @pytest.mark.django_db(transaction=True)
-def test_sql_queries(request, sentry_init, capture_events):
-=======
-@pytest.mark.django_db
 @pytest.mark.parametrize("with_integration", [True, False])
 def test_sql_queries(sentry_init, capture_events, with_integration):
     sentry_init(
@@ -217,7 +209,6 @@
         _experiments={"record_sql_params": True},
     )
 
->>>>>>> fb15e130
     from django.db import connection
     from django.db.backends.utils import CursorWrapper
 
@@ -234,18 +225,12 @@
     capture_message("HI")
 
     event, = events
-<<<<<<< HEAD
-    assert event["message"] == "HI"
-    crumb, = event["breadcrumbs"]
-    assert crumb["message"] == """SELECT count(*) FROM people_person WHERE foo = 123"""
-=======
 
     if with_integration:
         crumb = event["breadcrumbs"][-1]
 
         assert crumb["message"] == "SELECT count(*) FROM people_person WHERE foo = %s"
         assert crumb["data"]["db.params"] == [123]
->>>>>>> fb15e130
 
 
 @pytest.mark.django_db(transaction=True)
@@ -351,38 +336,6 @@
     capture_message("HI")
 
     event, = events
-<<<<<<< HEAD
-    crumb1, crumb2 = event["breadcrumbs"]
-    assert crumb1["message"] == ("create table my_test_table (foo text, bar date)")
-    assert crumb2["message"] == (
-        """insert into my_test_table ("foo", "bar") values ('fizz', 'not a date')"""
-    )
-
-
-@pytest.mark.django_db(transaction=True)
-def test_sql_queries_large_params(sentry_init, capture_events):
-    from django.db import connection
-
-    sentry_init(integrations=[DjangoIntegration()], send_default_pii=True)
-
-    sql = connection.cursor()
-
-    events = capture_events()
-    with pytest.raises(OperationalError):
-        # table doesn't even exist
-        sql.execute(
-            """SELECT count(*) FROM people_person WHERE foo = %s""", ["x" * 1000]
-        )
-
-    capture_message("HI")
-
-    event, = events
-
-    crumb, = event["breadcrumbs"]
-    assert crumb["message"] == (
-        "SELECT count(*) FROM people_person WHERE foo = '%s..." % ("x" * 508,)
-    )
-=======
     for crumb in event["breadcrumbs"]:
         del crumb["timestamp"]
 
@@ -404,7 +357,6 @@
             "type": "default",
         },
     ]
->>>>>>> fb15e130
 
 
 @pytest.mark.parametrize(
