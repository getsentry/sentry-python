import pytest

from werkzeug.test import Client
from django.contrib.auth.models import User
from django.core.management import execute_from_command_line
from django.db.utils import OperationalError


try:
    from django.urls import reverse
except ImportError:
    from django.core.urlresolvers import reverse

from sentry_sdk import capture_message, capture_exception
from sentry_sdk.integrations.django import DjangoIntegration

from tests.integrations.django.myapp.wsgi import application


@pytest.fixture
def client():
    return Client(application)


def test_view_exceptions(sentry_init, client, capture_exceptions, capture_events):
    sentry_init(integrations=[DjangoIntegration()], send_default_pii=True)
    exceptions = capture_exceptions()
    events = capture_events()
    client.get(reverse("view_exc"))

    error, = exceptions
    assert isinstance(error, ZeroDivisionError)

    event, = events
    assert event["exception"]["values"][0]["mechanism"]["type"] == "django"


def test_middleware_exceptions(sentry_init, client, capture_exceptions):
    sentry_init(integrations=[DjangoIntegration()], send_default_pii=True)
    exceptions = capture_exceptions()
    client.get(reverse("middleware_exc"))

    error, = exceptions
    assert isinstance(error, ZeroDivisionError)


def test_request_captured(sentry_init, client, capture_events):
    sentry_init(integrations=[DjangoIntegration()], send_default_pii=True)
    events = capture_events()
    content, status, headers = client.get(reverse("message"))
    assert b"".join(content) == b"ok"

    event, = events
    assert event["transaction"] == "/message"
    assert event["request"] == {
        "cookies": {},
        "env": {"SERVER_NAME": "localhost", "SERVER_PORT": "80"},
        "headers": {"Content-Length": "0", "Content-Type": "", "Host": "localhost"},
        "method": "GET",
        "query_string": "",
        "url": "http://localhost/message",
    }


def test_transaction_with_class_view(sentry_init, client, capture_events):
    sentry_init(
        integrations=[DjangoIntegration(transaction_style="function_name")],
        send_default_pii=True,
    )
    events = capture_events()
    content, status, headers = client.head(reverse("classbased"))
    assert status.lower() == "200 ok"

    event, = events

    assert (
        event["transaction"] == "tests.integrations.django.myapp.views.ClassBasedView"
    )
    assert event["message"] == "hi"


@pytest.mark.django_db
def test_user_captured(sentry_init, client, capture_events):
    sentry_init(integrations=[DjangoIntegration()], send_default_pii=True)
    events = capture_events()
    content, status, headers = client.get(reverse("mylogin"))
    assert b"".join(content) == b"ok"

    assert not events

    content, status, headers = client.get(reverse("message"))
    assert b"".join(content) == b"ok"

    event, = events

    assert event["user"] == {
        "email": "lennon@thebeatles.com",
        "username": "john",
        "id": "1",
    }


@pytest.mark.django_db
def test_queryset_repr(sentry_init, capture_events):
    sentry_init(integrations=[DjangoIntegration()])
    events = capture_events()
    User.objects.create_user("john", "lennon@thebeatles.com", "johnpassword")

    try:
        my_queryset = User.objects.all()  # noqa
        1 / 0
    except Exception:
        capture_exception()

    event, = events

    exception, = event["exception"]["values"]
    assert exception["type"] == "ZeroDivisionError"
    frame, = exception["stacktrace"]["frames"]
    assert frame["vars"]["my_queryset"].startswith(
        "<QuerySet from django.db.models.query at"
    )


def test_custom_error_handler_request_context(sentry_init, client, capture_events):
    sentry_init(integrations=[DjangoIntegration()])
    events = capture_events()
    content, status, headers = client.post("/404")
    assert status.lower() == "404 not found"

    event, = events

    assert event["message"] == "not found"
    assert event["level"] == "error"
    assert event["request"] == {
        "env": {"SERVER_NAME": "localhost", "SERVER_PORT": "80"},
        "headers": {"Content-Length": "0", "Content-Type": "", "Host": "localhost"},
        "method": "POST",
        "query_string": "",
        "url": "http://localhost/404",
    }


def test_500(sentry_init, client, capture_events):
    sentry_init(integrations=[DjangoIntegration()], send_default_pii=True)
    events = capture_events()

    content, status, headers = client.get("/view-exc")
    assert status.lower() == "500 internal server error"
    content = b"".join(content).decode("utf-8")

    event, = events
    event_id = event["event_id"]
    assert content == "Sentry error: %s" % event_id


def test_management_command_raises():
    # This just checks for our assumption that Django passes through all
    # exceptions by default, so our excepthook can be used for management
    # commands.
    with pytest.raises(ZeroDivisionError):
        execute_from_command_line(["manage.py", "mycrash"])


@pytest.mark.django_db
def test_sql_queries(sentry_init, capture_events):
    sentry_init(integrations=[DjangoIntegration()], send_default_pii=True)
    from django.db import connection

    sql = connection.cursor()

    events = capture_events()
    with pytest.raises(OperationalError):
        # table doesn't even exist
        sql.execute("""SELECT count(*) FROM people_person WHERE foo = %s""", [123])

    capture_message("HI")

    event, = events

    crumb, = event["breadcrumbs"]

    assert crumb["message"] == """SELECT count(*) FROM people_person WHERE foo = 123"""


@pytest.mark.django_db
def test_sql_dict_query_params(sentry_init, capture_events):
    sentry_init(integrations=[DjangoIntegration()], send_default_pii=True)
    from django.db import connection

    sql = connection.cursor()

    events = capture_events()
    with pytest.raises(OperationalError):
        # This really only works with postgres. sqlite will crash with syntax error
        sql.execute(
            """SELECT count(*) FROM people_person WHERE foo = %(my_foo)s""",
            {"my_foo": 10},
        )

    capture_message("HI")

    event, = events

    crumb, = event["breadcrumbs"]
    assert crumb["message"] == ("SELECT count(*) FROM people_person WHERE foo = 10")


<<<<<<< HEAD
@pytest.mark.skipif(
    platform.python_implementation() == "PyPy", reason="psycopg broken on pypy"
)
@pytest.mark.parametrize(
    "query",
    [
        lambda sql: sql.SQL("SELECT %(my_param)s FROM {mytable}").format(
            mytable=sql.Identifier("foobar")
        ),
        lambda sql: sql.SQL("SELECT %(my_param)s FROM foobar"),
    ],
)
=======
>>>>>>> afe02328
@pytest.mark.django_db
def test_sql_psycopg2_string_composition(sentry_init, capture_events, query):
    sentry_init(integrations=[DjangoIntegration()], send_default_pii=True)
    from django.db import connection

    psycopg2 = pytest.importorskip("psycopg2")
    psycopg2_sql = psycopg2.sql

    sql = connection.cursor()

    events = capture_events()
    with pytest.raises(TypeError):
        # crashes because we use sqlite
        sql.execute(query(psycopg2_sql), {"my_param": 10})

    capture_message("HI")

    event, = events

    crumb, = event["breadcrumbs"]
    assert crumb["message"] == ("SELECT 10 FROM foobar")


@pytest.mark.django_db
def test_sql_queries_large_params(sentry_init, capture_events):
    sentry_init(integrations=[DjangoIntegration()], send_default_pii=True)
    from django.db import connection

    sql = connection.cursor()

    events = capture_events()
    with pytest.raises(OperationalError):
        # table doesn't even exist
        sql.execute(
            """SELECT count(*) FROM people_person WHERE foo = %s""", ["x" * 1000]
        )

    capture_message("HI")

    event, = events

    crumb, = event["breadcrumbs"]
    assert crumb["message"] == (
        "SELECT count(*) FROM people_person WHERE foo = '%s..." % ("x" * 508,)
    )


@pytest.mark.parametrize(
    "transaction_style,expected_transaction",
    [
        ("function_name", "tests.integrations.django.myapp.views.message"),
        ("url", "/message"),
    ],
)
def test_transaction_style(
    sentry_init, client, capture_events, transaction_style, expected_transaction
):
    sentry_init(
        integrations=[DjangoIntegration(transaction_style=transaction_style)],
        send_default_pii=True,
    )
    events = capture_events()
    content, status, headers = client.get(reverse("message"))
    assert b"".join(content) == b"ok"

    event, = events
    assert event["transaction"] == expected_transaction


def test_request_body(sentry_init, client, capture_events):
    sentry_init(integrations=[DjangoIntegration()])
    events = capture_events()
    content, status, headers = client.post(
        reverse("post_echo"), data=b"heyooo", content_type="text/plain"
    )
    assert status.lower() == "200 ok"
    assert b"".join(content) == b"heyooo"

    event, = events

    assert event["message"] == "hi"
    assert event["request"]["data"] == ""
    assert event["_meta"]["request"]["data"][""] == {
        "len": 6,
        "rem": [["!raw", "x", 0, 6]],
    }

    del events[:]

    content, status, headers = client.post(
        reverse("post_echo"), data=b'{"hey": 42}', content_type="application/json"
    )
    assert status.lower() == "200 ok"
    assert b"".join(content) == b'{"hey": 42}'

    event, = events

    assert event["message"] == "hi"
    assert event["request"]["data"] == {"hey": 42}
    assert "" not in event


def test_template_exception(sentry_init, client, capture_events):
    sentry_init(integrations=[DjangoIntegration()])
    events = capture_events()

    content, status, headers = client.get(reverse("template_exc"))
    assert status.lower() == "500 internal server error"

    event, = events
    exception = event["exception"]["values"][0]

    frames = [
        f
        for f in exception["stacktrace"]["frames"]
        if not f["filename"].startswith("django/")
    ]
    view_frame, template_frame = frames[-2:]

    assert template_frame["context_line"] == "{% invalid template tag %}\n"
    assert template_frame["pre_context"] == ["5\n", "6\n", "7\n", "8\n", "9\n"]

    assert template_frame["post_context"] == ["11\n", "12\n", "13\n", "14\n", "15\n"]
    assert template_frame["lineno"] == 10
    assert template_frame["in_app"]
    assert template_frame["filename"].endswith("error.html")

    filenames = [
        (f.get("function"), f.get("module")) for f in exception["stacktrace"]["frames"]
    ]
    assert filenames[-3:] == [
        (u"parse", u"django.template.base"),
        (None, None),
        (u"invalid_block_tag", u"django.template.base"),
    ]<|MERGE_RESOLUTION|>--- conflicted
+++ resolved
@@ -206,10 +206,6 @@
     assert crumb["message"] == ("SELECT count(*) FROM people_person WHERE foo = 10")
 
 
-<<<<<<< HEAD
-@pytest.mark.skipif(
-    platform.python_implementation() == "PyPy", reason="psycopg broken on pypy"
-)
 @pytest.mark.parametrize(
     "query",
     [
@@ -219,8 +215,6 @@
         lambda sql: sql.SQL("SELECT %(my_param)s FROM foobar"),
     ],
 )
-=======
->>>>>>> afe02328
 @pytest.mark.django_db
 def test_sql_psycopg2_string_composition(sentry_init, capture_events, query):
     sentry_init(integrations=[DjangoIntegration()], send_default_pii=True)
