import inspect
import json
import os
import re
import sys
import pytest
from functools import partial
from unittest.mock import patch

from werkzeug.test import Client

from django import VERSION as DJANGO_VERSION
<<<<<<< HEAD
=======

from django.contrib.auth.models import User
>>>>>>> d71b9532
from django.core.management import execute_from_command_line
from django.db.utils import OperationalError, ProgrammingError, DataError
from django.http.request import RawPostDataException
from django.utils.functional import SimpleLazyObject
from django.template.context import make_context

try:
    from django.urls import reverse
except ImportError:
    from django.core.urlresolvers import reverse

import sentry_sdk
from sentry_sdk._compat import PY310
from sentry_sdk import capture_message, capture_exception
from sentry_sdk.consts import SPANDATA
from sentry_sdk.integrations.django import (
    DjangoIntegration,
    DjangoRequestExtractor,
    _set_db_data,
)
from sentry_sdk.integrations.django.signals_handlers import _get_receiver_name
from sentry_sdk.integrations.executing import ExecutingIntegration
from sentry_sdk.profiler.utils import get_frame_name
from sentry_sdk.tracing import Span
from tests.conftest import unpack_werkzeug_response
from tests.integrations.django.myapp.wsgi import application
from tests.integrations.django.myapp.signals import myapp_custom_signal_silenced
from tests.integrations.django.utils import pytest_mark_django_db_decorator

DJANGO_VERSION = DJANGO_VERSION[:2]


@pytest.fixture
def client():
    return Client(application)


def test_view_exceptions(sentry_init, client, capture_exceptions, capture_events):
    sentry_init(integrations=[DjangoIntegration()], send_default_pii=True)
    exceptions = capture_exceptions()
    events = capture_events()
    client.get(reverse("view_exc"))

    (error,) = exceptions
    assert isinstance(error, ZeroDivisionError)

    (event,) = events
    assert event["exception"]["values"][0]["mechanism"]["type"] == "django"


def test_ensures_x_forwarded_header_is_honored_in_sdk_when_enabled_in_django(
    sentry_init, client, capture_exceptions, capture_events, settings
):
    """
    Test that ensures if django settings.USE_X_FORWARDED_HOST is set to True
    then the SDK sets the request url to the `HTTP_X_FORWARDED_FOR`
    """
    settings.USE_X_FORWARDED_HOST = True

    sentry_init(integrations=[DjangoIntegration()], send_default_pii=True)
    exceptions = capture_exceptions()
    events = capture_events()
    client.get(reverse("view_exc"), headers={"X_FORWARDED_HOST": "example.com"})

    (error,) = exceptions
    assert isinstance(error, ZeroDivisionError)

    (event,) = events
    assert event["request"]["url"] == "http://example.com/view-exc"


def test_ensures_x_forwarded_header_is_not_honored_when_unenabled_in_django(
    sentry_init, client, capture_exceptions, capture_events
):
    """
    Test that ensures if django settings.USE_X_FORWARDED_HOST is set to False
    then the SDK sets the request url to the `HTTP_POST`
    """
    sentry_init(integrations=[DjangoIntegration()], send_default_pii=True)
    exceptions = capture_exceptions()
    events = capture_events()
    client.get(reverse("view_exc"), headers={"X_FORWARDED_HOST": "example.com"})

    (error,) = exceptions
    assert isinstance(error, ZeroDivisionError)

    (event,) = events
    assert event["request"]["url"] == "http://localhost/view-exc"


def test_middleware_exceptions(sentry_init, client, capture_exceptions):
    sentry_init(integrations=[DjangoIntegration()], send_default_pii=True)
    exceptions = capture_exceptions()
    client.get(reverse("middleware_exc"))

    (error,) = exceptions
    assert isinstance(error, ZeroDivisionError)


def test_request_captured(sentry_init, client, capture_events):
    sentry_init(integrations=[DjangoIntegration()], send_default_pii=True)
    events = capture_events()
    content, status, headers = unpack_werkzeug_response(client.get(reverse("message")))

    assert content == b"ok"

    (event,) = events
    assert event["transaction"] == "/message"
    assert event["request"] == {
        "cookies": {},
        "env": {"SERVER_NAME": "localhost", "SERVER_PORT": "80"},
        "headers": {"Host": "localhost"},
        "method": "GET",
        "query_string": "",
        "url": "http://localhost/message",
    }


def test_transaction_with_class_view(sentry_init, client, capture_events):
    sentry_init(
        integrations=[DjangoIntegration(transaction_style="function_name")],
        send_default_pii=True,
    )
    events = capture_events()
    content, status, headers = unpack_werkzeug_response(
        client.head(reverse("classbased"))
    )
    assert status.lower() == "200 ok"

    (event,) = events

    assert (
        event["transaction"] == "tests.integrations.django.myapp.views.ClassBasedView"
    )
    assert event["message"] == "hi"


def test_has_trace_if_performance_enabled(sentry_init, client, capture_events):
    sentry_init(
        integrations=[
            DjangoIntegration(
                http_methods_to_capture=("HEAD",),
            )
        ],
        traces_sample_rate=1.0,
    )
    events = capture_events()
    client.head(reverse("view_exc_with_msg"))

    (msg_event, error_event, transaction_event) = events

    assert msg_event["contexts"]["trace"]
    assert "trace_id" in msg_event["contexts"]["trace"]

    assert error_event["contexts"]["trace"]
    assert "trace_id" in error_event["contexts"]["trace"]

    assert transaction_event["contexts"]["trace"]
    assert "trace_id" in transaction_event["contexts"]["trace"]

    assert (
        msg_event["contexts"]["trace"]["trace_id"]
        == error_event["contexts"]["trace"]["trace_id"]
        == transaction_event["contexts"]["trace"]["trace_id"]
    )


def test_has_trace_if_performance_disabled(sentry_init, client, capture_events):
    sentry_init(
        integrations=[DjangoIntegration()],
    )
    events = capture_events()
    client.head(reverse("view_exc_with_msg"))

    (msg_event, error_event) = events

    assert msg_event["contexts"]["trace"]
    assert "trace_id" in msg_event["contexts"]["trace"]

    assert error_event["contexts"]["trace"]
    assert "trace_id" in error_event["contexts"]["trace"]

    assert (
        msg_event["contexts"]["trace"]["trace_id"]
        == error_event["contexts"]["trace"]["trace_id"]
    )


def test_trace_from_headers_if_performance_enabled(sentry_init, client, capture_events):
    sentry_init(
        integrations=[
            DjangoIntegration(
                http_methods_to_capture=("HEAD",),
            )
        ],
        traces_sample_rate=1.0,
    )

    events = capture_events()

    trace_id = "582b43a4192642f0b136d5159a501701"
    sentry_trace_header = "{}-{}-{}".format(trace_id, "6e8f22c393e68f19", 1)

    client.head(
        reverse("view_exc_with_msg"), headers={"sentry-trace": sentry_trace_header}
    )

    (msg_event, error_event, transaction_event) = events

    assert msg_event["contexts"]["trace"]
    assert "trace_id" in msg_event["contexts"]["trace"]

    assert error_event["contexts"]["trace"]
    assert "trace_id" in error_event["contexts"]["trace"]

    assert transaction_event["contexts"]["trace"]
    assert "trace_id" in transaction_event["contexts"]["trace"]

    assert msg_event["contexts"]["trace"]["trace_id"] == trace_id
    assert error_event["contexts"]["trace"]["trace_id"] == trace_id
    assert transaction_event["contexts"]["trace"]["trace_id"] == trace_id


def test_trace_from_headers_if_performance_disabled(
    sentry_init, client, capture_events
):
    sentry_init(
        integrations=[
            DjangoIntegration(
                http_methods_to_capture=("HEAD",),
            )
        ],
    )

    events = capture_events()

    trace_id = "582b43a4192642f0b136d5159a501701"
    sentry_trace_header = "{}-{}-{}".format(trace_id, "6e8f22c393e68f19", 1)

    client.head(
        reverse("view_exc_with_msg"), headers={"sentry-trace": sentry_trace_header}
    )

    (msg_event, error_event) = events

    assert msg_event["contexts"]["trace"]
    assert "trace_id" in msg_event["contexts"]["trace"]

    assert error_event["contexts"]["trace"]
    assert "trace_id" in error_event["contexts"]["trace"]

    assert msg_event["contexts"]["trace"]["trace_id"] == trace_id
    assert error_event["contexts"]["trace"]["trace_id"] == trace_id


@pytest.mark.forked
@pytest_mark_django_db_decorator()
def test_user_captured(sentry_init, client, capture_events):
    sentry_init(integrations=[DjangoIntegration()], send_default_pii=True)
    events = capture_events()
    content, status, headers = unpack_werkzeug_response(client.get(reverse("mylogin")))
    assert content == b"ok"

    assert not events

    content, status, headers = unpack_werkzeug_response(client.get(reverse("message")))
    assert content == b"ok"

    (event,) = events

    assert event["user"] == {
        "email": "lennon@thebeatles.com",
        "username": "john",
        "id": "1",
    }


@pytest.mark.forked
@pytest_mark_django_db_decorator()
def test_queryset_repr(sentry_init, capture_events):
    sentry_init(integrations=[DjangoIntegration()])
    events = capture_events()

    from django.contrib.auth.models import User

    User.objects.create_user("john", "lennon@thebeatles.com", "johnpassword")

    try:
        my_queryset = User.objects.all()  # noqa
        1 / 0
    except Exception:
        capture_exception()

    (event,) = events

    (exception,) = event["exception"]["values"]
    assert exception["type"] == "ZeroDivisionError"
    (frame,) = exception["stacktrace"]["frames"]
    assert frame["vars"]["my_queryset"].startswith(
        "<QuerySet from django.db.models.query at"
    )


@pytest.mark.forked
@pytest_mark_django_db_decorator()
def test_context_nested_queryset_repr(sentry_init, capture_events):
    sentry_init(integrations=[DjangoIntegration()])
    events = capture_events()
    User.objects.create_user("john", "lennon@thebeatles.com", "johnpassword")

    try:
        context = make_context({"entries": User.objects.all()})  # noqa
        1 / 0
    except Exception:
        capture_exception()

    (event,) = events

    (exception,) = event["exception"]["values"]
    assert exception["type"] == "ZeroDivisionError"
    (frame,) = exception["stacktrace"]["frames"]
    assert "<User: " not in frame["vars"]["context"]


def test_custom_error_handler_request_context(sentry_init, client, capture_events):
    sentry_init(integrations=[DjangoIntegration()])
    events = capture_events()
    content, status, headers = unpack_werkzeug_response(client.post("/404"))
    assert status.lower() == "404 not found"

    (event,) = events

    assert event["message"] == "not found"
    assert event["level"] == "error"
    assert event["request"] == {
        "env": {"SERVER_NAME": "localhost", "SERVER_PORT": "80"},
        "headers": {"Host": "localhost"},
        "method": "POST",
        "query_string": "",
        "url": "http://localhost/404",
    }


def test_500(sentry_init, client):
    sentry_init(integrations=[DjangoIntegration()], send_default_pii=True)

    content, status, headers = unpack_werkzeug_response(client.get("/view-exc"))
    assert status.lower() == "500 internal server error"
    content = content.decode("utf-8")

    assert content == "Sentry error."


@pytest.mark.forked
def test_management_command_raises():
    # This just checks for our assumption that Django passes through all
    # exceptions by default, so our excepthook can be used for management
    # commands.
    with pytest.raises(ZeroDivisionError):
        execute_from_command_line(["manage.py", "mycrash"])


@pytest.mark.forked
@pytest_mark_django_db_decorator()
@pytest.mark.parametrize("with_integration", [True, False])
def test_sql_queries(sentry_init, capture_events, with_integration):
    sentry_init(
        integrations=[DjangoIntegration()] if with_integration else [],
        send_default_pii=True,
        _experiments={"record_sql_params": True},
    )

    from django.db import connection

    events = capture_events()

    sql = connection.cursor()

    sentry_sdk.get_isolation_scope().clear_breadcrumbs()

    with pytest.raises(OperationalError):
        # table doesn't even exist
        sql.execute("""SELECT count(*) FROM people_person WHERE foo = %s""", [123])

    capture_message("HI")

    (event,) = events

    if with_integration:
        crumb = event["breadcrumbs"]["values"][-1]

        assert crumb["message"] == "SELECT count(*) FROM people_person WHERE foo = %s"
        assert crumb["data"]["db.params"] == [123]


@pytest.mark.forked
@pytest_mark_django_db_decorator()
def test_sql_dict_query_params(sentry_init, capture_events):
    sentry_init(
        integrations=[DjangoIntegration()],
        send_default_pii=True,
        _experiments={"record_sql_params": True},
    )

    from django.db import connections

    if "postgres" not in connections:
        pytest.skip("postgres tests disabled")

    sql = connections["postgres"].cursor()

    events = capture_events()
    sentry_sdk.get_isolation_scope().clear_breadcrumbs()

    with pytest.raises(ProgrammingError):
        sql.execute(
            """SELECT count(*) FROM people_person WHERE foo = %(my_foo)s""",
            {"my_foo": 10},
        )

    capture_message("HI")
    (event,) = events

    crumb = event["breadcrumbs"]["values"][-1]
    assert crumb["message"] == (
        "SELECT count(*) FROM people_person WHERE foo = %(my_foo)s"
    )
    assert crumb["data"]["db.params"] == {"my_foo": 10}


@pytest.mark.forked
@pytest_mark_django_db_decorator()
def test_response_trace(sentry_init, client, capture_events, render_span_tree):
    pytest.importorskip("rest_framework")
    sentry_init(
        integrations=[DjangoIntegration()],
        traces_sample_rate=1.0,
    )

    events = capture_events()
    content, status, headers = unpack_werkzeug_response(
        client.get(reverse("rest_json_response"))
    )
    assert status == "200 OK"

    assert (
        '- op="view.response.render": description="serialize response"'
        in render_span_tree(events[0])
    )


@pytest.mark.parametrize(
    "query",
    [
        lambda sql: sql.SQL("SELECT %(my_param)s FROM {mytable}").format(
            mytable=sql.Identifier("foobar")
        ),
        lambda sql: sql.SQL('SELECT %(my_param)s FROM "foobar"'),
    ],
)
@pytest.mark.forked
@pytest_mark_django_db_decorator()
def test_sql_psycopg2_string_composition(sentry_init, capture_events, query):
    sentry_init(
        integrations=[DjangoIntegration()],
        send_default_pii=True,
        _experiments={"record_sql_params": True},
    )
    from django.db import connections

    if "postgres" not in connections:
        pytest.skip("postgres tests disabled")

    import psycopg2.sql

    sql = connections["postgres"].cursor()

    sentry_sdk.get_isolation_scope().clear_breadcrumbs()

    events = capture_events()

    with pytest.raises(ProgrammingError):
        sql.execute(query(psycopg2.sql), {"my_param": 10})

    capture_message("HI")

    (event,) = events
    crumb = event["breadcrumbs"]["values"][-1]
    assert crumb["message"] == ('SELECT %(my_param)s FROM "foobar"')
    assert crumb["data"]["db.params"] == {"my_param": 10}


@pytest.mark.forked
@pytest_mark_django_db_decorator()
def test_sql_psycopg2_placeholders(sentry_init, capture_events):
    sentry_init(
        integrations=[DjangoIntegration()],
        send_default_pii=True,
        _experiments={"record_sql_params": True},
    )
    from django.db import connections

    if "postgres" not in connections:
        pytest.skip("postgres tests disabled")

    import psycopg2.sql

    sql = connections["postgres"].cursor()

    events = capture_events()
    sentry_sdk.get_isolation_scope().clear_breadcrumbs()

    with pytest.raises(DataError):
        names = ["foo", "bar"]
        identifiers = [psycopg2.sql.Identifier(name) for name in names]
        placeholders = [
            psycopg2.sql.Placeholder(var) for var in ["first_var", "second_var"]
        ]
        sql.execute("create table my_test_table (foo text, bar date)")

        query = psycopg2.sql.SQL("insert into my_test_table ({}) values ({})").format(
            psycopg2.sql.SQL(", ").join(identifiers),
            psycopg2.sql.SQL(", ").join(placeholders),
        )
        sql.execute(query, {"first_var": "fizz", "second_var": "not a date"})

    capture_message("HI")

    (event,) = events
    for crumb in event["breadcrumbs"]["values"]:
        del crumb["timestamp"]

    assert event["breadcrumbs"]["values"][-2:] == [
        {
            "category": "query",
            "data": {"db.paramstyle": "format"},
            "message": "create table my_test_table (foo text, bar date)",
            "type": "default",
        },
        {
            "category": "query",
            "data": {
                "db.params": {"first_var": "fizz", "second_var": "not a date"},
                "db.paramstyle": "format",
            },
            "message": 'insert into my_test_table ("foo", "bar") values (%(first_var)s, '
            "%(second_var)s)",
            "type": "default",
        },
    ]


@pytest.mark.forked
@pytest_mark_django_db_decorator(transaction=True)
def test_django_connect_trace(sentry_init, client, capture_events, render_span_tree):
    """
    Verify we record a span when opening a new database.
    """
    sentry_init(
        integrations=[DjangoIntegration()],
        send_default_pii=True,
        traces_sample_rate=1.0,
    )

    from django.db import connections

    if "postgres" not in connections:
        pytest.skip("postgres tests disabled")

    # trigger Django to open a new connection by marking the existing one as None.
    connections["postgres"].connection = None

    events = capture_events()

    content, status, headers = unpack_werkzeug_response(
        client.get(reverse("postgres_select"))
    )
    assert status == "200 OK"

    (event,) = events

    for span in event["spans"]:
        if span.get("op") == "db":
            data = span.get("data")
            assert data.get(SPANDATA.DB_SYSTEM) == "postgresql"

    assert '- op="db": description="connect"' in render_span_tree(event)


@pytest.mark.forked
@pytest_mark_django_db_decorator(transaction=True)
def test_django_connect_breadcrumbs(sentry_init, capture_events):
    """
    Verify we record a breadcrumb when opening a new database.
    """
    sentry_init(
        integrations=[DjangoIntegration()],
        send_default_pii=True,
    )

    from django.db import connections

    if "postgres" not in connections:
        pytest.skip("postgres tests disabled")

    # trigger Django to open a new connection by marking the existing one as None.
    connections["postgres"].connection = None

    events = capture_events()

    cursor = connections["postgres"].cursor()
    cursor.execute("select 1")

    # trigger recording of event.
    capture_message("HI")
    (event,) = events
    for crumb in event["breadcrumbs"]["values"]:
        del crumb["timestamp"]

    assert event["breadcrumbs"]["values"][-2:] == [
        {"message": "connect", "category": "query", "type": "default"},
        {"message": "select 1", "category": "query", "data": {}, "type": "default"},
    ]


@pytest.mark.forked
@pytest_mark_django_db_decorator(transaction=True)
def test_db_connection_span_data(sentry_init, client, capture_events):
    sentry_init(
        integrations=[DjangoIntegration()],
        send_default_pii=True,
        traces_sample_rate=1.0,
    )
    from django.db import connections

    if "postgres" not in connections:
        pytest.skip("postgres tests disabled")

    # trigger Django to open a new connection by marking the existing one as None.
    connections["postgres"].connection = None

    events = capture_events()

    content, status, headers = unpack_werkzeug_response(
        client.get(reverse("postgres_select"))
    )
    assert status == "200 OK"

    (event,) = events

    for span in event["spans"]:
        if span.get("op") == "db":
            data = span.get("data")
            assert data.get(SPANDATA.DB_SYSTEM) == "postgresql"
            conn_params = connections["postgres"].get_connection_params()
            assert data.get(SPANDATA.DB_NAME) is not None
            assert data.get(SPANDATA.DB_NAME) == conn_params.get(
                "database"
            ) or conn_params.get("dbname")
            assert data.get(SPANDATA.SERVER_ADDRESS) == os.environ.get(
                "SENTRY_PYTHON_TEST_POSTGRES_HOST", "localhost"
            )
            assert data.get(SPANDATA.SERVER_PORT) == os.environ.get(
                "SENTRY_PYTHON_TEST_POSTGRES_PORT", "5432"
            )


def test_set_db_data_custom_backend():
    class DummyBackend:
        # https://github.com/mongodb/mongo-python-driver/blob/6ffae5522c960252b8c9adfe2a19b29ff28187cb/pymongo/collection.py#L126
        def __getattr__(self, attr):
            return self

        def __call__(self):
            raise TypeError

        def get_connection_params(self):
            return {}

    try:
        _set_db_data(Span(), DummyBackend())
    except TypeError:
        pytest.fail("A TypeError was raised")


@pytest.mark.parametrize(
    "transaction_style,client_url,expected_transaction,expected_source,expected_response",
    [
        (
            "function_name",
            "/message",
            "tests.integrations.django.myapp.views.message",
            "component",
            b"ok",
        ),
        ("url", "/message", "/message", "route", b"ok"),
        ("url", "/404", "/404", "url", b"404"),
    ],
)
def test_transaction_style(
    sentry_init,
    client,
    capture_events,
    transaction_style,
    client_url,
    expected_transaction,
    expected_source,
    expected_response,
):
    sentry_init(
        integrations=[DjangoIntegration(transaction_style=transaction_style)],
        send_default_pii=True,
    )
    events = capture_events()
    content, status, headers = unpack_werkzeug_response(client.get(client_url))
    assert content == expected_response

    (event,) = events
    assert event["transaction"] == expected_transaction
    assert event["transaction_info"] == {"source": expected_source}


def test_request_body(sentry_init, client, capture_events):
    sentry_init(integrations=[DjangoIntegration()])
    events = capture_events()
    content, status, headers = unpack_werkzeug_response(
        client.post(reverse("post_echo"), data=b"heyooo", content_type="text/plain")
    )
    assert status.lower() == "200 ok"
    assert content == b"heyooo"

    (event,) = events

    assert event["message"] == "hi"
    assert event["request"]["data"] == ""
    assert event["_meta"]["request"]["data"][""] == {
        "rem": [["!raw", "x"]],
    }

    del events[:]

    content, status, headers = unpack_werkzeug_response(
        client.post(
            reverse("post_echo"), data=b'{"hey": 42}', content_type="application/json"
        )
    )
    assert status.lower() == "200 ok"
    assert content == b'{"hey": 42}'

    (event,) = events

    assert event["message"] == "hi"
    assert event["request"]["data"] == {"hey": 42}
    assert "" not in event


@pytest.mark.xfail
def test_read_request(sentry_init, client, capture_events):
    sentry_init(integrations=[DjangoIntegration()])
    events = capture_events()

    content, status, headers = unpack_werkzeug_response(
        client.post(
            reverse("read_body_and_view_exc"),
            data=b'{"hey": 42}',
            content_type="application/json",
        )
    )

    assert status.lower() == "500 internal server error"

    (event,) = events

    assert "data" not in event["request"]


def test_request_body_already_read(sentry_init, client, capture_events):
    sentry_init(integrations=[DjangoIntegration()])

    events = capture_events()

    class MockExtractor(DjangoRequestExtractor):
        def raw_data(self):
            raise RawPostDataException

    with patch("sentry_sdk.integrations.django.DjangoRequestExtractor", MockExtractor):
        client.post(
            reverse("post_echo"), data=b'{"hey": 42}', content_type="application/json"
        )

        (event,) = events

        assert event["message"] == "hi"
        assert "data" not in event["request"]


def test_template_tracing_meta(sentry_init, client, capture_events):
    sentry_init(integrations=[DjangoIntegration()])
    events = capture_events()

    content, _, _ = unpack_werkzeug_response(client.get(reverse("template_test3")))
    rendered_meta = content.decode("utf-8")

    traceparent, baggage = events[0]["message"].split("\n")
    assert traceparent != ""
    assert baggage != ""

    match = re.match(
        r'^<meta name="sentry-trace" content="([^\"]*)"><meta name="baggage" content="([^\"]*)">\n',
        rendered_meta,
    )
    assert match is not None
    assert match.group(1) == traceparent

    rendered_baggage = match.group(2)
    assert rendered_baggage == baggage


@pytest.mark.parametrize("with_executing_integration", [[], [ExecutingIntegration()]])
def test_template_exception(
    sentry_init, client, capture_events, with_executing_integration
):
    sentry_init(integrations=[DjangoIntegration()] + with_executing_integration)
    events = capture_events()

    content, status, headers = unpack_werkzeug_response(
        client.get(reverse("template_exc"))
    )
    assert status.lower() == "500 internal server error"

    (event,) = events
    exception = event["exception"]["values"][-1]
    assert exception["type"] == "TemplateSyntaxError"

    frames = [
        f
        for f in exception["stacktrace"]["frames"]
        if not f["filename"].startswith("django/")
    ]
    view_frame, template_frame = frames[-2:]

    assert template_frame["context_line"] == "{% invalid template tag %}\n"
    assert template_frame["pre_context"] == ["5\n", "6\n", "7\n", "8\n", "9\n"]

    assert template_frame["post_context"] == ["11\n", "12\n", "13\n", "14\n", "15\n"]
    assert template_frame["lineno"] == 10
    assert template_frame["filename"].endswith("error.html")

    filenames = [
        (f.get("function"), f.get("module")) for f in exception["stacktrace"]["frames"]
    ]

    if with_executing_integration:
        assert filenames[-3:] == [
            ("Parser.parse", "django.template.base"),
            (None, None),
            ("Parser.invalid_block_tag", "django.template.base"),
        ]
    else:
        assert filenames[-3:] == [
            ("parse", "django.template.base"),
            (None, None),
            ("invalid_block_tag", "django.template.base"),
        ]


@pytest.mark.parametrize(
    "route", ["rest_framework_exc", "rest_framework_read_body_and_exc"]
)
@pytest.mark.parametrize(
    "ct,body",
    [
        ["application/json", {"foo": "bar"}],
        ["application/json", 1],
        ["application/json", "foo"],
        ["application/x-www-form-urlencoded", {"foo": "bar"}],
    ],
)
def test_rest_framework_basic(
    sentry_init, client, capture_events, capture_exceptions, ct, body, route
):
    pytest.importorskip("rest_framework")
    sentry_init(integrations=[DjangoIntegration()], send_default_pii=True)
    exceptions = capture_exceptions()
    events = capture_events()

    if ct == "application/json":
        client.post(
            reverse(route), data=json.dumps(body), content_type="application/json"
        )
    elif ct == "application/x-www-form-urlencoded":
        client.post(reverse(route), data=body)
    else:
        raise AssertionError("unreachable")

    (error,) = exceptions
    assert isinstance(error, ZeroDivisionError)

    (event,) = events
    assert event["exception"]["values"][0]["mechanism"]["type"] == "django"

    assert event["request"]["data"] == body
    assert event["request"]["headers"]["Content-Type"] == ct


@pytest.mark.parametrize(
    "endpoint", ["rest_permission_denied_exc", "permission_denied_exc"]
)
def test_does_not_capture_403(sentry_init, client, capture_events, endpoint):
    if endpoint == "rest_permission_denied_exc":
        pytest.importorskip("rest_framework")

    sentry_init(integrations=[DjangoIntegration()])
    events = capture_events()

    _, status, _ = unpack_werkzeug_response(client.get(reverse(endpoint)))
    assert status.lower() == "403 forbidden"

    assert not events


def test_render_spans(sentry_init, client, capture_events, render_span_tree):
    sentry_init(
        integrations=[DjangoIntegration()],
        traces_sample_rate=1.0,
    )
    views_tests = [
        (
            reverse("template_test2"),
            '- op="template.render": description="[user_name.html, ...]"',
        ),
    ]
    if DJANGO_VERSION >= (1, 7):
        views_tests.append(
            (
                reverse("template_test"),
                '- op="template.render": description="user_name.html"',
            ),
        )

    for url, expected_line in views_tests:
        events = capture_events()
        client.get(url)
        transaction = events[0]
        assert expected_line in render_span_tree(transaction)

        render_span = next(
            span for span in transaction["spans"] if span["op"] == "template.render"
        )
        assert "context.user_age" in render_span["data"]


if DJANGO_VERSION >= (1, 10):
    EXPECTED_MIDDLEWARE_SPANS = """\
- op="http.server": description=null
  - op="middleware.django": description="django.contrib.sessions.middleware.SessionMiddleware.__call__"
    - op="middleware.django": description="django.contrib.auth.middleware.AuthenticationMiddleware.__call__"
      - op="middleware.django": description="django.middleware.csrf.CsrfViewMiddleware.__call__"
        - op="middleware.django": description="tests.integrations.django.myapp.settings.TestMiddleware.__call__"
          - op="middleware.django": description="tests.integrations.django.myapp.settings.TestFunctionMiddleware.__call__"
            - op="middleware.django": description="django.middleware.csrf.CsrfViewMiddleware.process_view"
            - op="view.render": description="message"\
"""
else:
    EXPECTED_MIDDLEWARE_SPANS = """\
- op="http.server": description=null
  - op="middleware.django": description="django.contrib.sessions.middleware.SessionMiddleware.process_request"
  - op="middleware.django": description="django.contrib.auth.middleware.AuthenticationMiddleware.process_request"
  - op="middleware.django": description="tests.integrations.django.myapp.settings.TestMiddleware.process_request"
  - op="middleware.django": description="django.middleware.csrf.CsrfViewMiddleware.process_view"
  - op="view.render": description="message"
  - op="middleware.django": description="tests.integrations.django.myapp.settings.TestMiddleware.process_response"
  - op="middleware.django": description="django.middleware.csrf.CsrfViewMiddleware.process_response"
  - op="middleware.django": description="django.contrib.sessions.middleware.SessionMiddleware.process_response"\
"""


def test_middleware_spans(sentry_init, client, capture_events, render_span_tree):
    sentry_init(
        integrations=[
            DjangoIntegration(signals_spans=False),
        ],
        traces_sample_rate=1.0,
    )
    events = capture_events()

    client.get(reverse("message"))

    message, transaction = events

    assert message["message"] == "hi"
    assert render_span_tree(transaction) == EXPECTED_MIDDLEWARE_SPANS


def test_middleware_spans_disabled(sentry_init, client, capture_events):
    sentry_init(
        integrations=[
            DjangoIntegration(middleware_spans=False, signals_spans=False),
        ],
        traces_sample_rate=1.0,
    )
    events = capture_events()

    client.get(reverse("message"))

    message, transaction = events

    assert message["message"] == "hi"
    assert not len(transaction["spans"])


EXPECTED_SIGNALS_SPANS = """\
- op="http.server": description=null
  - op="event.django": description="django.db.reset_queries"
  - op="event.django": description="django.db.close_old_connections"\
"""


def test_signals_spans(sentry_init, client, capture_events, render_span_tree):
    sentry_init(
        integrations=[
            DjangoIntegration(middleware_spans=False),
        ],
        traces_sample_rate=1.0,
    )
    events = capture_events()

    client.get(reverse("message"))

    message, transaction = events

    assert message["message"] == "hi"
    assert render_span_tree(transaction) == EXPECTED_SIGNALS_SPANS

    assert transaction["spans"][0]["op"] == "event.django"
    assert transaction["spans"][0]["description"] == "django.db.reset_queries"

    assert transaction["spans"][1]["op"] == "event.django"
    assert transaction["spans"][1]["description"] == "django.db.close_old_connections"


def test_signals_spans_disabled(sentry_init, client, capture_events):
    sentry_init(
        integrations=[
            DjangoIntegration(middleware_spans=False, signals_spans=False),
        ],
        traces_sample_rate=1.0,
    )
    events = capture_events()

    client.get(reverse("message"))

    message, transaction = events

    assert message["message"] == "hi"
    assert not transaction["spans"]


EXPECTED_SIGNALS_SPANS_FILTERED = """\
- op="http.server": description=null
  - op="event.django": description="django.db.reset_queries"
  - op="event.django": description="django.db.close_old_connections"
  - op="event.django": description="tests.integrations.django.myapp.signals.signal_handler"\
"""


def test_signals_spans_filtering(sentry_init, client, capture_events, render_span_tree):
    sentry_init(
        integrations=[
            DjangoIntegration(
                middleware_spans=False,
                signals_denylist=[
                    myapp_custom_signal_silenced,
                ],
            ),
        ],
        traces_sample_rate=1.0,
    )
    events = capture_events()

    client.get(reverse("send_myapp_custom_signal"))

    (transaction,) = events

    assert render_span_tree(transaction) == EXPECTED_SIGNALS_SPANS_FILTERED

    assert transaction["spans"][0]["op"] == "event.django"
    assert transaction["spans"][0]["description"] == "django.db.reset_queries"

    assert transaction["spans"][1]["op"] == "event.django"
    assert transaction["spans"][1]["description"] == "django.db.close_old_connections"

    assert transaction["spans"][2]["op"] == "event.django"
    assert (
        transaction["spans"][2]["description"]
        == "tests.integrations.django.myapp.signals.signal_handler"
    )


def test_csrf(sentry_init, client):
    """
    Assert that CSRF view decorator works even with the view wrapped in our own
    callable.
    """

    sentry_init(integrations=[DjangoIntegration()])

    content, status, _headers = unpack_werkzeug_response(
        client.post(reverse("csrf_hello_not_exempt"))
    )
    assert status.lower() == "403 forbidden"

    content, status, _headers = unpack_werkzeug_response(
        client.post(reverse("sentryclass_csrf"))
    )
    assert status.lower() == "403 forbidden"

    content, status, _headers = unpack_werkzeug_response(
        client.post(reverse("sentryclass"))
    )
    assert status.lower() == "200 ok"
    assert content == b"ok"

    content, status, _headers = unpack_werkzeug_response(
        client.post(reverse("classbased"))
    )
    assert status.lower() == "200 ok"
    assert content == b"ok"

    content, status, _headers = unpack_werkzeug_response(
        client.post(reverse("message"))
    )
    assert status.lower() == "200 ok"
    assert content == b"ok"


# This test is forked because it doesn't clean up after itself properly and makes
# other tests fail to resolve routes
@pytest.mark.forked
@pytest.mark.skipif(DJANGO_VERSION < (2, 0), reason="Requires Django > 2.0")
def test_custom_urlconf_middleware(
    settings, sentry_init, client, capture_events, render_span_tree
):
    """
    Some middlewares (for instance in django-tenants) overwrite request.urlconf.
    Test that the resolver picks up the correct urlconf for transaction naming.
    """
    urlconf = "tests.integrations.django.myapp.middleware.custom_urlconf_middleware"
    settings.ROOT_URLCONF = ""
    settings.MIDDLEWARE.insert(0, urlconf)
    client.application.load_middleware()

    sentry_init(integrations=[DjangoIntegration()], traces_sample_rate=1.0)
    events = capture_events()

    content, status, _headers = unpack_werkzeug_response(client.get("/custom/ok"))
    assert status.lower() == "200 ok"
    assert content == b"custom ok"

    event = events.pop(0)
    assert event["transaction"] == "/custom/ok"
    assert "custom_urlconf_middleware" in render_span_tree(event)

    _content, status, _headers = unpack_werkzeug_response(client.get("/custom/exc"))
    assert status.lower() == "500 internal server error"

    error_event, transaction_event = events
    assert error_event["transaction"] == "/custom/exc"
    assert error_event["exception"]["values"][-1]["mechanism"]["type"] == "django"
    assert transaction_event["transaction"] == "/custom/exc"
    assert "custom_urlconf_middleware" in render_span_tree(transaction_event)

    settings.MIDDLEWARE.pop(0)


def test_get_receiver_name():
    def dummy(a, b):
        return a + b

    name = _get_receiver_name(dummy)

    assert (
        name
        == "tests.integrations.django.test_basic.test_get_receiver_name.<locals>.dummy"
    )

    a_partial = partial(dummy)
    name = _get_receiver_name(a_partial)
    if PY310:
        assert name == "functools.partial(<function " + a_partial.func.__name__ + ">)"
    else:
        assert name == "partial(<function " + a_partial.func.__name__ + ">)"


@pytest.mark.skipif(DJANGO_VERSION <= (1, 11), reason="Requires Django > 1.11")
def test_span_origin(sentry_init, client, capture_events):
    sentry_init(
        integrations=[
            DjangoIntegration(
                middleware_spans=True,
                signals_spans=True,
                cache_spans=True,
            )
        ],
        traces_sample_rate=1.0,
    )
    events = capture_events()

    client.get(reverse("view_with_signal"))

    (transaction,) = events

    assert transaction["contexts"]["trace"]["origin"] == "auto.http.django"

    signal_span_found = False
    for span in transaction["spans"]:
        assert span["origin"] == "auto.http.django"
        if span["op"] == "event.django":
            signal_span_found = True

    assert signal_span_found


def test_transaction_http_method_default(sentry_init, client, capture_events):
    """
    By default OPTIONS and HEAD requests do not create a transaction.
    """
    sentry_init(
        integrations=[
            DjangoIntegration(
                middleware_spans=False,
                signals_spans=False,
            )
        ],
        traces_sample_rate=1.0,
    )
    events = capture_events()

    client.get(reverse("nomessage"))
    client.options(reverse("nomessage"))
    client.head(reverse("nomessage"))

    (event,) = events

    assert len(events) == 1
    assert event["request"]["method"] == "GET"


def test_transaction_http_method_custom(sentry_init, client, capture_events):
    sentry_init(
        integrations=[
            DjangoIntegration(
                http_methods_to_capture=(
                    "OPTIONS",
                    "head",
                ),  # capitalization does not matter
                middleware_spans=False,
                signals_spans=False,
            )
        ],
        traces_sample_rate=1.0,
    )
    events = capture_events()

    client.get("/nomessage")
    client.options("/nomessage")
    client.head("/nomessage")

    assert len(events) == 2

    (event1, event2) = events
    assert event1["request"]["method"] == "OPTIONS"
    assert event2["request"]["method"] == "HEAD"


def test_ensures_spotlight_middleware_when_spotlight_is_enabled(sentry_init, settings):
    """
    Test that ensures if Spotlight is enabled, relevant SpotlightMiddleware
    is added to middleware list in settings.
    """
    settings.DEBUG = True
    original_middleware = frozenset(settings.MIDDLEWARE)

    sentry_init(integrations=[DjangoIntegration()], spotlight=True)

    added = frozenset(settings.MIDDLEWARE) ^ original_middleware

    assert "sentry_sdk.spotlight.SpotlightMiddleware" in added


def test_ensures_no_spotlight_middleware_when_env_killswitch_is_false(
    monkeypatch, sentry_init, settings
):
    """
    Test that ensures if Spotlight is enabled, but is set to a falsy value
    the relevant SpotlightMiddleware is NOT added to middleware list in settings.
    """
    settings.DEBUG = True
    monkeypatch.setenv("SENTRY_SPOTLIGHT_ON_ERROR", "no")

    original_middleware = frozenset(settings.MIDDLEWARE)

    sentry_init(integrations=[DjangoIntegration()], spotlight=True)

    added = frozenset(settings.MIDDLEWARE) ^ original_middleware

    assert "sentry_sdk.spotlight.SpotlightMiddleware" not in added


def test_ensures_no_spotlight_middleware_when_no_spotlight(
    monkeypatch, sentry_init, settings
):
    """
    Test that ensures if Spotlight is not enabled
    the relevant SpotlightMiddleware is NOT added to middleware list in settings.
    """
    settings.DEBUG = True

    # We should NOT have the middleware even if the env var is truthy if Spotlight is off
    monkeypatch.setenv("SENTRY_SPOTLIGHT_ON_ERROR", "1")

    original_middleware = frozenset(settings.MIDDLEWARE)

    sentry_init(integrations=[DjangoIntegration()], spotlight=False)

    added = frozenset(settings.MIDDLEWARE) ^ original_middleware

    assert "sentry_sdk.spotlight.SpotlightMiddleware" not in added


def test_get_frame_name_when_in_lazy_object():
    allowed_to_init = False

    class SimpleLazyObjectWrapper(SimpleLazyObject):
        def unproxied_method(self):
            """
            For testing purposes. We inject a method on the SimpleLazyObject
            class so if python is executing this method, we should get
            this class instead of the wrapped class and avoid evaluating
            the wrapped object too early.
            """
            return inspect.currentframe()

    class GetFrame:
        def __init__(self):
            assert allowed_to_init, "GetFrame not permitted to initialize yet"

        def proxied_method(self):
            """
            For testing purposes. We add an proxied method on the instance
            class so if python is executing this method, we should get
            this class instead of the wrapper class.
            """
            return inspect.currentframe()

    instance = SimpleLazyObjectWrapper(lambda: GetFrame())

    assert get_frame_name(instance.unproxied_method()) == (
        "SimpleLazyObjectWrapper.unproxied_method"
        if sys.version_info < (3, 11)
        else "test_get_frame_name_when_in_lazy_object.<locals>.SimpleLazyObjectWrapper.unproxied_method"
    )

    # Now that we're about to access an instance method on the wrapped class,
    # we should permit initializing it
    allowed_to_init = True

    assert get_frame_name(instance.proxied_method()) == (
        "GetFrame.proxied_method"
        if sys.version_info < (3, 11)
        else "test_get_frame_name_when_in_lazy_object.<locals>.GetFrame.proxied_method"
    )<|MERGE_RESOLUTION|>--- conflicted
+++ resolved
@@ -10,11 +10,6 @@
 from werkzeug.test import Client
 
 from django import VERSION as DJANGO_VERSION
-<<<<<<< HEAD
-=======
-
-from django.contrib.auth.models import User
->>>>>>> d71b9532
 from django.core.management import execute_from_command_line
 from django.db.utils import OperationalError, ProgrammingError, DataError
 from django.http.request import RawPostDataException
@@ -323,6 +318,9 @@
 def test_context_nested_queryset_repr(sentry_init, capture_events):
     sentry_init(integrations=[DjangoIntegration()])
     events = capture_events()
+
+    from django.contrib.auth.models import User
+
     User.objects.create_user("john", "lennon@thebeatles.com", "johnpassword")
 
     try:
