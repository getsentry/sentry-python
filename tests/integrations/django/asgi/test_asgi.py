--- conflicted
+++ resolved
@@ -146,12 +146,7 @@
     message, transaction = events
 
     assert (
-<<<<<<< HEAD
         render_span_tree(transaction) == """\
-=======
-        render_span_tree(transaction)
-        == """\
->>>>>>> 4cc495b9
 - op="http.server": description=null
   - op="django.middleware": description="django.contrib.sessions.middleware.SessionMiddleware.__acall__"
     - op="django.middleware": description="django.contrib.auth.middleware.AuthenticationMiddleware.__acall__"
