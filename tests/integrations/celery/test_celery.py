import threading
import kombu
from unittest import mock

import pytest
from celery import Celery, VERSION
from celery.bin import worker

from sentry_sdk import configure_scope, start_transaction, get_current_span
from sentry_sdk.integrations.celery import (
    CeleryIntegration,
<<<<<<< HEAD
    _get_headers,
    _wrap_task_run,
=======
    _wrap_apply_async,
>>>>>>> 18015e9f
)
from sentry_sdk.integrations.celery.beat import _get_headers
from tests.conftest import ApproxDict


@pytest.fixture
def connect_signal(request):
    def inner(signal, f):
        signal.connect(f)
        request.addfinalizer(lambda: signal.disconnect(f))

    return inner


@pytest.fixture
def init_celery(sentry_init, request):
    def inner(
        propagate_traces=True,
        backend="always_eager",
        monitor_beat_tasks=False,
        **kwargs,
    ):
        sentry_init(
<<<<<<< HEAD
            integrations=[CeleryIntegration(propagate_traces=propagate_traces)],
=======
            integrations=[
                CeleryIntegration(
                    propagate_traces=propagate_traces,
                    monitor_beat_tasks=monitor_beat_tasks,
                )
            ],
>>>>>>> 18015e9f
            **kwargs,
        )
        celery = Celery(__name__)

        if backend == "always_eager":
            if VERSION < (4,):
                celery.conf.CELERY_ALWAYS_EAGER = True
            else:
                celery.conf.task_always_eager = True
        elif backend == "redis":
            # broken on celery 3
            if VERSION < (4,):
                pytest.skip("Redis backend broken for some reason")

            # this backend requires capture_events_forksafe
            celery.conf.worker_max_tasks_per_child = 1
            celery.conf.worker_concurrency = 1
            celery.conf.broker_url = "redis://127.0.0.1:6379"
            celery.conf.result_backend = "redis://127.0.0.1:6379"
            celery.conf.task_always_eager = False

            # Once we drop celery 3 we can use the celery_worker fixture
            if VERSION < (5,):
                worker_fn = worker.worker(app=celery).run
            else:
                from celery.bin.base import CLIContext

                worker_fn = lambda: worker.worker(
                    obj=CLIContext(app=celery, no_color=True, workdir=".", quiet=False),
                    args=[],
                )

            worker_thread = threading.Thread(target=worker_fn)
            worker_thread.daemon = True
            worker_thread.start()
        else:
            raise ValueError(backend)

        return celery

    return inner


@pytest.fixture
def celery(init_celery):
    return init_celery()


@pytest.fixture(
    params=[
        lambda task, x, y: (
            task.delay(x, y),
            {"args": [x, y], "kwargs": {}},
        ),
        lambda task, x, y: (
            task.apply_async((x, y)),
            {"args": [x, y], "kwargs": {}},
        ),
        lambda task, x, y: (
            task.apply_async(args=(x, y)),
            {"args": [x, y], "kwargs": {}},
        ),
        lambda task, x, y: (
            task.apply_async(kwargs=dict(x=x, y=y)),
            {"args": [], "kwargs": {"x": x, "y": y}},
        ),
    ]
)
def celery_invocation(request):
    """
    Invokes a task in multiple ways Celery allows you to (testing our apply_async monkeypatch).

    Currently limited to a task signature of the form foo(x, y)
    """
    return request.param


def test_simple_with_performance(capture_events, init_celery, celery_invocation):
    celery = init_celery(traces_sample_rate=1.0)
    events = capture_events()

    @celery.task(name="dummy_task")
    def dummy_task(x, y):
        foo = 42  # noqa
        return x / y

    with start_transaction(op="unit test transaction") as transaction:
        celery_invocation(dummy_task, 1, 2)
        _, expected_context = celery_invocation(dummy_task, 1, 0)

    (_, error_event, _, _) = events

    assert error_event["contexts"]["trace"]["trace_id"] == transaction.trace_id
    assert error_event["contexts"]["trace"]["span_id"] != transaction.span_id
    assert error_event["transaction"] == "dummy_task"
    assert "celery_task_id" in error_event["tags"]
    assert error_event["extra"]["celery-job"] == dict(
        task_name="dummy_task", **expected_context
    )

    (exception,) = error_event["exception"]["values"]
    assert exception["type"] == "ZeroDivisionError"
    assert exception["mechanism"]["type"] == "celery"
    assert exception["stacktrace"]["frames"][0]["vars"]["foo"] == "42"


def test_simple_without_performance(capture_events, init_celery, celery_invocation):
    celery = init_celery(traces_sample_rate=None)
    events = capture_events()

    @celery.task(name="dummy_task")
    def dummy_task(x, y):
        foo = 42  # noqa
        return x / y

    with configure_scope() as scope:
        celery_invocation(dummy_task, 1, 2)
        _, expected_context = celery_invocation(dummy_task, 1, 0)

        (error_event,) = events

        assert (
            error_event["contexts"]["trace"]["trace_id"]
            == scope._propagation_context.trace_id
        )
        assert (
            error_event["contexts"]["trace"]["span_id"]
            != scope._propagation_context.span_id
        )
        assert error_event["transaction"] == "dummy_task"
        assert "celery_task_id" in error_event["tags"]
        assert error_event["extra"]["celery-job"] == dict(
            task_name="dummy_task", **expected_context
        )

        (exception,) = error_event["exception"]["values"]
        assert exception["type"] == "ZeroDivisionError"
        assert exception["mechanism"]["type"] == "celery"
        assert exception["stacktrace"]["frames"][0]["vars"]["foo"] == "42"


@pytest.mark.parametrize("task_fails", [True, False], ids=["error", "success"])
def test_transaction_events(capture_events, init_celery, celery_invocation, task_fails):
    celery = init_celery(traces_sample_rate=1.0)

    @celery.task(name="dummy_task")
    def dummy_task(x, y):
        return x / y

    # XXX: For some reason the first call does not get instrumented properly.
    celery_invocation(dummy_task, 1, 1)

    events = capture_events()

    with start_transaction(name="submission") as transaction:
        celery_invocation(dummy_task, 1, 0 if task_fails else 1)

    if task_fails:
        error_event = events.pop(0)
        assert error_event["contexts"]["trace"]["trace_id"] == transaction.trace_id
        assert error_event["exception"]["values"][0]["type"] == "ZeroDivisionError"

    execution_event, submission_event = events
    assert execution_event["transaction"] == "dummy_task"
    assert execution_event["transaction_info"] == {"source": "task"}

    assert submission_event["transaction"] == "submission"
    assert submission_event["transaction_info"] == {"source": "custom"}

    assert execution_event["type"] == submission_event["type"] == "transaction"
    assert execution_event["contexts"]["trace"]["trace_id"] == transaction.trace_id
    assert submission_event["contexts"]["trace"]["trace_id"] == transaction.trace_id

    if task_fails:
        assert execution_event["contexts"]["trace"]["status"] == "internal_error"
    else:
        assert execution_event["contexts"]["trace"]["status"] == "ok"

    assert len(execution_event["spans"]) == 1
    assert (
        execution_event["spans"][0].items()
        >= {
            "trace_id": str(transaction.trace_id),
            "same_process_as_parent": True,
            "op": "queue.process",
            "description": "dummy_task",
            "data": ApproxDict(),
        }.items()
    )
    assert submission_event["spans"] == [
        {
            "data": ApproxDict(),
            "description": "dummy_task",
            "op": "queue.submit.celery",
            "origin": "auto.queue.celery",
            "parent_span_id": submission_event["contexts"]["trace"]["span_id"],
            "same_process_as_parent": True,
            "span_id": submission_event["spans"][0]["span_id"],
            "start_timestamp": submission_event["spans"][0]["start_timestamp"],
            "timestamp": submission_event["spans"][0]["timestamp"],
            "trace_id": str(transaction.trace_id),
        }
    ]


def test_no_stackoverflows(celery):
    """We used to have a bug in the Celery integration where its monkeypatching
    was repeated for every task invocation, leading to stackoverflows.

    See https://github.com/getsentry/sentry-python/issues/265
    """

    results = []

    @celery.task(name="dummy_task")
    def dummy_task():
        with configure_scope() as scope:
            scope.set_tag("foo", "bar")

        results.append(42)

    for _ in range(10000):
        dummy_task.delay()

    assert results == [42] * 10000

    with configure_scope() as scope:
        assert not scope._tags


def test_simple_no_propagation(capture_events, init_celery):
    celery = init_celery(propagate_traces=False)
    events = capture_events()

    @celery.task(name="dummy_task")
    def dummy_task():
        1 / 0

    with start_transaction() as transaction:
        dummy_task.delay()

    (event,) = events
    assert event["contexts"]["trace"]["trace_id"] != transaction.trace_id
    assert event["transaction"] == "dummy_task"
    (exception,) = event["exception"]["values"]
    assert exception["type"] == "ZeroDivisionError"


def test_ignore_expected(capture_events, celery):
    events = capture_events()

    @celery.task(name="dummy_task", throws=(ZeroDivisionError,))
    def dummy_task(x, y):
        return x / y

    dummy_task.delay(1, 2)
    dummy_task.delay(1, 0)
    assert not events


@pytest.mark.xfail(
    (4, 2, 0) <= VERSION < (4, 4, 3),
    strict=True,
    reason="https://github.com/celery/celery/issues/4661",
)
def test_retry(celery, capture_events):
    events = capture_events()
    failures = [True, True, False]
    runs = []

    @celery.task(name="dummy_task", bind=True)
    def dummy_task(self):
        runs.append(1)
        try:
            if failures.pop(0):
                1 / 0
        except Exception as exc:
            self.retry(max_retries=2, exc=exc)

    dummy_task.delay()

    assert len(runs) == 3
    assert not events

    failures = [True, True, True]
    runs = []

    dummy_task.delay()

    assert len(runs) == 3
    (event,) = events
    exceptions = event["exception"]["values"]

    for e in exceptions:
        assert e["type"] == "ZeroDivisionError"


<<<<<<< HEAD
# TODO: This test is hanging when running test with `tox --parallel auto`. Find out why and fix it!
# @pytest.mark.skip
@pytest.mark.forked
@pytest.mark.parametrize("execution_way", ["apply_async", "send_task"])
def test_redis_backend_trace_propagation(
    init_celery, capture_events_forksafe, execution_way
):
    celery = init_celery(traces_sample_rate=1.0, backend="redis", debug=True)
=======
@pytest.mark.skip(
    reason="This test is hanging when running test with `tox --parallel auto`. TODO: Figure out why and fix it!"
)
@pytest.mark.forked
def test_redis_backend_trace_propagation(init_celery, capture_events_forksafe):
    celery = init_celery(traces_sample_rate=1.0, backend="redis")
>>>>>>> 18015e9f

    events = capture_events_forksafe()

    runs = []

    @celery.task(name="dummy_task", bind=True)
    def dummy_task(self, x, y):
        runs.append(1)
        1 / 0

    with start_transaction(name="submit_celery"):
        # Curious: Cannot use delay() here or py2.7-celery-4.2 crashes
        if execution_way == "apply_async":
            res = dummy_task.apply_async(kwargs={"x": 1, "y": 0})
        elif execution_way == "send_task":
            res = celery.send_task("dummy_task", kwargs={"x": 1, "y": 0})
        else:  # pragma: no cover
            raise ValueError(execution_way)

    with pytest.raises(Exception):  # noqa: B017
        # Celery 4.1 raises a gibberish exception
        res.wait()

    # if this is nonempty, the worker never really forked
    assert not runs

    submit_transaction = events.read_event()
    assert submit_transaction["type"] == "transaction"
    assert submit_transaction["transaction"] == "submit_celery"

    assert len(
        submit_transaction["spans"]
    ), 4  # Because redis integration was auto enabled
    span = submit_transaction["spans"][0]
    assert span["op"] == "queue.submit.celery"
    assert span["description"] == "dummy_task"

    event = events.read_event()
    (exception,) = event["exception"]["values"]
    assert exception["type"] == "ZeroDivisionError"

    transaction = events.read_event()
    assert (
        transaction["contexts"]["trace"]["trace_id"]
        == event["contexts"]["trace"]["trace_id"]
        == submit_transaction["contexts"]["trace"]["trace_id"]
    )

    events.read_flush()

    # if this is nonempty, the worker never really forked
    assert not runs


@pytest.mark.forked
@pytest.mark.parametrize("newrelic_order", ["sentry_first", "sentry_last"])
def test_newrelic_interference(init_celery, newrelic_order, celery_invocation):
    def instrument_newrelic():
        try:
            # older newrelic versions
            from newrelic.hooks.application_celery import (
                instrument_celery_execute_trace,
            )
            import celery.app.trace as celery_trace_module

            assert hasattr(celery_trace_module, "build_tracer")
            instrument_celery_execute_trace(celery_trace_module)

        except ImportError:
            # newer newrelic versions
            from newrelic.hooks.application_celery import instrument_celery_app_base
            import celery.app as celery_app_module

            assert hasattr(celery_app_module, "Celery")
            assert hasattr(celery_app_module.Celery, "send_task")
            instrument_celery_app_base(celery_app_module)

    if newrelic_order == "sentry_first":
        celery = init_celery()
        instrument_newrelic()
    elif newrelic_order == "sentry_last":
        instrument_newrelic()
        celery = init_celery()
    else:
        raise ValueError(newrelic_order)

    @celery.task(name="dummy_task", bind=True)
    def dummy_task(self, x, y):
        return x / y

    assert dummy_task.apply(kwargs={"x": 1, "y": 1}).wait() == 1
    assert celery_invocation(dummy_task, 1, 1)[0].wait() == 1


def test_traces_sampler_gets_task_info_in_sampling_context(
    init_celery, celery_invocation, DictionaryContaining  # noqa:N803
):
    traces_sampler = mock.Mock()
    celery = init_celery(traces_sampler=traces_sampler)

    @celery.task(name="dog_walk")
    def walk_dogs(x, y):
        dogs, route = x
        num_loops = y
        return dogs, route, num_loops

    _, args_kwargs = celery_invocation(
        walk_dogs, [["Maisey", "Charlie", "Bodhi", "Cory"], "Dog park round trip"], 1
    )

    traces_sampler.assert_any_call(
        # depending on the iteration of celery_invocation, the data might be
        # passed as args or as kwargs, so make this generic
        DictionaryContaining({"celery_job": dict(task="dog_walk", **args_kwargs)})
    )


def test_abstract_task(capture_events, celery, celery_invocation):
    events = capture_events()

    class AbstractTask(celery.Task):
        abstract = True

        def __call__(self, *args, **kwargs):
            try:
                return self.run(*args, **kwargs)
            except ZeroDivisionError:
                return None

    @celery.task(name="dummy_task", base=AbstractTask)
    def dummy_task(x, y):
        return x / y

    with start_transaction():
        celery_invocation(dummy_task, 1, 0)

    assert not events


def test_task_headers(celery):
    """
    Test that the headers set in the Celery Beat auto-instrumentation are passed to the celery signal handlers
    """
    sentry_crons_setup = {
        "sentry-monitor-slug": "some-slug",
        "sentry-monitor-config": {"some": "config"},
        "sentry-monitor-check-in-id": "123abc",
    }

    @celery.task(name="dummy_task", bind=True)
    def dummy_task(self, x, y):
        return _get_headers(self)

    # This is how the Celery Beat auto-instrumentation starts a task
    # in the monkey patched version of `apply_async`
    # in `sentry_sdk/integrations/celery.py::_wrap_apply_async()`
    result = dummy_task.apply_async(args=(1, 0), headers=sentry_crons_setup)

    expected_headers = sentry_crons_setup.copy()
    # Newly added headers
    expected_headers["sentry-trace"] = mock.ANY
    expected_headers["baggage"] = mock.ANY
    expected_headers["sentry-task-enqueued-time"] = mock.ANY

    assert result.get() == expected_headers


def test_baggage_propagation(init_celery):
    celery = init_celery(traces_sample_rate=1.0, release="abcdef")

    @celery.task(name="dummy_task", bind=True)
    def dummy_task(self, x, y):
        return _get_headers(self)

    with start_transaction() as transaction:
        result = dummy_task.apply_async(
            args=(1, 0),
            headers={"baggage": "custom=value"},
        ).get()

        assert sorted(result["baggage"].split(",")) == sorted(
            [
                "sentry-release=abcdef",
                "sentry-trace_id={}".format(transaction.trace_id),
                "sentry-environment=production",
                "sentry-sample_rate=1.0",
                "sentry-sampled=true",
                "custom=value",
            ]
        )


def test_sentry_propagate_traces_override(init_celery):
    """
    Test if the `sentry-propagate-traces` header given to `apply_async`
    overrides the `propagate_traces` parameter in the integration constructor.
    """
    celery = init_celery(
        propagate_traces=True, traces_sample_rate=1.0, release="abcdef"
    )

    @celery.task(name="dummy_task", bind=True)
    def dummy_task(self, message):
        trace_id = get_current_span().trace_id
        return trace_id

    with start_transaction() as transaction:
        transaction_trace_id = transaction.trace_id

        # should propagate trace
        task_transaction_id = dummy_task.apply_async(
            args=("some message",),
        ).get()
        assert transaction_trace_id == task_transaction_id

        # should NOT propagate trace (overrides `propagate_traces` parameter in integration constructor)
        task_transaction_id = dummy_task.apply_async(
            args=("another message",),
            headers={"sentry-propagate-traces": False},
        ).get()
        assert transaction_trace_id != task_transaction_id


def test_apply_async_manually_span(sentry_init):
    sentry_init(
        integrations=[CeleryIntegration()],
    )

    def dummy_function(*args, **kwargs):
        headers = kwargs.get("headers")
        assert "sentry-trace" in headers
        assert "baggage" in headers

    wrapped = _wrap_task_run(dummy_function)
    wrapped(mock.MagicMock(), (), headers={})


<<<<<<< HEAD
def test_apply_async_from_beat_no_span(sentry_init):
    sentry_init(
        integrations=[CeleryIntegration()],
    )

    def dummy_function(*args, **kwargs):
        headers = kwargs.get("headers")
        assert "sentry-trace" not in headers
        assert "baggage" not in headers

    wrapped = _wrap_task_run(dummy_function)
    wrapped(
        mock.MagicMock(),
        [
            "BEAT",
        ],
        headers={},
    )


=======
>>>>>>> 18015e9f
def test_apply_async_no_args(init_celery):
    celery = init_celery()

    @celery.task
    def example_task():
        return "success"

    try:
        result = example_task.apply_async(None, {})
    except TypeError:
        pytest.fail("Calling `apply_async` without arguments raised a TypeError")

    assert result.get() == "success"


@pytest.mark.parametrize("routing_key", ("celery", "custom"))
@mock.patch("celery.app.task.Task.request")
def test_messaging_destination_name_default_exchange(
    mock_request, routing_key, init_celery, capture_events
):
    celery_app = init_celery(enable_tracing=True)
    events = capture_events()
    mock_request.delivery_info = {"routing_key": routing_key, "exchange": ""}

    @celery_app.task()
    def task(): ...

    task.apply_async()

    (event,) = events
    (span,) = event["spans"]
    assert span["data"]["messaging.destination.name"] == routing_key


@mock.patch("celery.app.task.Task.request")
def test_messaging_destination_name_nondefault_exchange(
    mock_request, init_celery, capture_events
):
    """
    Currently, we only capture the routing key as the messaging.destination.name when
    we are using the default exchange (""). This is because the default exchange ensures
    that the routing key is the queue name. Other exchanges may not guarantee this
    behavior.
    """
    celery_app = init_celery(enable_tracing=True)
    events = capture_events()
    mock_request.delivery_info = {"routing_key": "celery", "exchange": "custom"}

    @celery_app.task()
    def task(): ...

    task.apply_async()

    (event,) = events
    (span,) = event["spans"]
    assert "messaging.destination.name" not in span["data"]


def test_messaging_id(init_celery, capture_events):
    celery = init_celery(enable_tracing=True)
    events = capture_events()

    @celery.task
    def example_task(): ...

    example_task.apply_async()

    (event,) = events
    (span,) = event["spans"]
    assert "messaging.message.id" in span["data"]


def test_retry_count_zero(init_celery, capture_events):
    celery = init_celery(enable_tracing=True)
    events = capture_events()

    @celery.task()
    def task(): ...

    task.apply_async()

    (event,) = events
    (span,) = event["spans"]
    assert span["data"]["messaging.message.retry.count"] == 0


@mock.patch("celery.app.task.Task.request")
def test_retry_count_nonzero(mock_request, init_celery, capture_events):
    mock_request.retries = 3

    celery = init_celery(enable_tracing=True)
    events = capture_events()

    @celery.task()
    def task(): ...

    task.apply_async()

    (event,) = events
    (span,) = event["spans"]
    assert span["data"]["messaging.message.retry.count"] == 3


@pytest.mark.parametrize("system", ("redis", "amqp"))
def test_messaging_system(system, init_celery, capture_events):
    celery = init_celery(enable_tracing=True)
    events = capture_events()

    # Does not need to be a real URL, since we use always eager
    celery.conf.broker_url = f"{system}://example.com"  # noqa: E231

    @celery.task()
    def task(): ...

    task.apply_async()

    (event,) = events
    (span,) = event["spans"]
    assert span["data"]["messaging.system"] == system


@pytest.mark.parametrize("system", ("amqp", "redis"))
def test_producer_span_data(system, monkeypatch, sentry_init, capture_events):
    old_publish = kombu.messaging.Producer._publish

    def publish(*args, **kwargs):
        pass

    monkeypatch.setattr(kombu.messaging.Producer, "_publish", publish)

    sentry_init(integrations=[CeleryIntegration()], enable_tracing=True)
    celery = Celery(__name__, broker=f"{system}://example.com")  # noqa: E231
    events = capture_events()

    @celery.task()
    def task(): ...

    with start_transaction():
        task.apply_async()

    (event,) = events
    span = next(span for span in event["spans"] if span["op"] == "queue.publish")

    assert span["data"]["messaging.system"] == system

    assert span["data"]["messaging.destination.name"] == "celery"
    assert "messaging.message.id" in span["data"]
    assert span["data"]["messaging.message.retry.count"] == 0

    monkeypatch.setattr(kombu.messaging.Producer, "_publish", old_publish)


def test_receive_latency(init_celery, capture_events):
    celery = init_celery(traces_sample_rate=1.0)
    events = capture_events()

    @celery.task()
    def task(): ...

    task.apply_async()

    (event,) = events
    (span,) = event["spans"]
    assert "messaging.message.receive.latency" in span["data"]
    assert span["data"]["messaging.message.receive.latency"] > 0


def tests_span_origin_consumer(init_celery, capture_events):
    celery = init_celery(enable_tracing=True)
    celery.conf.broker_url = "redis://example.com"  # noqa: E231

    events = capture_events()

    @celery.task()
    def task(): ...

    task.apply_async()

    (event,) = events

    assert event["contexts"]["trace"]["origin"] == "auto.queue.celery"
    assert event["spans"][0]["origin"] == "auto.queue.celery"


def tests_span_origin_producer(monkeypatch, sentry_init, capture_events):
    old_publish = kombu.messaging.Producer._publish

    def publish(*args, **kwargs):
        pass

    monkeypatch.setattr(kombu.messaging.Producer, "_publish", publish)

    sentry_init(integrations=[CeleryIntegration()], enable_tracing=True)
    celery = Celery(__name__, broker="redis://example.com")  # noqa: E231

    events = capture_events()

    @celery.task()
    def task(): ...

    with start_transaction(name="custom_transaction"):
        task.apply_async()

    (event,) = events

    assert event["contexts"]["trace"]["origin"] == "manual"

    for span in event["spans"]:
        assert span["origin"] == "auto.queue.celery"

    monkeypatch.setattr(kombu.messaging.Producer, "_publish", old_publish)<|MERGE_RESOLUTION|>--- conflicted
+++ resolved
@@ -9,12 +9,7 @@
 from sentry_sdk import configure_scope, start_transaction, get_current_span
 from sentry_sdk.integrations.celery import (
     CeleryIntegration,
-<<<<<<< HEAD
-    _get_headers,
     _wrap_task_run,
-=======
-    _wrap_apply_async,
->>>>>>> 18015e9f
 )
 from sentry_sdk.integrations.celery.beat import _get_headers
 from tests.conftest import ApproxDict
@@ -38,16 +33,12 @@
         **kwargs,
     ):
         sentry_init(
-<<<<<<< HEAD
-            integrations=[CeleryIntegration(propagate_traces=propagate_traces)],
-=======
             integrations=[
                 CeleryIntegration(
                     propagate_traces=propagate_traces,
                     monitor_beat_tasks=monitor_beat_tasks,
                 )
             ],
->>>>>>> 18015e9f
             **kwargs,
         )
         celery = Celery(__name__)
@@ -345,23 +336,15 @@
         assert e["type"] == "ZeroDivisionError"
 
 
-<<<<<<< HEAD
-# TODO: This test is hanging when running test with `tox --parallel auto`. Find out why and fix it!
-# @pytest.mark.skip
+@pytest.mark.skip(
+    reason="This test is hanging when running test with `tox --parallel auto`. TODO: Figure out why and fix it!"
+)
 @pytest.mark.forked
 @pytest.mark.parametrize("execution_way", ["apply_async", "send_task"])
 def test_redis_backend_trace_propagation(
     init_celery, capture_events_forksafe, execution_way
 ):
-    celery = init_celery(traces_sample_rate=1.0, backend="redis", debug=True)
-=======
-@pytest.mark.skip(
-    reason="This test is hanging when running test with `tox --parallel auto`. TODO: Figure out why and fix it!"
-)
-@pytest.mark.forked
-def test_redis_backend_trace_propagation(init_celery, capture_events_forksafe):
     celery = init_celery(traces_sample_rate=1.0, backend="redis")
->>>>>>> 18015e9f
 
     events = capture_events_forksafe()
 
@@ -599,7 +582,6 @@
     wrapped(mock.MagicMock(), (), headers={})
 
 
-<<<<<<< HEAD
 def test_apply_async_from_beat_no_span(sentry_init):
     sentry_init(
         integrations=[CeleryIntegration()],
@@ -620,8 +602,6 @@
     )
 
 
-=======
->>>>>>> 18015e9f
 def test_apply_async_no_args(init_celery):
     celery = init_celery()
 
