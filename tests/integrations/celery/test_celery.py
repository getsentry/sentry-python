--- conflicted
+++ resolved
@@ -69,14 +69,9 @@
     invocation(dummy_task, 1, 0)
 
     event, = events
-<<<<<<< HEAD
+
     assert event["contexts"]["trace"]["trace_id"] == span.trace_id
     assert event["contexts"]["trace"]["span_id"] != span.span_id
-=======
-
-    assert event["contexts"]["trace"]["trace_id"] == span_context.trace_id
-    assert event["contexts"]["trace"]["span_id"] != span_context.span_id
->>>>>>> cdad688c
     assert event["transaction"] == "dummy_task"
     assert event["extra"]["celery-job"] == dict(
         task_name="dummy_task", **expected_context
