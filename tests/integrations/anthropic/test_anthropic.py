--- conflicted
+++ resolved
@@ -127,16 +127,10 @@
         assert SPANDATA.AI_INPUT_MESSAGES not in span["data"]
         assert SPANDATA.AI_RESPONSES not in span["data"]
 
-<<<<<<< HEAD
-    assert span["data"][SPANDATA.AI_PROMPT_TOKENS_USED] == 10
-    assert span["data"][SPANDATA.AI_COMPLETION_TOKENS_USED] == 20
-    assert span["data"][SPANDATA.AI_TOTAL_TOKENS_USED] == 30
-=======
     assert span["data"]["gen_ai.usage.input_tokens"] == 10
     assert span["data"]["gen_ai.usage.output_tokens"] == 20
     assert span["data"]["gen_ai.usage.total_tokens"] == 30
->>>>>>> 6f71a1bb
-    assert span["data"][SPANDATA.AI_STREAMING] is False
+    assert span["data"]["ai.streaming"] is False
 
 
 @pytest.mark.asyncio
@@ -203,16 +197,10 @@
         assert SPANDATA.AI_INPUT_MESSAGES not in span["data"]
         assert SPANDATA.AI_RESPONSES not in span["data"]
 
-<<<<<<< HEAD
-    assert span["data"][SPANDATA.AI_PROMPT_TOKENS_USED] == 10
-    assert span["data"][SPANDATA.AI_COMPLETION_TOKENS_USED] == 20
-    assert span["data"][SPANDATA.AI_TOTAL_TOKENS_USED] == 30
-=======
     assert span["data"]["gen_ai.usage.input_tokens"] == 10
     assert span["data"]["gen_ai.usage.output_tokens"] == 20
     assert span["data"]["gen_ai.usage.total_tokens"] == 30
->>>>>>> 6f71a1bb
-    assert span["data"][SPANDATA.AI_STREAMING] is False
+    assert span["data"]["ai.streaming"] is False
 
 
 @pytest.mark.parametrize(
@@ -311,16 +299,10 @@
         assert SPANDATA.AI_INPUT_MESSAGES not in span["data"]
         assert SPANDATA.AI_RESPONSES not in span["data"]
 
-<<<<<<< HEAD
-    assert span["data"][SPANDATA.AI_PROMPT_TOKENS_USED] == 10
-    assert span["data"][SPANDATA.AI_COMPLETION_TOKENS_USED] == 30
-    assert span["data"][SPANDATA.AI_TOTAL_TOKENS_USED] == 40
-=======
     assert span["data"]["gen_ai.usage.input_tokens"] == 10
     assert span["data"]["gen_ai.usage.output_tokens"] == 30
     assert span["data"]["gen_ai.usage.total_tokens"] == 40
->>>>>>> 6f71a1bb
-    assert span["data"][SPANDATA.AI_STREAMING] is True
+    assert span["data"]["ai.streaming"] is True
 
 
 @pytest.mark.asyncio
@@ -422,16 +404,10 @@
         assert SPANDATA.AI_INPUT_MESSAGES not in span["data"]
         assert SPANDATA.AI_RESPONSES not in span["data"]
 
-<<<<<<< HEAD
-    assert span["data"][SPANDATA.AI_PROMPT_TOKENS_USED] == 10
-    assert span["data"][SPANDATA.AI_COMPLETION_TOKENS_USED] == 30
-    assert span["data"][SPANDATA.AI_TOTAL_TOKENS_USED] == 40
-=======
     assert span["data"]["gen_ai.usage.input_tokens"] == 10
     assert span["data"]["gen_ai.usage.output_tokens"] == 30
     assert span["data"]["gen_ai.usage.total_tokens"] == 40
->>>>>>> 6f71a1bb
-    assert span["data"][SPANDATA.AI_STREAMING] is True
+    assert span["data"]["ai.streaming"] is True
 
 
 @pytest.mark.skipif(
@@ -560,16 +536,10 @@
         assert SPANDATA.AI_INPUT_MESSAGES not in span["data"]
         assert SPANDATA.AI_RESPONSES not in span["data"]
 
-<<<<<<< HEAD
-    assert span["data"][SPANDATA.AI_PROMPT_TOKENS_USED] == 366
-    assert span["data"][SPANDATA.AI_COMPLETION_TOKENS_USED] == 51
-    assert span["data"][SPANDATA.AI_TOTAL_TOKENS_USED] == 417
-=======
     assert span["data"]["gen_ai.usage.input_tokens"] == 366
     assert span["data"]["gen_ai.usage.output_tokens"] == 51
     assert span["data"]["gen_ai.usage.total_tokens"] == 417
->>>>>>> 6f71a1bb
-    assert span["data"][SPANDATA.AI_STREAMING] is True
+    assert span["data"]["ai.streaming"] is True
 
 
 @pytest.mark.asyncio
@@ -705,16 +675,10 @@
         assert SPANDATA.AI_INPUT_MESSAGES not in span["data"]
         assert SPANDATA.AI_RESPONSES not in span["data"]
 
-<<<<<<< HEAD
-    assert span["data"][SPANDATA.AI_PROMPT_TOKENS_USED] == 366
-    assert span["data"][SPANDATA.AI_COMPLETION_TOKENS_USED] == 51
-    assert span["data"][SPANDATA.AI_TOTAL_TOKENS_USED] == 417
-=======
     assert span["data"]["gen_ai.usage.input_tokens"] == 366
     assert span["data"]["gen_ai.usage.output_tokens"] == 51
     assert span["data"]["gen_ai.usage.total_tokens"] == 417
->>>>>>> 6f71a1bb
-    assert span["data"][SPANDATA.AI_STREAMING] is True
+    assert span["data"]["ai.streaming"] is True
 
 
 @pytest.mark.forked
@@ -858,25 +822,15 @@
                 content_blocks=["{'test': 'data',", "'more': 'json'}"],
             )
 
-<<<<<<< HEAD
     (event,) = events
 
     assert len(event["spans"]) == 1
     (span,) = event["spans"]
 
-    assert span["data"][SPANDATA.AI_RESPONSES] == _serialize_span_attribute(
+    assert span["data"]["ai.responses"] == _serialize_span_attribute(
         [{"type": "text", "text": "{'test': 'data','more': 'json'}"}]
     )
-    assert span["data"][SPANDATA.AI_STREAMING] is True
-    assert span["data"][SPANDATA.AI_PROMPT_TOKENS_USED] == 10
-    assert span["data"][SPANDATA.AI_COMPLETION_TOKENS_USED] == 20
-    assert span["data"][SPANDATA.AI_TOTAL_TOKENS_USED] == 30
-=======
-        assert span._data.get("ai.responses") == [
-            {"type": "text", "text": "{'test': 'data','more': 'json'}"}
-        ]
-        assert span._data.get("ai.streaming") is True
-        assert span._data.get("gen_ai.usage.input_tokens") == 10
-        assert span._data.get("gen_ai.usage.output_tokens") == 20
-        assert span._data.get("gen_ai.usage.total_tokens") == 30
->>>>>>> 6f71a1bb
+    assert span["data"]["ai.streaming"] is True
+    assert span["data"]["gen_ai.usage.input_tokens"] == 10
+    assert span["data"]["gen_ai.usage.output_tokens"] == 20
+    assert span["data"]["gen_ai.usage.total_tokens"] == 30