--- conflicted
+++ resolved
@@ -20,13 +20,8 @@
 from anthropic.types.message_delta_event import MessageDeltaEvent
 from anthropic.types.message_start_event import MessageStartEvent
 
-<<<<<<< HEAD
 from sentry_sdk.integrations.anthropic import _add_ai_data_to_span, _collect_ai_data
-from sentry_sdk.utils import _serialize_span_attribute, package_version
-=======
-from sentry_sdk.integrations.anthropic import _set_output_data, _collect_ai_data
 from sentry_sdk.utils import package_version
->>>>>>> 28d0dddf
 
 try:
     from anthropic.types import InputJSONDelta
@@ -122,13 +117,6 @@
     assert span["data"][SPANDATA.GEN_AI_REQUEST_MODEL] == "model"
 
     if send_default_pii and include_prompts:
-<<<<<<< HEAD
-        assert span["data"][SPANDATA.AI_INPUT_MESSAGES] == _serialize_span_attribute(
-            messages
-        )
-        assert span["data"][SPANDATA.AI_RESPONSES] == _serialize_span_attribute(
-            [{"type": "text", "text": "Hi, I'm Claude."}]
-=======
         assert (
             span["data"][SPANDATA.GEN_AI_REQUEST_MESSAGES]
             == '[{"role": "user", "content": "Hello, Claude"}]'
@@ -136,23 +124,15 @@
         assert (
             span["data"][SPANDATA.GEN_AI_RESPONSE_TEXT]
             == '[{"text": "Hi, I\'m Claude.", "type": "text"}]'
->>>>>>> 28d0dddf
         )
     else:
         assert SPANDATA.GEN_AI_REQUEST_MESSAGES not in span["data"]
         assert SPANDATA.GEN_AI_RESPONSE_TEXT not in span["data"]
 
-<<<<<<< HEAD
-    assert span["data"]["gen_ai.usage.input_tokens"] == 10
-    assert span["data"]["gen_ai.usage.output_tokens"] == 20
-    assert span["data"]["gen_ai.usage.total_tokens"] == 30
-    assert span["data"]["ai.streaming"] is False
-=======
     assert span["data"][SPANDATA.GEN_AI_USAGE_INPUT_TOKENS] == 10
     assert span["data"][SPANDATA.GEN_AI_USAGE_OUTPUT_TOKENS] == 20
     assert span["data"][SPANDATA.GEN_AI_USAGE_TOTAL_TOKENS] == 30
     assert span["data"][SPANDATA.GEN_AI_RESPONSE_STREAMING] is False
->>>>>>> 28d0dddf
 
 
 @pytest.mark.asyncio
@@ -209,13 +189,6 @@
     assert span["data"][SPANDATA.GEN_AI_REQUEST_MODEL] == "model"
 
     if send_default_pii and include_prompts:
-<<<<<<< HEAD
-        assert span["data"][SPANDATA.AI_INPUT_MESSAGES] == _serialize_span_attribute(
-            messages
-        )
-        assert span["data"][SPANDATA.AI_RESPONSES] == _serialize_span_attribute(
-            [{"type": "text", "text": "Hi, I'm Claude."}]
-=======
         assert (
             span["data"][SPANDATA.GEN_AI_REQUEST_MESSAGES]
             == '[{"role": "user", "content": "Hello, Claude"}]'
@@ -223,23 +196,15 @@
         assert (
             span["data"][SPANDATA.GEN_AI_RESPONSE_TEXT]
             == '[{"text": "Hi, I\'m Claude.", "type": "text"}]'
->>>>>>> 28d0dddf
         )
     else:
         assert SPANDATA.GEN_AI_REQUEST_MESSAGES not in span["data"]
         assert SPANDATA.GEN_AI_RESPONSE_TEXT not in span["data"]
 
-<<<<<<< HEAD
-    assert span["data"]["gen_ai.usage.input_tokens"] == 10
-    assert span["data"]["gen_ai.usage.output_tokens"] == 20
-    assert span["data"]["gen_ai.usage.total_tokens"] == 30
-    assert span["data"]["ai.streaming"] is False
-=======
     assert span["data"][SPANDATA.GEN_AI_USAGE_INPUT_TOKENS] == 10
     assert span["data"][SPANDATA.GEN_AI_USAGE_OUTPUT_TOKENS] == 20
     assert span["data"][SPANDATA.GEN_AI_USAGE_TOTAL_TOKENS] == 30
     assert span["data"][SPANDATA.GEN_AI_RESPONSE_STREAMING] is False
->>>>>>> 28d0dddf
 
 
 @pytest.mark.parametrize(
@@ -327,13 +292,6 @@
     assert span["data"][SPANDATA.GEN_AI_REQUEST_MODEL] == "model"
 
     if send_default_pii and include_prompts:
-<<<<<<< HEAD
-        assert span["data"][SPANDATA.AI_INPUT_MESSAGES] == _serialize_span_attribute(
-            messages
-        )
-        assert span["data"][SPANDATA.AI_RESPONSES] == _serialize_span_attribute(
-            [{"type": "text", "text": "Hi! I'm Claude!"}]
-=======
         assert (
             span["data"][SPANDATA.GEN_AI_REQUEST_MESSAGES]
             == '[{"role": "user", "content": "Hello, Claude"}]'
@@ -341,24 +299,16 @@
         assert (
             span["data"][SPANDATA.GEN_AI_RESPONSE_TEXT]
             == '[{"text": "Hi! I\'m Claude!", "type": "text"}]'
->>>>>>> 28d0dddf
         )
 
     else:
         assert SPANDATA.GEN_AI_REQUEST_MESSAGES not in span["data"]
         assert SPANDATA.GEN_AI_RESPONSE_TEXT not in span["data"]
 
-<<<<<<< HEAD
-    assert span["data"]["gen_ai.usage.input_tokens"] == 10
-    assert span["data"]["gen_ai.usage.output_tokens"] == 30
-    assert span["data"]["gen_ai.usage.total_tokens"] == 40
-    assert span["data"]["ai.streaming"] is True
-=======
     assert span["data"][SPANDATA.GEN_AI_USAGE_INPUT_TOKENS] == 10
     assert span["data"][SPANDATA.GEN_AI_USAGE_OUTPUT_TOKENS] == 30
     assert span["data"][SPANDATA.GEN_AI_USAGE_TOTAL_TOKENS] == 40
     assert span["data"][SPANDATA.GEN_AI_RESPONSE_STREAMING] is True
->>>>>>> 28d0dddf
 
 
 @pytest.mark.asyncio
@@ -449,13 +399,6 @@
     assert span["data"][SPANDATA.GEN_AI_REQUEST_MODEL] == "model"
 
     if send_default_pii and include_prompts:
-<<<<<<< HEAD
-        assert span["data"][SPANDATA.AI_INPUT_MESSAGES] == _serialize_span_attribute(
-            messages
-        )
-        assert span["data"][SPANDATA.AI_RESPONSES] == _serialize_span_attribute(
-            [{"type": "text", "text": "Hi! I'm Claude!"}]
-=======
         assert (
             span["data"][SPANDATA.GEN_AI_REQUEST_MESSAGES]
             == '[{"role": "user", "content": "Hello, Claude"}]'
@@ -463,24 +406,16 @@
         assert (
             span["data"][SPANDATA.GEN_AI_RESPONSE_TEXT]
             == '[{"text": "Hi! I\'m Claude!", "type": "text"}]'
->>>>>>> 28d0dddf
         )
 
     else:
         assert SPANDATA.GEN_AI_REQUEST_MESSAGES not in span["data"]
         assert SPANDATA.GEN_AI_RESPONSE_TEXT not in span["data"]
 
-<<<<<<< HEAD
-    assert span["data"]["gen_ai.usage.input_tokens"] == 10
-    assert span["data"]["gen_ai.usage.output_tokens"] == 30
-    assert span["data"]["gen_ai.usage.total_tokens"] == 40
-    assert span["data"]["ai.streaming"] is True
-=======
     assert span["data"][SPANDATA.GEN_AI_USAGE_INPUT_TOKENS] == 10
     assert span["data"][SPANDATA.GEN_AI_USAGE_OUTPUT_TOKENS] == 30
     assert span["data"][SPANDATA.GEN_AI_USAGE_TOTAL_TOKENS] == 40
     assert span["data"][SPANDATA.GEN_AI_RESPONSE_STREAMING] is True
->>>>>>> 28d0dddf
 
 
 @pytest.mark.skipif(
@@ -598,15 +533,6 @@
     assert span["data"][SPANDATA.GEN_AI_REQUEST_MODEL] == "model"
 
     if send_default_pii and include_prompts:
-<<<<<<< HEAD
-        assert span["data"][SPANDATA.AI_INPUT_MESSAGES] == _serialize_span_attribute(
-            messages
-        )
-        assert span["data"][SPANDATA.AI_RESPONSES] == _serialize_span_attribute(
-            [{"type": "text", "text": "{'location': 'San Francisco, CA'}"}]
-        )  # we do not record InputJSONDelta because it could contain PII
-
-=======
         assert (
             span["data"][SPANDATA.GEN_AI_REQUEST_MESSAGES]
             == '[{"role": "user", "content": "What is the weather like in San Francisco?"}]'
@@ -615,22 +541,14 @@
             span["data"][SPANDATA.GEN_AI_RESPONSE_TEXT]
             == '[{"text": "{\'location\': \'San Francisco, CA\'}", "type": "text"}]'
         )
->>>>>>> 28d0dddf
     else:
         assert SPANDATA.GEN_AI_REQUEST_MESSAGES not in span["data"]
         assert SPANDATA.GEN_AI_RESPONSE_TEXT not in span["data"]
 
-<<<<<<< HEAD
-    assert span["data"]["gen_ai.usage.input_tokens"] == 366
-    assert span["data"]["gen_ai.usage.output_tokens"] == 51
-    assert span["data"]["gen_ai.usage.total_tokens"] == 417
-    assert span["data"]["ai.streaming"] is True
-=======
     assert span["data"][SPANDATA.GEN_AI_USAGE_INPUT_TOKENS] == 366
     assert span["data"][SPANDATA.GEN_AI_USAGE_OUTPUT_TOKENS] == 51
     assert span["data"][SPANDATA.GEN_AI_USAGE_TOTAL_TOKENS] == 417
     assert span["data"][SPANDATA.GEN_AI_RESPONSE_STREAMING] is True
->>>>>>> 28d0dddf
 
 
 @pytest.mark.asyncio
@@ -755,14 +673,6 @@
     assert span["data"][SPANDATA.GEN_AI_REQUEST_MODEL] == "model"
 
     if send_default_pii and include_prompts:
-<<<<<<< HEAD
-        assert span["data"][SPANDATA.AI_INPUT_MESSAGES] == _serialize_span_attribute(
-            messages
-        )
-        assert span["data"][SPANDATA.AI_RESPONSES] == _serialize_span_attribute(
-            [{"type": "text", "text": "{'location': 'San Francisco, CA'}"}]
-        )  # we do not record InputJSONDelta because it could contain PII
-=======
         assert (
             span["data"][SPANDATA.GEN_AI_REQUEST_MESSAGES]
             == '[{"role": "user", "content": "What is the weather like in San Francisco?"}]'
@@ -771,23 +681,15 @@
             span["data"][SPANDATA.GEN_AI_RESPONSE_TEXT]
             == '[{"text": "{\'location\': \'San Francisco, CA\'}", "type": "text"}]'
         )
->>>>>>> 28d0dddf
 
     else:
         assert SPANDATA.GEN_AI_REQUEST_MESSAGES not in span["data"]
         assert SPANDATA.GEN_AI_RESPONSE_TEXT not in span["data"]
 
-<<<<<<< HEAD
-    assert span["data"]["gen_ai.usage.input_tokens"] == 366
-    assert span["data"]["gen_ai.usage.output_tokens"] == 51
-    assert span["data"]["gen_ai.usage.total_tokens"] == 417
-    assert span["data"]["ai.streaming"] is True
-=======
     assert span["data"][SPANDATA.GEN_AI_USAGE_INPUT_TOKENS] == 366
     assert span["data"][SPANDATA.GEN_AI_USAGE_OUTPUT_TOKENS] == 51
     assert span["data"][SPANDATA.GEN_AI_USAGE_TOTAL_TOKENS] == 417
     assert span["data"][SPANDATA.GEN_AI_RESPONSE_STREAMING] is True
->>>>>>> 28d0dddf
 
 
 @pytest.mark.forked
@@ -912,11 +814,7 @@
     ANTHROPIC_VERSION < (0, 27),
     reason="Versions <0.27.0 do not include InputJSONDelta.",
 )
-<<<<<<< HEAD
 def test_add_ai_data_to_span_with_input_json_delta(sentry_init, capture_events):
-=======
-def test_set_output_data_with_input_json_delta(sentry_init):
->>>>>>> 28d0dddf
     sentry_init(
         integrations=[AnthropicIntegration(include_prompts=True)],
         traces_sample_rate=1.0,
@@ -924,7 +822,6 @@
     )
     events = capture_events()
 
-<<<<<<< HEAD
     with start_span(name="test"):
         with start_span(name="anthropic") as span:
             integration = AnthropicIntegration()
@@ -942,32 +839,10 @@
     assert len(event["spans"]) == 1
     (span,) = event["spans"]
 
-    assert span["data"]["ai.responses"] == _serialize_span_attribute(
-        [{"type": "text", "text": "{'test': 'data','more': 'json'}"}]
-    )
-    assert span["data"]["ai.streaming"] is True
-    assert span["data"]["gen_ai.usage.input_tokens"] == 10
-    assert span["data"]["gen_ai.usage.output_tokens"] == 20
-    assert span["data"]["gen_ai.usage.total_tokens"] == 30
-=======
-    with start_transaction(name="test"):
-        span = start_span()
-        integration = AnthropicIntegration()
-        json_deltas = ["{'test': 'data',", "'more': 'json'}"]
-        _set_output_data(
-            span,
-            integration,
-            model="",
-            input_tokens=10,
-            output_tokens=20,
-            content_blocks=[{"text": "".join(json_deltas), "type": "text"}],
-        )
-
-        assert (
-            span._data.get(SPANDATA.GEN_AI_RESPONSE_TEXT)
-            == "[{\"text\": \"{'test': 'data','more': 'json'}\", \"type\": \"text\"}]"
-        )
-        assert span._data.get(SPANDATA.GEN_AI_USAGE_INPUT_TOKENS) == 10
-        assert span._data.get(SPANDATA.GEN_AI_USAGE_OUTPUT_TOKENS) == 20
-        assert span._data.get(SPANDATA.GEN_AI_USAGE_TOTAL_TOKENS) == 30
->>>>>>> 28d0dddf
+    assert (
+        span._data.get(SPANDATA.GEN_AI_RESPONSE_TEXT)
+        == "[{\"text\": \"{'test': 'data','more': 'json'}\", \"type\": \"text\"}]"
+    )
+    assert span._data.get(SPANDATA.GEN_AI_USAGE_INPUT_TOKENS) == 10
+    assert span._data.get(SPANDATA.GEN_AI_USAGE_OUTPUT_TOKENS) == 20
+    assert span._data.get(SPANDATA.GEN_AI_USAGE_TOTAL_TOKENS) == 30