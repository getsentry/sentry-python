--- conflicted
+++ resolved
@@ -181,36 +181,4 @@
         "tag1": "value1",
         "tag2": "updated",
         "tag3": "new",
-<<<<<<< HEAD
-    }, "Updating tags with empty dict changed tags"
-=======
-    }, "Updating tags with empty dict changed tags"
-
-
-def test_configure_scope_deprecation():
-    with pytest.warns(DeprecationWarning):
-        with configure_scope():
-            ...
-
-
-def test_push_scope_deprecation():
-    with pytest.warns(DeprecationWarning):
-        with push_scope():
-            ...
-
-
-def test_init_context_manager_deprecation():
-    with pytest.warns(DeprecationWarning):
-        with sentry_sdk.init():
-            ...
-
-
-def test_init_enter_deprecation():
-    with pytest.warns(DeprecationWarning):
-        sentry_sdk.init().__enter__()
-
-
-def test_init_exit_deprecation():
-    with pytest.warns(DeprecationWarning):
-        sentry_sdk.init().__exit__(None, None, None)
->>>>>>> 4bec4a47
+    }, "Updating tags with empty dict changed tags"