import pytest

from unittest import mock

from sentry_sdk import (
    capture_exception,
    continue_trace,
    get_baggage,
    get_client,
    get_current_span,
    get_traceparent,
    is_initialized,
    start_span,
    set_tags,
    get_global_scope,
    get_isolation_scope,
    set_tag,
)

from sentry_sdk.client import Client, NonRecordingClient
from tests.conftest import SortedBaggage


<<<<<<< HEAD
@pytest.mark.forked
def test_get_current_span_current_scope_with_span(sentry_init):
=======
def test_get_current_span():
    fake_scope = mock.MagicMock()
    fake_scope.span = mock.MagicMock()
    assert get_current_span(fake_scope) == fake_scope.span

    fake_scope.span = None
    assert get_current_span(fake_scope) is None


def test_get_current_span_default_hub(sentry_init):
>>>>>>> 1cba56ae
    sentry_init()

    assert get_current_span() is None

<<<<<<< HEAD
    with start_span() as new_span:
        assert get_current_span() == new_span
=======
    scope = get_current_scope()
    fake_span = mock.MagicMock()
    scope.span = fake_span

    assert get_current_span() == fake_span


def test_get_current_span_default_hub_with_transaction(sentry_init):
    sentry_init()

    assert get_current_span() is None

    with start_transaction() as new_transaction:
        assert get_current_span() == new_transaction
>>>>>>> 1cba56ae


def test_traceparent_with_tracing_enabled(sentry_init):
    sentry_init(traces_sample_rate=1.0)

    with start_span() as span:
        expected_traceparent = "%s-%s-1" % (
            span.trace_id,
            span.span_id,
        )
        assert get_traceparent() == expected_traceparent


def test_traceparent_with_tracing_disabled(sentry_init):
    sentry_init()

    propagation_context = get_isolation_scope()._propagation_context
    expected_traceparent = "%s-%s" % (
        propagation_context.trace_id,
        propagation_context.span_id,
    )
    assert get_traceparent() == expected_traceparent


def test_baggage_with_tracing_disabled(sentry_init):
    sentry_init(release="1.0.0", environment="dev")
    propagation_context = get_isolation_scope()._propagation_context
    expected_baggage = (
        "sentry-trace_id={},sentry-environment=dev,sentry-release=1.0.0".format(
            propagation_context.trace_id
        )
    )
    assert get_baggage() == SortedBaggage(expected_baggage)


def test_baggage_with_tracing_enabled(sentry_init):
    sentry_init(traces_sample_rate=1.0, release="1.0.0", environment="dev")
    with mock.patch("sentry_sdk.tracing_utils.Random.uniform", return_value=0.111111):
        with start_span(name="foo") as span:
            expected_baggage = f"sentry-transaction=foo,sentry-trace_id={span.trace_id},sentry-sample_rand=0.111111,sentry-environment=dev,sentry-release=1.0.0,sentry-sample_rate=1.0,sentry-sampled=true"  # noqa: E231
            assert get_baggage() == SortedBaggage(expected_baggage)


def test_continue_trace(sentry_init):
    sentry_init(traces_sample_rate=1.0)

    trace_id = "471a43a4192642f0b136d5159a501701"
    parent_span_id = "6e8f22c393e68f19"
    parent_sampled = 1

    with continue_trace(
        {
            "sentry-trace": "{}-{}-{}".format(trace_id, parent_span_id, parent_sampled),
            "baggage": "sentry-trace_id=566e3688a61d4bc888951642d6f14a19,sentry-sample_rand=0.123456",  # noqa: E231
        },
    ):
        with start_span(name="some name") as span:
            assert span.name == "some name"
            propagation_context = get_isolation_scope()._propagation_context
            assert propagation_context.trace_id == span.trace_id == trace_id
            assert propagation_context.parent_span_id == parent_span_id
            assert propagation_context.parent_sampled == parent_sampled
            assert propagation_context.dynamic_sampling_context == {
                "trace_id": "566e3688a61d4bc888951642d6f14a19",
                "sample_rand": "0.123456",
            }


def test_is_initialized():
    assert not is_initialized()

    scope = get_global_scope()
    scope.set_client(Client())
    assert is_initialized()


def test_get_client():
    client = get_client()
    assert client is not None
    assert client.__class__ == NonRecordingClient
    assert not client.is_active()


def raise_and_capture():
    """Raise an exception and capture it.

    This is a utility function for test_set_tags.
    """
    try:
        1 / 0
    except ZeroDivisionError:
        capture_exception()


def test_set_tags(sentry_init, capture_events):
    sentry_init()
    events = capture_events()

    set_tags({"tag1": "value1", "tag2": "value2"})
    raise_and_capture()

    (*_, event) = events
    assert event["tags"] == {"tag1": "value1", "tag2": "value2"}, "Setting tags failed"

    set_tags({"tag2": "updated", "tag3": "new"})
    raise_and_capture()

    (*_, event) = events
    assert event["tags"] == {
        "tag1": "value1",
        "tag2": "updated",
        "tag3": "new",
    }, "Updating tags failed"

    set_tags({})
    raise_and_capture()

    (*_, event) = events
    assert event["tags"] == {
        "tag1": "value1",
        "tag2": "updated",
        "tag3": "new",
    }, "Updating tags with empty dict changed tags"


@pytest.mark.parametrize(
    ("key", "value", "expected"),
    [
        ("int", 123, "123"),
        ("float", 123.456, "123.456"),
        ("bool", True, "True"),
        ("none", None, "None"),
        ("list", [1, 2, 3], "[1, 2, 3]"),
    ],
)
def test_set_tag_converts_to_string(sentry_init, capture_events, key, value, expected):
    """Test that the api.set_tag function converts values to strings."""
    sentry_init()
    events = capture_events()

    set_tag(key, value)
    raise_and_capture()

    (event,) = events
    tags = event.get("tags", {})

    assert tags[key] == expected


def test_set_tags_converts_to_string(sentry_init, capture_events):
    """Test that the api.set_tags function converts values to strings."""
    sentry_init()
    events = capture_events()

    set_tags(
        {
            "int": 456,
            "float": 789.012,
            "bool": False,
            "tuple": (1, 2, 3),
            "string": "already_string",
        }
    )

    raise_and_capture()

    (*_, event) = events
    tags = event.get("tags", {})

    assert tags["int"] == "456"
    assert tags["float"] == "789.012"
    assert tags["bool"] == "False"
    assert tags["tuple"] == "(1, 2, 3)"
    assert tags["string"] == "already_string"<|MERGE_RESOLUTION|>--- conflicted
+++ resolved
@@ -21,44 +21,13 @@
 from tests.conftest import SortedBaggage
 
 
-<<<<<<< HEAD
-@pytest.mark.forked
 def test_get_current_span_current_scope_with_span(sentry_init):
-=======
-def test_get_current_span():
-    fake_scope = mock.MagicMock()
-    fake_scope.span = mock.MagicMock()
-    assert get_current_span(fake_scope) == fake_scope.span
-
-    fake_scope.span = None
-    assert get_current_span(fake_scope) is None
-
-
-def test_get_current_span_default_hub(sentry_init):
->>>>>>> 1cba56ae
     sentry_init()
 
     assert get_current_span() is None
 
-<<<<<<< HEAD
     with start_span() as new_span:
         assert get_current_span() == new_span
-=======
-    scope = get_current_scope()
-    fake_span = mock.MagicMock()
-    scope.span = fake_span
-
-    assert get_current_span() == fake_span
-
-
-def test_get_current_span_default_hub_with_transaction(sentry_init):
-    sentry_init()
-
-    assert get_current_span() is None
-
-    with start_transaction() as new_transaction:
-        assert get_current_span() == new_transaction
->>>>>>> 1cba56ae
 
 
 def test_traceparent_with_tracing_enabled(sentry_init):
