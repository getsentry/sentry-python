--- conflicted
+++ resolved
@@ -94,19 +94,11 @@
 @pytest.mark.forked
 def test_baggage_with_tracing_enabled(sentry_init):
     sentry_init(traces_sample_rate=1.0, release="1.0.0", environment="dev")
-<<<<<<< HEAD
     with start_span(name="foo") as span:
-        expected_baggage = "sentry-transaction=foo,sentry-trace_id={},sentry-environment=dev,sentry-release=1.0.0,sentry-sample_rate=1.0,sentry-sampled={}".format(
+        expected_baggage_re = r"^sentry-transaction=foo,sentry-trace_id={},sentry-sample_rand=0\.\d{{6}},sentry-environment=dev,sentry-release=1\.0\.0,sentry-sample_rate=1\.0,sentry-sampled={}$".format(
             span.trace_id, "true" if span.sampled else "false"
         )
-        assert get_baggage() == SortedBaggage(expected_baggage)
-=======
-    with start_transaction() as transaction:
-        expected_baggage_re = r"^sentry-trace_id={},sentry-sample_rand=0\.\d{{6}},sentry-environment=dev,sentry-release=1\.0\.0,sentry-sample_rate=1\.0,sentry-sampled={}$".format(
-            transaction.trace_id, "true" if transaction.sampled else "false"
-        )
         assert re.match(expected_baggage_re, get_baggage())
->>>>>>> 0d23b726
 
 
 @pytest.mark.forked
@@ -125,25 +117,14 @@
     ):
         with start_span(name="some name") as span:
             assert span.name == "some name"
-
-<<<<<<< HEAD
             propagation_context = get_isolation_scope()._propagation_context
             assert propagation_context.trace_id == span.trace_id == trace_id
             assert propagation_context.parent_span_id == parent_span_id
             assert propagation_context.parent_sampled == parent_sampled
             assert propagation_context.dynamic_sampling_context == {
-                "trace_id": "566e3688a61d4bc888951642d6f14a19"
+                "trace_id": "566e3688a61d4bc888951642d6f14a19",
+                "sample_rand": "0.123456",
             }
-=======
-        propagation_context = get_isolation_scope()._propagation_context
-        assert propagation_context.trace_id == transaction.trace_id == trace_id
-        assert propagation_context.parent_span_id == parent_span_id
-        assert propagation_context.parent_sampled == parent_sampled
-        assert propagation_context.dynamic_sampling_context == {
-            "trace_id": "566e3688a61d4bc888951642d6f14a19",
-            "sample_rand": "0.123456",
-        }
->>>>>>> 0d23b726
 
 
 @pytest.mark.forked
