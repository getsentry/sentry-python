--- conflicted
+++ resolved
@@ -2,11 +2,8 @@
 import json
 import os
 import socket
-<<<<<<< HEAD
 import time
-=======
 import warnings
->>>>>>> 05411ff4
 from threading import Thread
 from contextlib import contextmanager
 from http.server import BaseHTTPRequestHandler, HTTPServer
