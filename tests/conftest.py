--- conflicted
+++ resolved
@@ -4,6 +4,7 @@
 from http.server import BaseHTTPRequestHandler, HTTPServer
 from threading import Thread
 from contextlib import contextmanager
+from unittest import mock
 
 import pytest
 import jsonschema
@@ -18,29 +19,9 @@
 except ImportError:
     eventlet = None
 
-<<<<<<< HEAD
 import sentry_sdk
 from sentry_sdk._compat import reraise
-=======
-try:
-    # Python 2
-    import BaseHTTPServer
-
-    HTTPServer = BaseHTTPServer.HTTPServer
-    BaseHTTPRequestHandler = BaseHTTPServer.BaseHTTPRequestHandler
-except Exception:
-    # Python 3
-    from http.server import BaseHTTPRequestHandler, HTTPServer
-
-
-try:
-    from unittest import mock
-except ImportError:
-    import mock
-
-import sentry_sdk
-from sentry_sdk._compat import iteritems, reraise, string_types, PY2
->>>>>>> b83e4545
+from sentry_sdk._types import TYPE_CHECKING
 from sentry_sdk.envelope import Envelope
 from sentry_sdk.integrations import _processed_integrations  # noqa: F401
 from sentry_sdk.profiler import teardown_profiler
@@ -49,7 +30,6 @@
 
 from tests import _warning_recorder, _warning_recorder_mgr
 
-from sentry_sdk._types import TYPE_CHECKING
 
 if TYPE_CHECKING:
     from typing import Optional
@@ -643,10 +623,8 @@
         fake_transaction = None
         fake_start_child = None
 
-    version = "2" if PY2 else "3"
-
     with mock.patch(
-        "sentry_sdk.tracing_utils_py%s.get_current_span" % version,
+        "sentry_sdk.tracing_utils.get_current_span",
         return_value=fake_transaction,
     ):
         yield fake_start_child