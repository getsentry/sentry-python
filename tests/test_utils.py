--- conflicted
+++ resolved
@@ -4,11 +4,8 @@
 
 from sentry_sdk.utils import (
     Components,
-<<<<<<< HEAD
     Dsn,
-=======
     get_error_message,
->>>>>>> 2f148169
     is_valid_sample_rate,
     logger,
     match_regex_list,
@@ -434,7 +431,6 @@
     assert parse_version(version) == expected_result
 
 
-<<<<<<< HEAD
 @pytest.fixture
 def mock_hub_with_dsn_netloc():
     """
@@ -473,7 +469,8 @@
     ret_val = is_sentry_url(hub, test_url)
 
     assert not ret_val
-=======
+
+
 @pytest.mark.parametrize(
     "error,expected_result",
     [
@@ -490,5 +487,4 @@
     with pytest.raises(BaseException) as exc_value:
         exc_value.detail = error
         raise Exception
-    assert get_error_message(exc_value) == expected_result(exc_value)
->>>>>>> 2f148169
+    assert get_error_message(exc_value) == expected_result(exc_value)