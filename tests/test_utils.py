--- conflicted
+++ resolved
@@ -23,31 +23,6 @@
     _get_installed_modules,
 )
 
-<<<<<<< HEAD
-import sentry_sdk
-
-try:
-    from unittest import mock  # python 3.3 and above
-except ImportError:
-    import mock  # python < 3.3
-
-try:
-    # Python 3
-    FileNotFoundError
-except NameError:
-    # Python 2
-    FileNotFoundError = IOError
-
-try:
-    import gevent
-except ImportError:
-    gevent = None
-
-
-requires_gevent = pytest.mark.skipif(gevent is None, reason="gevent not enabled")
-
-=======
->>>>>>> 80ec86d1
 
 def _normalize_distribution_name(name):
     # type: (str) -> str
