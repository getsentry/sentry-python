import threading
import re
import sys
from datetime import timedelta, datetime, timezone
from unittest import mock

import pytest

import sentry_sdk
from sentry_sdk._compat import PY38
from sentry_sdk.integrations import Integration
from sentry_sdk._queue import Queue
from sentry_sdk.utils import (
    Components,
    Dsn,
    datetime_from_isoformat,
    env_to_bool,
    format_timestamp,
    get_current_thread_meta,
    get_default_release,
    get_error_message,
    get_git_revision,
    is_valid_sample_rate,
    logger,
    match_regex_list,
    parse_url,
    parse_version,
    safe_str,
    sanitize_url,
    serialize_frame,
    is_sentry_url,
    _get_installed_modules,
    _generate_installed_modules,
    ensure_integration_enabled,
<<<<<<< HEAD
    _serialize_span_attribute,
=======
    to_string,
    exc_info_from_error,
    get_lines_from_file,
    package_version,
>>>>>>> 9261b2cb
)


class TestIntegration(Integration):
    """
    Test integration for testing ensure_integration_enabled decorator.
    """

    identifier = "test"
    setup_once = mock.MagicMock()


try:
    import gevent
except ImportError:
    gevent = None


def _normalize_distribution_name(name):
    # type: (str) -> str
    """Normalize distribution name according to PEP-0503.

    See:
    https://peps.python.org/pep-0503/#normalized-names
    for more details.
    """
    return re.sub(r"[-_.]+", "-", name).lower()


<<<<<<< HEAD
=======
isoformat_inputs_and_datetime_outputs = (
    (
        "2021-01-01T00:00:00.000000Z",
        datetime(2021, 1, 1, tzinfo=timezone.utc),
    ),  # UTC time
    (
        "2021-01-01T00:00:00.000000",
        datetime(2021, 1, 1).astimezone(timezone.utc),
    ),  # No TZ -- assume local but convert to UTC
    (
        "2021-01-01T00:00:00Z",
        datetime(2021, 1, 1, tzinfo=timezone.utc),
    ),  # UTC - No milliseconds
    (
        "2021-01-01T00:00:00.000000+00:00",
        datetime(2021, 1, 1, tzinfo=timezone.utc),
    ),
    (
        "2021-01-01T00:00:00.000000-00:00",
        datetime(2021, 1, 1, tzinfo=timezone.utc),
    ),
    (
        "2021-01-01T00:00:00.000000+0000",
        datetime(2021, 1, 1, tzinfo=timezone.utc),
    ),
    (
        "2021-01-01T00:00:00.000000-0000",
        datetime(2021, 1, 1, tzinfo=timezone.utc),
    ),
    (
        "2020-12-31T00:00:00.000000+02:00",
        datetime(2020, 12, 31, tzinfo=timezone(timedelta(hours=2))),
    ),  # UTC+2 time
    (
        "2020-12-31T00:00:00.000000-0200",
        datetime(2020, 12, 31, tzinfo=timezone(timedelta(hours=-2))),
    ),  # UTC-2 time
    (
        "2020-12-31T00:00:00-0200",
        datetime(2020, 12, 31, tzinfo=timezone(timedelta(hours=-2))),
    ),  # UTC-2 time - no milliseconds
)


@pytest.mark.parametrize(
    ("input_str", "expected_output"),
    isoformat_inputs_and_datetime_outputs,
)
def test_datetime_from_isoformat(input_str, expected_output):
    assert datetime_from_isoformat(input_str) == expected_output, input_str


@pytest.mark.parametrize(
    ("input_str", "expected_output"),
    isoformat_inputs_and_datetime_outputs,
)
def test_datetime_from_isoformat_with_py_36_or_lower(input_str, expected_output):
    """
    `fromisoformat` was added in Python version 3.7
    """
    with mock.patch("sentry_sdk.utils.datetime") as datetime_mocked:
        datetime_mocked.fromisoformat.side_effect = AttributeError()
        datetime_mocked.strptime = datetime.strptime
        assert datetime_from_isoformat(input_str) == expected_output, input_str


>>>>>>> 9261b2cb
@pytest.mark.parametrize(
    "env_var_value,strict,expected",
    [
        (None, True, None),
        (None, False, False),
        ("", True, None),
        ("", False, False),
        ("t", True, True),
        ("T", True, True),
        ("t", False, True),
        ("T", False, True),
        ("y", True, True),
        ("Y", True, True),
        ("y", False, True),
        ("Y", False, True),
        ("1", True, True),
        ("1", False, True),
        ("True", True, True),
        ("True", False, True),
        ("true", True, True),
        ("true", False, True),
        ("tRuE", True, True),
        ("tRuE", False, True),
        ("Yes", True, True),
        ("Yes", False, True),
        ("yes", True, True),
        ("yes", False, True),
        ("yEs", True, True),
        ("yEs", False, True),
        ("On", True, True),
        ("On", False, True),
        ("on", True, True),
        ("on", False, True),
        ("oN", True, True),
        ("oN", False, True),
        ("f", True, False),
        ("f", False, False),
        ("n", True, False),
        ("N", True, False),
        ("n", False, False),
        ("N", False, False),
        ("0", True, False),
        ("0", False, False),
        ("False", True, False),
        ("False", False, False),
        ("false", True, False),
        ("false", False, False),
        ("FaLsE", True, False),
        ("FaLsE", False, False),
        ("No", True, False),
        ("No", False, False),
        ("no", True, False),
        ("no", False, False),
        ("nO", True, False),
        ("nO", False, False),
        ("Off", True, False),
        ("Off", False, False),
        ("off", True, False),
        ("off", False, False),
        ("oFf", True, False),
        ("oFf", False, False),
        ("xxx", True, None),
        ("xxx", False, True),
    ],
)
def test_env_to_bool(env_var_value, strict, expected):
    assert (
        env_to_bool(env_var_value, strict=strict) == expected
    ), f"Value: {env_var_value}, strict: {strict}"


@pytest.mark.parametrize(
    ("url", "expected_result"),
    [
        ("http://localhost:8000", "http://localhost:8000"),
        ("http://example.com", "http://example.com"),
        ("https://example.com", "https://example.com"),
        (
            "example.com?token=abc&sessionid=123&save=true",
            "example.com?token=[Filtered]&sessionid=[Filtered]&save=[Filtered]",
        ),
        (
            "http://example.com?token=abc&sessionid=123&save=true",
            "http://example.com?token=[Filtered]&sessionid=[Filtered]&save=[Filtered]",
        ),
        (
            "https://example.com?token=abc&sessionid=123&save=true",
            "https://example.com?token=[Filtered]&sessionid=[Filtered]&save=[Filtered]",
        ),
        (
            "http://localhost:8000/?token=abc&sessionid=123&save=true",
            "http://localhost:8000/?token=[Filtered]&sessionid=[Filtered]&save=[Filtered]",
        ),
        (
            "ftp://username:password@ftp.example.com:9876/bla/blub#foo",
            "ftp://[Filtered]:[Filtered]@ftp.example.com:9876/bla/blub#foo",
        ),
        (
            "https://username:password@example.com/bla/blub?token=abc&sessionid=123&save=true#fragment",
            "https://[Filtered]:[Filtered]@example.com/bla/blub?token=[Filtered]&sessionid=[Filtered]&save=[Filtered]#fragment",
        ),
        ("bla/blub/foo", "bla/blub/foo"),
        ("/bla/blub/foo/", "/bla/blub/foo/"),
        (
            "bla/blub/foo?token=abc&sessionid=123&save=true",
            "bla/blub/foo?token=[Filtered]&sessionid=[Filtered]&save=[Filtered]",
        ),
        (
            "/bla/blub/foo/?token=abc&sessionid=123&save=true",
            "/bla/blub/foo/?token=[Filtered]&sessionid=[Filtered]&save=[Filtered]",
        ),
    ],
)
def test_sanitize_url(url, expected_result):
    assert sanitize_url(url) == expected_result


@pytest.mark.parametrize(
    ("url", "expected_result"),
    [
        (
            "http://localhost:8000",
            Components(
                scheme="http", netloc="localhost:8000", path="", query="", fragment=""
            ),
        ),
        (
            "http://example.com",
            Components(
                scheme="http", netloc="example.com", path="", query="", fragment=""
            ),
        ),
        (
            "https://example.com",
            Components(
                scheme="https", netloc="example.com", path="", query="", fragment=""
            ),
        ),
        (
            "example.com?token=abc&sessionid=123&save=true",
            Components(
                scheme="",
                netloc="",
                path="example.com",
                query="token=[Filtered]&sessionid=[Filtered]&save=[Filtered]",
                fragment="",
            ),
        ),
        (
            "http://example.com?token=abc&sessionid=123&save=true",
            Components(
                scheme="http",
                netloc="example.com",
                path="",
                query="token=[Filtered]&sessionid=[Filtered]&save=[Filtered]",
                fragment="",
            ),
        ),
        (
            "https://example.com?token=abc&sessionid=123&save=true",
            Components(
                scheme="https",
                netloc="example.com",
                path="",
                query="token=[Filtered]&sessionid=[Filtered]&save=[Filtered]",
                fragment="",
            ),
        ),
        (
            "http://localhost:8000/?token=abc&sessionid=123&save=true",
            Components(
                scheme="http",
                netloc="localhost:8000",
                path="/",
                query="token=[Filtered]&sessionid=[Filtered]&save=[Filtered]",
                fragment="",
            ),
        ),
        (
            "ftp://username:password@ftp.example.com:9876/bla/blub#foo",
            Components(
                scheme="ftp",
                netloc="[Filtered]:[Filtered]@ftp.example.com:9876",
                path="/bla/blub",
                query="",
                fragment="foo",
            ),
        ),
        (
            "https://username:password@example.com/bla/blub?token=abc&sessionid=123&save=true#fragment",
            Components(
                scheme="https",
                netloc="[Filtered]:[Filtered]@example.com",
                path="/bla/blub",
                query="token=[Filtered]&sessionid=[Filtered]&save=[Filtered]",
                fragment="fragment",
            ),
        ),
        (
            "bla/blub/foo",
            Components(
                scheme="", netloc="", path="bla/blub/foo", query="", fragment=""
            ),
        ),
        (
            "bla/blub/foo?token=abc&sessionid=123&save=true",
            Components(
                scheme="",
                netloc="",
                path="bla/blub/foo",
                query="token=[Filtered]&sessionid=[Filtered]&save=[Filtered]",
                fragment="",
            ),
        ),
        (
            "/bla/blub/foo/?token=abc&sessionid=123&save=true",
            Components(
                scheme="",
                netloc="",
                path="/bla/blub/foo/",
                query="token=[Filtered]&sessionid=[Filtered]&save=[Filtered]",
                fragment="",
            ),
        ),
    ],
)
def test_sanitize_url_and_split(url, expected_result):
    sanitized_url = sanitize_url(url, split=True)

    assert sanitized_url.scheme == expected_result.scheme
    assert sanitized_url.netloc == expected_result.netloc
    assert sanitized_url.query == expected_result.query
    assert sanitized_url.path == expected_result.path
    assert sanitized_url.fragment == expected_result.fragment


def test_sanitize_url_remove_authority_is_false():
    url = "https://usr:pwd@example.com"
    sanitized_url = sanitize_url(url, remove_authority=False)
    assert sanitized_url == url


@pytest.mark.parametrize(
    ("url", "sanitize", "expected_url", "expected_query", "expected_fragment"),
    [
        # Test with sanitize=True
        (
            "https://example.com",
            True,
            "https://example.com",
            "",
            "",
        ),
        (
            "example.com?token=abc&sessionid=123&save=true",
            True,
            "example.com",
            "token=[Filtered]&sessionid=[Filtered]&save=[Filtered]",
            "",
        ),
        (
            "https://example.com?token=abc&sessionid=123&save=true",
            True,
            "https://example.com",
            "token=[Filtered]&sessionid=[Filtered]&save=[Filtered]",
            "",
        ),
        (
            "https://username:password@example.com/bla/blub?token=abc&sessionid=123&save=true#fragment",
            True,
            "https://[Filtered]:[Filtered]@example.com/bla/blub",
            "token=[Filtered]&sessionid=[Filtered]&save=[Filtered]",
            "fragment",
        ),
        (
            "bla/blub/foo",
            True,
            "bla/blub/foo",
            "",
            "",
        ),
        (
            "/bla/blub/foo/#baz",
            True,
            "/bla/blub/foo/",
            "",
            "baz",
        ),
        (
            "bla/blub/foo?token=abc&sessionid=123&save=true",
            True,
            "bla/blub/foo",
            "token=[Filtered]&sessionid=[Filtered]&save=[Filtered]",
            "",
        ),
        (
            "/bla/blub/foo/?token=abc&sessionid=123&save=true",
            True,
            "/bla/blub/foo/",
            "token=[Filtered]&sessionid=[Filtered]&save=[Filtered]",
            "",
        ),
        # Test with sanitize=False
        (
            "https://example.com",
            False,
            "https://example.com",
            "",
            "",
        ),
        (
            "example.com?token=abc&sessionid=123&save=true",
            False,
            "example.com",
            "token=abc&sessionid=123&save=true",
            "",
        ),
        (
            "https://example.com?token=abc&sessionid=123&save=true",
            False,
            "https://example.com",
            "token=abc&sessionid=123&save=true",
            "",
        ),
        (
            "https://username:password@example.com/bla/blub?token=abc&sessionid=123&save=true#fragment",
            False,
            "https://[Filtered]:[Filtered]@example.com/bla/blub",
            "token=abc&sessionid=123&save=true",
            "fragment",
        ),
        (
            "bla/blub/foo",
            False,
            "bla/blub/foo",
            "",
            "",
        ),
        (
            "/bla/blub/foo/#baz",
            False,
            "/bla/blub/foo/",
            "",
            "baz",
        ),
        (
            "bla/blub/foo?token=abc&sessionid=123&save=true",
            False,
            "bla/blub/foo",
            "token=abc&sessionid=123&save=true",
            "",
        ),
        (
            "/bla/blub/foo/?token=abc&sessionid=123&save=true",
            False,
            "/bla/blub/foo/",
            "token=abc&sessionid=123&save=true",
            "",
        ),
    ],
)
def test_parse_url(url, sanitize, expected_url, expected_query, expected_fragment):
    assert parse_url(url, sanitize=sanitize).url == expected_url
    assert parse_url(url, sanitize=sanitize).fragment == expected_fragment
    assert parse_url(url, sanitize=sanitize).query == expected_query


@pytest.mark.parametrize(
    "rate",
    [0.0, 0.1231, 1.0, True, False],
)
def test_accepts_valid_sample_rate(rate):
    with mock.patch.object(logger, "warning", mock.Mock()):
        result = is_valid_sample_rate(rate, source="Testing")
        assert logger.warning.called is False
        assert result is True


@pytest.mark.parametrize(
    "rate",
    [
        "dogs are great",  # wrong type
        (0, 1),  # wrong type
        {"Maisey": "Charllie"},  # wrong type
        [True, True],  # wrong type
        {0.2012},  # wrong type
        float("NaN"),  # wrong type
        None,  # wrong type
        -1.121,  # wrong value
        1.231,  # wrong value
    ],
)
def test_warns_on_invalid_sample_rate(rate, StringContaining):  # noqa: N803
    with mock.patch.object(logger, "warning", mock.Mock()):
        result = is_valid_sample_rate(rate, source="Testing")
        logger.warning.assert_any_call(StringContaining("Given sample rate is invalid"))
        assert result is False


@pytest.mark.parametrize(
    "include_source_context",
    [True, False],
)
def test_include_source_context_when_serializing_frame(include_source_context):
    frame = sys._getframe()
    result = serialize_frame(frame, include_source_context=include_source_context)

    assert include_source_context ^ ("pre_context" in result) ^ True
    assert include_source_context ^ ("context_line" in result) ^ True
    assert include_source_context ^ ("post_context" in result) ^ True


@pytest.mark.parametrize(
    "item,regex_list,expected_result",
    [
        ["", [], False],
        [None, [], False],
        ["", None, False],
        [None, None, False],
        ["some-string", [], False],
        ["some-string", None, False],
        ["some-string", ["some-string"], True],
        ["some-string", ["some"], False],
        ["some-string", ["some$"], False],  # same as above
        ["some-string", ["some.*"], True],
        ["some-string", ["Some"], False],  # we do case sensitive matching
        ["some-string", [".*string$"], True],
    ],
)
def test_match_regex_list(item, regex_list, expected_result):
    assert match_regex_list(item, regex_list) == expected_result


@pytest.mark.parametrize(
    "version,expected_result",
    [
        ["3.5.15", (3, 5, 15)],
        ["2.0.9", (2, 0, 9)],
        ["2.0.0", (2, 0, 0)],
        ["0.6.0", (0, 6, 0)],
        ["2.0.0.post1", (2, 0, 0)],
        ["2.0.0rc3", (2, 0, 0)],
        ["2.0.0rc2", (2, 0, 0)],
        ["2.0.0rc1", (2, 0, 0)],
        ["2.0.0b4", (2, 0, 0)],
        ["2.0.0b3", (2, 0, 0)],
        ["2.0.0b2", (2, 0, 0)],
        ["2.0.0b1", (2, 0, 0)],
        ["0.6beta3", (0, 6)],
        ["0.6beta2", (0, 6)],
        ["0.6beta1", (0, 6)],
        ["0.4.2b", (0, 4, 2)],
        ["0.4.2a", (0, 4, 2)],
        ["0.0.1", (0, 0, 1)],
        ["0.0.0", (0, 0, 0)],
        ["1", (1,)],
        ["1.0", (1, 0)],
        ["1.0.0", (1, 0, 0)],
        [" 1.0.0 ", (1, 0, 0)],
        ["  1.0.0   ", (1, 0, 0)],
        ["x1.0.0", None],
        ["1.0.0x", None],
        ["x1.0.0x", None],
    ],
)
def test_parse_version(version, expected_result):
    assert parse_version(version) == expected_result


@pytest.fixture
def mock_client_with_dsn_netloc():
    """
    Returns a mocked Client with a DSN netloc of "abcd1234.ingest.sentry.io".
    """
    mock_client = mock.Mock(spec=sentry_sdk.Client)
    mock_client.transport = mock.Mock(spec=sentry_sdk.Transport)
    mock_client.transport.parsed_dsn = mock.Mock(spec=Dsn)

    mock_client.transport.parsed_dsn.netloc = "abcd1234.ingest.sentry.io"

    return mock_client


@pytest.mark.parametrize(
    ["test_url", "is_sentry_url_expected"],
    [
        ["https://asdf@abcd1234.ingest.sentry.io/123456789", True],
        ["https://asdf@abcd1234.ingest.notsentry.io/123456789", False],
    ],
)
def test_is_sentry_url_true(
    test_url, is_sentry_url_expected, mock_client_with_dsn_netloc
):
    ret_val = is_sentry_url(mock_client_with_dsn_netloc, test_url)

    assert ret_val == is_sentry_url_expected


def test_is_sentry_url_no_client():
    test_url = "https://asdf@abcd1234.ingest.sentry.io/123456789"

    ret_val = is_sentry_url(None, test_url)

    assert not ret_val


@pytest.mark.parametrize(
    "error,expected_result",
    [
        ["", lambda x: safe_str(x)],
        ["some-string", lambda _: "some-string"],
    ],
)
def test_get_error_message(error, expected_result):
    with pytest.raises(BaseException) as exc_value:
        exc_value.message = error
        raise Exception
    assert get_error_message(exc_value) == expected_result(exc_value)

    with pytest.raises(BaseException) as exc_value:
        exc_value.detail = error
        raise Exception
    assert get_error_message(exc_value) == expected_result(exc_value)


def test_safe_str_fails():
    class ExplodingStr:
        def __str__(self):
            raise Exception

    obj = ExplodingStr()
    result = safe_str(obj)

    assert result == repr(obj)


def test_installed_modules():
    try:
        from importlib.metadata import distributions, version

        importlib_available = True
    except ImportError:
        importlib_available = False

    try:
        import pkg_resources

        pkg_resources_available = True
    except ImportError:
        pkg_resources_available = False

    installed_distributions = {
        _normalize_distribution_name(dist): version
        for dist, version in _generate_installed_modules()
    }

    if importlib_available:
        importlib_distributions = {
            _normalize_distribution_name(dist.metadata.get("Name", None)): version(
                dist.metadata.get("Name", None)
            )
            for dist in distributions()
            if dist.metadata.get("Name", None) is not None
            and version(dist.metadata.get("Name", None)) is not None
        }
        assert installed_distributions == importlib_distributions

    elif pkg_resources_available:
        pkg_resources_distributions = {
            _normalize_distribution_name(dist.key): dist.version
            for dist in pkg_resources.working_set
        }
        assert installed_distributions == pkg_resources_distributions
    else:
        pytest.fail("Neither importlib nor pkg_resources is available")


def test_installed_modules_caching():
    mock_generate_installed_modules = mock.Mock()
    mock_generate_installed_modules.return_value = {"package": "1.0.0"}
    with mock.patch("sentry_sdk.utils._installed_modules", None):
        with mock.patch(
            "sentry_sdk.utils._generate_installed_modules",
            mock_generate_installed_modules,
        ):
            _get_installed_modules()
            assert mock_generate_installed_modules.called
            mock_generate_installed_modules.reset_mock()

            _get_installed_modules()
            mock_generate_installed_modules.assert_not_called()


def test_devnull_inaccessible():
    with mock.patch("sentry_sdk.utils.open", side_effect=OSError("oh no")):
        revision = get_git_revision()

    assert revision is None


def test_devnull_not_found():
    with mock.patch("sentry_sdk.utils.open", side_effect=FileNotFoundError("oh no")):
        revision = get_git_revision()

    assert revision is None


def test_default_release():
    release = get_default_release()
    assert release is not None


def test_default_release_empty_string():
    with mock.patch("sentry_sdk.utils.get_git_revision", return_value=""):
        release = get_default_release()

    assert release is None


def test_get_default_release_sentry_release_env(monkeypatch):
    monkeypatch.setenv("SENTRY_RELEASE", "sentry-env-release")
    assert get_default_release() == "sentry-env-release"


def test_get_default_release_other_release_env(monkeypatch):
    monkeypatch.setenv("SOURCE_VERSION", "other-env-release")

    with mock.patch("sentry_sdk.utils.get_git_revision", return_value=""):
        release = get_default_release()

    assert release == "other-env-release"


def test_ensure_integration_enabled_integration_enabled(sentry_init):
    def original_function():
        return "original"

    def function_to_patch():
        return "patched"

    sentry_init(integrations=[TestIntegration()])

    # Test the decorator by applying to function_to_patch
    patched_function = ensure_integration_enabled(TestIntegration, original_function)(
        function_to_patch
    )

    assert patched_function() == "patched"
    assert patched_function.__name__ == "original_function"


def test_ensure_integration_enabled_integration_disabled(sentry_init):
    def original_function():
        return "original"

    def function_to_patch():
        return "patched"

    sentry_init(integrations=[])  # TestIntegration is disabled

    # Test the decorator by applying to function_to_patch
    patched_function = ensure_integration_enabled(TestIntegration, original_function)(
        function_to_patch
    )

    assert patched_function() == "original"
    assert patched_function.__name__ == "original_function"


def test_ensure_integration_enabled_no_original_function_enabled(sentry_init):
    shared_variable = "original"

    def function_to_patch():
        nonlocal shared_variable
        shared_variable = "patched"

    sentry_init(integrations=[TestIntegration])

    # Test the decorator by applying to function_to_patch
    patched_function = ensure_integration_enabled(TestIntegration)(function_to_patch)
    patched_function()

    assert shared_variable == "patched"
    assert patched_function.__name__ == "function_to_patch"


def test_ensure_integration_enabled_no_original_function_disabled(sentry_init):
    shared_variable = "original"

    def function_to_patch():
        nonlocal shared_variable
        shared_variable = "patched"

    sentry_init(integrations=[])

    # Test the decorator by applying to function_to_patch
    patched_function = ensure_integration_enabled(TestIntegration)(function_to_patch)
    patched_function()

    assert shared_variable == "original"
    assert patched_function.__name__ == "function_to_patch"


@pytest.mark.parametrize(
    "delta,expected_milliseconds",
    [
        [timedelta(milliseconds=132), 132.0],
        [timedelta(hours=1, milliseconds=132), float(60 * 60 * 1000 + 132)],
        [timedelta(days=10), float(10 * 24 * 60 * 60 * 1000)],
        [timedelta(microseconds=100), 0.1],
    ],
)
def test_duration_in_milliseconds(delta, expected_milliseconds):
    assert delta / timedelta(milliseconds=1) == expected_milliseconds


def test_get_current_thread_meta_explicit_thread():
    results = Queue(maxsize=1)

    def target1():
        pass

    def target2():
        results.put(get_current_thread_meta(thread1))

    thread1 = threading.Thread(target=target1)
    thread1.start()

    thread2 = threading.Thread(target=target2)
    thread2.start()

    thread2.join()
    thread1.join()

    assert (thread1.ident, thread1.name) == results.get(timeout=1)


def test_get_current_thread_meta_bad_explicit_thread():
    thread = "fake thread"

    main_thread = threading.main_thread()

    assert (main_thread.ident, main_thread.name) == get_current_thread_meta(thread)


@pytest.mark.skipif(gevent is None, reason="gevent not enabled")
def test_get_current_thread_meta_gevent_in_thread():
    results = Queue(maxsize=1)

    def target():
        with mock.patch("sentry_sdk.utils.is_gevent", side_effect=[True]):
            job = gevent.spawn(get_current_thread_meta)
            job.join()
            results.put(job.value)

    thread = threading.Thread(target=target)
    thread.start()
    thread.join()
    assert (thread.ident, None) == results.get(timeout=1)


@pytest.mark.skipif(gevent is None, reason="gevent not enabled")
def test_get_current_thread_meta_gevent_in_thread_failed_to_get_hub():
    results = Queue(maxsize=1)

    def target():
        with mock.patch("sentry_sdk.utils.is_gevent", side_effect=[True]):
            with mock.patch(
                "sentry_sdk.utils.get_gevent_hub", side_effect=["fake gevent hub"]
            ):
                job = gevent.spawn(get_current_thread_meta)
                job.join()
                results.put(job.value)

    thread = threading.Thread(target=target)
    thread.start()
    thread.join()
    assert (thread.ident, thread.name) == results.get(timeout=1)


def test_get_current_thread_meta_running_thread():
    results = Queue(maxsize=1)

    def target():
        results.put(get_current_thread_meta())

    thread = threading.Thread(target=target)
    thread.start()
    thread.join()
    assert (thread.ident, thread.name) == results.get(timeout=1)


def test_get_current_thread_meta_bad_running_thread():
    results = Queue(maxsize=1)

    def target():
        with mock.patch("threading.current_thread", side_effect=["fake thread"]):
            results.put(get_current_thread_meta())

    thread = threading.Thread(target=target)
    thread.start()
    thread.join()

    main_thread = threading.main_thread()
    assert (main_thread.ident, main_thread.name) == results.get(timeout=1)


def test_get_current_thread_meta_main_thread():
    results = Queue(maxsize=1)

    def target():
        # mock that somehow the current thread doesn't exist
        with mock.patch("threading.current_thread", side_effect=[None]):
            results.put(get_current_thread_meta())

    main_thread = threading.main_thread()

    thread = threading.Thread(target=target)
    thread.start()
    thread.join()
    assert (main_thread.ident, main_thread.name) == results.get(timeout=1)


@pytest.mark.skipif(PY38, reason="Flakes a lot on 3.8 in CI.")
def test_get_current_thread_meta_failed_to_get_main_thread():
    results = Queue(maxsize=1)

    def target():
        with mock.patch("threading.current_thread", side_effect=["fake thread"]):
            with mock.patch("threading.current_thread", side_effect=["fake thread"]):
                results.put(get_current_thread_meta())

    main_thread = threading.main_thread()

    thread = threading.Thread(target=target)
    thread.start()
    thread.join()
    assert (main_thread.ident, main_thread.name) == results.get(timeout=1)


@pytest.mark.parametrize(
    ("datetime_object", "expected_output"),
    (
        (
            datetime(2021, 1, 1, tzinfo=timezone.utc),
            "2021-01-01T00:00:00.000000Z",
        ),  # UTC time
        (
            datetime(2021, 1, 1, tzinfo=timezone(timedelta(hours=2))),
            "2020-12-31T22:00:00.000000Z",
        ),  # UTC+2 time
        (
            datetime(2021, 1, 1, tzinfo=timezone(timedelta(hours=-7))),
            "2021-01-01T07:00:00.000000Z",
        ),  # UTC-7 time
        (
            datetime(2021, 2, 3, 4, 56, 7, 890123, tzinfo=timezone.utc),
            "2021-02-03T04:56:07.890123Z",
        ),  # UTC time all non-zero fields
    ),
)
def test_format_timestamp(datetime_object, expected_output):
    formatted = format_timestamp(datetime_object)

    assert formatted == expected_output


def test_format_timestamp_naive():
    datetime_object = datetime(2021, 1, 1)
    timestamp_regex = r"\d{4}-\d{2}-\d{2}T\d{2}:\d{2}:\d{2}.\d{6}Z"

    # Ensure that some timestamp is returned, without error. We currently treat these as local time, but this is an
    # implementation detail which we should not assert here.
    assert re.fullmatch(timestamp_regex, format_timestamp(datetime_object))


class NoStr:
    def __str__(self):
        1 / 0


@pytest.mark.parametrize(
    ("value", "result"),
    (
        ("meow", "meow"),
        (1, 1),
        (47.0, 47.0),
        (True, True),
        (["meow", "bark"], ["meow", "bark"]),
        ([True, False], [True, False]),
        ([1, 2, 3], [1, 2, 3]),
        ([46.5, 47.0, 47.5], [46.5, 47.0, 47.5]),
        (["meow", 47], '["meow", 47]'),  # mixed types not allowed in a list
        (None, "null"),
        (
            {"cat": "meow", "dog": ["bark", "woof"]},
            '{"cat": "meow", "dog": ["bark", "woof"]}',
        ),
        (datetime(2024, 1, 1), "2024-01-01 00:00:00"),
        (("meow", "purr"), ["meow", "purr"]),
        (NoStr(), None),
    ),
)
def test_serialize_span_attribute(value, result):
    assert _serialize_span_attribute(value) == result


@pytest.mark.parametrize(
    ("input_str", "expected_output"),
    (
        (
            "2021-01-01T00:00:00.000000Z",
            datetime(2021, 1, 1, tzinfo=timezone.utc),
        ),  # UTC time
        (
            "2021-01-01T00:00:00.000000",
            datetime(2021, 1, 1, tzinfo=datetime.now().astimezone().tzinfo),
        ),  # No TZ -- assume UTC
        (
            "2021-01-01T00:00:00Z",
            datetime(2021, 1, 1, tzinfo=timezone.utc),
        ),  # UTC - No milliseconds
        (
            "2021-01-01T00:00:00.000000+00:00",
            datetime(2021, 1, 1, tzinfo=timezone.utc),
        ),
        (
            "2021-01-01T00:00:00.000000-00:00",
            datetime(2021, 1, 1, tzinfo=timezone.utc),
        ),
        (
            "2021-01-01T00:00:00.000000+0000",
            datetime(2021, 1, 1, tzinfo=timezone.utc),
        ),
        (
            "2021-01-01T00:00:00.000000-0000",
            datetime(2021, 1, 1, tzinfo=timezone.utc),
        ),
        (
            "2020-12-31T00:00:00.000000+02:00",
            datetime(2020, 12, 31, tzinfo=timezone(timedelta(hours=2))),
        ),  # UTC+2 time
        (
            "2020-12-31T00:00:00.000000-0200",
            datetime(2020, 12, 31, tzinfo=timezone(timedelta(hours=-2))),
        ),  # UTC-2 time
        (
            "2020-12-31T00:00:00-0200",
            datetime(2020, 12, 31, tzinfo=timezone(timedelta(hours=-2))),
        ),  # UTC-2 time - no milliseconds
    ),
)
def test_datetime_from_isoformat(input_str, expected_output):
    assert datetime_from_isoformat(input_str) == expected_output, input_str


def test_qualname_from_function_inner_function():
    def test_function(): ...

    assert (
        sentry_sdk.utils.qualname_from_function(test_function)
        == "tests.test_utils.test_qualname_from_function_inner_function.<locals>.test_function"
    )


def test_qualname_from_function_none_name():
    def test_function(): ...

    test_function.__module__ = None

    assert (
        sentry_sdk.utils.qualname_from_function(test_function)
        == "test_qualname_from_function_none_name.<locals>.test_function"
    )


def test_to_string_unicode_decode_error():
    class BadStr:
        def __str__(self):
            raise UnicodeDecodeError("utf-8", b"", 0, 1, "reason")

    obj = BadStr()
    result = to_string(obj)
    assert result == repr(obj)[1:-1]


def test_exc_info_from_error_dont_get_an_exc():
    class NotAnException:
        pass

    with pytest.raises(ValueError) as exc:
        exc_info_from_error(NotAnException())

    assert "Expected Exception object to report, got <class" in str(exc.value)


def test_get_lines_from_file_handle_linecache_errors():
    expected_result = ([], None, [])

    class Loader:
        @staticmethod
        def get_source(module):
            raise IOError("something went wrong")

    result = get_lines_from_file("filename", 10, loader=Loader())
    assert result == expected_result

    with mock.patch(
        "sentry_sdk.utils.linecache.getlines",
        side_effect=OSError("something went wrong"),
    ):
        result = get_lines_from_file("filename", 10)
        assert result == expected_result

    lines = ["line1", "line2", "line3"]

    def fake_getlines(filename):
        return lines

    with mock.patch("sentry_sdk.utils.linecache.getlines", fake_getlines):
        result = get_lines_from_file("filename", 10)
        assert result == expected_result


def test_package_version_is_none():
    assert package_version("non_existent_package") is None<|MERGE_RESOLUTION|>--- conflicted
+++ resolved
@@ -32,14 +32,11 @@
     _get_installed_modules,
     _generate_installed_modules,
     ensure_integration_enabled,
-<<<<<<< HEAD
     _serialize_span_attribute,
-=======
     to_string,
     exc_info_from_error,
     get_lines_from_file,
     package_version,
->>>>>>> 9261b2cb
 )
 
 
@@ -69,8 +66,6 @@
     return re.sub(r"[-_.]+", "-", name).lower()
 
 
-<<<<<<< HEAD
-=======
 isoformat_inputs_and_datetime_outputs = (
     (
         "2021-01-01T00:00:00.000000Z",
@@ -123,21 +118,6 @@
     assert datetime_from_isoformat(input_str) == expected_output, input_str
 
 
-@pytest.mark.parametrize(
-    ("input_str", "expected_output"),
-    isoformat_inputs_and_datetime_outputs,
-)
-def test_datetime_from_isoformat_with_py_36_or_lower(input_str, expected_output):
-    """
-    `fromisoformat` was added in Python version 3.7
-    """
-    with mock.patch("sentry_sdk.utils.datetime") as datetime_mocked:
-        datetime_mocked.fromisoformat.side_effect = AttributeError()
-        datetime_mocked.strptime = datetime.strptime
-        assert datetime_from_isoformat(input_str) == expected_output, input_str
-
-
->>>>>>> 9261b2cb
 @pytest.mark.parametrize(
     "env_var_value,strict,expected",
     [
@@ -1045,55 +1025,6 @@
     assert _serialize_span_attribute(value) == result
 
 
-@pytest.mark.parametrize(
-    ("input_str", "expected_output"),
-    (
-        (
-            "2021-01-01T00:00:00.000000Z",
-            datetime(2021, 1, 1, tzinfo=timezone.utc),
-        ),  # UTC time
-        (
-            "2021-01-01T00:00:00.000000",
-            datetime(2021, 1, 1, tzinfo=datetime.now().astimezone().tzinfo),
-        ),  # No TZ -- assume UTC
-        (
-            "2021-01-01T00:00:00Z",
-            datetime(2021, 1, 1, tzinfo=timezone.utc),
-        ),  # UTC - No milliseconds
-        (
-            "2021-01-01T00:00:00.000000+00:00",
-            datetime(2021, 1, 1, tzinfo=timezone.utc),
-        ),
-        (
-            "2021-01-01T00:00:00.000000-00:00",
-            datetime(2021, 1, 1, tzinfo=timezone.utc),
-        ),
-        (
-            "2021-01-01T00:00:00.000000+0000",
-            datetime(2021, 1, 1, tzinfo=timezone.utc),
-        ),
-        (
-            "2021-01-01T00:00:00.000000-0000",
-            datetime(2021, 1, 1, tzinfo=timezone.utc),
-        ),
-        (
-            "2020-12-31T00:00:00.000000+02:00",
-            datetime(2020, 12, 31, tzinfo=timezone(timedelta(hours=2))),
-        ),  # UTC+2 time
-        (
-            "2020-12-31T00:00:00.000000-0200",
-            datetime(2020, 12, 31, tzinfo=timezone(timedelta(hours=-2))),
-        ),  # UTC-2 time
-        (
-            "2020-12-31T00:00:00-0200",
-            datetime(2020, 12, 31, tzinfo=timezone(timedelta(hours=-2))),
-        ),  # UTC-2 time - no milliseconds
-    ),
-)
-def test_datetime_from_isoformat(input_str, expected_output):
-    assert datetime_from_isoformat(input_str) == expected_output, input_str
-
-
 def test_qualname_from_function_inner_function():
     def test_function(): ...
 
