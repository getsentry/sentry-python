import pytest
import re
import sys
<<<<<<< HEAD
from unittest import mock

import sentry_sdk
=======
from datetime import timedelta

from sentry_sdk._compat import duration_in_milliseconds
>>>>>>> c8e91720
from sentry_sdk.utils import (
    Components,
    Dsn,
    get_default_release,
    get_error_message,
    get_git_revision,
    is_valid_sample_rate,
    logger,
    match_regex_list,
    parse_url,
    parse_version,
    safe_str,
    sanitize_url,
    serialize_frame,
    is_sentry_url,
    _get_installed_modules,
)


def _normalize_distribution_name(name):
    # type: (str) -> str
    """Normalize distribution name according to PEP-0503.

    See:
    https://peps.python.org/pep-0503/#normalized-names
    for more details.
    """
    return re.sub(r"[-_.]+", "-", name).lower()


@pytest.mark.parametrize(
    ("url", "expected_result"),
    [
        ("http://localhost:8000", "http://localhost:8000"),
        ("http://example.com", "http://example.com"),
        ("https://example.com", "https://example.com"),
        (
            "example.com?token=abc&sessionid=123&save=true",
            "example.com?token=[Filtered]&sessionid=[Filtered]&save=[Filtered]",
        ),
        (
            "http://example.com?token=abc&sessionid=123&save=true",
            "http://example.com?token=[Filtered]&sessionid=[Filtered]&save=[Filtered]",
        ),
        (
            "https://example.com?token=abc&sessionid=123&save=true",
            "https://example.com?token=[Filtered]&sessionid=[Filtered]&save=[Filtered]",
        ),
        (
            "http://localhost:8000/?token=abc&sessionid=123&save=true",
            "http://localhost:8000/?token=[Filtered]&sessionid=[Filtered]&save=[Filtered]",
        ),
        (
            "ftp://username:password@ftp.example.com:9876/bla/blub#foo",
            "ftp://[Filtered]:[Filtered]@ftp.example.com:9876/bla/blub#foo",
        ),
        (
            "https://username:password@example.com/bla/blub?token=abc&sessionid=123&save=true#fragment",
            "https://[Filtered]:[Filtered]@example.com/bla/blub?token=[Filtered]&sessionid=[Filtered]&save=[Filtered]#fragment",
        ),
        ("bla/blub/foo", "bla/blub/foo"),
        ("/bla/blub/foo/", "/bla/blub/foo/"),
        (
            "bla/blub/foo?token=abc&sessionid=123&save=true",
            "bla/blub/foo?token=[Filtered]&sessionid=[Filtered]&save=[Filtered]",
        ),
        (
            "/bla/blub/foo/?token=abc&sessionid=123&save=true",
            "/bla/blub/foo/?token=[Filtered]&sessionid=[Filtered]&save=[Filtered]",
        ),
    ],
)
def test_sanitize_url(url, expected_result):
    assert sanitize_url(url) == expected_result


@pytest.mark.parametrize(
    ("url", "expected_result"),
    [
        (
            "http://localhost:8000",
            Components(
                scheme="http", netloc="localhost:8000", path="", query="", fragment=""
            ),
        ),
        (
            "http://example.com",
            Components(
                scheme="http", netloc="example.com", path="", query="", fragment=""
            ),
        ),
        (
            "https://example.com",
            Components(
                scheme="https", netloc="example.com", path="", query="", fragment=""
            ),
        ),
        (
            "example.com?token=abc&sessionid=123&save=true",
            Components(
                scheme="",
                netloc="",
                path="example.com",
                query="token=[Filtered]&sessionid=[Filtered]&save=[Filtered]",
                fragment="",
            ),
        ),
        (
            "http://example.com?token=abc&sessionid=123&save=true",
            Components(
                scheme="http",
                netloc="example.com",
                path="",
                query="token=[Filtered]&sessionid=[Filtered]&save=[Filtered]",
                fragment="",
            ),
        ),
        (
            "https://example.com?token=abc&sessionid=123&save=true",
            Components(
                scheme="https",
                netloc="example.com",
                path="",
                query="token=[Filtered]&sessionid=[Filtered]&save=[Filtered]",
                fragment="",
            ),
        ),
        (
            "http://localhost:8000/?token=abc&sessionid=123&save=true",
            Components(
                scheme="http",
                netloc="localhost:8000",
                path="/",
                query="token=[Filtered]&sessionid=[Filtered]&save=[Filtered]",
                fragment="",
            ),
        ),
        (
            "ftp://username:password@ftp.example.com:9876/bla/blub#foo",
            Components(
                scheme="ftp",
                netloc="[Filtered]:[Filtered]@ftp.example.com:9876",
                path="/bla/blub",
                query="",
                fragment="foo",
            ),
        ),
        (
            "https://username:password@example.com/bla/blub?token=abc&sessionid=123&save=true#fragment",
            Components(
                scheme="https",
                netloc="[Filtered]:[Filtered]@example.com",
                path="/bla/blub",
                query="token=[Filtered]&sessionid=[Filtered]&save=[Filtered]",
                fragment="fragment",
            ),
        ),
        (
            "bla/blub/foo",
            Components(
                scheme="", netloc="", path="bla/blub/foo", query="", fragment=""
            ),
        ),
        (
            "bla/blub/foo?token=abc&sessionid=123&save=true",
            Components(
                scheme="",
                netloc="",
                path="bla/blub/foo",
                query="token=[Filtered]&sessionid=[Filtered]&save=[Filtered]",
                fragment="",
            ),
        ),
        (
            "/bla/blub/foo/?token=abc&sessionid=123&save=true",
            Components(
                scheme="",
                netloc="",
                path="/bla/blub/foo/",
                query="token=[Filtered]&sessionid=[Filtered]&save=[Filtered]",
                fragment="",
            ),
        ),
    ],
)
def test_sanitize_url_and_split(url, expected_result):
    sanitized_url = sanitize_url(url, split=True)

    assert sanitized_url.scheme == expected_result.scheme
    assert sanitized_url.netloc == expected_result.netloc
    assert sanitized_url.query == expected_result.query
    assert sanitized_url.path == expected_result.path
    assert sanitized_url.fragment == expected_result.fragment


@pytest.mark.parametrize(
    ("url", "sanitize", "expected_url", "expected_query", "expected_fragment"),
    [
        # Test with sanitize=True
        (
            "https://example.com",
            True,
            "https://example.com",
            "",
            "",
        ),
        (
            "example.com?token=abc&sessionid=123&save=true",
            True,
            "example.com",
            "token=[Filtered]&sessionid=[Filtered]&save=[Filtered]",
            "",
        ),
        (
            "https://example.com?token=abc&sessionid=123&save=true",
            True,
            "https://example.com",
            "token=[Filtered]&sessionid=[Filtered]&save=[Filtered]",
            "",
        ),
        (
            "https://username:password@example.com/bla/blub?token=abc&sessionid=123&save=true#fragment",
            True,
            "https://[Filtered]:[Filtered]@example.com/bla/blub",
            "token=[Filtered]&sessionid=[Filtered]&save=[Filtered]",
            "fragment",
        ),
        (
            "bla/blub/foo",
            True,
            "bla/blub/foo",
            "",
            "",
        ),
        (
            "/bla/blub/foo/#baz",
            True,
            "/bla/blub/foo/",
            "",
            "baz",
        ),
        (
            "bla/blub/foo?token=abc&sessionid=123&save=true",
            True,
            "bla/blub/foo",
            "token=[Filtered]&sessionid=[Filtered]&save=[Filtered]",
            "",
        ),
        (
            "/bla/blub/foo/?token=abc&sessionid=123&save=true",
            True,
            "/bla/blub/foo/",
            "token=[Filtered]&sessionid=[Filtered]&save=[Filtered]",
            "",
        ),
        # Test with sanitize=False
        (
            "https://example.com",
            False,
            "https://example.com",
            "",
            "",
        ),
        (
            "example.com?token=abc&sessionid=123&save=true",
            False,
            "example.com",
            "token=abc&sessionid=123&save=true",
            "",
        ),
        (
            "https://example.com?token=abc&sessionid=123&save=true",
            False,
            "https://example.com",
            "token=abc&sessionid=123&save=true",
            "",
        ),
        (
            "https://username:password@example.com/bla/blub?token=abc&sessionid=123&save=true#fragment",
            False,
            "https://[Filtered]:[Filtered]@example.com/bla/blub",
            "token=abc&sessionid=123&save=true",
            "fragment",
        ),
        (
            "bla/blub/foo",
            False,
            "bla/blub/foo",
            "",
            "",
        ),
        (
            "/bla/blub/foo/#baz",
            False,
            "/bla/blub/foo/",
            "",
            "baz",
        ),
        (
            "bla/blub/foo?token=abc&sessionid=123&save=true",
            False,
            "bla/blub/foo",
            "token=abc&sessionid=123&save=true",
            "",
        ),
        (
            "/bla/blub/foo/?token=abc&sessionid=123&save=true",
            False,
            "/bla/blub/foo/",
            "token=abc&sessionid=123&save=true",
            "",
        ),
    ],
)
def test_parse_url(url, sanitize, expected_url, expected_query, expected_fragment):
    assert parse_url(url, sanitize=sanitize).url == expected_url
    assert parse_url(url, sanitize=sanitize).fragment == expected_fragment
    assert parse_url(url, sanitize=sanitize).query == expected_query


@pytest.mark.parametrize(
    "rate",
    [0.0, 0.1231, 1.0, True, False],
)
def test_accepts_valid_sample_rate(rate):
    with mock.patch.object(logger, "warning", mock.Mock()):
        result = is_valid_sample_rate(rate, source="Testing")
        assert logger.warning.called is False
        assert result is True


@pytest.mark.parametrize(
    "rate",
    [
        "dogs are great",  # wrong type
        (0, 1),  # wrong type
        {"Maisey": "Charllie"},  # wrong type
        [True, True],  # wrong type
        {0.2012},  # wrong type
        float("NaN"),  # wrong type
        None,  # wrong type
        -1.121,  # wrong value
        1.231,  # wrong value
    ],
)
def test_warns_on_invalid_sample_rate(rate, StringContaining):  # noqa: N803
    with mock.patch.object(logger, "warning", mock.Mock()):
        result = is_valid_sample_rate(rate, source="Testing")
        logger.warning.assert_any_call(StringContaining("Given sample rate is invalid"))
        assert result is False


@pytest.mark.parametrize(
    "include_source_context",
    [True, False],
)
def test_include_source_context_when_serializing_frame(include_source_context):
    frame = sys._getframe()
    result = serialize_frame(frame, include_source_context=include_source_context)

    assert include_source_context ^ ("pre_context" in result) ^ True
    assert include_source_context ^ ("context_line" in result) ^ True
    assert include_source_context ^ ("post_context" in result) ^ True


@pytest.mark.parametrize(
    "item,regex_list,expected_result",
    [
        ["", [], False],
        [None, [], False],
        ["", None, False],
        [None, None, False],
        ["some-string", [], False],
        ["some-string", None, False],
        ["some-string", ["some-string"], True],
        ["some-string", ["some"], False],
        ["some-string", ["some$"], False],  # same as above
        ["some-string", ["some.*"], True],
        ["some-string", ["Some"], False],  # we do case sensitive matching
        ["some-string", [".*string$"], True],
    ],
)
def test_match_regex_list(item, regex_list, expected_result):
    assert match_regex_list(item, regex_list) == expected_result


@pytest.mark.parametrize(
    "version,expected_result",
    [
        ["3.5.15", (3, 5, 15)],
        ["2.0.9", (2, 0, 9)],
        ["2.0.0", (2, 0, 0)],
        ["0.6.0", (0, 6, 0)],
        ["2.0.0.post1", (2, 0, 0)],
        ["2.0.0rc3", (2, 0, 0)],
        ["2.0.0rc2", (2, 0, 0)],
        ["2.0.0rc1", (2, 0, 0)],
        ["2.0.0b4", (2, 0, 0)],
        ["2.0.0b3", (2, 0, 0)],
        ["2.0.0b2", (2, 0, 0)],
        ["2.0.0b1", (2, 0, 0)],
        ["0.6beta3", (0, 6)],
        ["0.6beta2", (0, 6)],
        ["0.6beta1", (0, 6)],
        ["0.4.2b", (0, 4, 2)],
        ["0.4.2a", (0, 4, 2)],
        ["0.0.1", (0, 0, 1)],
        ["0.0.0", (0, 0, 0)],
        ["1", (1,)],
        ["1.0", (1, 0)],
        ["1.0.0", (1, 0, 0)],
        [" 1.0.0 ", (1, 0, 0)],
        ["  1.0.0   ", (1, 0, 0)],
        ["x1.0.0", None],
        ["1.0.0x", None],
        ["x1.0.0x", None],
    ],
)
def test_parse_version(version, expected_result):
    assert parse_version(version) == expected_result


@pytest.fixture
def mock_hub_with_dsn_netloc():
    """
    Returns a mocked hub with a DSN netloc of "abcd1234.ingest.sentry.io".
    """

    mock_hub = mock.Mock(spec=sentry_sdk.Hub)
    mock_hub.client = mock.Mock(spec=sentry_sdk.Client)
    mock_hub.client.transport = mock.Mock(spec=sentry_sdk.Transport)
    mock_hub.client.transport.parsed_dsn = mock.Mock(spec=Dsn)

    mock_hub.client.transport.parsed_dsn.netloc = "abcd1234.ingest.sentry.io"

    return mock_hub


@pytest.mark.parametrize(
    ["test_url", "is_sentry_url_expected"],
    [
        ["https://asdf@abcd1234.ingest.sentry.io/123456789", True],
        ["https://asdf@abcd1234.ingest.notsentry.io/123456789", False],
    ],
)
def test_is_sentry_url_true(test_url, is_sentry_url_expected, mock_hub_with_dsn_netloc):
    ret_val = is_sentry_url(mock_hub_with_dsn_netloc, test_url)

    assert ret_val == is_sentry_url_expected


def test_is_sentry_url_no_client():
    hub = mock.Mock()
    hub.client = None

    test_url = "https://asdf@abcd1234.ingest.sentry.io/123456789"

    ret_val = is_sentry_url(hub, test_url)

    assert not ret_val


@pytest.mark.parametrize(
    "error,expected_result",
    [
        ["", lambda x: safe_str(x)],
        ["some-string", lambda _: "some-string"],
    ],
)
def test_get_error_message(error, expected_result):
    with pytest.raises(BaseException) as exc_value:
        exc_value.message = error
        raise Exception
    assert get_error_message(exc_value) == expected_result(exc_value)

    with pytest.raises(BaseException) as exc_value:
        exc_value.detail = error
        raise Exception
    assert get_error_message(exc_value) == expected_result(exc_value)


def test_installed_modules():
    try:
        from importlib.metadata import distributions, version

        importlib_available = True
    except ImportError:
        importlib_available = False

    try:
        import pkg_resources

        pkg_resources_available = True
    except ImportError:
        pkg_resources_available = False

    installed_distributions = {
        _normalize_distribution_name(dist): version
        for dist, version in _get_installed_modules().items()
    }

    if importlib_available:
        importlib_distributions = {
            _normalize_distribution_name(dist.metadata["Name"]): version(
                dist.metadata["Name"]
            )
            for dist in distributions()
            if dist.metadata["Name"] is not None
            and version(dist.metadata["Name"]) is not None
        }
        assert installed_distributions == importlib_distributions

    elif pkg_resources_available:
        pkg_resources_distributions = {
            _normalize_distribution_name(dist.key): dist.version
            for dist in pkg_resources.working_set
        }
        assert installed_distributions == pkg_resources_distributions
    else:
        pytest.fail("Neither importlib nor pkg_resources is available")


def test_installed_modules_caching():
    mock_generate_installed_modules = mock.Mock()
    mock_generate_installed_modules.return_value = {"package": "1.0.0"}
    with mock.patch("sentry_sdk.utils._installed_modules", None):
        with mock.patch(
            "sentry_sdk.utils._generate_installed_modules",
            mock_generate_installed_modules,
        ):
            _get_installed_modules()
            assert mock_generate_installed_modules.called
            mock_generate_installed_modules.reset_mock()

            _get_installed_modules()
            mock_generate_installed_modules.assert_not_called()


def test_devnull_inaccessible():
    with mock.patch("sentry_sdk.utils.open", side_effect=OSError("oh no")):
        revision = get_git_revision()

    assert revision is None


def test_devnull_not_found():
    with mock.patch("sentry_sdk.utils.open", side_effect=FileNotFoundError("oh no")):
        revision = get_git_revision()

    assert revision is None


def test_default_release():
    release = get_default_release()
    assert release is not None


def test_default_release_empty_string():
    with mock.patch("sentry_sdk.utils.get_git_revision", return_value=""):
        release = get_default_release()

    assert release is None


@pytest.mark.parametrize(
    "timedelta,expected_milliseconds",
    [
        [timedelta(milliseconds=132), 132.0],
        [timedelta(hours=1, milliseconds=132), float(60 * 60 * 1000 + 132)],
        [timedelta(days=10), float(10 * 24 * 60 * 60 * 1000)],
        [timedelta(microseconds=100), 0.1],
    ],
)
def test_duration_in_milliseconds(timedelta, expected_milliseconds):
    assert duration_in_milliseconds(timedelta) == expected_milliseconds<|MERGE_RESOLUTION|>--- conflicted
+++ resolved
@@ -1,15 +1,10 @@
-import pytest
 import re
 import sys
-<<<<<<< HEAD
 from unittest import mock
 
+import pytest
+
 import sentry_sdk
-=======
-from datetime import timedelta
-
-from sentry_sdk._compat import duration_in_milliseconds
->>>>>>> c8e91720
 from sentry_sdk.utils import (
     Components,
     Dsn,
@@ -571,17 +566,4 @@
     with mock.patch("sentry_sdk.utils.get_git_revision", return_value=""):
         release = get_default_release()
 
-    assert release is None
-
-
-@pytest.mark.parametrize(
-    "timedelta,expected_milliseconds",
-    [
-        [timedelta(milliseconds=132), 132.0],
-        [timedelta(hours=1, milliseconds=132), float(60 * 60 * 1000 + 132)],
-        [timedelta(days=10), float(10 * 24 * 60 * 60 * 1000)],
-        [timedelta(microseconds=100), 0.1],
-    ],
-)
-def test_duration_in_milliseconds(timedelta, expected_milliseconds):
-    assert duration_in_milliseconds(timedelta) == expected_milliseconds+    assert release is None