--- conflicted
+++ resolved
@@ -1,13 +1,7 @@
-<<<<<<< HEAD
-=======
-import gc
+import re
+import pytest
 import random
->>>>>>> 6a1b7d47
-import re
 import sys
-import weakref
-
-import pytest
 
 import sentry_sdk
 from sentry_sdk import (
@@ -57,16 +51,8 @@
         assert not events
 
 
-<<<<<<< HEAD
 @pytest.mark.parametrize("sample_rate", [0.0, 1.0])
 def test_continue_trace(sentry_init, capture_envelopes, sample_rate):  # noqa:N803
-=======
-@pytest.mark.parametrize("parent_sampled", [True, False, None])
-@pytest.mark.parametrize("sample_rate", [0.0, 1.0])
-def test_continue_from_headers(
-    sentry_init, capture_envelopes, parent_sampled, sample_rate
-):
->>>>>>> 6a1b7d47
     """
     Ensure data is actually passed along via headers, and that they are read
     correctly.
@@ -75,7 +61,6 @@
     envelopes = capture_envelopes()
 
     # make a parent transaction (normally this would be in a different service)
-<<<<<<< HEAD
     with start_span(name="hi"):
         with start_span(name="inner") as old_span:
             headers = dict(old_span.iter_headers())
@@ -106,53 +91,6 @@
     # but message follows twp spec
     if sample_rate == 0.0:
         (message,) = envelopes
-=======
-    with start_transaction(name="hi", sampled=True if sample_rate == 0 else None):
-        with start_span() as old_span:
-            old_span.sampled = parent_sampled
-            headers = dict(
-                sentry_sdk.get_current_scope().iter_trace_propagation_headers(old_span)
-            )
-            headers["baggage"] = (
-                "other-vendor-value-1=foo;bar;baz, "
-                "sentry-trace_id=771a43a4192642f0b136d5159a501700, "
-                "sentry-public_key=49d0f7386ad645858ae85020e393bef3, "
-                "sentry-sample_rate=0.01337, sentry-user_id=Amelie, "
-                "other-vendor-value-2=foo;bar;"
-            )
-
-    # child transaction, to prove that we can read 'sentry-trace' header data correctly
-    child_transaction = Transaction.continue_from_headers(headers, name="WRONG")
-    assert child_transaction is not None
-    assert child_transaction.parent_sampled == parent_sampled
-    assert child_transaction.trace_id == old_span.trace_id
-    assert child_transaction.same_process_as_parent is False
-    assert child_transaction.parent_span_id == old_span.span_id
-    assert child_transaction.span_id != old_span.span_id
-
-    baggage = child_transaction._baggage
-    assert baggage
-    assert not baggage.mutable
-    assert baggage.sentry_items == {
-        "public_key": "49d0f7386ad645858ae85020e393bef3",
-        "trace_id": "771a43a4192642f0b136d5159a501700",
-        "user_id": "Amelie",
-        "sample_rate": "0.01337",
-    }
-
-    # add child transaction to the scope, to show that the captured message will
-    # be tagged with the trace id (since it happens while the transaction is
-    # open)
-    with start_transaction(child_transaction):
-        # change the transaction name from "WRONG" to make sure the change
-        # is reflected in the final data
-        sentry_sdk.get_current_scope().transaction = "ho"
-        capture_message("hello")
-
-    if parent_sampled is False or (sample_rate == 0 and parent_sampled is None):
-        # in this case the child transaction won't be captured
-        trace1, message = envelopes
->>>>>>> 6a1b7d47
         message_payload = message.get_event()
         assert message_payload["transaction"] == "ho"
         assert (
@@ -174,21 +112,7 @@
             == message_payload["contexts"]["trace"]["trace_id"]
         )
 
-        if parent_sampled is not None:
-            expected_sample_rate = str(float(parent_sampled))
-        else:
-            expected_sample_rate = str(sample_rate)
-
         assert trace2.headers["trace"] == baggage.dynamic_sampling_context()
-<<<<<<< HEAD
-=======
-        assert trace2.headers["trace"] == {
-            "public_key": "49d0f7386ad645858ae85020e393bef3",
-            "trace_id": "771a43a4192642f0b136d5159a501700",
-            "user_id": "Amelie",
-            "sample_rate": expected_sample_rate,
-        }
->>>>>>> 6a1b7d47
 
     assert message_payload["message"] == "hello"
 
@@ -314,10 +238,7 @@
 
     assert 'meta name="baggage"' in baggage
     baggage_content = re.findall('content="([^"]*)"', baggage)[0]
-<<<<<<< HEAD
     assert baggage_content == root_span.get_baggage().serialize()
-=======
-    assert baggage_content == transaction.get_baggage().serialize()
 
 
 @pytest.mark.parametrize(
@@ -332,8 +253,8 @@
     sentry_init(traces_sample_rate=1.0)
     events = capture_events()
 
-    with start_transaction(name="hi") as transaction:
-        transaction.set_status(SPANSTATUS.OK)
+    with start_span(name="hi") as span:
+        span.set_status(SPANSTATUS.OK)
         with pytest.raises(exception_cls):
             with start_span(op="foo", name="foodesc"):
                 raise exception_cls(exception_value)
@@ -354,8 +275,8 @@
     sentry_init(traces_sample_rate=1.0)
     events = capture_events()
 
-    with start_transaction(name="hi") as transaction:
-        transaction.set_status(SPANSTATUS.OK)
+    with start_span(name="hi") as span:
+        span.set_status(SPANSTATUS.OK)
         with pytest.raises(SystemExit):
             with start_span(op="foo", name="foodesc"):
                 if exception_value is not False:
@@ -369,5 +290,4 @@
     span = event["spans"][0]
     assert "status" not in span.get("tags", {})
     assert "status" not in event["tags"]
-    assert event["contexts"]["trace"]["status"] == "ok"
->>>>>>> 6a1b7d47
+    assert event["contexts"]["trace"]["status"] == "ok"