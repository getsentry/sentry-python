--- conflicted
+++ resolved
@@ -4,13 +4,9 @@
 import pytest
 
 import sentry_sdk
-<<<<<<< HEAD
 from sentry_sdk.tracing import trace
-=======
 from sentry_sdk.consts import SPANTEMPLATE
-from sentry_sdk.tracing import trace
 from sentry_sdk.tracing_utils import create_span_decorator
->>>>>>> 28d0dddf
 from sentry_sdk.utils import logger
 
 
@@ -30,15 +26,8 @@
         result = my_example_function()
         assert result == "return_of_sync_function"
 
-<<<<<<< HEAD
-        result2 = trace(my_example_function)()
-=======
-        start_child_span_decorator = create_span_decorator()
-        result2 = start_child_span_decorator(my_example_function)()
-        fake_start_child.assert_called_once_with(
-            op="function", name="test_decorator.my_example_function"
-        )
->>>>>>> 28d0dddf
+        decorator = create_span_decorator()
+        result2 = decorator(my_example_function)()
         assert result2 == "return_of_sync_function"
 
     (event,) = events
@@ -53,29 +42,19 @@
 
     with mock.patch.object(logger, "debug", mock.Mock()) as fake_debug:
         result = my_example_function()
+        fake_debug.assert_not_called()
         assert result == "return_of_sync_function"
-        fake_debug.assert_not_called()
-
-        result2 = trace(my_example_function)()
-        assert result2 == "return_of_sync_function"
+
+        decorator = create_span_decorator()
+        result2 = decorator(my_example_function)()
         fake_debug.assert_called_once_with(
             "Cannot create a child span for %s. "
             "Please start a Sentry transaction before calling this function.",
             "test_decorator.my_example_function",
         )
-
-<<<<<<< HEAD
+        assert result2 == "return_of_sync_function"
+
     assert len(events) == 0
-=======
-            start_child_span_decorator = create_span_decorator()
-            result2 = start_child_span_decorator(my_example_function)()
-            fake_debug.assert_called_once_with(
-                "Cannot create a child span for %s. "
-                "Please start a Sentry transaction before calling this function.",
-                "test_decorator.my_example_function",
-            )
-            assert result2 == "return_of_sync_function"
->>>>>>> 28d0dddf
 
 
 @pytest.mark.asyncio
@@ -87,16 +66,8 @@
         result = await my_async_example_function()
         assert result == "return_of_async_function"
 
-<<<<<<< HEAD
-        result2 = await trace(my_async_example_function)()
-=======
-        start_child_span_decorator = create_span_decorator()
-        result2 = await start_child_span_decorator(my_async_example_function)()
-        fake_start_child.assert_called_once_with(
-            op="function",
-            name="test_decorator.my_async_example_function",
-        )
->>>>>>> 28d0dddf
+        decorator = create_span_decorator()
+        result2 = await decorator(my_async_example_function)()
         assert result2 == "return_of_async_function"
 
     (event,) = events
@@ -106,7 +77,6 @@
 
 
 @pytest.mark.asyncio
-<<<<<<< HEAD
 async def test_trace_decorator_async_no_trx(sentry_init, capture_events):
     sentry_init(traces_sample_rate=1.0)
     events = capture_events()
@@ -116,7 +86,8 @@
         fake_debug.assert_not_called()
         assert result == "return_of_async_function"
 
-        result2 = await trace(my_async_example_function)()
+        decorator = create_span_decorator()
+        result2 = await decorator(my_async_example_function)()
         fake_debug.assert_called_once_with(
             "Cannot create a child span for %s. "
             "Please start a Sentry transaction before calling this function.",
@@ -125,23 +96,6 @@
         assert result2 == "return_of_async_function"
 
     assert len(events) == 0
-=======
-async def test_trace_decorator_async_no_trx():
-    with patch_start_tracing_child(fake_transaction_is_none=True):
-        with mock.patch.object(logger, "debug", mock.Mock()) as fake_debug:
-            result = await my_async_example_function()
-            fake_debug.assert_not_called()
-            assert result == "return_of_async_function"
-
-            start_child_span_decorator = create_span_decorator()
-            result2 = await start_child_span_decorator(my_async_example_function)()
-            fake_debug.assert_called_once_with(
-                "Cannot create a child span for %s. "
-                "Please start a Sentry transaction before calling this function.",
-                "test_decorator.my_async_example_function",
-            )
-            assert result2 == "return_of_async_function"
->>>>>>> 28d0dddf
 
 
 def test_functions_to_trace_signature_unchanged_sync(sentry_init):
@@ -221,7 +175,7 @@
             presence_penalty=2.0,
         )
 
-    with sentry_sdk.start_transaction(name="test-transaction"):
+    with sentry_sdk.start_span(name="test-transaction"):
         my_agent()
 
     (event,) = events
@@ -235,6 +189,10 @@
     assert agent_span["data"] == {
         "gen_ai.agent.name": "test_decorator.test_span_templates_ai_dicts.<locals>.my_agent",
         "gen_ai.operation.name": "invoke_agent",
+        "sentry.name": "invoke_agent test_decorator.test_span_templates_ai_dicts.<locals>.my_agent",
+        "sentry.op": "gen_ai.invoke_agent",
+        "sentry.origin": "manual",
+        "sentry.source": "custom",
         "thread.id": mock.ANY,
         "thread.name": mock.ANY,
     }
@@ -250,6 +208,10 @@
         "gen_ai.usage.input_tokens": 10,
         "gen_ai.usage.output_tokens": 20,
         "gen_ai.usage.total_tokens": 30,
+        "sentry.name": "execute_tool test_decorator.test_span_templates_ai_dicts.<locals>.my_tool",
+        "sentry.op": "gen_ai.execute_tool",
+        "sentry.origin": "manual",
+        "sentry.source": "custom",
         "thread.id": mock.ANY,
         "thread.name": mock.ANY,
     }
@@ -271,6 +233,10 @@
         "gen_ai.usage.input_tokens": 11,
         "gen_ai.usage.output_tokens": 22,
         "gen_ai.usage.total_tokens": 33,
+        "sentry.name": "chat my-gpt-4o-mini",
+        "sentry.op": "gen_ai.chat",
+        "sentry.origin": "manual",
+        "sentry.source": "custom",
         "thread.id": mock.ANY,
         "thread.name": mock.ANY,
     }
@@ -322,7 +288,7 @@
             presence_penalty=2.0,
         )
 
-    with sentry_sdk.start_transaction(name="test-transaction"):
+    with sentry_sdk.start_span(name="test-transaction"):
         my_agent()
 
     (event,) = events
@@ -336,6 +302,10 @@
     assert agent_span["data"] == {
         "gen_ai.agent.name": "test_decorator.test_span_templates_ai_objects.<locals>.my_agent",
         "gen_ai.operation.name": "invoke_agent",
+        "sentry.name": "invoke_agent test_decorator.test_span_templates_ai_objects.<locals>.my_agent",
+        "sentry.op": "gen_ai.invoke_agent",
+        "sentry.origin": "manual",
+        "sentry.source": "custom",
         "thread.id": mock.ANY,
         "thread.name": mock.ANY,
     }
@@ -352,6 +322,10 @@
         "gen_ai.usage.input_tokens": 10,
         "gen_ai.usage.output_tokens": 20,
         "gen_ai.usage.total_tokens": 30,
+        "sentry.name": "execute_tool test_decorator.test_span_templates_ai_objects.<locals>.my_tool",
+        "sentry.op": "gen_ai.execute_tool",
+        "sentry.origin": "manual",
+        "sentry.source": "custom",
         "thread.id": mock.ANY,
         "thread.name": mock.ANY,
     }
@@ -372,6 +346,10 @@
         "gen_ai.usage.input_tokens": 11,
         "gen_ai.usage.output_tokens": 22,
         "gen_ai.usage.total_tokens": 33,
+        "sentry.name": "chat my-gpt-4o-mini",
+        "sentry.op": "gen_ai.chat",
+        "sentry.origin": "manual",
+        "sentry.source": "custom",
         "thread.id": mock.ANY,
         "thread.name": mock.ANY,
     }
@@ -407,7 +385,7 @@
         )
         return "agent_output"
 
-    with sentry_sdk.start_transaction(name="test-transaction"):
+    with sentry_sdk.start_span(name="test-transaction"):
         my_agent(22, 33, arg1=44, arg2=55)
 
     (event,) = events
