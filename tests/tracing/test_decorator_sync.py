<<<<<<< HEAD
from unittest import mock

from sentry_sdk._compat import PY2

if PY2:
    from sentry_sdk.tracing_utils_py2 import start_child_span_decorator
else:
    from sentry_sdk.tracing_utils_py3 import start_child_span_decorator

=======
from sentry_sdk.tracing_utils_py3 import start_child_span_decorator
>>>>>>> 2d354c7e
from sentry_sdk.utils import logger

from tests.conftest import patch_start_tracing_child


def my_example_function():
    return "return_of_sync_function"


def test_trace_decorator():
    with patch_start_tracing_child() as fake_start_child:
        result = my_example_function()
        fake_start_child.assert_not_called()
        assert result == "return_of_sync_function"

        result2 = start_child_span_decorator(my_example_function)()
        fake_start_child.assert_called_once_with(
            op="function", description="test_decorator_sync.my_example_function"
        )
        assert result2 == "return_of_sync_function"


def test_trace_decorator_no_trx():
    with patch_start_tracing_child(fake_transaction_is_none=True):
        with mock.patch.object(logger, "warning", mock.Mock()) as fake_warning:
            result = my_example_function()
            fake_warning.assert_not_called()
            assert result == "return_of_sync_function"

            result2 = start_child_span_decorator(my_example_function)()
            fake_warning.assert_called_once_with(
                "Can not create a child span for %s. "
                "Please start a Sentry transaction before calling this function.",
                "test_decorator_sync.my_example_function",
            )
            assert result2 == "return_of_sync_function"<|MERGE_RESOLUTION|>--- conflicted
+++ resolved
@@ -1,18 +1,7 @@
-<<<<<<< HEAD
 from unittest import mock
 
-from sentry_sdk._compat import PY2
-
-if PY2:
-    from sentry_sdk.tracing_utils_py2 import start_child_span_decorator
-else:
-    from sentry_sdk.tracing_utils_py3 import start_child_span_decorator
-
-=======
 from sentry_sdk.tracing_utils_py3 import start_child_span_decorator
->>>>>>> 2d354c7e
 from sentry_sdk.utils import logger
-
 from tests.conftest import patch_start_tracing_child
 
 
