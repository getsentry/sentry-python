--- conflicted
+++ resolved
@@ -175,17 +175,10 @@
     }
 
     # We continue the incoming trace and start a new transaction
-<<<<<<< HEAD
-    with mock.patch.object(random, "random", return_value=0.2):
+    with mock.patch("sentry_sdk.tracing_utils.Random.uniform", return_value=0.125):
         with sentry_sdk.continue_trace(incoming_http_headers):
             with sentry_sdk.start_span(name="foo"):
                 pass
-=======
-    with mock.patch("sentry_sdk.tracing_utils.Random.uniform", return_value=0.125):
-        transaction = sentry_sdk.continue_trace(incoming_http_headers)
-        with sentry_sdk.start_transaction(transaction, name="foo"):
-            pass
->>>>>>> 0d23b726
 
     assert len(envelopes) == 1
 
