import copy
import os
import pytest
from unittest import mock

import sentry_sdk
from sentry_sdk import (
    capture_exception,
    isolation_scope,
    new_scope,
)
from sentry_sdk.client import Client, NonRecordingClient
from sentry_sdk.scope import (
    Scope as BaseScope,
    ScopeType,
    should_send_default_pii,
)
from sentry_sdk.integrations.opentelemetry.scope import (
    PotelScope as Scope,
    use_scope,
    use_isolation_scope,
    setup_scope_context_management,
)


<<<<<<< HEAD
SLOTS_NOT_COPIED = {"client"}
"""__slots__ that are not copied when copying a Scope object."""


@pytest.fixture(autouse=True)
def setup_otel_scope_management():
    setup_scope_context_management()


=======
>>>>>>> fd56608d
def test_copying():
    s1 = Scope()
    s1.fingerprint = {}
    s1.set_tag("foo", "bar")

    s2 = copy.copy(s1)
    assert "foo" in s2._tags

    s1.set_tag("bam", "baz")
    assert "bam" in s1._tags
    assert "bam" not in s2._tags

    assert s1._fingerprint is s2._fingerprint


def test_all_slots_copied():
    scope = Scope()
    scope_copy = copy.copy(scope)

    # Check all attributes are copied
    for attr in set(Scope.__slots__):
        assert getattr(scope_copy, attr) == getattr(scope, attr)


def test_merging(sentry_init, capture_events):
    sentry_init()

    s = Scope()
    s.set_user({"id": "42"})

    events = capture_events()

    capture_exception(NameError(), scope=s)

    (event,) = events
    assert event["user"] == {"id": "42"}


def test_common_args():
    s = Scope()
    s.update_from_kwargs(
        user={"id": 23},
        level="warning",
        extras={"k": "v"},
        contexts={"os": {"name": "Blafasel"}},
        tags={"x": "y"},
        fingerprint=["foo"],
    )

    s2 = Scope()
    s2.set_extra("foo", "bar")
    s2.set_tag("a", "b")
    s2.set_context("device", {"a": "b"})
    s2.update_from_scope(s)

    assert s._user == {"id": 23}
    assert s._level == "warning"
    assert s._extras == {"k": "v"}
    assert s._contexts == {"os": {"name": "Blafasel"}}
    assert s._tags == {"x": "y"}
    assert s._fingerprint == ["foo"]

    assert s._user == s2._user
    assert s._level == s2._level
    assert s._fingerprint == s2._fingerprint
    assert s2._extras == {"k": "v", "foo": "bar"}
    assert s2._tags == {"a": "b", "x": "y"}
    assert s2._contexts == {"os": {"name": "Blafasel"}, "device": {"a": "b"}}


BAGGAGE_VALUE = (
    "other-vendor-value-1=foo;bar;baz, sentry-trace_id=771a43a4192642f0b136d5159a501700, "
    "sentry-public_key=49d0f7386ad645858ae85020e393bef3, sentry-sample_rate=0.01337, "
    "sentry-user_id=Am%C3%A9lie, other-vendor-value-2=foo;bar;"
)

SENTRY_TRACE_VALUE = "771a43a4192642f0b136d5159a501700-1234567890abcdef-1"


@pytest.mark.parametrize(
    "env,excepted_value",
    [
        (
            {
                "SENTRY_TRACE": SENTRY_TRACE_VALUE,
            },
            {
                "sentry-trace": SENTRY_TRACE_VALUE,
            },
        ),
        (
            {
                "SENTRY_BAGGAGE": BAGGAGE_VALUE,
            },
            {
                "baggage": BAGGAGE_VALUE,
            },
        ),
        (
            {
                "SENTRY_TRACE": SENTRY_TRACE_VALUE,
                "SENTRY_BAGGAGE": BAGGAGE_VALUE,
            },
            {
                "sentry-trace": SENTRY_TRACE_VALUE,
                "baggage": BAGGAGE_VALUE,
            },
        ),
        (
            {
                "SENTRY_USE_ENVIRONMENT": "",
                "SENTRY_TRACE": SENTRY_TRACE_VALUE,
                "SENTRY_BAGGAGE": BAGGAGE_VALUE,
            },
            {
                "sentry-trace": SENTRY_TRACE_VALUE,
                "baggage": BAGGAGE_VALUE,
            },
        ),
        (
            {
                "SENTRY_USE_ENVIRONMENT": "True",
                "SENTRY_TRACE": SENTRY_TRACE_VALUE,
                "SENTRY_BAGGAGE": BAGGAGE_VALUE,
            },
            {
                "sentry-trace": SENTRY_TRACE_VALUE,
                "baggage": BAGGAGE_VALUE,
            },
        ),
        (
            {
                "SENTRY_USE_ENVIRONMENT": "no",
                "SENTRY_TRACE": SENTRY_TRACE_VALUE,
                "SENTRY_BAGGAGE": BAGGAGE_VALUE,
            },
            None,
        ),
        (
            {
                "SENTRY_USE_ENVIRONMENT": "True",
                "MY_OTHER_VALUE": "asdf",
                "SENTRY_RELEASE": "1.0.0",
            },
            None,
        ),
    ],
)
def test_load_trace_data_from_env(env, excepted_value):
    new_env = os.environ.copy()
    new_env.update(env)

    with mock.patch.dict(os.environ, new_env):
        s = Scope()
        incoming_trace_data = s._load_trace_data_from_env()
        assert incoming_trace_data == excepted_value


def test_scope_client():
    scope = Scope(ty="test_something")
    assert scope._type == "test_something"
    assert scope.client is not None
    assert scope.client.__class__ == NonRecordingClient

    custom_client = Client()
    scope = Scope(ty="test_more", client=custom_client)
    assert scope._type == "test_more"
    assert scope.client is not None
    assert scope.client.__class__ == Client
    assert scope.client == custom_client


def test_get_current_scope():
    scope = Scope.get_current_scope()
    assert scope is not None
    assert scope.__class__ == Scope
    assert scope._type == ScopeType.CURRENT


def test_get_isolation_scope():
    scope = Scope.get_isolation_scope()
    assert scope is not None
    assert scope.__class__ == Scope
    assert scope._type == ScopeType.ISOLATION


def test_get_global_scope():
    scope = Scope.get_global_scope()
    assert scope is not None
    assert scope.__class__ == BaseScope
    assert scope._type == ScopeType.GLOBAL


def test_get_client():
    client = Scope.get_client()
    assert client is not None
    assert client.__class__ == NonRecordingClient
    assert not client.is_active()


def test_set_client():
    client1 = Client()
    client2 = Client()
    client3 = Client()

    current_scope = Scope.get_current_scope()
    isolation_scope = Scope.get_isolation_scope()
    global_scope = Scope.get_global_scope()

    current_scope.set_client(client1)
    isolation_scope.set_client(client2)
    global_scope.set_client(client3)

    client = Scope.get_client()
    assert client == client1

    current_scope.set_client(None)
    isolation_scope.set_client(client2)
    global_scope.set_client(client3)

    client = Scope.get_client()
    assert client == client2

    current_scope.set_client(None)
    isolation_scope.set_client(None)
    global_scope.set_client(client3)

    client = Scope.get_client()
    assert client == client3


def test_fork():
    scope = Scope()
    forked_scope = scope.fork()

    assert scope != forked_scope


def test_get_global_scope_tags():
    global_scope1 = Scope.get_global_scope()
    global_scope2 = Scope.get_global_scope()
    assert global_scope1 == global_scope2
    assert global_scope1.client.__class__ == NonRecordingClient
    assert not global_scope1.client.is_active()
    assert global_scope2.client.__class__ == NonRecordingClient
    assert not global_scope2.client.is_active()

    global_scope1.set_tag("tag1", "value")
    tags_scope1 = global_scope1._tags
    tags_scope2 = global_scope2._tags
    assert tags_scope1 == tags_scope2 == {"tag1": "value"}
    assert global_scope1.client.__class__ == NonRecordingClient
    assert not global_scope1.client.is_active()
    assert global_scope2.client.__class__ == NonRecordingClient
    assert not global_scope2.client.is_active()


def test_get_global_with_scope():
    original_global_scope = Scope.get_global_scope()

    with new_scope() as scope:
        in_with_global_scope = Scope.get_global_scope()

        assert scope is not in_with_global_scope
        assert in_with_global_scope is original_global_scope

    after_with_global_scope = Scope.get_global_scope()
    assert after_with_global_scope is original_global_scope


def test_get_global_with_isolation_scope():
    original_global_scope = Scope.get_global_scope()

    with isolation_scope() as scope:
        in_with_global_scope = Scope.get_global_scope()

        assert scope is not in_with_global_scope
        assert in_with_global_scope is original_global_scope

    after_with_global_scope = Scope.get_global_scope()
    assert after_with_global_scope is original_global_scope


def test_get_isolation_scope_tags():
    isolation_scope1 = Scope.get_isolation_scope()
    isolation_scope2 = Scope.get_isolation_scope()
    assert isolation_scope1 == isolation_scope2
    assert isolation_scope1.client.__class__ == NonRecordingClient
    assert not isolation_scope1.client.is_active()
    assert isolation_scope2.client.__class__ == NonRecordingClient
    assert not isolation_scope2.client.is_active()

    isolation_scope1.set_tag("tag1", "value")
    tags_scope1 = isolation_scope1._tags
    tags_scope2 = isolation_scope2._tags
    assert tags_scope1 == tags_scope2 == {"tag1": "value"}
    assert isolation_scope1.client.__class__ == NonRecordingClient
    assert not isolation_scope1.client.is_active()
    assert isolation_scope2.client.__class__ == NonRecordingClient
    assert not isolation_scope2.client.is_active()


def test_get_current_scope_tags():
    scope1 = Scope.get_current_scope()
    scope2 = Scope.get_current_scope()
    assert id(scope1) == id(scope2)
    assert scope1.client.__class__ == NonRecordingClient
    assert not scope1.client.is_active()
    assert scope2.client.__class__ == NonRecordingClient
    assert not scope2.client.is_active()

    scope1.set_tag("tag1", "value")
    tags_scope1 = scope1._tags
    tags_scope2 = scope2._tags
    assert tags_scope1 == tags_scope2 == {"tag1": "value"}
    assert scope1.client.__class__ == NonRecordingClient
    assert not scope1.client.is_active()
    assert scope2.client.__class__ == NonRecordingClient
    assert not scope2.client.is_active()


def test_with_isolation_scope():
    original_current_scope = Scope.get_current_scope()
    original_isolation_scope = Scope.get_isolation_scope()

    with isolation_scope() as scope:
        assert scope._type == ScopeType.ISOLATION

        in_with_current_scope = Scope.get_current_scope()
        in_with_isolation_scope = Scope.get_isolation_scope()

        assert scope is in_with_isolation_scope
        assert in_with_current_scope is not original_current_scope
        assert in_with_isolation_scope is not original_isolation_scope

    after_with_current_scope = Scope.get_current_scope()
    after_with_isolation_scope = Scope.get_isolation_scope()
    assert after_with_current_scope is original_current_scope
    assert after_with_isolation_scope is original_isolation_scope


def test_with_isolation_scope_data():
    """
    When doing `with isolation_scope()` the isolation *and* the current scope are forked,
    to prevent that by setting tags on the current scope in the context manager, data
    bleeds to the outer current scope.
    """
    isolation_scope_before = Scope.get_isolation_scope()
    current_scope_before = Scope.get_current_scope()

    isolation_scope_before.set_tag("before_isolation_scope", 1)
    current_scope_before.set_tag("before_current_scope", 1)

    with isolation_scope() as scope:
        assert scope._type == ScopeType.ISOLATION

        isolation_scope_in = Scope.get_isolation_scope()
        current_scope_in = Scope.get_current_scope()

        assert isolation_scope_in._tags == {"before_isolation_scope": 1}
        assert current_scope_in._tags == {"before_current_scope": 1}
        assert scope._tags == {"before_isolation_scope": 1}

        scope.set_tag("in_with_scope", 1)

        assert isolation_scope_in._tags == {
            "before_isolation_scope": 1,
            "in_with_scope": 1,
        }
        assert current_scope_in._tags == {"before_current_scope": 1}
        assert scope._tags == {"before_isolation_scope": 1, "in_with_scope": 1}

        isolation_scope_in.set_tag("in_with_isolation_scope", 1)

        assert isolation_scope_in._tags == {
            "before_isolation_scope": 1,
            "in_with_scope": 1,
            "in_with_isolation_scope": 1,
        }
        assert current_scope_in._tags == {"before_current_scope": 1}
        assert scope._tags == {
            "before_isolation_scope": 1,
            "in_with_scope": 1,
            "in_with_isolation_scope": 1,
        }

        current_scope_in.set_tag("in_with_current_scope", 1)

        assert isolation_scope_in._tags == {
            "before_isolation_scope": 1,
            "in_with_scope": 1,
            "in_with_isolation_scope": 1,
        }
        assert current_scope_in._tags == {
            "before_current_scope": 1,
            "in_with_current_scope": 1,
        }
        assert scope._tags == {
            "before_isolation_scope": 1,
            "in_with_scope": 1,
            "in_with_isolation_scope": 1,
        }

    isolation_scope_after = Scope.get_isolation_scope()
    current_scope_after = Scope.get_current_scope()

    isolation_scope_after.set_tag("after_isolation_scope", 1)

    assert isolation_scope_after._tags == {
        "before_isolation_scope": 1,
        "after_isolation_scope": 1,
    }
    assert current_scope_after._tags == {"before_current_scope": 1}

    current_scope_after.set_tag("after_current_scope", 1)

    assert isolation_scope_after._tags == {
        "before_isolation_scope": 1,
        "after_isolation_scope": 1,
    }
    assert current_scope_after._tags == {
        "before_current_scope": 1,
        "after_current_scope": 1,
    }


def test_with_use_isolation_scope():
    original_isolation_scope = Scope.get_isolation_scope()
    original_current_scope = Scope.get_current_scope()
    custom_isolation_scope = Scope()

    with use_isolation_scope(custom_isolation_scope) as scope:
        assert scope._type is None  # our custom scope has not type set

        in_with_isolation_scope = Scope.get_isolation_scope()
        in_with_current_scope = Scope.get_current_scope()

        assert scope is custom_isolation_scope
        assert scope is in_with_isolation_scope
        assert scope is not in_with_current_scope
        assert scope is not original_isolation_scope
        assert scope is not original_current_scope
        assert in_with_isolation_scope is not original_isolation_scope
        assert in_with_current_scope is not original_current_scope

    after_with_current_scope = Scope.get_current_scope()
    after_with_isolation_scope = Scope.get_isolation_scope()

    assert after_with_isolation_scope is original_isolation_scope
    assert after_with_current_scope is original_current_scope
    assert after_with_isolation_scope is not custom_isolation_scope
    assert after_with_current_scope is not custom_isolation_scope


def test_with_use_isolation_scope_data():
    isolation_scope_before = Scope.get_isolation_scope()
    current_scope_before = Scope.get_current_scope()
    custom_isolation_scope = Scope()

    isolation_scope_before.set_tag("before_isolation_scope", 1)
    current_scope_before.set_tag("before_current_scope", 1)
    custom_isolation_scope.set_tag("before_custom_isolation_scope", 1)

    with use_isolation_scope(custom_isolation_scope) as scope:
        assert scope._type is None  # our custom scope has not type set

        isolation_scope_in = Scope.get_isolation_scope()
        current_scope_in = Scope.get_current_scope()

        assert isolation_scope_in._tags == {"before_custom_isolation_scope": 1}
        assert current_scope_in._tags == {"before_current_scope": 1}
        assert scope._tags == {"before_custom_isolation_scope": 1}

        scope.set_tag("in_with_scope", 1)

        assert isolation_scope_in._tags == {
            "before_custom_isolation_scope": 1,
            "in_with_scope": 1,
        }
        assert current_scope_in._tags == {"before_current_scope": 1}
        assert scope._tags == {"before_custom_isolation_scope": 1, "in_with_scope": 1}

        isolation_scope_in.set_tag("in_with_isolation_scope", 1)

        assert isolation_scope_in._tags == {
            "before_custom_isolation_scope": 1,
            "in_with_scope": 1,
            "in_with_isolation_scope": 1,
        }
        assert current_scope_in._tags == {"before_current_scope": 1}
        assert scope._tags == {
            "before_custom_isolation_scope": 1,
            "in_with_scope": 1,
            "in_with_isolation_scope": 1,
        }

        current_scope_in.set_tag("in_with_current_scope", 1)

        assert isolation_scope_in._tags == {
            "before_custom_isolation_scope": 1,
            "in_with_scope": 1,
            "in_with_isolation_scope": 1,
        }
        assert current_scope_in._tags == {
            "before_current_scope": 1,
            "in_with_current_scope": 1,
        }
        assert scope._tags == {
            "before_custom_isolation_scope": 1,
            "in_with_scope": 1,
            "in_with_isolation_scope": 1,
        }

    assert custom_isolation_scope._tags == {
        "before_custom_isolation_scope": 1,
        "in_with_scope": 1,
        "in_with_isolation_scope": 1,
    }
    isolation_scope_after = Scope.get_isolation_scope()
    current_scope_after = Scope.get_current_scope()

    isolation_scope_after.set_tag("after_isolation_scope", 1)

    assert isolation_scope_after._tags == {
        "before_isolation_scope": 1,
        "after_isolation_scope": 1,
    }
    assert current_scope_after._tags == {"before_current_scope": 1}
    assert custom_isolation_scope._tags == {
        "before_custom_isolation_scope": 1,
        "in_with_scope": 1,
        "in_with_isolation_scope": 1,
    }

    current_scope_after.set_tag("after_current_scope", 1)

    assert isolation_scope_after._tags == {
        "before_isolation_scope": 1,
        "after_isolation_scope": 1,
    }
    assert current_scope_after._tags == {
        "before_current_scope": 1,
        "after_current_scope": 1,
    }
    assert custom_isolation_scope._tags == {
        "before_custom_isolation_scope": 1,
        "in_with_scope": 1,
        "in_with_isolation_scope": 1,
    }


def test_with_new_scope():
    original_current_scope = Scope.get_current_scope()
    original_isolation_scope = Scope.get_isolation_scope()

    with new_scope() as scope:
        assert scope._type == ScopeType.CURRENT

        in_with_current_scope = Scope.get_current_scope()
        in_with_isolation_scope = Scope.get_isolation_scope()

        assert scope is in_with_current_scope
        assert in_with_current_scope is not original_current_scope
        assert in_with_isolation_scope is original_isolation_scope

    after_with_current_scope = Scope.get_current_scope()
    after_with_isolation_scope = Scope.get_isolation_scope()
    assert after_with_current_scope is original_current_scope
    assert after_with_isolation_scope is original_isolation_scope


def test_with_new_scope_data():
    """
    When doing `with new_scope()` the current scope is forked but the isolation
    scope stays untouched.
    """
    isolation_scope_before = Scope.get_isolation_scope()
    current_scope_before = Scope.get_current_scope()

    isolation_scope_before.set_tag("before_isolation_scope", 1)
    current_scope_before.set_tag("before_current_scope", 1)

    with new_scope() as scope:
        assert scope._type == ScopeType.CURRENT

        isolation_scope_in = Scope.get_isolation_scope()
        current_scope_in = Scope.get_current_scope()

        assert isolation_scope_in._tags == {"before_isolation_scope": 1}
        assert current_scope_in._tags == {"before_current_scope": 1}
        assert scope._tags == {"before_current_scope": 1}

        scope.set_tag("in_with_scope", 1)

        assert isolation_scope_in._tags == {"before_isolation_scope": 1}
        assert current_scope_in._tags == {"before_current_scope": 1, "in_with_scope": 1}
        assert scope._tags == {"before_current_scope": 1, "in_with_scope": 1}

        isolation_scope_in.set_tag("in_with_isolation_scope", 1)

        assert isolation_scope_in._tags == {
            "before_isolation_scope": 1,
            "in_with_isolation_scope": 1,
        }
        assert current_scope_in._tags == {"before_current_scope": 1, "in_with_scope": 1}
        assert scope._tags == {"before_current_scope": 1, "in_with_scope": 1}

        current_scope_in.set_tag("in_with_current_scope", 1)

        assert isolation_scope_in._tags == {
            "before_isolation_scope": 1,
            "in_with_isolation_scope": 1,
        }
        assert current_scope_in._tags == {
            "before_current_scope": 1,
            "in_with_scope": 1,
            "in_with_current_scope": 1,
        }
        assert scope._tags == {
            "before_current_scope": 1,
            "in_with_scope": 1,
            "in_with_current_scope": 1,
        }

    isolation_scope_after = Scope.get_isolation_scope()
    current_scope_after = Scope.get_current_scope()

    isolation_scope_after.set_tag("after_isolation_scope", 1)

    assert isolation_scope_after._tags == {
        "before_isolation_scope": 1,
        "in_with_isolation_scope": 1,
        "after_isolation_scope": 1,
    }
    assert current_scope_after._tags == {"before_current_scope": 1}

    current_scope_after.set_tag("after_current_scope", 1)

    assert isolation_scope_after._tags == {
        "before_isolation_scope": 1,
        "in_with_isolation_scope": 1,
        "after_isolation_scope": 1,
    }
    assert current_scope_after._tags == {
        "before_current_scope": 1,
        "after_current_scope": 1,
    }


def test_with_use_scope_data():
    isolation_scope_before = Scope.get_isolation_scope()
    current_scope_before = Scope.get_current_scope()
    custom_current_scope = Scope()

    isolation_scope_before.set_tag("before_isolation_scope", 1)
    current_scope_before.set_tag("before_current_scope", 1)
    custom_current_scope.set_tag("before_custom_current_scope", 1)

    with use_scope(custom_current_scope) as scope:
        assert scope._type is None  # our custom scope has not type set

        isolation_scope_in = Scope.get_isolation_scope()
        current_scope_in = Scope.get_current_scope()

        assert isolation_scope_in._tags == {"before_isolation_scope": 1}
        assert current_scope_in._tags == {"before_custom_current_scope": 1}
        assert scope._tags == {"before_custom_current_scope": 1}

        scope.set_tag("in_with_scope", 1)

        assert isolation_scope_in._tags == {"before_isolation_scope": 1}
        assert current_scope_in._tags == {
            "before_custom_current_scope": 1,
            "in_with_scope": 1,
        }
        assert scope._tags == {"before_custom_current_scope": 1, "in_with_scope": 1}

        isolation_scope_in.set_tag("in_with_isolation_scope", 1)

        assert isolation_scope_in._tags == {
            "before_isolation_scope": 1,
            "in_with_isolation_scope": 1,
        }
        assert current_scope_in._tags == {
            "before_custom_current_scope": 1,
            "in_with_scope": 1,
        }
        assert scope._tags == {"before_custom_current_scope": 1, "in_with_scope": 1}

        current_scope_in.set_tag("in_with_current_scope", 1)

        assert isolation_scope_in._tags == {
            "before_isolation_scope": 1,
            "in_with_isolation_scope": 1,
        }
        assert current_scope_in._tags == {
            "before_custom_current_scope": 1,
            "in_with_scope": 1,
            "in_with_current_scope": 1,
        }
        assert scope._tags == {
            "before_custom_current_scope": 1,
            "in_with_scope": 1,
            "in_with_current_scope": 1,
        }

    assert custom_current_scope._tags == {
        "before_custom_current_scope": 1,
        "in_with_scope": 1,
        "in_with_current_scope": 1,
    }
    isolation_scope_after = Scope.get_isolation_scope()
    current_scope_after = Scope.get_current_scope()

    isolation_scope_after.set_tag("after_isolation_scope", 1)

    assert isolation_scope_after._tags == {
        "before_isolation_scope": 1,
        "after_isolation_scope": 1,
        "in_with_isolation_scope": 1,
    }
    assert current_scope_after._tags == {"before_current_scope": 1}
    assert custom_current_scope._tags == {
        "before_custom_current_scope": 1,
        "in_with_scope": 1,
        "in_with_current_scope": 1,
    }

    current_scope_after.set_tag("after_current_scope", 1)

    assert isolation_scope_after._tags == {
        "before_isolation_scope": 1,
        "in_with_isolation_scope": 1,
        "after_isolation_scope": 1,
    }
    assert current_scope_after._tags == {
        "before_current_scope": 1,
        "after_current_scope": 1,
    }
    assert custom_current_scope._tags == {
        "before_custom_current_scope": 1,
        "in_with_scope": 1,
        "in_with_current_scope": 1,
    }


def test_nested_scopes_with_tags(sentry_init, capture_envelopes):
    sentry_init(traces_sample_rate=1.0)
    envelopes = capture_envelopes()

    with sentry_sdk.isolation_scope() as scope1:
        scope1.set_tag("isolation_scope1", 1)

        with sentry_sdk.new_scope() as scope2:
            scope2.set_tag("current_scope2", 1)

            with sentry_sdk.start_transaction(name="trx") as trx:
                trx.set_tag("trx", 1)

                with sentry_sdk.start_span(op="span1") as span1:
                    span1.set_tag("a", 1)

                    with new_scope() as scope3:
                        scope3.set_tag("current_scope3", 1)

                        with sentry_sdk.start_span(op="span2") as span2:
                            span2.set_tag("b", 1)

    (envelope,) = envelopes
    transaction = envelope.items[0].get_transaction_event()

    assert transaction["tags"] == {"isolation_scope1": 1, "current_scope2": 1, "trx": 1}
    assert transaction["spans"][0]["tags"] == {"a": 1}
    assert transaction["spans"][1]["tags"] == {"b": 1}


def test_should_send_default_pii_true(sentry_init):
    sentry_init(send_default_pii=True)

    assert should_send_default_pii() is True


def test_should_send_default_pii_false(sentry_init):
    sentry_init(send_default_pii=False)

    assert should_send_default_pii() is False


def test_should_send_default_pii_default_false(sentry_init):
    sentry_init()

    assert should_send_default_pii() is False


def test_should_send_default_pii_false_with_dsn_and_spotlight(sentry_init):
    sentry_init(dsn="http://key@localhost/1", spotlight=True)

    assert should_send_default_pii() is False


def test_should_send_default_pii_true_without_dsn_and_spotlight(sentry_init):
    sentry_init(spotlight=True)

    assert should_send_default_pii() is True


def test_set_tags():
    scope = Scope()
    scope.set_tags({"tag1": "value1", "tag2": "value2"})
    event = scope.apply_to_event({}, {})

    assert event["tags"] == {"tag1": "value1", "tag2": "value2"}, "Setting tags failed"

    scope.set_tags({"tag2": "updated", "tag3": "new"})
    event = scope.apply_to_event({}, {})

    assert event["tags"] == {
        "tag1": "value1",
        "tag2": "updated",
        "tag3": "new",
    }, "Updating tags failed"

    scope.set_tags({})
    event = scope.apply_to_event({}, {})

    assert event["tags"] == {
        "tag1": "value1",
        "tag2": "updated",
        "tag3": "new",
    }, "Updating tags with empty dict changed tags"


def test_last_event_id(sentry_init):
    sentry_init(enable_tracing=True)

    assert Scope.last_event_id() is None

    sentry_sdk.capture_exception(Exception("test"))

    assert Scope.last_event_id() is not None


def test_last_event_id_transaction(sentry_init):
    sentry_init(enable_tracing=True)

    assert Scope.last_event_id() is None

    with sentry_sdk.start_transaction(name="test"):
        pass

    assert Scope.last_event_id() is None, "Transaction should not set last_event_id"


def test_last_event_id_cleared(sentry_init):
    sentry_init(enable_tracing=True)

    # Make sure last_event_id is set
    sentry_sdk.capture_exception(Exception("test"))
    assert Scope.last_event_id() is not None

    # Clearing the isolation scope should clear the last_event_id
    Scope.get_isolation_scope().clear()

    assert Scope.last_event_id() is None, "last_event_id should be cleared"<|MERGE_RESOLUTION|>--- conflicted
+++ resolved
@@ -23,18 +23,11 @@
 )
 
 
-<<<<<<< HEAD
-SLOTS_NOT_COPIED = {"client"}
-"""__slots__ that are not copied when copying a Scope object."""
-
-
 @pytest.fixture(autouse=True)
 def setup_otel_scope_management():
     setup_scope_context_management()
 
 
-=======
->>>>>>> fd56608d
 def test_copying():
     s1 = Scope()
     s1.fingerprint = {}
