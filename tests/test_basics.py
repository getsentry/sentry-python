import datetime
import importlib
import logging
import os
import sys
import time
from collections import Counter

import pytest
<<<<<<< HEAD
=======
from sentry_sdk.client import Client
from sentry_sdk.utils import datetime_from_isoformat
>>>>>>> dce589ca
from tests.conftest import patch_start_tracing_child

import sentry_sdk
import sentry_sdk.scope
from sentry_sdk import (
    get_client,
    capture_event,
    capture_exception,
    capture_message,
    start_transaction,
    last_event_id,
    add_breadcrumb,
    isolation_scope,
    new_scope,
)
from sentry_sdk.integrations import (
    _AUTO_ENABLING_INTEGRATIONS,
    _DEFAULT_INTEGRATIONS,
    DidNotEnable,
    Integration,
    setup_integrations,
)
from sentry_sdk.integrations.logging import LoggingIntegration
from sentry_sdk.integrations.redis import RedisIntegration
from sentry_sdk.integrations.stdlib import StdlibIntegration
from sentry_sdk.scope import add_global_event_processor
from sentry_sdk.utils import get_sdk_name, reraise
from sentry_sdk.tracing_utils import has_tracing_enabled


class NoOpIntegration(Integration):
    """
    A simple no-op integration for testing purposes.
    """

    identifier = "noop"

    @staticmethod
    def setup_once():  # type: () -> None
        pass

    def __eq__(self, __value):  # type: (object) -> bool
        """
        All instances of NoOpIntegration should be considered equal to each other.
        """
        return type(__value) == type(self)


def test_processors(sentry_init, capture_events):
    sentry_init()
    events = capture_events()

    def error_processor(event, exc_info):
        event["exception"]["values"][0]["value"] += " whatever"
        return event

    sentry_sdk.get_isolation_scope().add_error_processor(error_processor, ValueError)

    try:
        raise ValueError("aha!")
    except Exception:
        capture_exception()

    (event,) = events

    assert event["exception"]["values"][0]["value"] == "aha! whatever"


class ModuleImportErrorSimulator:
    def __init__(self, modules, error_cls=DidNotEnable):
        self.modules = modules
        self.error_cls = error_cls
        for sys_module in list(sys.modules.keys()):
            if any(sys_module.startswith(module) for module in modules):
                del sys.modules[sys_module]

    def find_spec(self, fullname, _path, _target=None):
        if fullname in self.modules:
            raise self.error_cls("Test import failure for %s" % fullname)

    def __enter__(self):
        # WARNING: We need to be first to avoid pytest messing with local imports
        sys.meta_path.insert(0, self)

    def __exit__(self, *_args):
        sys.meta_path.remove(self)


def test_auto_enabling_integrations_catches_import_error(sentry_init, caplog):
    caplog.set_level(logging.DEBUG)

    with ModuleImportErrorSimulator(
        [i.rsplit(".", 1)[0] for i in _AUTO_ENABLING_INTEGRATIONS]
    ):
        sentry_init(auto_enabling_integrations=True, debug=True)

    for import_string in _AUTO_ENABLING_INTEGRATIONS:
        assert any(
            record.message.startswith(
                "Did not import default integration {}:".format(import_string)
            )
            for record in caplog.records
        ), "Problem with checking auto enabling {}".format(import_string)


def test_generic_mechanism(sentry_init, capture_events):
    sentry_init()
    events = capture_events()

    try:
        raise ValueError("aha!")
    except Exception:
        capture_exception()

    (event,) = events
    assert event["exception"]["values"][0]["mechanism"]["type"] == "generic"
    assert event["exception"]["values"][0]["mechanism"]["handled"]


def test_option_before_send(sentry_init, capture_events):
    def before_send(event, hint):
        event["extra"] = {"before_send_called": True}
        return event

    def do_this():
        try:
            raise ValueError("aha!")
        except Exception:
            capture_exception()

    sentry_init(before_send=before_send)
    events = capture_events()

    do_this()

    (event,) = events
    assert event["extra"] == {"before_send_called": True}


def test_option_before_send_discard(sentry_init, capture_events):
    def before_send_discard(event, hint):
        return None

    def do_this():
        try:
            raise ValueError("aha!")
        except Exception:
            capture_exception()

    sentry_init(before_send=before_send_discard)
    events = capture_events()

    do_this()

    assert len(events) == 0


def test_option_before_send_transaction(sentry_init, capture_events):
    def before_send_transaction(event, hint):
        assert event["type"] == "transaction"
        event["extra"] = {"before_send_transaction_called": True}
        return event

    sentry_init(
        before_send_transaction=before_send_transaction,
        traces_sample_rate=1.0,
    )
    events = capture_events()
    transaction = start_transaction(name="foo")
    transaction.finish()

    (event,) = events
    assert event["transaction"] == "foo"
    assert event["extra"] == {"before_send_transaction_called": True}


def test_option_before_send_transaction_discard(sentry_init, capture_events):
    def before_send_transaction_discard(event, hint):
        return None

    sentry_init(
        before_send_transaction=before_send_transaction_discard,
        traces_sample_rate=1.0,
    )
    events = capture_events()
    transaction = start_transaction(name="foo")
    transaction.finish()

    assert len(events) == 0


def test_option_before_breadcrumb(sentry_init, capture_events, monkeypatch):
    drop_events = False
    drop_breadcrumbs = False
    reports = []

    def record_lost_event(reason, data_category=None, item=None):
        reports.append((reason, data_category))

    def before_send(event, hint):
        assert isinstance(hint["exc_info"][1], ValueError)
        if not drop_events:
            event["extra"] = {"foo": "bar"}
            return event

    def before_breadcrumb(crumb, hint):
        assert hint == {"foo": 42}
        if not drop_breadcrumbs:
            crumb["data"] = {"foo": "bar"}
            return crumb

    sentry_init(before_send=before_send, before_breadcrumb=before_breadcrumb)
    events = capture_events()

    monkeypatch.setattr(
        sentry_sdk.get_client().transport, "record_lost_event", record_lost_event
    )

    def do_this():
        add_breadcrumb(message="Hello", hint={"foo": 42})
        try:
            raise ValueError("aha!")
        except Exception:
            capture_exception()

    do_this()
    drop_breadcrumbs = True
    do_this()
    assert not reports
    drop_events = True
    do_this()
    assert reports == [("before_send", "error")]

    normal, no_crumbs = events

    assert normal["exception"]["values"][0]["type"] == "ValueError"
    (crumb,) = normal["breadcrumbs"]["values"]
    assert "timestamp" in crumb
    assert crumb["message"] == "Hello"
    assert crumb["data"] == {"foo": "bar"}
    assert crumb["type"] == "default"


@pytest.mark.parametrize(
    "enable_tracing, traces_sample_rate, tracing_enabled, updated_traces_sample_rate",
    [
        (None, None, False, None),
        (False, 0.0, False, 0.0),
        (False, 1.0, False, 1.0),
        (None, 1.0, True, 1.0),
        (True, 1.0, True, 1.0),
        (None, 0.0, True, 0.0),  # We use this as - it's configured but turned off
        (True, 0.0, True, 0.0),  # We use this as - it's configured but turned off
        (True, None, True, 1.0),
    ],
)
def test_option_enable_tracing(
    sentry_init,
    enable_tracing,
    traces_sample_rate,
    tracing_enabled,
    updated_traces_sample_rate,
):
    sentry_init(enable_tracing=enable_tracing, traces_sample_rate=traces_sample_rate)
    options = sentry_sdk.get_client().options
    assert has_tracing_enabled(options) is tracing_enabled
    assert options["traces_sample_rate"] == updated_traces_sample_rate


def test_breadcrumb_arguments(sentry_init, capture_events):
    assert_hint = {"bar": 42}

    def before_breadcrumb(crumb, hint):
        assert crumb["foo"] == 42
        assert hint == assert_hint

    sentry_init(before_breadcrumb=before_breadcrumb)

    add_breadcrumb(foo=42, hint=dict(bar=42))
    add_breadcrumb(dict(foo=42), dict(bar=42))
    add_breadcrumb(dict(foo=42), hint=dict(bar=42))
    add_breadcrumb(crumb=dict(foo=42), hint=dict(bar=42))

    assert_hint.clear()
    add_breadcrumb(foo=42)
    add_breadcrumb(crumb=dict(foo=42))


def test_breadcrumbs(sentry_init, capture_events):
    sentry_init(max_breadcrumbs=10)
    events = capture_events()

    for i in range(20):
        add_breadcrumb(
            category="auth", message="Authenticated user %s" % i, level="info"
        )

    capture_exception(ValueError())
    (event,) = events

    assert len(event["breadcrumbs"]["values"]) == 10
    assert "user 10" in event["breadcrumbs"]["values"][0]["message"]
    assert "user 19" in event["breadcrumbs"]["values"][-1]["message"]

    del events[:]

    for i in range(2):
        add_breadcrumb(
            category="auth", message="Authenticated user %s" % i, level="info"
        )

    sentry_sdk.get_isolation_scope().clear()

    capture_exception(ValueError())
    (event,) = events
    assert len(event["breadcrumbs"]["values"]) == 0


def test_breadcrumb_ordering(sentry_init, capture_events):
    sentry_init()
    events = capture_events()
    now = datetime.datetime.now(datetime.timezone.utc).replace(microsecond=0)

    timestamps = [
        now - datetime.timedelta(days=10),
        now - datetime.timedelta(days=8),
        now - datetime.timedelta(days=12),
    ]

    for timestamp in timestamps:
        add_breadcrumb(
            message="Authenticated at %s" % timestamp,
            category="auth",
            level="info",
            timestamp=timestamp,
        )

    capture_exception(ValueError())
    (event,) = events

    assert len(event["breadcrumbs"]["values"]) == len(timestamps)
    timestamps_from_event = [
        datetime_from_isoformat(x["timestamp"]) for x in event["breadcrumbs"]["values"]
    ]
    assert timestamps_from_event == sorted(timestamps)


def test_breadcrumb_ordering_different_types(sentry_init, capture_events):
    sentry_init()
    events = capture_events()
    now = datetime.datetime.now(datetime.timezone.utc)

    timestamps = [
        now - datetime.timedelta(days=10),
        now - datetime.timedelta(days=8),
        now.replace(microsecond=0) - datetime.timedelta(days=12),
        now - datetime.timedelta(days=9),
        now - datetime.timedelta(days=13),
        now.replace(microsecond=0) - datetime.timedelta(days=11),
    ]

    breadcrumb_timestamps = [
        timestamps[0],
        timestamps[1].isoformat(),
        datetime.datetime.strftime(timestamps[2], "%Y-%m-%dT%H:%M:%S") + "Z",
        datetime.datetime.strftime(timestamps[3], "%Y-%m-%dT%H:%M:%S.%f") + "+00:00",
        datetime.datetime.strftime(timestamps[4], "%Y-%m-%dT%H:%M:%S.%f") + "+0000",
        datetime.datetime.strftime(timestamps[5], "%Y-%m-%dT%H:%M:%S.%f") + "-0000",
    ]

    for i, timestamp in enumerate(timestamps):
        add_breadcrumb(
            message="Authenticated at %s" % timestamp,
            category="auth",
            level="info",
            timestamp=breadcrumb_timestamps[i],
        )

    capture_exception(ValueError())
    (event,) = events

    assert len(event["breadcrumbs"]["values"]) == len(timestamps)
    timestamps_from_event = [
        datetime_from_isoformat(x["timestamp"]) for x in event["breadcrumbs"]["values"]
    ]
    assert timestamps_from_event == sorted(timestamps)


def test_attachments(sentry_init, capture_envelopes):
    sentry_init()
    envelopes = capture_envelopes()

    this_file = os.path.abspath(__file__.rstrip("c"))

    scope = sentry_sdk.get_isolation_scope()
    scope.add_attachment(bytes=b"Hello World!", filename="message.txt")
    scope.add_attachment(path=this_file)

    capture_exception(ValueError())

    (envelope,) = envelopes

    assert len(envelope.items) == 3
    assert envelope.get_event()["exception"] is not None

    attachments = [x for x in envelope.items if x.type == "attachment"]
    (message, pyfile) = attachments

    assert message.headers["filename"] == "message.txt"
    assert message.headers["type"] == "attachment"
    assert message.headers["content_type"] == "text/plain"
    assert message.payload.bytes == message.payload.get_bytes() == b"Hello World!"

    assert pyfile.headers["filename"] == os.path.basename(this_file)
    assert pyfile.headers["type"] == "attachment"
    assert pyfile.headers["content_type"].startswith("text/")
    assert pyfile.payload.bytes is None
    with open(this_file, "rb") as f:
        assert pyfile.payload.get_bytes() == f.read()


@pytest.mark.tests_internal_exceptions
def test_attachments_graceful_failure(
    sentry_init, capture_envelopes, internal_exceptions
):
    sentry_init()
    envelopes = capture_envelopes()

    sentry_sdk.get_isolation_scope().add_attachment(path="non_existent")
    capture_exception(ValueError())

    (envelope,) = envelopes
    assert len(envelope.items) == 2
    assert envelope.items[1].payload.get_bytes() == b""


def test_integration_scoping(sentry_init, capture_events):
    logger = logging.getLogger("test_basics")

    # This client uses the logging integration
    logging_integration = LoggingIntegration(event_level=logging.WARNING)
    sentry_init(default_integrations=False, integrations=[logging_integration])
    events = capture_events()
    logger.warning("This is a warning")
    assert len(events) == 1

    # This client does not
    sentry_init(default_integrations=False)
    events = capture_events()
    logger.warning("This is not a warning")
    assert not events


default_integrations = [
    getattr(
        importlib.import_module(integration.rsplit(".", 1)[0]),
        integration.rsplit(".", 1)[1],
    )
    for integration in _DEFAULT_INTEGRATIONS
]


@pytest.mark.forked
@pytest.mark.parametrize(
    "provided_integrations,default_integrations,disabled_integrations,expected_integrations",
    [
        ([], False, None, set()),
        ([], False, [], set()),
        ([LoggingIntegration()], False, None, {LoggingIntegration}),
        ([], True, None, set(default_integrations)),
        (
            [],
            True,
            [LoggingIntegration(), StdlibIntegration],
            set(default_integrations) - {LoggingIntegration, StdlibIntegration},
        ),
    ],
)
def test_integrations(
    sentry_init,
    provided_integrations,
    default_integrations,
    disabled_integrations,
    expected_integrations,
    reset_integrations,
):
    sentry_init(
        integrations=provided_integrations,
        default_integrations=default_integrations,
        disabled_integrations=disabled_integrations,
        auto_enabling_integrations=False,
        debug=True,
    )
    assert {
        type(integration) for integration in get_client().integrations.values()
    } == expected_integrations


def test_scope_event_processor_order(sentry_init, capture_events):
    def before_send(event, hint):
        event["message"] += "baz"
        return event

    sentry_init(debug=True, before_send=before_send)
    events = capture_events()

    with new_scope() as scope:

        @scope.add_event_processor
        def foo(event, hint):
            event["message"] += "foo"
            return event

        with new_scope() as scope:

            @scope.add_event_processor
            def bar(event, hint):
                event["message"] += "bar"
                return event

            capture_message("hi")

    (event,) = events

    assert event["message"] == "hifoobarbaz"


def test_capture_event_with_scope_kwargs(sentry_init, capture_events):
    sentry_init()
    events = capture_events()
    capture_event({}, level="info", extras={"foo": "bar"})
    (event,) = events
    assert event["level"] == "info"
    assert event["extra"]["foo"] == "bar"


def test_dedupe_event_processor_drop_records_client_report(
    sentry_init, capture_events, capture_record_lost_event_calls
):
    """
    DedupeIntegration internally has an event_processor that filters duplicate exceptions.
    We want a duplicate exception to be captured only once and the drop being recorded as
    a client report.
    """
    sentry_init()
    events = capture_events()
    record_lost_event_calls = capture_record_lost_event_calls()

    try:
        raise ValueError("aha!")
    except Exception:
        try:
            capture_exception()
            reraise(*sys.exc_info())
        except Exception:
            capture_exception()

    (event,) = events
    (lost_event_call,) = record_lost_event_calls

    assert event["level"] == "error"
    assert "exception" in event
    assert lost_event_call == ("event_processor", "error", None, 1)


def test_event_processor_drop_records_client_report(
    sentry_init, capture_events, capture_record_lost_event_calls
):
    sentry_init(traces_sample_rate=1.0)
    events = capture_events()
    record_lost_event_calls = capture_record_lost_event_calls()

    # Ensure full idempotency by restoring the original global event processors list object, not just a copy.
    old_processors = sentry_sdk.scope.global_event_processors

    try:
        sentry_sdk.scope.global_event_processors = (
            sentry_sdk.scope.global_event_processors.copy()
        )

        @add_global_event_processor
        def foo(event, hint):
            return None

        capture_message("dropped")

        with start_transaction(name="dropped"):
            pass

        assert len(events) == 0

        # Using Counter because order of record_lost_event calls does not matter
        assert Counter(record_lost_event_calls) == Counter(
            [
                ("event_processor", "error", None, 1),
                ("event_processor", "transaction", None, 1),
                ("event_processor", "span", None, 1),
            ]
        )

    finally:
        sentry_sdk.scope.global_event_processors = old_processors


@pytest.mark.parametrize(
    "installed_integrations, expected_name",
    [
        # integrations with own name
        (["django"], "sentry.python.django"),
        (["flask"], "sentry.python.flask"),
        (["fastapi"], "sentry.python.fastapi"),
        (["bottle"], "sentry.python.bottle"),
        (["falcon"], "sentry.python.falcon"),
        (["quart"], "sentry.python.quart"),
        (["sanic"], "sentry.python.sanic"),
        (["starlette"], "sentry.python.starlette"),
        (["starlite"], "sentry.python.starlite"),
        (["litestar"], "sentry.python.litestar"),
        (["chalice"], "sentry.python.chalice"),
        (["serverless"], "sentry.python.serverless"),
        (["pyramid"], "sentry.python.pyramid"),
        (["tornado"], "sentry.python.tornado"),
        (["aiohttp"], "sentry.python.aiohttp"),
        (["aws_lambda"], "sentry.python.aws_lambda"),
        (["gcp"], "sentry.python.gcp"),
        (["beam"], "sentry.python.beam"),
        (["asgi"], "sentry.python.asgi"),
        (["wsgi"], "sentry.python.wsgi"),
        # integrations without name
        (["argv"], "sentry.python"),
        (["atexit"], "sentry.python"),
        (["boto3"], "sentry.python"),
        (["celery"], "sentry.python"),
        (["dedupe"], "sentry.python"),
        (["excepthook"], "sentry.python"),
        (["executing"], "sentry.python"),
        (["modules"], "sentry.python"),
        (["pure_eval"], "sentry.python"),
        (["redis"], "sentry.python"),
        (["rq"], "sentry.python"),
        (["sqlalchemy"], "sentry.python"),
        (["stdlib"], "sentry.python"),
        (["threading"], "sentry.python"),
        (["trytond"], "sentry.python"),
        (["logging"], "sentry.python"),
        (["gnu_backtrace"], "sentry.python"),
        (["httpx"], "sentry.python"),
        # precedence of frameworks
        (["flask", "django", "celery"], "sentry.python.django"),
        (["fastapi", "flask", "redis"], "sentry.python.flask"),
        (["bottle", "fastapi", "httpx"], "sentry.python.fastapi"),
        (["falcon", "bottle", "logging"], "sentry.python.bottle"),
        (["quart", "falcon", "gnu_backtrace"], "sentry.python.falcon"),
        (["sanic", "quart", "sqlalchemy"], "sentry.python.quart"),
        (["starlette", "sanic", "rq"], "sentry.python.sanic"),
        (["chalice", "starlette", "modules"], "sentry.python.starlette"),
        (["chalice", "starlite", "modules"], "sentry.python.starlite"),
        (["chalice", "litestar", "modules"], "sentry.python.litestar"),
        (["serverless", "chalice", "pure_eval"], "sentry.python.chalice"),
        (["pyramid", "serverless", "modules"], "sentry.python.serverless"),
        (["tornado", "pyramid", "executing"], "sentry.python.pyramid"),
        (["aiohttp", "tornado", "dedupe"], "sentry.python.tornado"),
        (["aws_lambda", "aiohttp", "boto3"], "sentry.python.aiohttp"),
        (["gcp", "aws_lambda", "atexit"], "sentry.python.aws_lambda"),
        (["beam", "gcp", "argv"], "sentry.python.gcp"),
        (["asgi", "beam", "stdtlib"], "sentry.python.beam"),
        (["wsgi", "asgi", "boto3"], "sentry.python.asgi"),
        (["wsgi", "celery", "redis"], "sentry.python.wsgi"),
    ],
)
def test_get_sdk_name(installed_integrations, expected_name):
    assert get_sdk_name(installed_integrations) == expected_name


def _hello_world(word):
    return "Hello, {}".format(word)


def test_functions_to_trace(sentry_init, capture_events):
    functions_to_trace = [
        {"qualified_name": "tests.test_basics._hello_world"},
        {"qualified_name": "time.sleep"},
    ]

    sentry_init(
        traces_sample_rate=1.0,
        functions_to_trace=functions_to_trace,
    )

    events = capture_events()

    with start_transaction(name="something"):
        time.sleep(0)

        for word in ["World", "You"]:
            _hello_world(word)

    assert len(events) == 1

    (event,) = events

    assert len(event["spans"]) == 3
    assert event["spans"][0]["description"] == "time.sleep"
    assert event["spans"][1]["description"] == "tests.test_basics._hello_world"
    assert event["spans"][2]["description"] == "tests.test_basics._hello_world"


class WorldGreeter:
    def __init__(self, word):
        self.word = word

    def greet(self, new_word=None):
        return "Hello, {}".format(new_word if new_word else self.word)


def test_functions_to_trace_with_class(sentry_init, capture_events):
    functions_to_trace = [
        {"qualified_name": "tests.test_basics.WorldGreeter.greet"},
    ]

    sentry_init(
        traces_sample_rate=1.0,
        functions_to_trace=functions_to_trace,
    )

    events = capture_events()

    with start_transaction(name="something"):
        wg = WorldGreeter("World")
        wg.greet()
        wg.greet("You")

    assert len(events) == 1

    (event,) = events

    assert len(event["spans"]) == 2
    assert event["spans"][0]["description"] == "tests.test_basics.WorldGreeter.greet"
    assert event["spans"][1]["description"] == "tests.test_basics.WorldGreeter.greet"


def test_redis_disabled_when_not_installed(sentry_init):
    with ModuleImportErrorSimulator(["redis"], ImportError):
        sentry_init()

    assert sentry_sdk.get_client().get_integration(RedisIntegration) is None


def test_multiple_setup_integrations_calls():
    first_call_return = setup_integrations([NoOpIntegration()], with_defaults=False)
    assert first_call_return == {NoOpIntegration.identifier: NoOpIntegration()}

    second_call_return = setup_integrations([NoOpIntegration()], with_defaults=False)
    assert second_call_return == {NoOpIntegration.identifier: NoOpIntegration()}


class TracingTestClass:
    @staticmethod
    def static(arg):
        return arg

    @classmethod
    def class_(cls, arg):
        return cls, arg


def test_staticmethod_tracing(sentry_init):
    test_staticmethod_name = "tests.test_basics.TracingTestClass.static"

    assert (
        ".".join(
            [
                TracingTestClass.static.__module__,
                TracingTestClass.static.__qualname__,
            ]
        )
        == test_staticmethod_name
    ), "The test static method was moved or renamed. Please update the name accordingly"

    sentry_init(functions_to_trace=[{"qualified_name": test_staticmethod_name}])

    for instance_or_class in (TracingTestClass, TracingTestClass()):
        with patch_start_tracing_child() as fake_start_child:
            assert instance_or_class.static(1) == 1
            assert fake_start_child.call_count == 1


def test_classmethod_tracing(sentry_init):
    test_classmethod_name = "tests.test_basics.TracingTestClass.class_"

    assert (
        ".".join(
            [
                TracingTestClass.class_.__module__,
                TracingTestClass.class_.__qualname__,
            ]
        )
        == test_classmethod_name
    ), "The test class method was moved or renamed. Please update the name accordingly"

    sentry_init(functions_to_trace=[{"qualified_name": test_classmethod_name}])

    for instance_or_class in (TracingTestClass, TracingTestClass()):
        with patch_start_tracing_child() as fake_start_child:
            assert instance_or_class.class_(1) == (TracingTestClass, 1)
            assert fake_start_child.call_count == 1


def test_last_event_id(sentry_init):
    sentry_init(enable_tracing=True)

    assert last_event_id() is None

    capture_exception(Exception("test"))

    assert last_event_id() is not None


def test_last_event_id_transaction(sentry_init):
    sentry_init(enable_tracing=True)

    assert last_event_id() is None

    with start_transaction(name="test"):
        pass

    assert last_event_id() is None, "Transaction should not set last_event_id"


def test_last_event_id_scope(sentry_init):
    sentry_init(enable_tracing=True)

    # Should not crash
    with isolation_scope() as scope:
        assert scope.last_event_id() is None<|MERGE_RESOLUTION|>--- conflicted
+++ resolved
@@ -7,11 +7,7 @@
 from collections import Counter
 
 import pytest
-<<<<<<< HEAD
-=======
-from sentry_sdk.client import Client
 from sentry_sdk.utils import datetime_from_isoformat
->>>>>>> dce589ca
 from tests.conftest import patch_start_tracing_child
 
 import sentry_sdk
