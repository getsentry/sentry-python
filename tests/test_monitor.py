--- conflicted
+++ resolved
@@ -74,24 +74,18 @@
     assert monitor.is_healthy() is False
     assert monitor.downsample_factor == 1
 
-<<<<<<< HEAD
-    with sentry_sdk.start_span(name="foobar") as root_span:
-        with sentry_sdk.start_span(name="foospan"):
-            with sentry_sdk.start_span(name="foospan2"):
-                with sentry_sdk.start_span(name="foospan3"):
-                    ...
+    # make sure we don't sample the root span
+    with mock.patch("sentry_sdk.tracing_utils.Random.uniform", return_value=0.75):
+        with sentry_sdk.start_span(name="foobar") as root_span:
+            with sentry_sdk.start_span(name="foospan"):
+                with sentry_sdk.start_span(name="foospan2"):
+                    with sentry_sdk.start_span(name="foospan3"):
+                        ...
 
-        assert root_span.sampled is False
-        assert root_span.sample_rate == 0.5
+            assert root_span.sampled is False
+            assert root_span.sample_rate == 0.5
 
     assert len(envelopes) == 0
-=======
-    # make sure we don't sample the transaction
-    with mock.patch("sentry_sdk.tracing_utils.Random.uniform", return_value=0.75):
-        with sentry_sdk.start_transaction(name="foobar") as transaction:
-            assert transaction.sampled is False
-            assert transaction.sample_rate == 0.5
->>>>>>> 0d23b726
 
     assert Counter(record_lost_event_calls) == Counter(
         [
