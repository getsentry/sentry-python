from unittest import mock

import sentry_sdk
from sentry_sdk.sessions import track_session


def sorted_aggregates(item):
    aggregates = item["aggregates"]
    aggregates.sort(key=lambda item: (item["started"], item.get("did", "")))
    return aggregates


def test_basic(sentry_init, capture_envelopes):
    sentry_init(release="fun-release", environment="not-fun-env")
    envelopes = capture_envelopes()

    sentry_sdk.get_isolation_scope().start_session()

    try:
        scope = sentry_sdk.get_current_scope()
        scope.set_user({"id": "42"})
        raise Exception("all is wrong")
    except Exception:
        sentry_sdk.capture_exception()

    sentry_sdk.get_isolation_scope().end_session()
    sentry_sdk.flush()

    assert len(envelopes) == 2
    assert envelopes[0].get_event() is not None

    sess = envelopes[1]
    assert len(sess.items) == 1
    sess_event = sess.items[0].payload.json

    assert sess_event["attrs"] == {
        "release": "fun-release",
        "environment": "not-fun-env",
    }
    assert sess_event["did"] == "42"
    assert sess_event["init"]
    assert sess_event["status"] == "exited"
    assert sess_event["errors"] == 1


def test_aggregates(sentry_init, capture_envelopes):
    sentry_init(
        release="fun-release",
        environment="not-fun-env",
    )
    envelopes = capture_envelopes()

    with sentry_sdk.isolation_scope() as scope:
        with track_session(scope, session_mode="request"):
            try:
                scope.set_user({"id": "42"})
                raise Exception("all is wrong")
            except Exception:
                sentry_sdk.capture_exception()

    with sentry_sdk.isolation_scope() as scope:
        with track_session(scope, session_mode="request"):
            pass

    sentry_sdk.get_isolation_scope().start_session(session_mode="request")
    sentry_sdk.get_isolation_scope().end_session()
    sentry_sdk.flush()

    assert len(envelopes) == 2
    assert envelopes[0].get_event() is not None

    sess = envelopes[1]
    assert len(sess.items) == 1
    sess_event = sess.items[0].payload.json
    assert sess_event["attrs"] == {
        "release": "fun-release",
        "environment": "not-fun-env",
    }

    aggregates = sorted_aggregates(sess_event)
    assert len(aggregates) == 1
    assert aggregates[0]["exited"] == 2
    assert aggregates[0]["errored"] == 1


def test_aggregates_explicitly_disabled_session_tracking_request_mode(
    sentry_init, capture_envelopes
):
    sentry_init(
        release="fun-release",
        environment="not-fun-env",
        auto_session_tracking=False,
    )
    envelopes = capture_envelopes()

    with sentry_sdk.isolation_scope() as scope:
        with track_session(scope, session_mode="request"):
            try:
                raise Exception("all is wrong")
            except Exception:
                sentry_sdk.capture_exception()

    with sentry_sdk.isolation_scope() as scope:
        with track_session(scope, session_mode="request"):
            pass

    sentry_sdk.get_isolation_scope().start_session(session_mode="request")
    sentry_sdk.get_isolation_scope().end_session()
    sentry_sdk.flush()

    sess = envelopes[1]
    assert len(sess.items) == 1
    sess_event = sess.items[0].payload.json

    aggregates = sorted_aggregates(sess_event)
    assert len(aggregates) == 1
    assert aggregates[0]["exited"] == 1
    assert "errored" not in aggregates[0]


def test_no_thread_on_shutdown_no_errors(sentry_init):
    sentry_init(
        release="fun-release",
        environment="not-fun-env",
    )

    # make it seem like the interpreter is shutting down
    with mock.patch(
        "threading.Thread.start",
        side_effect=RuntimeError("can't create new thread at interpreter shutdown"),
    ):
        with sentry_sdk.isolation_scope() as scope:
            with track_session(scope, session_mode="request"):
                try:
                    raise Exception("all is wrong")
                except Exception:
                    sentry_sdk.capture_exception()

        with sentry_sdk.isolation_scope() as scope:
            with track_session(scope, session_mode="request"):
                pass

        sentry_sdk.get_isolation_scope().start_session(session_mode="request")
        sentry_sdk.get_isolation_scope().end_session()
        sentry_sdk.flush()

<<<<<<< HEAD
    # If we reach this point without error, the test is successful.
=======
    # If we reach this point without error, the test is successful.


def test_no_thread_on_shutdown_no_errors_deprecated(
    sentry_init, suppress_deprecation_warnings
):
    sentry_init(
        release="fun-release",
        environment="not-fun-env",
    )

    # make it seem like the interpreter is shutting down
    with mock.patch(
        "threading.Thread.start",
        side_effect=RuntimeError("can't create new thread at interpreter shutdown"),
    ):
        with auto_session_tracking(session_mode="request"):
            with sentry_sdk.new_scope():
                try:
                    raise Exception("all is wrong")
                except Exception:
                    sentry_sdk.capture_exception()

        with auto_session_tracking(session_mode="request"):
            pass

        sentry_sdk.get_isolation_scope().start_session(session_mode="request")
        sentry_sdk.get_isolation_scope().end_session()
        sentry_sdk.flush()

    # If we reach this point without error, the test is successful.


def test_top_level_start_session_basic(sentry_init, capture_envelopes):
    """Test that top-level start_session starts a session on the isolation scope."""
    sentry_init(release="test-release", environment="test-env")
    envelopes = capture_envelopes()

    # Start a session using the top-level API
    sentry_sdk.start_session()

    # End the session
    sentry_sdk.end_session()
    sentry_sdk.flush()

    # Check that we got a session envelope
    assert len(envelopes) == 1
    sess = envelopes[0]
    assert len(sess.items) == 1
    sess_event = sess.items[0].payload.json

    assert sess_event["attrs"] == {
        "release": "test-release",
        "environment": "test-env",
    }
    assert sess_event["status"] == "exited"


def test_top_level_start_session_with_mode(sentry_init, capture_envelopes):
    """Test that top-level start_session accepts session_mode parameter."""
    sentry_init(release="test-release", environment="test-env")
    envelopes = capture_envelopes()

    # Start a session with request mode
    sentry_sdk.start_session(session_mode="request")
    sentry_sdk.end_session()
    sentry_sdk.flush()

    # Request mode sessions are aggregated
    assert len(envelopes) == 1
    sess = envelopes[0]
    assert len(sess.items) == 1
    sess_event = sess.items[0].payload.json

    assert sess_event["attrs"] == {
        "release": "test-release",
        "environment": "test-env",
    }
    # Request sessions show up as aggregates
    assert "aggregates" in sess_event
>>>>>>> dae02180
<|MERGE_RESOLUTION|>--- conflicted
+++ resolved
@@ -144,9 +144,6 @@
         sentry_sdk.get_isolation_scope().end_session()
         sentry_sdk.flush()
 
-<<<<<<< HEAD
-    # If we reach this point without error, the test is successful.
-=======
     # If we reach this point without error, the test is successful.
 
 
@@ -163,14 +160,14 @@
         "threading.Thread.start",
         side_effect=RuntimeError("can't create new thread at interpreter shutdown"),
     ):
-        with auto_session_tracking(session_mode="request"):
+        with track_session(session_mode="request"):
             with sentry_sdk.new_scope():
                 try:
                     raise Exception("all is wrong")
                 except Exception:
                     sentry_sdk.capture_exception()
 
-        with auto_session_tracking(session_mode="request"):
+        with track_session(session_mode="request"):
             pass
 
         sentry_sdk.get_isolation_scope().start_session(session_mode="request")
@@ -226,5 +223,4 @@
         "environment": "test-env",
     }
     # Request sessions show up as aggregates
-    assert "aggregates" in sess_event
->>>>>>> dae02180
+    assert "aggregates" in sess_event