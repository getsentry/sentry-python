import logging
import pickle
import gzip
import io
import os
import socket
import sys
from collections import defaultdict, namedtuple
from datetime import datetime, timedelta, timezone
from unittest import mock

import brotli
import pytest
from pytest_localserver.http import WSGIServer
from werkzeug.wrappers import Request, Response

<<<<<<< HEAD
=======
try:
    import httpcore
except (ImportError, ModuleNotFoundError):
    httpcore = None

try:
    import gevent
except ImportError:
    gevent = None

>>>>>>> 6000f87d
import sentry_sdk
from sentry_sdk import (
    Client,
    add_breadcrumb,
    capture_message,
    isolation_scope,
    get_isolation_scope,
)
from sentry_sdk.envelope import Envelope, parse_json
from sentry_sdk._compat import PY38
from sentry_sdk.transport import (
    KEEP_ALIVE_SOCKET_OPTIONS,
    _parse_rate_limits,
)
from sentry_sdk.integrations.logging import LoggingIntegration, ignore_logger

CapturedData = namedtuple("CapturedData", ["path", "event", "envelope", "compressed"])


class CapturingServer(WSGIServer):
    def __init__(self, host="127.0.0.1", port=0, ssl_context=None):
        WSGIServer.__init__(self, host, port, self, ssl_context=ssl_context)
        self.code = 204
        self.headers = {}
        self.captured = []

    def respond_with(self, code=200, headers=None):
        self.code = code
        if headers:
            self.headers = headers

    def clear_captured(self):
        del self.captured[:]

    def __call__(self, environ, start_response):
        """
        This is the WSGI application.
        """
        request = Request(environ)
        event = envelope = None
        content_encoding = request.headers.get("content-encoding")
        if content_encoding == "gzip":
            rdr = gzip.GzipFile(fileobj=io.BytesIO(request.data))
            compressed = True
        elif content_encoding == "br":
            rdr = io.BytesIO(brotli.decompress(request.data))
            compressed = True
        else:
            rdr = io.BytesIO(request.data)
            compressed = False

        if request.mimetype == "application/json":
            event = parse_json(rdr.read())
        else:
            envelope = Envelope.deserialize_from(rdr)

        self.captured.append(
            CapturedData(
                path=request.path,
                event=event,
                envelope=envelope,
                compressed=compressed,
            )
        )

        response = Response(status=self.code)
        response.headers.extend(self.headers)
        return response(environ, start_response)


@pytest.fixture
def capturing_server(request):
    server = CapturingServer()
    server.start()
    request.addfinalizer(server.stop)
    return server


@pytest.fixture
def make_client(request, capturing_server):
    def inner(**kwargs):
        return Client(
            "http://foobar@{}/132".format(capturing_server.url[len("http://") :]),
            **kwargs,
        )

    return inner


def mock_transaction_envelope(span_count):
    # type: (int) -> Envelope
    event = defaultdict(
        mock.MagicMock,
        type="transaction",
        spans=[mock.MagicMock() for _ in range(span_count)],
    )

    envelope = Envelope()
    envelope.add_transaction(event)

    return envelope


@pytest.mark.forked
@pytest.mark.parametrize("debug", (True, False))
@pytest.mark.parametrize("client_flush_method", ["close", "flush"])
@pytest.mark.parametrize("use_pickle", (True, False))
@pytest.mark.parametrize("compression_level", (0, 9, None))
@pytest.mark.parametrize("compression_algo", ("gzip", "br", "<invalid>", None))
@pytest.mark.parametrize("http2", [True, False] if PY38 else [False])
def test_transport_works(
    capturing_server,
    request,
    capsys,
    caplog,
    debug,
    make_client,
    client_flush_method,
    use_pickle,
    compression_level,
    compression_algo,
    http2,
    maybe_monkeypatched_threading,
):
    caplog.set_level(logging.DEBUG)

    experiments = {}
    if compression_level is not None:
        experiments["transport_compression_level"] = compression_level

    if compression_algo is not None:
        experiments["transport_compression_algo"] = compression_algo

    if http2:
        experiments["transport_http2"] = True

    client = make_client(
        debug=debug,
        _experiments=experiments,
    )

    if use_pickle:
        client = pickle.loads(pickle.dumps(client))

    sentry_sdk.get_global_scope().set_client(client)
    request.addfinalizer(lambda: sentry_sdk.get_global_scope().set_client(None))

    add_breadcrumb(
        level="info", message="i like bread", timestamp=datetime.now(timezone.utc)
    )
    capture_message("löl")

    getattr(client, client_flush_method)()

    out, err = capsys.readouterr()
    assert not err and not out
    assert capturing_server.captured
    should_compress = (
        # default is to compress with brotli if available, gzip otherwise
        (compression_level is None)
        or (
            # setting compression level to 0 means don't compress
            compression_level
            > 0
        )
    ) and (
        # if we couldn't resolve to a known algo, we don't compress
        compression_algo
        != "<invalid>"
    )

    assert capturing_server.captured[0].compressed == should_compress

    assert any("Sending envelope" in record.msg for record in caplog.records) == debug


@pytest.mark.parametrize(
    "num_pools,expected_num_pools",
    (
        (None, 2),
        (2, 2),
        (10, 10),
    ),
)
def test_transport_num_pools(make_client, num_pools, expected_num_pools):
    _experiments = {}
    if num_pools is not None:
        _experiments["transport_num_pools"] = num_pools

    client = make_client(_experiments=_experiments)

    options = client.transport._get_pool_options()
    assert options["num_pools"] == expected_num_pools


@pytest.mark.parametrize(
    "http2", [True, False] if sys.version_info >= (3, 8) else [False]
)
def test_two_way_ssl_authentication(make_client, http2):
    _experiments = {}
    if http2:
        _experiments["transport_http2"] = True

    current_dir = os.path.dirname(__file__)
    cert_file = f"{current_dir}/test.pem"
    key_file = f"{current_dir}/test.key"
    client = make_client(
        cert_file=cert_file,
        key_file=key_file,
        _experiments=_experiments,
    )
    options = client.transport._get_pool_options()

    if http2:
        assert options["ssl_context"] is not None
    else:
        assert options["cert_file"] == cert_file
        assert options["key_file"] == key_file


def test_socket_options(make_client):
    socket_options = [
        (socket.SOL_SOCKET, socket.SO_KEEPALIVE, 1),
        (socket.SOL_TCP, socket.TCP_KEEPINTVL, 10),
        (socket.SOL_TCP, socket.TCP_KEEPCNT, 6),
    ]

    client = make_client(socket_options=socket_options)

    options = client.transport._get_pool_options()
    assert options["socket_options"] == socket_options


def test_keep_alive_true(make_client):
    client = make_client(keep_alive=True)

    options = client.transport._get_pool_options()
    assert options["socket_options"] == KEEP_ALIVE_SOCKET_OPTIONS


def test_keep_alive_on_by_default(make_client):
    client = make_client()
    options = client.transport._get_pool_options()
    assert "socket_options" not in options


def test_default_timeout(make_client):
    client = make_client()

    options = client.transport._get_pool_options()
    assert "timeout" in options
    assert options["timeout"].total == client.transport.TIMEOUT


@pytest.mark.skipif(not PY38, reason="HTTP2 libraries are only available in py3.8+")
def test_default_timeout_http2(make_client):
    client = make_client(_experiments={"transport_http2": True})

    with mock.patch(
        "sentry_sdk.transport.httpcore.ConnectionPool.request",
        return_value=httpcore.Response(200),
    ) as request_mock:
        sentry_sdk.get_global_scope().set_client(client)
        capture_message("hi")
        client.flush()

    request_mock.assert_called_once()
    assert request_mock.call_args.kwargs["extensions"] == {
        "timeout": {
            "pool": client.transport.TIMEOUT,
            "connect": client.transport.TIMEOUT,
            "write": client.transport.TIMEOUT,
            "read": client.transport.TIMEOUT,
        }
    }


@pytest.mark.skipif(not PY38, reason="HTTP2 libraries are only available in py3.8+")
def test_http2_with_https_dsn(make_client):
    client = make_client(_experiments={"transport_http2": True})
    client.transport.parsed_dsn.scheme = "https"
    options = client.transport._get_pool_options()
    assert options["http2"] is True


@pytest.mark.skipif(not PY38, reason="HTTP2 libraries are only available in py3.8+")
def test_no_http2_with_http_dsn(make_client):
    client = make_client(_experiments={"transport_http2": True})
    client.transport.parsed_dsn.scheme = "http"
    options = client.transport._get_pool_options()
    assert options["http2"] is False


def test_socket_options_override_keep_alive(make_client):
    socket_options = [
        (socket.SOL_SOCKET, socket.SO_KEEPALIVE, 1),
        (socket.SOL_TCP, socket.TCP_KEEPINTVL, 10),
        (socket.SOL_TCP, socket.TCP_KEEPCNT, 6),
    ]

    client = make_client(socket_options=socket_options, keep_alive=False)

    options = client.transport._get_pool_options()
    assert options["socket_options"] == socket_options


def test_socket_options_merge_with_keep_alive(make_client):
    socket_options = [
        (socket.SOL_SOCKET, socket.SO_KEEPALIVE, 42),
        (socket.SOL_TCP, socket.TCP_KEEPINTVL, 42),
    ]

    client = make_client(socket_options=socket_options, keep_alive=True)

    options = client.transport._get_pool_options()
    try:
        assert options["socket_options"] == [
            (socket.SOL_SOCKET, socket.SO_KEEPALIVE, 42),
            (socket.SOL_TCP, socket.TCP_KEEPINTVL, 42),
            (socket.SOL_TCP, socket.TCP_KEEPIDLE, 45),
            (socket.SOL_TCP, socket.TCP_KEEPCNT, 6),
        ]
    except AttributeError:
        assert options["socket_options"] == [
            (socket.SOL_SOCKET, socket.SO_KEEPALIVE, 42),
            (socket.SOL_TCP, socket.TCP_KEEPINTVL, 42),
            (socket.SOL_TCP, socket.TCP_KEEPCNT, 6),
        ]


def test_socket_options_override_defaults(make_client):
    # If socket_options are set to [], this doesn't mean the user doesn't want
    # any custom socket_options, but rather that they want to disable the urllib3
    # socket option defaults, so we need to set this and not ignore it.
    client = make_client(socket_options=[])

    options = client.transport._get_pool_options()
    assert options["socket_options"] == []


def test_transport_infinite_loop(capturing_server, request, make_client):
    client = make_client(
        debug=True,
        # Make sure we cannot create events from our own logging
        integrations=[LoggingIntegration(event_level=logging.DEBUG)],
    )

    # I am not sure why, but "werkzeug" logger makes an INFO log on sending
    # the message "hi" and does creates an infinite look.
    # Ignoring this for breaking the infinite loop and still we can test
    # that our own log messages (sent from `_IGNORED_LOGGERS`) are not leading
    # to an infinite loop
    ignore_logger("werkzeug")

    sentry_sdk.get_global_scope().set_client(client)
    with isolation_scope():
        capture_message("hi")
        client.flush()

    assert len(capturing_server.captured) == 1


def test_transport_no_thread_on_shutdown_no_errors(capturing_server, make_client):
    client = make_client()

    # make it seem like the interpreter is shutting down
    with mock.patch(
        "threading.Thread.start",
        side_effect=RuntimeError("can't create new thread at interpreter shutdown"),
    ):
        sentry_sdk.get_global_scope().set_client(client)
        with isolation_scope():
            capture_message("hi")

    # nothing exploded but also no events can be sent anymore
    assert len(capturing_server.captured) == 0


NOW = datetime(2014, 6, 2)


@pytest.mark.parametrize(
    "input,expected",
    [
        # Invalid rate limits
        ("", {}),
        ("invalid", {}),
        (",,,", {}),
        (
            "42::organization, invalid, 4711:foobar;transaction;security:project",
            {
                None: NOW + timedelta(seconds=42),
                "transaction": NOW + timedelta(seconds=4711),
                "security": NOW + timedelta(seconds=4711),
                # Unknown data categories
                "foobar": NOW + timedelta(seconds=4711),
            },
        ),
        (
            "4711:foobar;;transaction:organization",
            {
                "transaction": NOW + timedelta(seconds=4711),
                # Unknown data categories
                "foobar": NOW + timedelta(seconds=4711),
                "": NOW + timedelta(seconds=4711),
            },
        ),
    ],
)
def test_parse_rate_limits(input, expected):
    assert dict(_parse_rate_limits(input, now=NOW)) == expected


def test_simple_rate_limits(capturing_server, make_client):
    client = make_client()
    capturing_server.respond_with(code=429, headers={"Retry-After": "4"})

    client.capture_event({"type": "transaction"})
    client.flush()

    assert len(capturing_server.captured) == 1
    assert capturing_server.captured[0].path == "/api/132/envelope/"
    capturing_server.clear_captured()

    assert set(client.transport._disabled_until) == set([None])

    client.capture_event({"type": "transaction"})
    client.capture_event({"type": "event"})
    client.flush()

    assert not capturing_server.captured


@pytest.mark.parametrize("response_code", [200, 429])
def test_data_category_limits(
    capturing_server, response_code, make_client, monkeypatch
):
    client = make_client(send_client_reports=False)

    captured_outcomes = []

    def record_lost_event(reason, data_category=None, item=None):
        if data_category is None:
            data_category = item.data_category
        return captured_outcomes.append((reason, data_category))

    monkeypatch.setattr(client.transport, "record_lost_event", record_lost_event)

    capturing_server.respond_with(
        code=response_code,
        headers={"X-Sentry-Rate-Limits": "4711:transaction:organization"},
    )

    client.capture_event({"type": "transaction"})
    client.flush()

    assert len(capturing_server.captured) == 1
    assert capturing_server.captured[0].path == "/api/132/envelope/"
    capturing_server.clear_captured()

    assert set(client.transport._disabled_until) == set(["transaction"])

    client.capture_event({"type": "transaction"})
    client.capture_event({"type": "transaction"})
    client.flush()

    assert not capturing_server.captured

    client.capture_event({"type": "event"})
    client.flush()

    assert len(capturing_server.captured) == 1
    assert capturing_server.captured[0].path == "/api/132/envelope/"

    assert captured_outcomes == [
        ("ratelimit_backoff", "transaction"),
        ("ratelimit_backoff", "transaction"),
    ]


@pytest.mark.parametrize("response_code", [200, 429])
def test_data_category_limits_reporting(
    capturing_server, response_code, make_client, monkeypatch
):
    client = make_client(send_client_reports=True)

    capturing_server.respond_with(
        code=response_code,
        headers={
            "X-Sentry-Rate-Limits": "4711:transaction:organization, 4711:attachment:organization"
        },
    )

    outcomes_enabled = False
    real_fetch = client.transport._fetch_pending_client_report

    def intercepting_fetch(*args, **kwargs):
        if outcomes_enabled:
            return real_fetch(*args, **kwargs)

    monkeypatch.setattr(
        client.transport, "_fetch_pending_client_report", intercepting_fetch
    )
    # get rid of threading making things hard to track
    monkeypatch.setattr(client.transport._worker, "submit", lambda x: x() or True)

    client.capture_event({"type": "transaction"})
    client.flush()

    assert len(capturing_server.captured) == 1
    assert capturing_server.captured[0].path == "/api/132/envelope/"
    capturing_server.clear_captured()

    assert set(client.transport._disabled_until) == set(["attachment", "transaction"])

    client.capture_event({"type": "transaction"})
    client.capture_event({"type": "transaction"})
    capturing_server.clear_captured()

    # flush out the events but don't flush the client reports
    client.flush()
    client.transport._last_client_report_sent = 0
    outcomes_enabled = True

    scope = get_isolation_scope()
    scope.add_attachment(bytes=b"Hello World", filename="hello.txt")
    client.capture_event({"type": "error"}, scope=scope)
    client.flush()

    # this goes out with an extra envelope because it's flushed after the last item
    # that is normally in the queue.  This is quite funny in a way because it means
    # that the envelope that caused its own over quota report (an error with an
    # attachment) will include its outcome since it's pending.
    assert len(capturing_server.captured) == 1
    envelope = capturing_server.captured[0].envelope
    assert envelope.items[0].type == "event"
    assert envelope.items[1].type == "client_report"
    report = parse_json(envelope.items[1].get_bytes())

    discarded_events = report["discarded_events"]

    assert len(discarded_events) == 3
    assert {
        "category": "transaction",
        "reason": "ratelimit_backoff",
        "quantity": 2,
    } in discarded_events
    assert {
        "category": "span",
        "reason": "ratelimit_backoff",
        "quantity": 2,
    } in discarded_events
    assert {
        "category": "attachment",
        "reason": "ratelimit_backoff",
        "quantity": 11,
    } in discarded_events

    capturing_server.clear_captured()

    # here we sent a normal event
    client.capture_event({"type": "transaction"})
    client.capture_event({"type": "error", "release": "foo"})
    client.flush()

    assert len(capturing_server.captured) == 2

    assert len(capturing_server.captured[0].envelope.items) == 1
    event = capturing_server.captured[0].envelope.items[0].get_event()
    assert event["type"] == "error"
    assert event["release"] == "foo"

    envelope = capturing_server.captured[1].envelope
    assert envelope.items[0].type == "client_report"
    report = parse_json(envelope.items[0].get_bytes())

    discarded_events = report["discarded_events"]
    assert len(discarded_events) == 2
    assert {
        "category": "transaction",
        "reason": "ratelimit_backoff",
        "quantity": 1,
    } in discarded_events
    assert {
        "category": "span",
        "reason": "ratelimit_backoff",
        "quantity": 1,
    } in discarded_events


@pytest.mark.parametrize("response_code", [200, 429])
def test_complex_limits_without_data_category(
    capturing_server, response_code, make_client
):
    client = make_client()
    capturing_server.respond_with(
        code=response_code,
        headers={"X-Sentry-Rate-Limits": "4711::organization"},
    )

    client.capture_event({"type": "transaction"})
    client.flush()

    assert len(capturing_server.captured) == 1
    assert capturing_server.captured[0].path == "/api/132/envelope/"
    capturing_server.clear_captured()

    assert set(client.transport._disabled_until) == set([None])

    client.capture_event({"type": "transaction"})
    client.capture_event({"type": "transaction"})
    client.capture_event({"type": "event"})
    client.flush()

    assert len(capturing_server.captured) == 0


@pytest.mark.parametrize("quantity", (1, 2, 10))
def test_record_lost_event_quantity(capturing_server, make_client, quantity):
    client = make_client()
    transport = client.transport

    transport.record_lost_event(reason="test", data_category="span", quantity=quantity)
    client.flush()

    (captured,) = capturing_server.captured  # Should only be one envelope
    envelope = captured.envelope
    (item,) = envelope.items  # Envelope should only have one item

    assert item.type == "client_report"

    report = parse_json(item.get_bytes())

    assert report["discarded_events"] == [
        {"category": "span", "reason": "test", "quantity": quantity}
    ]


@pytest.mark.parametrize("span_count", (0, 1, 2, 10))
def test_record_lost_event_transaction_item(capturing_server, make_client, span_count):
    client = make_client()
    transport = client.transport

    envelope = mock_transaction_envelope(span_count)
    (transaction_item,) = envelope.items

    transport.record_lost_event(reason="test", item=transaction_item)
    client.flush()

    (captured,) = capturing_server.captured  # Should only be one envelope
    envelope = captured.envelope
    (item,) = envelope.items  # Envelope should only have one item

    assert item.type == "client_report"

    report = parse_json(item.get_bytes())
    discarded_events = report["discarded_events"]

    assert len(discarded_events) == 2

    assert {
        "category": "transaction",
        "reason": "test",
        "quantity": 1,
    } in discarded_events

    assert {
        "category": "span",
        "reason": "test",
        "quantity": span_count + 1,
    } in discarded_events<|MERGE_RESOLUTION|>--- conflicted
+++ resolved
@@ -14,8 +14,6 @@
 from pytest_localserver.http import WSGIServer
 from werkzeug.wrappers import Request, Response
 
-<<<<<<< HEAD
-=======
 try:
     import httpcore
 except (ImportError, ModuleNotFoundError):
@@ -26,7 +24,6 @@
 except ImportError:
     gevent = None
 
->>>>>>> 6000f87d
 import sentry_sdk
 from sentry_sdk import (
     Client,
