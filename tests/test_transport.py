--- conflicted
+++ resolved
@@ -27,12 +27,8 @@
     isolation_scope,
     get_isolation_scope,
 )
-<<<<<<< HEAD
 from sentry_sdk.envelope import Envelope, parse_json
-=======
-from sentry_sdk._compat import PY37, PY38
-from sentry_sdk.envelope import Envelope, Item, parse_json
->>>>>>> cfe31671
+from sentry_sdk._compat import PY38
 from sentry_sdk.transport import (
     KEEP_ALIVE_SOCKET_OPTIONS,
     _parse_rate_limits,
@@ -131,14 +127,7 @@
 @pytest.mark.parametrize("client_flush_method", ["close", "flush"])
 @pytest.mark.parametrize("use_pickle", (True, False))
 @pytest.mark.parametrize("compression_level", (0, 9, None))
-@pytest.mark.parametrize(
-    "compression_algo",
-    (
-        ("gzip", "br", "<invalid>", None)
-        if PY37 or gevent is None
-        else ("gzip", "<invalid>", None)
-    ),
-)
+@pytest.mark.parametrize("compression_algo", ("gzip", "br", "<invalid>", None))
 @pytest.mark.parametrize("http2", [True, False] if PY38 else [False])
 def test_transport_works(
     capturing_server,
