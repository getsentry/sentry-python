# Sentry SDK Migration Guide

## Upgrading to 3.0

Looking to upgrade from Sentry SDK 2.x to 3.x? Here's a comprehensive list of what's changed. Looking for a more digestible summary? See the [guide in the docs](https://docs.sentry.io/platforms/python/migration/2.x-to-3.x) with the most common migration patterns.

### New Features

### Changed

- The SDK now supports Python 3.7 and higher.
- `sentry_sdk.start_span` now only takes keyword arguments.
- `sentry_sdk.start_transaction`/`sentry_sdk.start_span` no longer takes the following arguments: `span`, `parent_sampled`, `trace_id`, `span_id` or `parent_span_id`.
- The `Span()` constructor does not accept a `hub` parameter anymore.
- `Span.finish()` does not accept a `hub` parameter anymore.
- The `Profile()` constructor does not accept a `hub` parameter anymore.
- A `Profile` object does not have a `.hub` property anymore.
- `sentry_sdk.continue_trace` no longer returns a `Transaction` and is now a context manager.
- Redis integration: In Redis pipeline spans there is no `span["data"]["redis.commands"]` that contains a dict `{"count": 3, "first_ten": ["cmd1", "cmd2", ...]}` but instead `span["data"]["redis.commands.count"]` (containing `3`) and `span["data"]["redis.commands.first_ten"]` (containing `["cmd1", "cmd2", ...]`).
- clickhouse-driver integration: The query is now available under the `db.query.text` span attribute (only if `send_default_pii` is `True`).
- `sentry_sdk.init` now returns `None` instead of a context manager.
- The `sampling_context` argument of `traces_sampler` now additionally contains all span attributes known at span start.
<<<<<<< HEAD
- The `sampling_context` argument of `traces_sampler` doesn't contain the `wsgi_environ` object anymore for WSGI frameworks. Instead, the individual properties are accessible as `wsgi_environ.PATH_INFO`... If you need more data accessible in the `traces_sampler`, provide additional `attributes` to your `start_span`. # TODO

=======
- The `sampling_context` argument of `traces_sampler` doesn't contain the `asgi_scope` object anymore for ASGI frameworks. Instead, the individual properties, if available, are accessible as `asgi_scope.endpoint`, `asgi_scope.path`, `asgi_scope.root_path`, `asgi_scope.route`, `asgi_scope.scheme`, `asgi_scope.server` and `asgi_scope.type`.
>>>>>>> 13ec94fa

### Removed

- Spans no longer have a `description`. Use `name` instead.
- Dropped support for Python 3.6.
- The `custom_sampling_context` parameter of `start_transaction` has been removed. Use `attributes` instead to set key-value pairs of data that should be accessible in the traces sampler. Note that span attributes need to conform to the [OpenTelemetry specification](https://opentelemetry.io/docs/concepts/signals/traces/#attributes), meaning only certain types can be set as values.
- The PyMongo integration no longer sets tags. The data is still accessible via span attributes.
- The PyMongo integration doesn't set `operation_ids` anymore. The individual IDs (`operation_id`, `request_id`, `session_id`) are now accessible as separate span attributes.
- `sentry_sdk.metrics` and associated metrics APIs have been removed as Sentry no longer accepts metrics data in this form. See https://sentry.zendesk.com/hc/en-us/articles/26369339769883-Upcoming-API-Changes-to-Metrics
- The experimental options `enable_metrics`, `before_emit_metric` and `metric_code_locations` have been removed.
- When setting span status, the HTTP status code is no longer automatically added as a tag.
- Class `Hub` has been removed.
- Class `_ScopeManager` has been removed.
- The context manager `auto_session_tracking()` has been removed. Use `track_session()` instead.
- The context manager `auto_session_tracking_scope()` has been removed. Use `track_session()` instead.
- Utility function `is_auto_session_tracking_enabled()` has been removed. There is no public replacement. There is a private `_is_auto_session_tracking_enabled()` (if you absolutely need this function) It accepts a `scope` parameter instead of the previously used `hub` parameter.
- Utility function `is_auto_session_tracking_enabled_scope()` has been removed. There is no public replacement. There is a private `_is_auto_session_tracking_enabled()` (if you absolutely need this function)
- Setting `scope.level` has been removed. Use `scope.set_level` instead.
- `span.containing_transaction` has been removed. Use `span.root_span` instead.
- `continue_from_headers`, `continue_from_environ` and `from_traceparent` have been removed, please use top-level API `sentry_sdk.continue_trace` instead.
- `PropagationContext` constructor no longer takes a `dynamic_sampling_context` but takes a `baggage` object instead.

### Deprecated

- `sentry_sdk.start_transaction` is deprecated. Use `sentry_sdk.start_span` instead.

## Upgrading to 2.0

Looking to upgrade from Sentry SDK 1.x to 2.x? Here's a comprehensive list of what's changed. Looking for a more digestible summary? See the [guide in the docs](https://docs.sentry.io/platforms/python/migration/1.x-to-2.x) with the most common migration patterns.

### New Features

- Additional integrations will now be activated automatically if the SDK detects the respective package is installed: Ariadne, ARQ, asyncpg, Chalice, clickhouse-driver, GQL, Graphene, huey, Loguru, PyMongo, Quart, Starlite, Strawberry.
- While refactoring the [inner workings](https://docs.sentry.io/platforms/python/enriching-events/scopes/) of the SDK we added new top-level APIs for custom instrumentation called `new_scope` and `isolation_scope`. See the [Deprecated](#deprecated) section to see how they map to the existing APIs.

### Changed

- The Pyramid integration will not capture errors that might happen in `authenticated_userid()` in a custom `AuthenticationPolicy` class.
- The method `need_code_loation` of the `MetricsAggregator` was renamed to `need_code_location`.
- The `BackgroundWorker` thread used to process events was renamed from `raven-sentry.BackgroundWorker` to `sentry-sdk.BackgroundWorker`.
- The `reraise` function was moved from `sentry_sdk._compat` to `sentry_sdk.utils`.
- The `_ScopeManager` was moved from `sentry_sdk.hub` to `sentry_sdk.scope`.
- The signature for the metrics callback function set with `before_emit_metric` has changed from `before_emit_metric(key, tags)` to `before_emit_metric(key, value, unit, tags)`
- Moved the contents of `tracing_utils_py3.py` to `tracing_utils.py`. The `start_child_span_decorator` is now in `sentry_sdk.tracing_utils`.
- The actual implementation of `get_current_span` was moved to `sentry_sdk.tracing_utils`. `sentry_sdk.get_current_span` is still accessible as part of the top-level API.
- `sentry_sdk.tracing_utils.add_query_source()`: Removed the `hub` parameter. It is not necessary anymore.
- `sentry_sdk.tracing_utils.record_sql_queries()`: Removed the `hub` parameter. It is not necessary anymore.
- `sentry_sdk.tracing_utils.get_current_span()` does now take a `scope` instead of a `hub` as parameter.
- `sentry_sdk.tracing_utils.should_propagate_trace()` now takes a `Client` instead of a `Hub` as first parameter.
- `sentry_sdk.utils.is_sentry_url()` now takes a `Client` instead of a `Hub` as first parameter.
- `sentry_sdk.utils._get_contextvars` does not return a tuple with three values, but a tuple with two values. The `copy_context` was removed.
- You no longer have to use `configure_scope` to mutate a transaction. Instead, you simply get the current scope to mutate the transaction. Here is a recipe on how to change your code to make it work:
  Your existing implementation:

  ```python
  transaction = sentry_sdk.transaction(...)

  # later in the code execution:

  with sentry_sdk.configure_scope() as scope:
      scope.set_transaction_name("new-transaction-name")
  ```

  needs to be changed to this:

  ```python
  transaction = sentry_sdk.transaction(...)

  # later in the code execution:

  scope = sentry_sdk.get_current_scope()
  scope.set_transaction_name("new-transaction-name")
  ```

- The classes listed in the table below are now abstract base classes. Therefore, they can no longer be instantiated. Subclasses can only be instantiated if they implement all of the abstract methods.
  <details>
    <summary><b>Show table</b></summary>

  | Class                                 | Abstract methods                       |
  | ------------------------------------- | -------------------------------------- |
  | `sentry_sdk.integrations.Integration` | `setup_once`                           |
  | `sentry_sdk.metrics.Metric`           | `add`, `serialize_value`, and `weight` |
  | `sentry_sdk.profiler.Scheduler`       | `setup` and `teardown`                 |
  | `sentry_sdk.transport.Transport`      | `capture_envelope`                     |

    </details>

### Removed

- Removed support for Python 2 and Python 3.5. The SDK now requires at least Python 3.6.
- Removed support for Celery 3.\*.
- Removed support for Django 1.8, 1.9, 1.10.
- Removed support for Flask 0.\*.
- Removed support for gRPC < 1.39.
- Removed support for Tornado < 6.
- Removed support for sending events to the `/store` endpoint. Everything is now sent to the `/envelope` endpoint. If you're on SaaS you don't have to worry about this, but if you're running Sentry yourself you'll need version `20.6.0` or higher of self-hosted Sentry.
- The deprecated `with_locals` configuration option was removed. Use `include_local_variables` instead. See https://docs.sentry.io/platforms/python/configuration/options/#include-local-variables.
- The deprecated `request_bodies` configuration option was removed. Use `max_request_body_size`. See https://docs.sentry.io/platforms/python/configuration/options/#max-request-body-size.
- Removed support for `user.segment`. It was also removed from the trace header as well as from the dynamic sampling context.
- Removed support for the `install` method for custom integrations. Please use `setup_once` instead.
- Removed `sentry_sdk.tracing.Span.new_span`. Use `sentry_sdk.tracing.Span.start_child` instead.
- Removed `sentry_sdk.tracing.Transaction.new_span`. Use `sentry_sdk.tracing.Transaction.start_child` instead.
- Removed support for creating transactions via `sentry_sdk.tracing.Span(transaction=...)`. To create a transaction, please use `sentry_sdk.tracing.Transaction(name=...)`.
- Removed `sentry_sdk.utils.Auth.store_api_url`.
- `sentry_sdk.utils.Auth.get_api_url`'s now accepts a `sentry_sdk.consts.EndpointType` enum instead of a string as its only parameter. We recommend omitting this argument when calling the function, since the parameter's default value is the only possible `sentry_sdk.consts.EndpointType` value. The parameter exists for future compatibility.
- Removed `tracing_utils_py2.py`. The `start_child_span_decorator` is now in `sentry_sdk.tracing_utils`.
- Removed the `sentry_sdk.profiler.Scheduler.stop_profiling` method. Any calls to this method can simply be removed, since this was a no-op method.
- Removed the experimental `metrics_summary_sample_rate` config option.
- Removed the experimental `should_summarize_metric` config option.

### Deprecated

- Using the `Hub` directly as well as using hub-based APIs has been deprecated. Where available, use [the top-level API instead](sentry_sdk/api.py); otherwise use the [scope API](sentry_sdk/scope.py) or the [client API](sentry_sdk/client.py).

  Before:

  ```python
  with hub.start_span(...):
      # do something
  ```

  After:

  ```python
  import sentry_sdk

  with sentry_sdk.start_span(...):
      # do something
  ```

- Hub cloning is deprecated.

  Before:

  ```python
  with Hub(Hub.current) as hub:
      # do something with the cloned hub
  ```

  After:

  ```python
  import sentry_sdk

  with sentry_sdk.isolation_scope() as scope:
      # do something with the forked scope
  ```

- `configure_scope` is deprecated. Modify the current or isolation scope directly instead.

  Before:

  ```python
  with configure_scope() as scope:
      # do something with `scope`
  ```

  After:

  ```python
  from sentry_sdk import get_current_scope

  scope = get_current_scope()
  # do something with `scope`
  ```

  Or:

  ```python
  from sentry_sdk import get_isolation_scope

  scope = get_isolation_scope()
  # do something with `scope`
  ```

  When to use `get_current_scope()` and `get_isolation_scope()` depends on how long the change to the scope should be in effect. If you want the changed scope to affect the whole request-response cycle or the whole execution of task, use the isolation scope. If it's more localized, use the current scope.

- `push_scope` is deprecated. Fork the current or the isolation scope instead.

  Before:

  ```python
  with push_scope() as scope:
      # do something with `scope`
  ```

  After:

  ```python
  import sentry_sdk

  with sentry_sdk.new_scope() as scope:
      # do something with `scope`
  ```

  Or:

  ```python
  import sentry_sdk

  with sentry_sdk.isolation_scope() as scope:
      # do something with `scope`
  ```

  `new_scope()` will fork the current scope, while `isolation_scope()` will fork the isolation scope. The lifecycle of a single isolation scope roughly translates to the lifecycle of a transaction in most cases, so if you're looking to create a new separated scope for a whole request-response cycle or task execution, go for `isolation_scope()`. If you want to wrap a smaller unit code, fork the current scope instead with `new_scope()`.

- Accessing the client via the hub has been deprecated. Use the top-level `sentry_sdk.get_client()` to get the current client.
- `profiler_mode` and `profiles_sample_rate` have been deprecated as `_experiments` options. Use them as top level options instead:
  ```python
  sentry_sdk.init(
      ...,
      profiler_mode="thread",
      profiles_sample_rate=1.0,
  )
  ```
- Deprecated `sentry_sdk.transport.Transport.capture_event`. Please use `sentry_sdk.transport.Transport.capture_envelope`, instead.
- Passing a function to `sentry_sdk.init`'s `transport` keyword argument has been deprecated. If you wish to provide a custom transport, please pass a `sentry_sdk.transport.Transport` instance or a subclass.
- The parameter `propagate_hub` in `ThreadingIntegration()` was deprecated and renamed to `propagate_scope`.<|MERGE_RESOLUTION|>--- conflicted
+++ resolved
@@ -20,12 +20,7 @@
 - clickhouse-driver integration: The query is now available under the `db.query.text` span attribute (only if `send_default_pii` is `True`).
 - `sentry_sdk.init` now returns `None` instead of a context manager.
 - The `sampling_context` argument of `traces_sampler` now additionally contains all span attributes known at span start.
-<<<<<<< HEAD
 - The `sampling_context` argument of `traces_sampler` doesn't contain the `wsgi_environ` object anymore for WSGI frameworks. Instead, the individual properties are accessible as `wsgi_environ.PATH_INFO`... If you need more data accessible in the `traces_sampler`, provide additional `attributes` to your `start_span`. # TODO
-
-=======
-- The `sampling_context` argument of `traces_sampler` doesn't contain the `asgi_scope` object anymore for ASGI frameworks. Instead, the individual properties, if available, are accessible as `asgi_scope.endpoint`, `asgi_scope.path`, `asgi_scope.root_path`, `asgi_scope.route`, `asgi_scope.scheme`, `asgi_scope.server` and `asgi_scope.type`.
->>>>>>> 13ec94fa
 
 ### Removed
 
