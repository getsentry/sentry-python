# Sentry SDK Migration Guide

## Upgrading to 3.0

Looking to upgrade from Sentry SDK 2.x to 3.x? Here's a comprehensive list of what's changed. Looking for a more digestible summary? See the [guide in the docs](https://docs.sentry.io/platforms/python/migration/2.x-to-3.x) with the most common migration patterns.

### New Features

### Changed

- The SDK now supports Python 3.7 and higher.
- `sentry_sdk.start_span` now only takes keyword arguments.
- `sentry_sdk.start_transaction`/`sentry_sdk.start_span` no longer takes the following arguments: `span`, `parent_sampled`, `trace_id`, `span_id` or `parent_span_id`.
- You can no longer change the sampled status of a span with `span.sampled = False` after starting it.
- The `Span()` constructor does not accept a `hub` parameter anymore.
- `Span.finish()` does not accept a `hub` parameter anymore.
- `Span.finish()` no longer returns the `event_id` if the event is sent to sentry.
- The `Profile()` constructor does not accept a `hub` parameter anymore.
- A `Profile` object does not have a `.hub` property anymore.
- `MAX_PROFILE_DURATION_NS`, `PROFILE_MINIMUM_SAMPLES`, `Profile`, `Scheduler`, `ThreadScheduler`, `GeventScheduler`, `has_profiling_enabled`, `setup_profiler`, `teardown_profiler` are no longer accessible from `sentry_sdk.profiler`. They're still accessible from `sentry_sdk.profiler.transaction_profiler`.
- `DEFAULT_SAMPLING_FREQUENCY`, `MAX_STACK_DEPTH`, `get_frame_name`, `extract_frame`, `extract_stack`, `frame_id` are no longer accessible from `sentry_sdk.profiler`. They're still accessible from `sentry_sdk.profiler.utils`.
- `sentry_sdk.continue_trace` no longer returns a `Transaction` and is now a context manager.
- Redis integration: In Redis pipeline spans there is no `span["data"]["redis.commands"]` that contains a dict `{"count": 3, "first_ten": ["cmd1", "cmd2", ...]}` but instead `span["data"]["redis.commands.count"]` (containing `3`) and `span["data"]["redis.commands.first_ten"]` (containing `["cmd1", "cmd2", ...]`).
- clickhouse-driver integration: The query is now available under the `db.query.text` span attribute (only if `send_default_pii` is `True`).
- `sentry_sdk.init` now returns `None` instead of a context manager.
- The `sampling_context` argument of `traces_sampler` and `profiles_sampler` now additionally contains all span attributes known at span start.
- We updated how we handle `ExceptionGroup`s. You will now get more data if ExceptionGroups are appearing in chained exceptions. It could happen that after updating the SDK the grouping of issues change because of this. So eventually you will see the same exception in two Sentry issues (one from before the update, one from after the update)
- The integration-specific content of the `sampling_context` argument of `traces_sampler` and `profiles_sampler` now looks different.
  - The Celery integration doesn't add the `celery_job` dictionary anymore. Instead, the individual keys are now available as:

    | Dictionary keys        | Sampling context key        | Example                        |
    | ---------------------- | --------------------------- | ------------------------------ |
    | `celery_job["args"]`   | `celery.job.args.{index}`   | `celery.job.args.0`            |
    | `celery_job["kwargs"]` | `celery.job.kwargs.{kwarg}` | `celery.job.kwargs.kwarg_name` |
    | `celery_job["task"]`   | `celery.job.task`           |                                |

    Note that all of these are serialized, i.e., not the original `args` and `kwargs` but rather OpenTelemetry-friendly span attributes.

  - The AIOHTTP integration doesn't add the `aiohttp_request` object anymore. Instead, some of the individual properties of the request are accessible, if available, as follows:

    | Request property  | Sampling context key(s)         |
    | ----------------- | ------------------------------- |
    | `path`            | `url.path`                      |
    | `query_string`    | `url.query`                     |
    | `method`          | `http.request.method`           |
    | `host`            | `server.address`, `server.port` |
    | `scheme`          | `url.scheme`                    |
    | full URL          | `url.full`                      |
    | `request.headers` | `http.request.header.{header}`  |

  - The Tornado integration doesn't add the `tornado_request` object anymore. Instead, some of the individual properties of the request are accessible, if available, as follows:

    | Request property  | Sampling context key(s)                             |
    | ----------------- | --------------------------------------------------- |
    | `path`            | `url.path`                                          |
    | `query`           | `url.query`                                         |
    | `protocol`        | `url.scheme`                                        |
    | `method`          | `http.request.method`                               |
    | `host`            | `server.address`, `server.port`                     |
    | `version`         | `network.protocol.name`, `network.protocol.version` |
    | full URL          | `url.full`                                          |
    | `request.headers` | `http.request.header.{header}`                      |

  - The WSGI integration doesn't add the `wsgi_environ` object anymore. Instead, the individual properties of the environment are accessible, if available, as follows:

    | Env property      | Sampling context key(s)                           |
    | ----------------- | ------------------------------------------------- |
    | `PATH_INFO`       | `url.path`                                        |
    | `QUERY_STRING`    | `url.query`                                       |
    | `REQUEST_METHOD`  | `http.request.method`                             |
    | `SERVER_NAME`     | `server.address`                                  |
    | `SERVER_PORT`     | `server.port`                                     |
    | `SERVER_PROTOCOL` | `server.protocol.name`, `server.protocol.version` |
    | `wsgi.url_scheme` | `url.scheme`                                      |
    | full URL          | `url.full`                                        |
    | `HTTP_*`          | `http.request.header.{header}`                    |

  - The ASGI integration doesn't add the `asgi_scope` object anymore. Instead, the individual properties of the scope, if available, are accessible as follows:

    | Scope property | Sampling context key(s)         |
    | -------------- | ------------------------------- |
    | `type`         | `network.protocol.name`         |
    | `scheme`       | `url.scheme`                    |
    | `path`         | `url.path`                      |
    | `query`        | `url.query`                     |
    | `http_version` | `network.protocol.version`      |
    | `method`       | `http.request.method`           |
    | `server`       | `server.address`, `server.port` |
    | `client`       | `client.address`, `client.port` |
    | full URL       | `url.full`                      |
    | `headers`      | `http.request.header.{header}`  |

  -The RQ integration doesn't add the `rq_job` object anymore. Instead, the individual properties of the job and the queue, if available, are accessible as follows:

    | RQ property     | Sampling context key         | Example                |
    | --------------- | ---------------------------- | ---------------------- |
    | `rq_job.args`   | `rq.job.args.{index}`        | `rq.job.args.0`        |
    | `rq_job.kwargs` | `rq.job.kwargs.{kwarg}`      | `rq.job.args.my_kwarg` |
    | `rq_job.func`   | `rq.job.func`                |                        |
    | `queue.name`    | `messaging.destination.name` |                        |
    | `rq_job.id`     | `messaging.message.id`       |                        |

    Note that `rq.job.args`, `rq.job.kwargs`, and `rq.job.func` are serialized and not the actual objects on the job.

  - The AWS Lambda integration doesn't add the `aws_event` and `aws_context` objects anymore. Instead, the following, if available, is accessible:

    | AWS property                                | Sampling context key(s)         |
    | ------------------------------------------- | ------------------------------- |
    | `aws_event["httpMethod"]`                   | `http.request.method`           |
    | `aws_event["queryStringParameters"]`        | `url.query`                     |
    | `aws_event["path"]`                         | `url.path`                      |
    | full URL                                    | `url.full`                      |
    | `aws_event["headers"]["X-Forwarded-Proto"]` | `network.protocol.name`         |
    | `aws_event["headers"]["Host"]`              | `server.address`                |
    | `aws_context["function_name"]`              | `faas.name`                     |
    | `aws_event["headers"]`                      | `http.request.headers.{header}` |

  - The GCP integration doesn't add the `gcp_env` and `gcp_event` keys anymore. Instead, the following, if available, is accessible:

    | Old sampling context key          | New sampling context key       |
    | --------------------------------- | ------------------------------ |
    | `gcp_env["function_name"]`        | `faas.name`                    |
    | `gcp_env["function_region"]`      | `faas.region`                  |
    | `gcp_env["function_project"]`     | `gcp.function.project`         |
    | `gcp_env["function_identity"]`    | `gcp.function.identity`        |
    | `gcp_env["function_entry_point"]` | `gcp.function.entry_point`     |
    | `gcp_event.method`                | `http.request.method`          |
    | `gcp_event.query_string`          | `url.query`                    |
    | `gcp_event.headers`               | `http.request.header.{header}` |


### Removed

- Spans no longer have a `description`. Use `name` instead.
- Dropped support for Python 3.6.
- The `enable_tracing` `init` option has been removed. Configure `traces_sample_rate` directly.
- The `propagate_traces` `init` option has been removed. Use `trace_propagation_targets` instead.
- The `custom_sampling_context` parameter of `start_transaction` has been removed. Use `attributes` instead to set key-value pairs of data that should be accessible in the traces sampler. Note that span attributes need to conform to the [OpenTelemetry specification](https://opentelemetry.io/docs/concepts/signals/traces/#attributes), meaning only certain types can be set as values.
- The PyMongo integration no longer sets tags. The data is still accessible via span attributes.
- The PyMongo integration doesn't set `operation_ids` anymore. The individual IDs (`operation_id`, `request_id`, `session_id`) are now accessible as separate span attributes.
- `sentry_sdk.metrics` and associated metrics APIs have been removed as Sentry no longer accepts metrics data in this form. See https://sentry.zendesk.com/hc/en-us/articles/26369339769883-Upcoming-API-Changes-to-Metrics
- The experimental options `enable_metrics`, `before_emit_metric` and `metric_code_locations` have been removed.
- When setting span status, the HTTP status code is no longer automatically added as a tag.
- Class `Hub` has been removed.
- Class `_ScopeManager` has been removed.
- The context manager `auto_session_tracking()` has been removed. Use `track_session()` instead.
- The context manager `auto_session_tracking_scope()` has been removed. Use `track_session()` instead.
- Utility function `is_auto_session_tracking_enabled()` has been removed. There is no public replacement. There is a private `_is_auto_session_tracking_enabled()` (if you absolutely need this function) It accepts a `scope` parameter instead of the previously used `hub` parameter.
- Utility function `is_auto_session_tracking_enabled_scope()` has been removed. There is no public replacement. There is a private `_is_auto_session_tracking_enabled()` (if you absolutely need this function).
- Setting `scope.level` has been removed. Use `scope.set_level` instead.
- `span.containing_transaction` has been removed. Use `span.root_span` instead.
- `continue_from_headers`, `continue_from_environ` and `from_traceparent` have been removed, please use top-level API `sentry_sdk.continue_trace` instead.
- `PropagationContext` constructor no longer takes a `dynamic_sampling_context` but takes a `baggage` object instead.
- `ThreadingIntegration` no longer takes the `propagate_hub` argument.
- `Baggage.populate_from_transaction` has been removed.
- `debug.configure_debug_hub` was removed.
- `profiles_sample_rate` and `profiler_mode` were removed from options available via `_experiments`. Use the top-level `profiles_sample_rate` and `profiler_mode` options instead.
- `Transport.capture_event` has been removed. Use `Transport.capture_envelope` instead.
- Function transports are no longer supported. Subclass the `Transport` instead.
<<<<<<< HEAD
- `start_transaction` (`start_span`) no longer takes the following arguments:
  - `sampled`: use a `traces_sampler` to adjust the sampling rate
  - `description`: use `name` instead
  - `trace_id`, `baggage`: use `continue_trace` for propagation from headers or environment variables
  - `same_process_as_parent`
  - `span_id`
  - `parent_span_id`: you can supply a `parent_span` instead

=======
- `start_transaction` (`start_span`) no longer takes a `baggage` argument. Use the `continue_trace()` context manager instead to propagate baggage.
>>>>>>> bff8fddc

### Deprecated

- `sentry_sdk.start_transaction` is deprecated. Use `sentry_sdk.start_span` instead.

## Upgrading to 2.0

Looking to upgrade from Sentry SDK 1.x to 2.x? Here's a comprehensive list of what's changed. Looking for a more digestible summary? See the [guide in the docs](https://docs.sentry.io/platforms/python/migration/1.x-to-2.x) with the most common migration patterns.

### New Features

- Additional integrations will now be activated automatically if the SDK detects the respective package is installed: Ariadne, ARQ, asyncpg, Chalice, clickhouse-driver, GQL, Graphene, huey, Loguru, PyMongo, Quart, Starlite, Strawberry.
- While refactoring the [inner workings](https://docs.sentry.io/platforms/python/enriching-events/scopes/) of the SDK we added new top-level APIs for custom instrumentation called `new_scope` and `isolation_scope`. See the [Deprecated](#deprecated) section to see how they map to the existing APIs.

### Changed

- The Pyramid integration will not capture errors that might happen in `authenticated_userid()` in a custom `AuthenticationPolicy` class.
- The method `need_code_loation` of the `MetricsAggregator` was renamed to `need_code_location`.
- The `BackgroundWorker` thread used to process events was renamed from `raven-sentry.BackgroundWorker` to `sentry-sdk.BackgroundWorker`.
- The `reraise` function was moved from `sentry_sdk._compat` to `sentry_sdk.utils`.
- The `_ScopeManager` was moved from `sentry_sdk.hub` to `sentry_sdk.scope`.
- The signature for the metrics callback function set with `before_emit_metric` has changed from `before_emit_metric(key, tags)` to `before_emit_metric(key, value, unit, tags)`
- Moved the contents of `tracing_utils_py3.py` to `tracing_utils.py`. The `start_child_span_decorator` is now in `sentry_sdk.tracing_utils`.
- The actual implementation of `get_current_span` was moved to `sentry_sdk.tracing_utils`. `sentry_sdk.get_current_span` is still accessible as part of the top-level API.
- `sentry_sdk.tracing_utils.add_query_source()`: Removed the `hub` parameter. It is not necessary anymore.
- `sentry_sdk.tracing_utils.record_sql_queries()`: Removed the `hub` parameter. It is not necessary anymore.
- `sentry_sdk.tracing_utils.get_current_span()` does now take a `scope` instead of a `hub` as parameter.
- `sentry_sdk.tracing_utils.should_propagate_trace()` now takes a `Client` instead of a `Hub` as first parameter.
- `sentry_sdk.utils.is_sentry_url()` now takes a `Client` instead of a `Hub` as first parameter.
- `sentry_sdk.utils._get_contextvars` does not return a tuple with three values, but a tuple with two values. The `copy_context` was removed.
- You no longer have to use `configure_scope` to mutate a transaction. Instead, you simply get the current scope to mutate the transaction. Here is a recipe on how to change your code to make it work:
  Your existing implementation:

  ```python
  transaction = sentry_sdk.transaction(...)

  # later in the code execution:

  with sentry_sdk.configure_scope() as scope:
      scope.set_transaction_name("new-transaction-name")
  ```

  needs to be changed to this:

  ```python
  transaction = sentry_sdk.transaction(...)

  # later in the code execution:

  scope = sentry_sdk.get_current_scope()
  scope.set_transaction_name("new-transaction-name")
  ```

- The classes listed in the table below are now abstract base classes. Therefore, they can no longer be instantiated. Subclasses can only be instantiated if they implement all of the abstract methods.
  <details>
    <summary><b>Show table</b></summary>

  | Class                                 | Abstract methods                       |
  | ------------------------------------- | -------------------------------------- |
  | `sentry_sdk.integrations.Integration` | `setup_once`                           |
  | `sentry_sdk.metrics.Metric`           | `add`, `serialize_value`, and `weight` |
  | `sentry_sdk.profiler.Scheduler`       | `setup` and `teardown`                 |
  | `sentry_sdk.transport.Transport`      | `capture_envelope`                     |

    </details>

### Removed

- Removed support for Python 2 and Python 3.5. The SDK now requires at least Python 3.6.
- Removed support for Celery 3.\*.
- Removed support for Django 1.8, 1.9, 1.10.
- Removed support for Flask 0.\*.
- Removed support for gRPC < 1.39.
- Removed support for Tornado < 6.
- Removed support for sending events to the `/store` endpoint. Everything is now sent to the `/envelope` endpoint. If you're on SaaS you don't have to worry about this, but if you're running Sentry yourself you'll need version `20.6.0` or higher of self-hosted Sentry.
- The deprecated `with_locals` configuration option was removed. Use `include_local_variables` instead. See https://docs.sentry.io/platforms/python/configuration/options/#include-local-variables.
- The deprecated `request_bodies` configuration option was removed. Use `max_request_body_size`. See https://docs.sentry.io/platforms/python/configuration/options/#max-request-body-size.
- Removed support for `user.segment`. It was also removed from the trace header as well as from the dynamic sampling context.
- Removed support for the `install` method for custom integrations. Please use `setup_once` instead.
- Removed `sentry_sdk.tracing.Span.new_span`. Use `sentry_sdk.tracing.Span.start_child` instead.
- Removed `sentry_sdk.tracing.Transaction.new_span`. Use `sentry_sdk.tracing.Transaction.start_child` instead.
- Removed support for creating transactions via `sentry_sdk.tracing.Span(transaction=...)`. To create a transaction, please use `sentry_sdk.tracing.Transaction(name=...)`.
- Removed `sentry_sdk.utils.Auth.store_api_url`.
- `sentry_sdk.utils.Auth.get_api_url`'s now accepts a `sentry_sdk.consts.EndpointType` enum instead of a string as its only parameter. We recommend omitting this argument when calling the function, since the parameter's default value is the only possible `sentry_sdk.consts.EndpointType` value. The parameter exists for future compatibility.
- Removed `tracing_utils_py2.py`. The `start_child_span_decorator` is now in `sentry_sdk.tracing_utils`.
- Removed the `sentry_sdk.profiler.Scheduler.stop_profiling` method. Any calls to this method can simply be removed, since this was a no-op method.
- Removed the experimental `metrics_summary_sample_rate` config option.
- Removed the experimental `should_summarize_metric` config option.

### Deprecated

- Using the `Hub` directly as well as using hub-based APIs has been deprecated. Where available, use [the top-level API instead](sentry_sdk/api.py); otherwise use the [scope API](sentry_sdk/scope.py) or the [client API](sentry_sdk/client.py).

  Before:

  ```python
  with hub.start_span(...):
      # do something
  ```

  After:

  ```python
  import sentry_sdk

  with sentry_sdk.start_span(...):
      # do something
  ```

- Hub cloning is deprecated.

  Before:

  ```python
  with Hub(Hub.current) as hub:
      # do something with the cloned hub
  ```

  After:

  ```python
  import sentry_sdk

  with sentry_sdk.isolation_scope() as scope:
      # do something with the forked scope
  ```

- `configure_scope` is deprecated. Modify the current or isolation scope directly instead.

  Before:

  ```python
  with configure_scope() as scope:
      # do something with `scope`
  ```

  After:

  ```python
  from sentry_sdk import get_current_scope

  scope = get_current_scope()
  # do something with `scope`
  ```

  Or:

  ```python
  from sentry_sdk import get_isolation_scope

  scope = get_isolation_scope()
  # do something with `scope`
  ```

  When to use `get_current_scope()` and `get_isolation_scope()` depends on how long the change to the scope should be in effect. If you want the changed scope to affect the whole request-response cycle or the whole execution of task, use the isolation scope. If it's more localized, use the current scope.

- `push_scope` is deprecated. Fork the current or the isolation scope instead.

  Before:

  ```python
  with push_scope() as scope:
      # do something with `scope`
  ```

  After:

  ```python
  import sentry_sdk

  with sentry_sdk.new_scope() as scope:
      # do something with `scope`
  ```

  Or:

  ```python
  import sentry_sdk

  with sentry_sdk.isolation_scope() as scope:
      # do something with `scope`
  ```

  `new_scope()` will fork the current scope, while `isolation_scope()` will fork the isolation scope. The lifecycle of a single isolation scope roughly translates to the lifecycle of a transaction in most cases, so if you're looking to create a new separated scope for a whole request-response cycle or task execution, go for `isolation_scope()`. If you want to wrap a smaller unit code, fork the current scope instead with `new_scope()`.

- Accessing the client via the hub has been deprecated. Use the top-level `sentry_sdk.get_client()` to get the current client.
- `profiler_mode` and `profiles_sample_rate` have been deprecated as `_experiments` options. Use them as top level options instead:
  ```python
  sentry_sdk.init(
      ...,
      profiler_mode="thread",
      profiles_sample_rate=1.0,
  )
  ```
- Deprecated `sentry_sdk.transport.Transport.capture_event`. Please use `sentry_sdk.transport.Transport.capture_envelope`, instead.
- Passing a function to `sentry_sdk.init`'s `transport` keyword argument has been deprecated. If you wish to provide a custom transport, please pass a `sentry_sdk.transport.Transport` instance or a subclass.
- The parameter `propagate_hub` in `ThreadingIntegration()` was deprecated and renamed to `propagate_scope`.<|MERGE_RESOLUTION|>--- conflicted
+++ resolved
@@ -157,7 +157,6 @@
 - `profiles_sample_rate` and `profiler_mode` were removed from options available via `_experiments`. Use the top-level `profiles_sample_rate` and `profiler_mode` options instead.
 - `Transport.capture_event` has been removed. Use `Transport.capture_envelope` instead.
 - Function transports are no longer supported. Subclass the `Transport` instead.
-<<<<<<< HEAD
 - `start_transaction` (`start_span`) no longer takes the following arguments:
   - `sampled`: use a `traces_sampler` to adjust the sampling rate
   - `description`: use `name` instead
@@ -165,10 +164,6 @@
   - `same_process_as_parent`
   - `span_id`
   - `parent_span_id`: you can supply a `parent_span` instead
-
-=======
-- `start_transaction` (`start_span`) no longer takes a `baggage` argument. Use the `continue_trace()` context manager instead to propagate baggage.
->>>>>>> bff8fddc
 
 ### Deprecated
 
