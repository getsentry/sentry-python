# Sentry SDK 2.0 Migration Guide

**WIP:** Please add any 2.0 changes here with instructions how to adapt to the new behavior, if applicable.

## New Features

## Changed

- The `BackgroundWorker` thread used to process events was renamed from `raven-sentry.BackgroundWorker` to `sentry-sdk.BackgroundWorker`.
- The `reraise` function was moved from `sentry_sdk._compat` to `sentry_sdk.utils`.
<<<<<<< HEAD
- `sentry_sdk.transport.Transport` is now an abstract base class, and therefore, it cannot be instantiated directly. Subclasses must implement the `capture_envelope` method.
=======
- Moved the contents of `tracing_utils_py3.py` to `tracing_utils.py`. The `start_child_span_decorator` is now in `sentry_sdk.tracing_utils`.
- The actual implementation of `get_current_span` was moved to `sentry_sdk.tracing_utils`. `sentry_sdk.get_current_span` is still accessible as part of the top-level API.
>>>>>>> ef3f6912

## Removed

- Removed support for Python 2 and Python 3.5. The SDK now requires at least Python 3.6.
- Removed support for Celery 3.\*.
- Removed support for Django 1.8, 1.9, 1.10.
- Removed support for Flask 0.\*.
- `sentry_sdk._functools` was removed.
- A number of compatibility utilities were removed from `sentry_sdk._compat`: the constants `PY2` and `PY33`; the functions `datetime_utcnow`, `utc_from_timestamp`, `implements_str`, `contextmanager`; and the aliases `text_type`, `string_types`, `number_types`, `int_types`, `iteritems`, `binary_sequence_types`.
<<<<<<< HEAD
- Removed `sentry_sdk.utils.Auth.store_api_url`.
- `sentry_sdk.utils.Auth.get_api_url`'s now accepts a `sentry_sdk.consts.EndpointType` enum instead of a string as its only parameter. We recommend omitting this argument when calling the function, since the parameter's default value is the only possible `sentry_sdk.consts.EndpointType` value. The parameter exists for future compatibility.
=======
- Removed `tracing_utils_py2.py`. The `start_child_span_decorator` is now in `sentry_sdk.tracing_utils`.
>>>>>>> ef3f6912

## Deprecated

- Deprecated `sentry_sdk.transport.Transport.capture_event`. Please use `sentry_sdk.transport.Transport.capture_envelope`, instead.
- Passing a function to `sentry_sdk.init`'s `transport` keyword argument has been deprecated. If you wish to provide a custom transport, please pass a `sentry_sdk.transport.Transport` instance or a subclass.<|MERGE_RESOLUTION|>--- conflicted
+++ resolved
@@ -8,12 +8,9 @@
 
 - The `BackgroundWorker` thread used to process events was renamed from `raven-sentry.BackgroundWorker` to `sentry-sdk.BackgroundWorker`.
 - The `reraise` function was moved from `sentry_sdk._compat` to `sentry_sdk.utils`.
-<<<<<<< HEAD
 - `sentry_sdk.transport.Transport` is now an abstract base class, and therefore, it cannot be instantiated directly. Subclasses must implement the `capture_envelope` method.
-=======
 - Moved the contents of `tracing_utils_py3.py` to `tracing_utils.py`. The `start_child_span_decorator` is now in `sentry_sdk.tracing_utils`.
 - The actual implementation of `get_current_span` was moved to `sentry_sdk.tracing_utils`. `sentry_sdk.get_current_span` is still accessible as part of the top-level API.
->>>>>>> ef3f6912
 
 ## Removed
 
@@ -23,12 +20,9 @@
 - Removed support for Flask 0.\*.
 - `sentry_sdk._functools` was removed.
 - A number of compatibility utilities were removed from `sentry_sdk._compat`: the constants `PY2` and `PY33`; the functions `datetime_utcnow`, `utc_from_timestamp`, `implements_str`, `contextmanager`; and the aliases `text_type`, `string_types`, `number_types`, `int_types`, `iteritems`, `binary_sequence_types`.
-<<<<<<< HEAD
 - Removed `sentry_sdk.utils.Auth.store_api_url`.
 - `sentry_sdk.utils.Auth.get_api_url`'s now accepts a `sentry_sdk.consts.EndpointType` enum instead of a string as its only parameter. We recommend omitting this argument when calling the function, since the parameter's default value is the only possible `sentry_sdk.consts.EndpointType` value. The parameter exists for future compatibility.
-=======
 - Removed `tracing_utils_py2.py`. The `start_child_span_decorator` is now in `sentry_sdk.tracing_utils`.
->>>>>>> ef3f6912
 
 ## Deprecated
 
