--- conflicted
+++ resolved
@@ -9,13 +9,7 @@
 
 ### Changed
 
-<<<<<<< HEAD
 - `sentry_sdk.start_span` now only takes keyword arguments.
-
-### Removed
-
-- When setting span status, the HTTP status code is no longer automatically added as a tag.
-=======
 - The `Span()` constructor does not accept a `hub` parameter anymore.
 - `Span.finish()` does not accept a `hub` parameter anymore.
 - The `Profile()` constructor does not accept a `hub` parameter anymore.
@@ -23,13 +17,13 @@
 
 ### Removed
 
+- When setting span status, the HTTP status code is no longer automatically added as a tag.
 - Class `Hub` has been removed.
 - Class `_ScopeManager` has been removed.
 - The context manager `auto_session_tracking()` has been removed. Use `track_session()` instead.
 - The context manager `auto_session_tracking_scope()` has been removed. Use `track_session()` instead.
-- Utility function `is_auto_session_tracking_enabled()` has been removed. There is no public replacement. There is a private `_is_auto_session_tracking_enabled()` (if you absolutely need this function) It accepts a `scope` parameter instead of the previously used `hub` parameter. 
+- Utility function `is_auto_session_tracking_enabled()` has been removed. There is no public replacement. There is a private `_is_auto_session_tracking_enabled()` (if you absolutely need this function) It accepts a `scope` parameter instead of the previously used `hub` parameter.
 - Utility function `is_auto_session_tracking_enabled_scope()` has been removed. There is no public replacement. There is a private `_is_auto_session_tracking_enabled()` (if you absolutely need this function)
->>>>>>> 3c5f761d
 
 ### Deprecated
 
