--- conflicted
+++ resolved
@@ -20,9 +20,7 @@
 - clickhouse-driver integration: The query is now available under the `db.query.text` span attribute (only if `send_default_pii` is `True`).
 - `sentry_sdk.init` now returns `None` instead of a context manager.
 - The `sampling_context` argument of `traces_sampler` now additionally contains all span attributes known at span start.
-<<<<<<< HEAD
 - The `sampling_context` argument of `traces_sampler` doesn't contain the `wsgi_environ` object anymore for WSGI frameworks. Instead, the individual properties are accessible as `wsgi_environ.PATH_INFO`... If you need more data accessible in the `traces_sampler`, provide additional `attributes` to your `start_span`. # TODO
-=======
 - The `sampling_context` argument of `traces_sampler` doesn't contain the `asgi_scope` object anymore for ASGI frameworks. Instead, the individual properties on the scope, if available, are accessible as follows:
 
   | Scope property | Sampling context key(s)         |
@@ -35,7 +33,6 @@
   | `server`       | `server.address`, `server.port` |
   | `client`       | `client.address`, `client.port` |
   | full URL       | `url.full`                      |
->>>>>>> 6c6ac096
 
 ### Removed
 
