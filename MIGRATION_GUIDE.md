# Sentry SDK Migration Guide

## Upgrading to 3.0

Looking to upgrade from Sentry SDK 2.x to 3.x? Here's a comprehensive list of what's changed. Looking for a more digestible summary? See the [guide in the docs](https://docs.sentry.io/platforms/python/migration/2.x-to-3.x) with the most common migration patterns.

### New Features

### Changed

- The SDK now supports Python 3.7 and higher.
- `sentry_sdk.start_span` now only takes keyword arguments.
<<<<<<< HEAD
- `sentry_sdk.start_transaction`/`sentry_sdk.start_span` no longer takes the following arguments: `span`, `parent_sampled`.
=======
- `sentry_sdk.start_span` no longer takes an explicit `span` argument.
- `sentry_sdk.start_span` no longer takes explicit `trace_id`, `span_id` or `parent_span_id` arguments.
>>>>>>> 09b4a016
- The `Span()` constructor does not accept a `hub` parameter anymore.
- `Span.finish()` does not accept a `hub` parameter anymore.
- The `Profile()` constructor does not accept a `hub` parameter anymore.
- A `Profile` object does not have a `.hub` property anymore.
- `sentry_sdk.continue_trace` no longer returns a `Transaction` and is now a context manager.
- Redis integration: In Redis pipeline spans there is no `span["data"]["redis.commands"]` that contains a dict `{"count": 3, "first_ten": ["cmd1", "cmd2", ...]}` but instead `span["data"]["redis.commands.count"]` (containing `3`) and `span["data"]["redis.commands.first_ten"]` (containing `["cmd1", "cmd2", ...]`).
- clickhouse-driver integration: The query is now available under the `db.query.text` span attribute (only if `send_default_pii` is `True`).
- `sentry_sdk.init` now returns `None` instead of a context manager.
- The `sampling_context` argument of `traces_sampler` now additionally contains all span attributes known at span start.

### Removed

- Spans no longer have a `description`. Use `name` instead.
- Dropped support for Python 3.6.
- The `custom_sampling_context` parameter of `start_transaction` has been removed. Use `attributes` instead to set key-value pairs of data that should be accessible in the traces sampler. Note that span attributes need to conform to the [OpenTelemetry specification](https://opentelemetry.io/docs/concepts/signals/traces/#attributes), meaning only certain types can be set as values.
- The PyMongo integration no longer sets tags. The data is still accessible via span attributes.
- The PyMongo integration doesn't set `operation_ids` anymore. The individual IDs (`operation_id`, `request_id`, `session_id`) are now accessible as separate span attributes.
- `sentry_sdk.metrics` and associated metrics APIs have been removed as Sentry no longer accepts metrics data in this form. See https://sentry.zendesk.com/hc/en-us/articles/26369339769883-Upcoming-API-Changes-to-Metrics
- The experimental options `enable_metrics`, `before_emit_metric` and `metric_code_locations` have been removed.
- When setting span status, the HTTP status code is no longer automatically added as a tag.
- Class `Hub` has been removed.
- Class `_ScopeManager` has been removed.
- The context manager `auto_session_tracking()` has been removed. Use `track_session()` instead.
- The context manager `auto_session_tracking_scope()` has been removed. Use `track_session()` instead.
- Utility function `is_auto_session_tracking_enabled()` has been removed. There is no public replacement. There is a private `_is_auto_session_tracking_enabled()` (if you absolutely need this function) It accepts a `scope` parameter instead of the previously used `hub` parameter.
- Utility function `is_auto_session_tracking_enabled_scope()` has been removed. There is no public replacement. There is a private `_is_auto_session_tracking_enabled()` (if you absolutely need this function)
- Setting `scope.level` has been removed. Use `scope.set_level` instead.
- `span.containing_transaction` has been removed. Use `span.root_span` instead.
- `continue_from_headers`, `continue_from_environ` and `from_traceparent` have been removed, please use top-level API `sentry_sdk.continue_trace` instead.
- `PropagationContext` constructor no longer takes a `dynamic_sampling_context` but takes a `baggage` object instead.

### Deprecated

- `sentry_sdk.start_transaction` is deprecated. Use `sentry_sdk.start_span` instead.

## Upgrading to 2.0

Looking to upgrade from Sentry SDK 1.x to 2.x? Here's a comprehensive list of what's changed. Looking for a more digestible summary? See the [guide in the docs](https://docs.sentry.io/platforms/python/migration/1.x-to-2.x) with the most common migration patterns.

### New Features

- Additional integrations will now be activated automatically if the SDK detects the respective package is installed: Ariadne, ARQ, asyncpg, Chalice, clickhouse-driver, GQL, Graphene, huey, Loguru, PyMongo, Quart, Starlite, Strawberry.
- While refactoring the [inner workings](https://docs.sentry.io/platforms/python/enriching-events/scopes/) of the SDK we added new top-level APIs for custom instrumentation called `new_scope` and `isolation_scope`. See the [Deprecated](#deprecated) section to see how they map to the existing APIs.

### Changed

- The Pyramid integration will not capture errors that might happen in `authenticated_userid()` in a custom `AuthenticationPolicy` class.
- The method `need_code_loation` of the `MetricsAggregator` was renamed to `need_code_location`.
- The `BackgroundWorker` thread used to process events was renamed from `raven-sentry.BackgroundWorker` to `sentry-sdk.BackgroundWorker`.
- The `reraise` function was moved from `sentry_sdk._compat` to `sentry_sdk.utils`.
- The `_ScopeManager` was moved from `sentry_sdk.hub` to `sentry_sdk.scope`.
- The signature for the metrics callback function set with `before_emit_metric` has changed from `before_emit_metric(key, tags)` to `before_emit_metric(key, value, unit, tags)`
- Moved the contents of `tracing_utils_py3.py` to `tracing_utils.py`. The `start_child_span_decorator` is now in `sentry_sdk.tracing_utils`.
- The actual implementation of `get_current_span` was moved to `sentry_sdk.tracing_utils`. `sentry_sdk.get_current_span` is still accessible as part of the top-level API.
- `sentry_sdk.tracing_utils.add_query_source()`: Removed the `hub` parameter. It is not necessary anymore.
- `sentry_sdk.tracing_utils.record_sql_queries()`: Removed the `hub` parameter. It is not necessary anymore.
- `sentry_sdk.tracing_utils.get_current_span()` does now take a `scope` instead of a `hub` as parameter.
- `sentry_sdk.tracing_utils.should_propagate_trace()` now takes a `Client` instead of a `Hub` as first parameter.
- `sentry_sdk.utils.is_sentry_url()` now takes a `Client` instead of a `Hub` as first parameter.
- `sentry_sdk.utils._get_contextvars` does not return a tuple with three values, but a tuple with two values. The `copy_context` was removed.
- You no longer have to use `configure_scope` to mutate a transaction. Instead, you simply get the current scope to mutate the transaction. Here is a recipe on how to change your code to make it work:
  Your existing implementation:

  ```python
  transaction = sentry_sdk.transaction(...)

  # later in the code execution:

  with sentry_sdk.configure_scope() as scope:
      scope.set_transaction_name("new-transaction-name")
  ```

  needs to be changed to this:

  ```python
  transaction = sentry_sdk.transaction(...)

  # later in the code execution:

  scope = sentry_sdk.get_current_scope()
  scope.set_transaction_name("new-transaction-name")
  ```

- The classes listed in the table below are now abstract base classes. Therefore, they can no longer be instantiated. Subclasses can only be instantiated if they implement all of the abstract methods.
  <details>
    <summary><b>Show table</b></summary>

  | Class                                 | Abstract methods                       |
  | ------------------------------------- | -------------------------------------- |
  | `sentry_sdk.integrations.Integration` | `setup_once`                           |
  | `sentry_sdk.metrics.Metric`           | `add`, `serialize_value`, and `weight` |
  | `sentry_sdk.profiler.Scheduler`       | `setup` and `teardown`                 |
  | `sentry_sdk.transport.Transport`      | `capture_envelope`                     |

    </details>

### Removed

- Removed support for Python 2 and Python 3.5. The SDK now requires at least Python 3.6.
- Removed support for Celery 3.\*.
- Removed support for Django 1.8, 1.9, 1.10.
- Removed support for Flask 0.\*.
- Removed support for gRPC < 1.39.
- Removed support for Tornado < 6.
- Removed support for sending events to the `/store` endpoint. Everything is now sent to the `/envelope` endpoint. If you're on SaaS you don't have to worry about this, but if you're running Sentry yourself you'll need version `20.6.0` or higher of self-hosted Sentry.
- The deprecated `with_locals` configuration option was removed. Use `include_local_variables` instead. See https://docs.sentry.io/platforms/python/configuration/options/#include-local-variables.
- The deprecated `request_bodies` configuration option was removed. Use `max_request_body_size`. See https://docs.sentry.io/platforms/python/configuration/options/#max-request-body-size.
- Removed support for `user.segment`. It was also removed from the trace header as well as from the dynamic sampling context.
- Removed support for the `install` method for custom integrations. Please use `setup_once` instead.
- Removed `sentry_sdk.tracing.Span.new_span`. Use `sentry_sdk.tracing.Span.start_child` instead.
- Removed `sentry_sdk.tracing.Transaction.new_span`. Use `sentry_sdk.tracing.Transaction.start_child` instead.
- Removed support for creating transactions via `sentry_sdk.tracing.Span(transaction=...)`. To create a transaction, please use `sentry_sdk.tracing.Transaction(name=...)`.
- Removed `sentry_sdk.utils.Auth.store_api_url`.
- `sentry_sdk.utils.Auth.get_api_url`'s now accepts a `sentry_sdk.consts.EndpointType` enum instead of a string as its only parameter. We recommend omitting this argument when calling the function, since the parameter's default value is the only possible `sentry_sdk.consts.EndpointType` value. The parameter exists for future compatibility.
- Removed `tracing_utils_py2.py`. The `start_child_span_decorator` is now in `sentry_sdk.tracing_utils`.
- Removed the `sentry_sdk.profiler.Scheduler.stop_profiling` method. Any calls to this method can simply be removed, since this was a no-op method.
- Removed the experimental `metrics_summary_sample_rate` config option.
- Removed the experimental `should_summarize_metric` config option.

### Deprecated

- Using the `Hub` directly as well as using hub-based APIs has been deprecated. Where available, use [the top-level API instead](sentry_sdk/api.py); otherwise use the [scope API](sentry_sdk/scope.py) or the [client API](sentry_sdk/client.py).

  Before:

  ```python
  with hub.start_span(...):
      # do something
  ```

  After:

  ```python
  import sentry_sdk

  with sentry_sdk.start_span(...):
      # do something
  ```

- Hub cloning is deprecated.

  Before:

  ```python
  with Hub(Hub.current) as hub:
      # do something with the cloned hub
  ```

  After:

  ```python
  import sentry_sdk

  with sentry_sdk.isolation_scope() as scope:
      # do something with the forked scope
  ```

- `configure_scope` is deprecated. Modify the current or isolation scope directly instead.

  Before:

  ```python
  with configure_scope() as scope:
      # do something with `scope`
  ```

  After:

  ```python
  from sentry_sdk import get_current_scope

  scope = get_current_scope()
  # do something with `scope`
  ```

  Or:

  ```python
  from sentry_sdk import get_isolation_scope

  scope = get_isolation_scope()
  # do something with `scope`
  ```

  When to use `get_current_scope()` and `get_isolation_scope()` depends on how long the change to the scope should be in effect. If you want the changed scope to affect the whole request-response cycle or the whole execution of task, use the isolation scope. If it's more localized, use the current scope.

- `push_scope` is deprecated. Fork the current or the isolation scope instead.

  Before:

  ```python
  with push_scope() as scope:
      # do something with `scope`
  ```

  After:

  ```python
  import sentry_sdk

  with sentry_sdk.new_scope() as scope:
      # do something with `scope`
  ```

  Or:

  ```python
  import sentry_sdk

  with sentry_sdk.isolation_scope() as scope:
      # do something with `scope`
  ```

  `new_scope()` will fork the current scope, while `isolation_scope()` will fork the isolation scope. The lifecycle of a single isolation scope roughly translates to the lifecycle of a transaction in most cases, so if you're looking to create a new separated scope for a whole request-response cycle or task execution, go for `isolation_scope()`. If you want to wrap a smaller unit code, fork the current scope instead with `new_scope()`.

- Accessing the client via the hub has been deprecated. Use the top-level `sentry_sdk.get_client()` to get the current client.
- `profiler_mode` and `profiles_sample_rate` have been deprecated as `_experiments` options. Use them as top level options instead:
  ```python
  sentry_sdk.init(
      ...,
      profiler_mode="thread",
      profiles_sample_rate=1.0,
  )
  ```
- Deprecated `sentry_sdk.transport.Transport.capture_event`. Please use `sentry_sdk.transport.Transport.capture_envelope`, instead.
- Passing a function to `sentry_sdk.init`'s `transport` keyword argument has been deprecated. If you wish to provide a custom transport, please pass a `sentry_sdk.transport.Transport` instance or a subclass.
- The parameter `propagate_hub` in `ThreadingIntegration()` was deprecated and renamed to `propagate_scope`.<|MERGE_RESOLUTION|>--- conflicted
+++ resolved
@@ -10,12 +10,7 @@
 
 - The SDK now supports Python 3.7 and higher.
 - `sentry_sdk.start_span` now only takes keyword arguments.
-<<<<<<< HEAD
-- `sentry_sdk.start_transaction`/`sentry_sdk.start_span` no longer takes the following arguments: `span`, `parent_sampled`.
-=======
-- `sentry_sdk.start_span` no longer takes an explicit `span` argument.
-- `sentry_sdk.start_span` no longer takes explicit `trace_id`, `span_id` or `parent_span_id` arguments.
->>>>>>> 09b4a016
+- `sentry_sdk.start_transaction`/`sentry_sdk.start_span` no longer takes the following arguments: `span`, `parent_sampled`, `trace_id`, `span_id` or `parent_span_id`.
 - The `Span()` constructor does not accept a `hub` parameter anymore.
 - `Span.finish()` does not accept a `hub` parameter anymore.
 - The `Profile()` constructor does not accept a `hub` parameter anymore.
