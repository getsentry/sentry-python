--- conflicted
+++ resolved
@@ -1,6 +1,5 @@
 # Changelog
 
-<<<<<<< HEAD
 ## 3.0.0a5
 
 ### Various fixes & improvements
@@ -64,7 +63,6 @@
 *nothing* working as expected? Something in between? Please let us know
 [on GitHub](https://github.com/getsentry/sentry-python/discussions/3936) or
 [on Discord](https://discord.com/invite/Ww9hbqr).
-=======
 ## 2.35.0
 
 ### Various fixes & improvements
@@ -88,7 +86,6 @@
 - Fix Mypy (#4649) by @sentrivana
 - Update tox.ini (#4689) by @sentrivana
 - build(deps): bump actions/create-github-app-token from 2.0.6 to 2.1.0 (#4684) by @dependabot
->>>>>>> 28d0dddf
 
 ## 2.34.1
 
