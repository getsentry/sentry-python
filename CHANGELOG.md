# Changelog

<<<<<<< HEAD
## 3.0.0a2

We're excited to announce that version 3.0 of the Sentry Python SDK is now
available. This release is the result of a long-term effort to use OpenTelemetry
under the hood for tracing. This switch opens the door for us to leverage the
full power of OpenTelemetry, so stay tuned for more integrations and features
in future releases.

Looking to upgrade from Sentry SDK 2.x to 3.x? See the
[full list of changes](MIGRATION_GUIDE.md) for a comprehensive overview
of what's changed. Looking for a more digestible summary? See the
[migration guide in the docs](https://docs.sentry.io/platforms/python/migration/2.x-to-3.x)
with the most common migration patterns.

⚠️ This is a pre-release. If you feel like taking it for a spin, we'd be grateful
for your feedback. How was the migration? Is everything working as expected? Is
*nothing* working as expected? Something in between? Please let us know
[on GitHub](https://github.com/getsentry/sentry-python/discussions/3936) or
[on Discord](https://discord.com/invite/Ww9hbqr).

## 3.0.0a1

We're excited to announce that version 3.0 of the Sentry Python SDK is now
available. This release is the result of a long-term effort to use OpenTelemetry
under the hood for tracing. This switch opens the door for us to leverage the
full power of OpenTelemetry, so stay tuned for more integrations and features
in future releases.

Looking to upgrade from Sentry SDK 2.x to 3.x? See the
[full list of changes](MIGRATION_GUIDE.md) for a comprehensive overview
of what's changed. Looking for a more digestible summary? See the
[migration guide in the docs](https://docs.sentry.io/platforms/python/migration/2.x-to-3.x)
with the most common migration patterns.

⚠️ This is a pre-release. If you feel like taking it for a spin, we'd be grateful
for your feedback. How was the migration? Is everything working as expected? Is
*nothing* working as expected? Something in between? Please let us know
[on GitHub](https://github.com/getsentry/sentry-python/discussions/3936) or
[on Discord](https://discord.com/invite/Ww9hbqr).
=======
## 2.32.0

### Various fixes & improvements

- feat(sessions): Add top-level start- and end session methods (#4474) by @szokeasaurusrex
- feat(openai-agents): Set tool span to failed if an error is raised in the tool (#4527) by @antonpirker
- fix(integrations/ray): Correctly pass keyword arguments to ray.remote function (#4430) by @svartalf
- fix(langchain): Make `span_map` an instance variable (#4476) by @szokeasaurusrex
- fix(langchain): Ensure no duplicate `SentryLangchainCallback` (#4485) by @szokeasaurusrex
- fix(Litestar): Apply `failed_request_status_codes` to exceptions raised in middleware (#4074) by @vrslev

>>>>>>> 9e1ceddb
## 2.31.0

### Various fixes & improvements

- **New Integration (BETA):** Add support for `openai-agents` (#4437) by @antonpirker

  We can now instrument AI agents that are created with the [OpenAI Agents SDK](https://openai.github.io/openai-agents-python/) out of the box.

```python
import sentry_sdk
from sentry_sdk.integrations.openai_agents import OpenAIAgentsIntegration

# Add the OpenAIAgentsIntegration to your sentry_sdk.init call:
sentry_sdk.init(
    dsn="...",
    integrations=[
        OpenAIAgentsIntegration(),
    ]
)
```

For more information see the [OpenAI Agents integrations documentation](https://docs.sentry.io/platforms/python/integrations/openai-agents/).

- Logs: Add support for `dict` arguments (#4478) by @AbhiPrasad
- Add Cursor generated rules (#4493) by @sl0thentr0py
- Greatly simplify Langchain integrations `_wrap_configure` (#4479) by @szokeasaurusrex
- Fix(ci): Remove tracerite pin (almost) (#4504) by @sentrivana
- Fix(profiling): Ensure profiler thread exits when needed (#4497) by @Zylphrex
- Fix(ci): Do not install newest `tracerite` (#4494) by @sentrivana
- Fix(scope): Handle token reset `LookupError`s gracefully (#4481) by @sentrivana
- Tests: Tox update (#4509) by @sentrivana
- Tests: Upper bound on fakeredis on old Python versions (#4482) by @sentrivana
- Tests: Regenerate tox (#4457) by @sentrivana

## 2.30.0

### Various fixes & improvements

- **New beta feature:** Sentry logs for Loguru (#4445) by @sentrivana

  We can now capture Loguru logs and send them to Sentry.

```python
import sentry_sdk
from sentry_sdk.integrations.loguru import LoguruIntegration

# Setup Sentry SDK to send Loguru log messages with a level of "error" or higher to Sentry
sentry_sdk.init(
    _experiments={
        "enable_logs": True,
    },
    integrations=[
        LoguruIntegration(sentry_logs_level=logging.ERROR),
    ]
)
```

- fix(logs): Don't gate user behind `send_default_pii` (#4453) by @AbhiPrasad
- fix(logging): Strip log `record.name` for more robust matching (#4411) by @romaingd-spi
- Migrate to modern threading interface (#4452) by @emmanuel-ferdman
- ref: Remove `_capture_experimental_log` `scope` parameter (#4424) by @szokeasaurusrex
- feat(logs): Add user attributes to logs (#4423) by @szokeasaurusrex
- fix: fix ARQ integration error (#4427) (#4428) by @ninoseki
- fix(grpc): Fix AttributeError when instrumenting with OTel (#4405) by @sentrivana
- fix(redis): Use `command_queue` instead of `command_stack` if available (#4404) by @sentrivana
- fix: Handle invalid `SENTRY_DEBUG` values properly (#4400) by @szokeasaurusrex
- Increase test coverage (#4393) by @mgaligniana
- tests(logs): avoid failures when running with integrations enabled (#4388) by @rominf
- Fix CI, adapt to new redis-py release (#4431) by @sentrivana
- tests: Regenerate toxgen (#4403) by @sentrivana
- tests: Regenerate tox.ini & fix CI (#4435) by @sentrivana
- build(deps): bump codecov/codecov-action from 5.4.2 to 5.4.3 (#4397) by @dependabot

## 2.29.1

### Various fixes & improvements

- fix(logs): send `severity_text`: `warn` instead of `warning` (#4396) by @lcian

## 2.29.0

### Various fixes & improvements

- fix(loguru): Move integration setup from `__init__` to `setup_once` (#4399) by @sentrivana
- feat: Allow configuring `keep_alive` via environment variable (#4366) by @szokeasaurusrex
- fix(celery): Do not send extra check-in (#4395) by @sentrivana
- fix(typing): Add before_send_log to Experiments (#4383) by @sentrivana
- ci: Fix pyspark test suite (#4382) by @sentrivana
- fix(logs): Make `sentry.message.parameters` singular as per spec (#4387) by @AbhiPrasad
- apidocs: Remove snowballstemmer pin (#4379) by @sentrivana

## 2.28.0

### Various fixes & improvements

- fix(logs): Forward `extra` from logger as attributes (#4374) by @AbhiPrasad
- fix(logs): Canonicalize paths from the logger integration (#4336) by @colin-sentry
- fix(logs): Use new transport (#4317) by @colin-sentry
- fix: Deprecate `set_measurement()` API. (#3934) by @antonpirker
- fix: Put feature flags on isolation scope (#4363) by @antonpirker
- fix: Make use of `SPANDATA` consistent (#4373) by @antonpirker
- fix: Discord link (#4371) by @sentrivana
- tests: Pin snowballstemmer for now (#4372) by @sentrivana
- tests: Regular tox update (#4367) by @sentrivana
- tests: Bump test timeout for recursion stacktrace extract to 2s (#4351) by @booxter
- tests: Fix test_stacktrace_big_recursion failure due to argv (#4346) by @booxter
- tests: Move anthropic under toxgen (#4348) by @sentrivana
- tests: Update tox.ini (#4347) by @sentrivana
- chore: Update GH issue templates for Linear compatibility (#4328) by @stephanie-anderson
- chore: Bump actions/create-github-app-token from 2.0.2 to 2.0.6 (#4358) by @dependabot

## 2.27.0

### Various fixes & improvements

- fix: Make sure to use the default decimal context in our code (#4231) by @antonpirker
- fix(integrations): ASGI integration not capture transactions in Websocket (#4293) by @guodong000
- feat(typing): Make all relevant types public (#4315) by @antonpirker
- feat(spans): Record flag evaluations as span attributes (#4280) by @cmanallen
- test(logs): Avoid failure when running with integrations enabled (#4316) by @rominf
- tests: Remove unused code and rerun (#4313) by @sentrivana
- tests: Add cohere to toxgen (#4304) by @sentrivana
- tests: Migrate fastapi to toxgen (#4302) by @sentrivana
- tests: Add huggingface_hub to toxgen (#4299) by @sentrivana
- tests: Add huey to toxgen (#4298) by @sentrivana
- tests: Update tox.ini (#4297) by @sentrivana
- tests: Move aiohttp under toxgen (#4319) by @sentrivana
- tests: Fix version picking in toxgen (#4323) by @sentrivana
- build(deps): bump codecov/codecov-action from 5.4.0 to 5.4.2 (#4318) by @dependabot

## 2.26.1

### Various fixes & improvements

- fix(threading): Data leak in ThreadingIntegration between threads (#4281) by @antonpirker
- fix(logging): Clarify separate warnings case is for Python <3.11 (#4296) by @szokeasaurusrex
- fix(logging): Add formatted message to log events (#4292) by @szokeasaurusrex
- fix(logging): Send raw logging parameters (#4291) by @szokeasaurusrex
- fix: Revert "chore: Deprecate `same_process_as_parent` (#4244)" (#4290) by @sentrivana

## 2.26.0

### Various fixes & improvements

- fix(debug): Do not consider parent loggers for debug logging (#4286) by @szokeasaurusrex
- test(tracing): Simplify static/classmethod tracing tests (#4278) by @szokeasaurusrex
- feat(transport): Add a timeout (#4252) by @sentrivana
- meta: Change CODEOWNERS back to Python SDK owners (#4269) by @sentrivana
- feat(logs): Add sdk name and version as log attributes (#4262) by @AbhiPrasad
- feat(logs): Add server.address to logs (#4257) by @AbhiPrasad
- chore: Deprecate `same_process_as_parent` (#4244) by @sentrivana
- feat(logs): Add sentry.origin attribute for log handler (#4250) by @AbhiPrasad
- feat(tests): Add optional cutoff to toxgen (#4243) by @sentrivana
- toxgen: Retry & fail if we fail to fetch PyPI data (#4251) by @sentrivana
- build(deps): bump actions/create-github-app-token from 1.12.0 to 2.0.2 (#4248) by @dependabot
- Trying to prevent the grpc setup from being flaky (#4233) by @antonpirker
- feat(breadcrumbs): add `_meta` information for truncation of breadcrumbs (#4007) by @shellmayr
- tests: Move django under toxgen (#4238) by @sentrivana
- fix: Handle JSONDecodeError gracefully in StarletteRequestExtractor (#4226) by @moodix
- fix(asyncio): Remove shutdown handler (#4237) by @sentrivana

## 2.25.1

### Various fixes & improvements

- fix(logs): Add a class which batches groups of logs together. (#4229) by @colin-sentry
- fix(logs): Use repr instead of json for message and arguments (#4227) by @colin-sentry
- fix(logs): Debug output from Sentry logs should always be `debug` level. (#4224) by @antonpirker
- fix(ai): Do not consume anthropic streaming stop (#4232) by @colin-sentry
- fix(spotlight): Do not spam sentry_sdk.warnings logger w/ Spotlight (#4219) by @BYK
- fix(docs): fixed code snippet (#4218) by @antonpirker
- build(deps): bump actions/create-github-app-token from 1.11.7 to 1.12.0 (#4214) by @dependabot

## 2.25.0

### Various fixes & improvements

- **New Beta Feature** Enable Sentry logs in `logging` Integration (#4143) by @colin-sentry

  You can now send existing log messages to the new Sentry Logs feature.

  For more information see: https://github.com/getsentry/sentry/discussions/86804

  This is how you can use it (Sentry Logs is in beta right now so the API can still change):

  ```python
  import logging

  import sentry_sdk
  from sentry_sdk.integrations.logging import LoggingIntegration

  # Setup Sentry SDK to send log messages with a level of "error" or higher to Sentry.
  sentry_sdk.init(
    dsn="...",
    _experiments={
        "enable_logs": True
    }
    integrations=[
      LoggingIntegration(sentry_logs_level=logging.ERROR),
    ]
  )

  # Your existing logging setup
  some_logger = logging.Logger("some-logger")

  some_logger.info('In this example info events will not be sent to Sentry logs. my_value=%s', my_value)
  some_logger.error('But error events will be sent to Sentry logs. my_value=%s', my_value)
  ```

- Spotlight: Sample everything 100% w/ Spotlight & no DSN set (#4207) by @BYK
- Dramatiq: use set_transaction_name (#4175) by @timdrijvers
- toxgen: Make it clearer which suites can be migrated (#4196) by @sentrivana
- Move Litestar under toxgen (#4197) by @sentrivana
- Added flake8 plugings to pre-commit call of flake8 (#4190) by @antonpirker
- Deprecate Scope.user (#4194) by @sentrivana
- Fix hanging when capturing long stacktrace (#4191) by @szokeasaurusrex
- Fix GraphQL failures (#4208) by @sentrivana
- Fix flaky test (#4198) by @sentrivana
- Update Ubuntu in Github test runners (#4204) by @antonpirker

## 2.24.1

### Various fixes & improvements

- Always set `_spotlight_url` (#4186) by @BYK
- Broader except in Django `parsed_body` (#4189) by @orhanhenrik
- Add platform header to the `chunk` item-type in the envelope (#4178) by @viglia
- Move `mypy` config into `pyproject.toml` (#4181) by @antonpirker
- Move `flake8` config into `pyproject.toml` (#4185) by @antonpirker
- Move `pytest` config into `pyproject.toml` (#4184) by @antonpirker
- Bump `actions/create-github-app-token` from `1.11.6` to `1.11.7` (#4188) by @dependabot
- Add `CODEOWNERS` (#4182) by @sentrivana

## 2.24.0

### Various fixes & improvements

- fix(tracing): Fix `InvalidOperation` (#4179) by @szokeasaurusrex
- Fix memory leak by not piling up breadcrumbs forever in Spark workers.  (#4167) by @antonpirker
- Update scripts sources (#4166) by @emmanuel-ferdman
- Fixed flaky test (#4165) by @antonpirker
- chore(profiler): Add deprecation warning for session functions (#4171) by @sentrivana
- feat(profiling): reverse profile_session start/stop methods deprecation (#4162) by @viglia
- Reset `DedupeIntegration`'s `last-seen` if `before_send` dropped the event (#4142) by @sentrivana
- style(integrations): Fix captured typo (#4161) by @pimuzzo
- Handle loguru msg levels that are not supported by Sentry (#4147) by @antonpirker
- feat(tests): Update tox.ini (#4146) by @sentrivana
- Support Starlette/FastAPI `app.host` (#4157) by @sentrivana

## 2.23.1

### Various fixes & improvements

- Fix import problem in release 2.23.0 (#4140) by @antonpirker

## 2.23.0

### Various fixes & improvements

- Feat(profiling): Add new functions to start/stop continuous profiler (#4056) by @Zylphrex
- Feat(profiling): Export start/stop profile session (#4079) by @Zylphrex
- Feat(tracing): Backfill missing `sample_rand` on `PropagationContext` (#4038) by @szokeasaurusrex
- Feat(logs): Add alpha version of Sentry logs (#4126) by @colin-sentry
- Security(gha): fix potential for shell injection (#4099) by @mdtro
- Docs: Add `init()` parameters to ApiDocs. (#4100) by @antonpirker
- Docs: Document that caller must check `mutable` (#4010) by @szokeasaurusrex
- Fix(Anthropic): Add partial json support to streams (#3674)
- Fix(ASGI): Fix KeyError if transaction does not exist (#4095) by @kevinji
- Fix(asyncio): Improve asyncio integration error handling. (#4129) by @antonpirker
- Fix(AWS Lambda): Fix capturing errors during AWS Lambda INIT phase (#3943)
- Fix(Bottle): Prevent internal error on 404 (#4131) by @sentrivana
- Fix(CI): Fix API doc failure in CI (#4075) by @sentrivana
- Fix(ClickHouse) ClickHouse in test suite (#4087) by @antonpirker
- Fix(cloudresourcecontext): Added timeout to HTTP requests in CloudResourceContextIntegration (#4120) by @antonpirker
- Fix(crons): Fixed bug when `cron_jobs` is set to `None` in arq integration (#4115) by @antonpirker
- Fix(debug): Take into account parent handlers for debug logger (#4133) by @sentrivana
- Fix(FastAPI/Starlette):  Fix middleware with positional arguments.  (#4118) by @antonpirker
- Fix(featureflags): add LRU update/dedupe test coverage (#4082)
- Fix(logging): Coerce None values into strings in logentry params. (#4121) by @antonpirker
- Fix(pyspark): Grab `attemptId` more defensively (#4130) by @sentrivana
- Fix(Quart): Support `quart_flask_patch` (#4132) by @sentrivana
- Fix(tests): A way to locally run AWS Lambda functions (#4128) by @antonpirker
- Fix(tests): Add concurrency testcase for arq (#4125) by @sentrivana
- Fix(tests): Add fail_on_changes to toxgen by @sentrivana
- Fix(tests): Run AWS Lambda tests locally (#3988) by @antonpirker
- Fix(tests): Test relevant prereleases and allow to ignore releases
- Fix(tracing): Move `TRANSACTION_SOURCE_*` constants to `Enum` (#3889) by @mgaligniana
- Fix(typing): Add more typing info to Scope.update_from_kwargs's "contexts" (#4080)
- Fix(typing): Set correct type for `set_context` everywhere (#4123) by @sentrivana
- Chore(tests): Regenerate tox.ini (#4108) by @sentrivana
- Build(deps): bump actions/create-github-app-token from 1.11.5 to 1.11.6 (#4113) by @dependabot
- Build(deps): bump codecov/codecov-action from 5.3.1 to 5.4.0 (#4112) by @dependabot

## 2.22.0

### Various fixes & improvements

- **New integration:** Add [Statsig](https://statsig.com/) integration (#4022) by @aliu39

  For more information, see the documentation for the [StatsigIntegration](https://docs.sentry.io/platforms/python/integrations/statsig/).

- Profiling: Continuous profiling lifecycle (#4017) by @Zylphrex
- Fix: Revert "feat(tracing): Add `propagate_traces` deprecation warning (#3899)" (#4055) by @cmanallen
- Tests: Generate Web 1 group tox entries by toxgen script (#3980) by @sentrivana
- Tests: Generate Web 2 group tox entries by toxgen script (#3981) by @sentrivana
- Tests: Generate Tasks group tox entries by toxgen script (#3976) by @sentrivana
- Tests: Generate AI group tox entries by toxgen script (#3977) by @sentrivana
- Tests: Generate DB group tox entries by toxgen script (#3978) by @sentrivana
- Tests: Generate Misc group tox entries by toxgen script (#3982) by @sentrivana
- Tests: Generate Flags group tox entries by toxgen script (#3974) by @sentrivana
- Tests: Generate gRPC tox entries by toxgen script (#3979) by @sentrivana
- Tests: Remove toxgen cutoff, add statsig (#4048) by @sentrivana
- Tests: Reduce continuous profiling test flakiness (#4052) by @Zylphrex
- Tests: Fix Clickhouse test (#4053) by @sentrivana
- Tests: Fix flaky HTTPS test (#4057) by @Zylphrex
- Update sample rate in DSC (#4018) by @sentrivana
- Move the GraphQL group over to the tox gen script (#3975) by @sentrivana
- Update changelog with `profile_session_sample_rate` (#4046) by @sentrivana

## 2.21.0

### Various fixes & improvements

- Fix incompatibility with new Strawberry version (#4026) by @sentrivana
- Add `failed_request_status_codes` to Litestar (#4021) by @vrslev

  See https://docs.sentry.io/platforms/python/integrations/litestar/ for details.
- Deprecate `enable_tracing` option (#3935) by @antonpirker

  The `enable_tracing` option is now deprecated. Please use `traces_sample_rate` instead. See https://docs.sentry.io/platforms/python/configuration/options/#traces_sample_rate for more information.
- Explicitly use `None` default when checking metadata (#4039) by @mpurnell1
- Fix bug where concurrent accesses to the flags property could raise a `RuntimeError` (#4034) by @cmanallen
- Add more min versions of frameworks (#3973) by @sentrivana
- Set level based on status code for HTTP client breadcrumbs (#4004) by @sentrivana
- Don't set transaction status to error on `sys.exit(0)` (#4025) by @sentrivana
- Continuous profiling sample rate (#4002) by @Zylphrex

  Set `profile_session_sample_rate=1.0` in your `init()` to collect continuous profiles for 100% of profile sessions. See https://docs.sentry.io/platforms/python/profiling/#enable-continuous-profiling for more information.
- Track and report spans that were dropped (#4005) by @constantinius
- Change continuous profile buffer size (#3987) by @Zylphrex
- Handle `MultiPartParserError` to avoid internal sentry crash (#4001) by @orhanhenrik
- Handle `None` lineno in `get_source_context` (#3925) by @sentrivana
- Add support for Python 3.12 and 3.13 to AWS Lambda integration (#3965) by @antonpirker
- Add `propagate_traces` deprecation warning (#3899) by @mgaligniana
- Check that `__module__` is `str` (#3942) by @szokeasaurusrex
- Add `__repr__` to `Baggage` (#4043) by @szokeasaurusrex
- Fix a typo (#3923) by @antonpirker
- Fix various CI errors on master (#4009) by @Zylphrex
- Split gevent tests off (#3964) by @sentrivana
- Add tox generation script, but don't use it yet (#3971) by @sentrivana
- Use `httpx_mock` in `test_httpx` (#3967) by @sl0thentr0py
- Fix typo in test name (#4036) by @szokeasaurusrex
- Fix mypy (#4019) by @sentrivana
- Test Celery's latest RC (#3938) by @sentrivana
- Bump `actions/create-github-app-token` from `1.11.2` to `1.11.3` (#4023) by @dependabot
- Bump `actions/create-github-app-token` from `1.11.1` to `1.11.2` (#4015) by @dependabot
- Bump `codecov/codecov-action` from `5.1.2` to `5.3.1` (#3995) by @dependabot

## 2.20.0

- **New integration:** Add [Typer](https://typer.tiangolo.com/) integration (#3869) by @patrick91

  For more information, see the documentation for the [TyperIntegration](https://docs.sentry.io/platforms/python/integrations/typer/).

- **New integration:** Add [Unleash](https://www.getunleash.io/) feature flagging integration (#3888) by @aliu39

  For more information, see the documentation for the [UnleashIntegration](https://docs.sentry.io/platforms/python/integrations/unleash/).

- Add custom tracking of feature flag evaluations (#3860) by @aliu39
- Feature Flags: Register LD hook in setup instead of init, and don't check for initialization (#3890) by @aliu39
- Feature Flags: Moved adding of `flags` context into Scope (#3917) by @antonpirker
- Create a separate group for feature flag test suites (#3911) by @sentrivana
- Fix flaky LaunchDarkly tests (#3896) by @aliu39
- Fix LRU cache copying (#3883) by @ffelixg
- Fix cache pollution from mutable reference (#3887) by @cmanallen
- Centralize minimum version checking (#3910) by @sentrivana
- Support SparkIntegration activation after SparkContext created (#3411) by @seyoon-lim
- Preserve ARQ enqueue_job __kwdefaults__ after patching (#3903) by @danmr
- Add Github workflow to comment on issues when a fix was released (#3866) by @antonpirker
- Update test matrix for Sanic (#3904) by @antonpirker
- Rename scripts (#3885) by @sentrivana
- Fix CI (#3878) by @sentrivana
- Treat `potel-base` as release branch in CI (#3912) by @sentrivana
- build(deps): bump actions/create-github-app-token from 1.11.0 to 1.11.1 (#3893) by @dependabot
- build(deps): bump codecov/codecov-action from 5.0.7 to 5.1.1 (#3867) by @dependabot
- build(deps): bump codecov/codecov-action from 5.1.1 to 5.1.2 (#3892) by @dependabot

## 2.19.2

### Various fixes & improvements

- Deepcopy and ensure get_all function always terminates (#3861) by @cmanallen
- Cleanup chalice test environment (#3858) by @antonpirker

## 2.19.1

### Various fixes & improvements

- Fix errors when instrumenting Django cache (#3855) by @BYK
- Copy `scope.client` reference as well (#3857) by @sl0thentr0py
- Don't give up on Spotlight on 3 errors (#3856) by @BYK
- Add missing stack frames (#3673) by @antonpirker
- Fix wrong metadata type in async gRPC interceptor (#3205) by @fdellekart
- Rename launch darkly hook to match JS SDK (#3743) by @aliu39
- Script for checking if our instrumented libs are Python 3.13 compatible (#3425) by @antonpirker
- Improve Ray tests (#3846) by @antonpirker
- Test with Celery `5.5.0rc3` (#3842) by @sentrivana
- Fix asyncio testing setup (#3832) by @sl0thentr0py
- Bump `codecov/codecov-action` from `5.0.2` to `5.0.7` (#3821) by @dependabot
- Fix CI (#3834) by @sentrivana
- Use new ClickHouse GH action (#3826) by @antonpirker

## 2.19.0

### Various fixes & improvements

- New: introduce `rust_tracing` integration. See https://docs.sentry.io/platforms/python/integrations/rust_tracing/ (#3717) by @matt-codecov
- Auto enable Litestar integration (#3540) by @provinzkraut
- Deprecate `sentry_sdk.init` context manager (#3729) by @szokeasaurusrex
- feat(spotlight): Send PII to Spotlight when no DSN is set (#3804) by @BYK
- feat(spotlight): Add info logs when Sentry is enabled (#3735) by @BYK
- feat(spotlight): Inject Spotlight button on Django (#3751) by @BYK
- feat(spotlight): Auto enable cache_spans for Spotlight on DEBUG (#3791) by @BYK
- fix(logging): Handle parameter `stack_info` for the `LoggingIntegration` (#3745) by @gmcrocetti
- fix(pure-eval): Make sentry-sdk[pure-eval] installable with pip==24.0 (#3757) by @sentrivana
- fix(rust_tracing): include_tracing_fields arg to control unvetted data in rust_tracing integration (#3780) by @matt-codecov
- fix(aws) Fix aws lambda tests (by reducing event size) (#3770) by @antonpirker
- fix(arq): fix integration with Worker settings as a dict (#3742) by @saber-solooki
- fix(httpx): Prevent Sentry baggage duplication (#3728) by @szokeasaurusrex
- fix(falcon): Don't exhaust request body stream (#3768) by @szokeasaurusrex
- fix(integrations): Check `retries_left` before capturing exception (#3803) by @malkovro
- fix(openai): Use name instead of description (#3807) by @sourceful-rob
- test(gcp): Only run GCP tests when they should (#3721) by @szokeasaurusrex
- chore: Shorten CI workflow names (#3805) by @sentrivana
- chore: Test with pyspark prerelease (#3760) by @sentrivana
- build(deps): bump codecov/codecov-action from 4.6.0 to 5.0.2 (#3792) by @dependabot
- build(deps): bump actions/checkout from 4.2.1 to 4.2.2 (#3691) by @dependabot

## 2.18.0

### Various fixes & improvements

- **New integration:** Add [LaunchDarkly](https://launchdarkly.com/) integration (#3648) by @cmanallen

  For more information, see the documentation for the [LaunchDarklyIntegration](https://docs.sentry.io/platforms/python/integrations/launchdarkly/).

- **New integration:** Add [OpenFeature](https://openfeature.dev/) feature flagging integration (#3648) by @cmanallen

  For more information, see the documentation for the [OpenFeatureIntegration](https://docs.sentry.io/platforms/python/integrations/openfeature/).

- Add LaunchDarkly and OpenFeature integration (#3648) by @cmanallen
- Correct typo in a comment (#3726) by @szokeasaurusrex
- End `http.client` span on timeout (#3723) by @Zylphrex
- Check for `h2` existence in HTTP/2 transport (#3690) by @BYK
- Use `type()` instead when extracting frames (#3716) by @Zylphrex
- Prefer `python_multipart` import over `multipart` (#3710) by @musicinmybrain
- Update active thread for asgi (#3669) by @Zylphrex
- Only enable HTTP2 when DSN is HTTPS (#3678) by @BYK
- Prepare for upstream Strawberry extension removal (#3649) by @DoctorJohn
- Enhance README with improved clarity and developer-friendly examples (#3667) by @UTSAVS26
- Run license compliance action on all PRs (#3699) by @szokeasaurusrex
- Run CodeQL action on all PRs (#3698) by @szokeasaurusrex
- Fix UTC assuming test (#3722) by @BYK
- Exclude fakeredis 2.26.0 on py3.6 and 3.7 (#3695) by @szokeasaurusrex
- Unpin `pytest` for `tornado-latest` tests (#3714) by @szokeasaurusrex
- Install `pytest-asyncio` for `redis` tests (Python 3.12-13) (#3706) by @szokeasaurusrex
- Clarify that only pinned tests are required (#3713) by @szokeasaurusrex
- Remove accidentally-committed print (#3712) by @szokeasaurusrex
- Disable broken RQ test in newly-released RQ 2.0 (#3708) by @szokeasaurusrex
- Unpin `pytest` for `celery` tests (#3701) by @szokeasaurusrex
- Unpin `pytest` on Python 3.8+ `gevent` tests (#3700) by @szokeasaurusrex
- Unpin `pytest` for Python 3.8+ `common` tests (#3697) by @szokeasaurusrex
- Remove `pytest` pin in `requirements-devenv.txt` (#3696) by @szokeasaurusrex
- Test with Falcon 4.0 (#3684) by @sentrivana

## 2.17.0

### Various fixes & improvements

- Add support for async calls in Anthropic and OpenAI integration (#3497) by @vetyy
- Allow custom transaction names in ASGI (#3664) by @sl0thentr0py
- Langchain: Handle case when parent span wasn't traced (#3656) by @rbasoalto
- Fix Anthropic integration when using tool calls (#3615) by @kwnath
- More defensive Django Spotlight middleware injection (#3665) by @BYK
- Remove `ensure_integration_enabled_async` (#3632) by @sentrivana
- Test with newer Falcon version (#3644, #3653, #3662) by @sentrivana
- Fix mypy (#3657) by @sentrivana
- Fix flaky transport test (#3666) by @sentrivana
- Remove pin on `sphinx` (#3650) by @sentrivana
- Bump `actions/checkout` from `4.2.0` to `4.2.1` (#3651) by @dependabot

## 2.16.0

### Integrations

- Bottle: Add `failed_request_status_codes` (#3618) by @szokeasaurusrex

  You can now define a set of integers that will determine which status codes
  should be reported to Sentry.

    ```python
    sentry_sdk.init(
        integrations=[
            BottleIntegration(
                failed_request_status_codes={403, *range(500, 600)},
            )
        ]
    )
    ```

  Examples of valid `failed_request_status_codes`:

  - `{500}` will only send events on HTTP 500.
  - `{400, *range(500, 600)}` will send events on HTTP 400 as well as the 5xx range.
  - `{500, 503}` will send events on HTTP 500 and 503.
  - `set()` (the empty set) will not send events for any HTTP status code.

  The default is `{*range(500, 600)}`, meaning that all 5xx status codes are reported to Sentry.

- Bottle: Delete never-reached code (#3605) by @szokeasaurusrex
- Redis: Remove flaky test (#3626) by @sentrivana
- Django: Improve getting `psycopg3` connection info (#3580) by @nijel
- Django: Add `SpotlightMiddleware` when Spotlight is enabled (#3600) by @BYK
- Django: Open relevant error when `SpotlightMiddleware` is on (#3614) by @BYK
- Django: Support `http_methods_to_capture` in ASGI Django (#3607) by @sentrivana

  ASGI Django now also supports the `http_methods_to_capture` integration option. This is a configurable tuple of HTTP method verbs that should create a transaction in Sentry. The default is `("CONNECT", "DELETE", "GET", "PATCH", "POST", "PUT", "TRACE",)`. `OPTIONS` and `HEAD` are not included by default.

  Here's how to use it:

  ```python
  sentry_sdk.init(
      integrations=[
          DjangoIntegration(
              http_methods_to_capture=("GET", "POST"),
          ),
      ],
  )
  ```

### Miscellaneous

- Add 3.13 to setup.py (#3574) by @sentrivana
- Add 3.13 to basepython (#3589) by @sentrivana
- Fix type of `sample_rate` in DSC (and add explanatory tests) (#3603) by @antonpirker
- Add `httpcore` based `HTTP2Transport` (#3588) by @BYK
- Add opportunistic Brotli compression (#3612) by @BYK
- Add `__notes__` support (#3620) by @szokeasaurusrex
- Remove useless makefile targets (#3604) by @antonpirker
- Simplify tox version spec (#3609) by @sentrivana
- Consolidate contributing docs (#3606) by @antonpirker
- Bump `codecov/codecov-action` from `4.5.0` to `4.6.0` (#3617) by @dependabot

## 2.15.0

### Integrations

- Configure HTTP methods to capture in ASGI/WSGI middleware and frameworks (#3531) by @antonpirker

  We've added a new option to the Django, Flask, Starlette and FastAPI integrations called `http_methods_to_capture`. This is a configurable tuple of HTTP method verbs that should create a transaction in Sentry. The default is `("CONNECT", "DELETE", "GET", "PATCH", "POST", "PUT", "TRACE",)`. `OPTIONS` and `HEAD` are not included by default.

  Here's how to use it (substitute Flask for your framework integration):

  ```python
  sentry_sdk.init(
      integrations=[
        FlaskIntegration(
            http_methods_to_capture=("GET", "POST"),
        ),
    ],
  )
  ```

- Django: Allow ASGI to use `drf_request` in `DjangoRequestExtractor` (#3572) by @PakawiNz
- Django: Don't let `RawPostDataException` bubble up (#3553) by @sentrivana
- Django: Add `sync_capable` to `SentryWrappingMiddleware` (#3510) by @szokeasaurusrex
- AIOHTTP: Add `failed_request_status_codes` (#3551) by @szokeasaurusrex

  You can now define a set of integers that will determine which status codes
  should be reported to Sentry.

    ```python
    sentry_sdk.init(
        integrations=[
            AioHttpIntegration(
                failed_request_status_codes={403, *range(500, 600)},
            )
        ]
    )
    ```

  Examples of valid `failed_request_status_codes`:

  - `{500}` will only send events on HTTP 500.
  - `{400, *range(500, 600)}` will send events on HTTP 400 as well as the 5xx range.
  - `{500, 503}` will send events on HTTP 500 and 503.
  - `set()` (the empty set) will not send events for any HTTP status code.

  The default is `{*range(500, 600)}`, meaning that all 5xx status codes are reported to Sentry.

- AIOHTTP: Delete test which depends on AIOHTTP behavior (#3568) by @szokeasaurusrex
- AIOHTTP: Handle invalid responses (#3554) by @szokeasaurusrex
- FastAPI/Starlette: Support new `failed_request_status_codes` (#3563) by @szokeasaurusrex

  The format of `failed_request_status_codes` has changed from a list
  of integers and containers to a set:

  ```python
  sentry_sdk.init(
      integrations=StarletteIntegration(
          failed_request_status_codes={403, *range(500, 600)},
      ),
  )
  ```

  The old way of defining `failed_request_status_codes` will continue to work
  for the time being. Examples of valid new-style `failed_request_status_codes`:

  - `{500}` will only send events on HTTP 500.
  - `{400, *range(500, 600)}` will send events on HTTP 400 as well as the 5xx range.
  - `{500, 503}` will send events on HTTP 500 and 503.
  - `set()` (the empty set) will not send events for any HTTP status code.

  The default is `{*range(500, 600)}`, meaning that all 5xx status codes are reported to Sentry.

- FastAPI/Starlette: Fix `failed_request_status_codes=[]` (#3561) by @szokeasaurusrex
- FastAPI/Starlette: Remove invalid `failed_request_status_code` tests (#3560) by @szokeasaurusrex
- FastAPI/Starlette: Refactor shared test parametrization (#3562) by @szokeasaurusrex

### Miscellaneous

- Deprecate `sentry_sdk.metrics` (#3512) by @szokeasaurusrex
- Add `name` parameter to `start_span()` and deprecate `description` parameter (#3524 & #3525) by @antonpirker
- Fix `add_query_source` with modules outside of project root (#3313) by @rominf
- Test more integrations on 3.13 (#3578) by @sentrivana
- Fix trailing whitespace (#3579) by @sentrivana
- Improve `get_integration` typing (#3550) by @szokeasaurusrex
- Make import-related tests stable (#3548) by @BYK
- Fix breadcrumb sorting (#3511) by @sentrivana
- Fix breadcrumb timestamp casting and its tests (#3546) by @BYK
- Don't use deprecated `logger.warn` (#3552) by @sentrivana
- Fix Cohere API change (#3549) by @BYK
- Fix deprecation message (#3536) by @antonpirker
- Remove experimental `explain_plan` feature. (#3534) by @antonpirker
- X-fail one of the Lambda tests (#3592) by @antonpirker
- Update Codecov config (#3507) by @antonpirker
- Update `actions/upload-artifact` to `v4` with merge (#3545) by @joshuarli
- Bump `actions/checkout` from `4.1.7` to `4.2.0` (#3585) by @dependabot

## 2.14.0

### Various fixes & improvements

- New `SysExitIntegration` (#3401) by @szokeasaurusrex

  For more information, see the documentation for the [SysExitIntegration](https://docs.sentry.io/platforms/python/integrations/sys_exit).

- Add `SENTRY_SPOTLIGHT` env variable support (#3443) by @BYK
- Support Strawberry `0.239.2` (#3491) by @szokeasaurusrex
- Add separate `pii_denylist` to `EventScrubber` and run it always (#3463) by @sl0thentr0py
- Celery: Add wrapper for `Celery().send_task` to support behavior as `Task.apply_async` (#2377) by @divaltor
- Django: SentryWrappingMiddleware.__init__ fails if super() is object (#2466) by @cameron-simpson
- Fix data_category for sessions envelope items (#3473) by @sl0thentr0py
- Fix non-UTC timestamps (#3461) by @szokeasaurusrex
- Remove obsolete object as superclass (#3480) by @sentrivana
- Replace custom `TYPE_CHECKING` with stdlib `typing.TYPE_CHECKING` (#3447) by @dev-satoshi
- Refactor `tracing_utils.py` (#3452) by @rominf
- Explicitly export symbol in subpackages instead of ignoring (#3400) by @hartungstenio
- Better test coverage reports (#3498) by @antonpirker
- Fixed config for old coverage versions (#3504) by @antonpirker
- Fix AWS Lambda tests (#3495) by @antonpirker
- Remove broken Bottle tests (#3505) by @sentrivana

## 2.13.0

### Various fixes & improvements

- **New integration:** [Ray](https://docs.sentry.io/platforms/python/integrations/ray/) (#2400) (#2444) by @glowskir

  Usage: (add the RayIntegration to your `sentry_sdk.init()` call and make sure it is called in the worker processes)
  ```python
  import ray

  import sentry_sdk
  from sentry_sdk.integrations.ray import RayIntegration

  def init_sentry():
      sentry_sdk.init(
          dsn="...",
          traces_sample_rate=1.0,
          integrations=[RayIntegration()],
      )

  init_sentry()

  ray.init(
      runtime_env=dict(worker_process_setup_hook=init_sentry),
  )
  ```
  For more information, see the documentation for the [Ray integration](https://docs.sentry.io/platforms/python/integrations/ray/).

- **New integration:** [Litestar](https://docs.sentry.io/platforms/python/integrations/litestar/) (#2413) (#3358) by @KellyWalker

  Usage: (add the LitestarIntegration to your `sentry_sdk.init()`)
  ```python
  from litestar import Litestar, get

  import sentry_sdk
  from sentry_sdk.integrations.litestar import LitestarIntegration

  sentry_sdk.init(
      dsn="...",
      traces_sample_rate=1.0,
      integrations=[LitestarIntegration()],
  )

  @get("/")
  async def index() -> str:
      return "Hello, world!"

  app = Litestar(...)
  ```
  For more information, see the documentation for the [Litestar integration](https://docs.sentry.io/platforms/python/integrations/litestar/).

- **New integration:** [Dramatiq](https://docs.sentry.io/platforms/python/integrations/dramatiq/) from @jacobsvante (#3397) by @antonpirker
  Usage: (add the DramatiqIntegration to your `sentry_sdk.init()`)
  ```python
  import dramatiq

  import sentry_sdk
  from sentry_sdk.integrations.dramatiq import DramatiqIntegration

  sentry_sdk.init(
      dsn="...",
      traces_sample_rate=1.0,
      integrations=[DramatiqIntegration()],
  )

  @dramatiq.actor(max_retries=0)
  def dummy_actor(x, y):
      return x / y

  dummy_actor.send(12, 0)
  ```

  For more information, see the documentation for the [Dramatiq integration](https://docs.sentry.io/platforms/python/integrations/dramatiq/).

- **New config option:** Expose `custom_repr` function that precedes `safe_repr` invocation in serializer (#3438) by @sl0thentr0py

  See: https://docs.sentry.io/platforms/python/configuration/options/#custom-repr

- Profiling: Add client SDK info to profile chunk (#3386) by @Zylphrex
- Serialize vars early to avoid living references (#3409) by @sl0thentr0py
- Deprecate hub-based `sessions.py` logic (#3419) by @szokeasaurusrex
- Deprecate `is_auto_session_tracking_enabled` (#3428) by @szokeasaurusrex
- Add note to generated yaml files (#3423) by @sentrivana
- Slim down PR template (#3382) by @sentrivana
- Use new banner in readme (#3390) by @sentrivana

## 2.12.0

### Various fixes & improvements

- API: Expose the scope getters to top level API and use them everywhere  (#3357) by @sl0thentr0py
- API: `push_scope` deprecation warning (#3355) (#3355) by @szokeasaurusrex
- API: Replace `push_scope` (#3353, #3354) by @szokeasaurusrex
- API: Deprecate, avoid, or stop using `configure_scope` (#3348, #3349, #3350, #3351) by @szokeasaurusrex
- OTel: Remove experimental autoinstrumentation (#3239) by @sentrivana
- Graphene: Add span for grapqhl operation (#2788) by @czyber
- AI: Add async support for `ai_track` decorator (#3376) by @czyber
- CI: Workaround bug preventing Django test runs (#3371) by @szokeasaurusrex
- CI: Remove Django setuptools pin (#3378) by @szokeasaurusrex
- Tests: Test with Django 5.1 RC (#3370) by @sentrivana
- Broaden `add_attachment` type (#3342) by @szokeasaurusrex
- Add span data to the transactions trace context (#3374) by @antonpirker
- Gracefully fail attachment path not found case (#3337) by @sl0thentr0py
- Document attachment parameters (#3342) by @szokeasaurusrex
- Bump checkouts/data-schemas from `0feb234` to `6d2c435` (#3369) by @dependabot
- Bump checkouts/data-schemas from `88273a9` to `0feb234` (#3252) by @dependabot

## 2.11.0

### Various fixes & improvements

- Add `disabled_integrations` (#3328) by @sentrivana

  Disabling individual integrations is now much easier.
  Instead of disabling all automatically enabled integrations and specifying the ones
  you want to keep, you can now use the new
  [`disabled_integrations`](https://docs.sentry.io/platforms/python/configuration/options/#auto-enabling-integrations)
  config option to provide a list of integrations to disable:

  ```python
  import sentry_sdk
  from sentry_sdk.integrations.flask import FlaskIntegration

  sentry_sdk.init(
      # Do not use the Flask integration even if Flask is installed.
      disabled_integrations=[
          FlaskIntegration(),
      ],
  )
  ```

- Use operation name as transaction name in Strawberry (#3294) by @sentrivana
- WSGI integrations respect `SCRIPT_NAME` env variable (#2622) by @sarvaSanjay
- Make Django DB spans have origin `auto.db.django` (#3319) by @antonpirker
- Sort breadcrumbs by time before sending (#3307) by @antonpirker
- Fix `KeyError('sentry-monitor-start-timestamp-s')` (#3278) by @Mohsen-Khodabakhshi
- Set MongoDB tags directly on span data (#3290) by @0Calories
- Lower logger level for some messages (#3305) by @sentrivana and @antonpirker
- Emit deprecation warnings from `Hub` API (#3280) by @szokeasaurusrex
- Clarify that `instrumenter` is internal-only (#3299) by @szokeasaurusrex
- Support Django 5.1 (#3207) by @sentrivana
- Remove apparently unnecessary `if` (#3298) by @szokeasaurusrex
- Preliminary support for Python 3.13 (#3200) by @sentrivana
- Move `sentry_sdk.init` out of `hub.py` (#3276) by @szokeasaurusrex
- Unhardcode integration list (#3240) by @rominf
- Allow passing of PostgreSQL port in tests (#3281) by @rominf
- Add tests for `@ai_track` decorator (#3325) by @colin-sentry
- Do not include type checking code in coverage report (#3327) by @antonpirker
- Fix test_installed_modules (#3309) by @szokeasaurusrex
- Fix typos and grammar in a comment (#3293) by @szokeasaurusrex
- Fixed failed tests setup (#3303) by @antonpirker
- Only assert warnings we are interested in (#3314) by @szokeasaurusrex

## 2.10.0

### Various fixes & improvements

- Add client cert and key support to `HttpTransport` (#3258) by @grammy-jiang

  Add `cert_file` and `key_file` to your `sentry_sdk.init` to use a custom client cert and key. Alternatively, the environment variables `CLIENT_CERT_FILE` and `CLIENT_KEY_FILE` can be used as well.

- OpenAI: Lazy initialize tiktoken to avoid http at import time (#3287) by @colin-sentry
- OpenAI, Langchain: Make tiktoken encoding name configurable + tiktoken usage opt-in (#3289) by @colin-sentry

  Fixed a bug where having certain packages installed along the Sentry SDK caused an HTTP request to be made to OpenAI infrastructure when the Sentry SDK was initialized. The request was made when the `tiktoken` package and at least one of the `openai` or `langchain` packages were installed.

  The request was fetching a `tiktoken` encoding in order to correctly measure token usage in some OpenAI and Langchain calls. This behavior is now opt-in. The choice of encoding to use was made configurable as well. To opt in, set the `tiktoken_encoding_name` parameter in the OpenAPI or Langchain integration.

  ```python
  sentry_sdk.init(
      integrations=[
          OpenAIIntegration(tiktoken_encoding_name="cl100k_base"),
          LangchainIntegration(tiktoken_encoding_name="cl100k_base"),
      ],
  )
  ```

- PyMongo: Send query description as valid JSON (#3291) by @0Calories
- Remove Python 2 compatibility code (#3284) by @szokeasaurusrex
- Fix `sentry_sdk.init` type hint (#3283) by @szokeasaurusrex
- Deprecate `hub` in `Profile` (#3270) by @szokeasaurusrex
- Stop using `Hub` in `init` (#3275) by @szokeasaurusrex
- Delete `_should_send_default_pii` (#3274) by @szokeasaurusrex
- Remove `Hub` usage in `conftest` (#3273) by @szokeasaurusrex
- Rename debug logging filter (#3260) by @szokeasaurusrex
- Update `NoOpSpan.finish` signature (#3267) by @szokeasaurusrex
- Remove `Hub` in `Transaction.finish` (#3267) by @szokeasaurusrex
- Remove Hub from `capture_internal_exception` logic (#3264) by @szokeasaurusrex
- Improve `Scope._capture_internal_exception` type hint (#3264) by @szokeasaurusrex
- Correct `ExcInfo` type (#3266) by @szokeasaurusrex
- Stop using `Hub` in `tracing_utils` (#3269) by @szokeasaurusrex

## 2.9.0

### Various fixes & improvements

- ref(transport): Improve event data category typing (#3243) by @szokeasaurusrex
- ref(tracing): Improved handling of span status (#3261) by @antonpirker
- test(client): Add tests for dropped span client reports (#3244) by @szokeasaurusrex
- test(transport): Test new client report features (#3244) by @szokeasaurusrex
- feat(tracing): Record lost spans in client reports (#3244) by @szokeasaurusrex
- test(sampling): Replace custom logic with `capture_record_lost_event_calls` (#3257) by @szokeasaurusrex
- test(transport): Non-order-dependent discarded events assertion (#3255) by @szokeasaurusrex
- test(core): Introduce `capture_record_lost_event_calls` fixture (#3254) by @szokeasaurusrex
- test(core): Fix non-idempotent test (#3253) by @szokeasaurusrex

## 2.8.0

### Various fixes & improvements

- `profiler_id` uses underscore (#3249) by @Zylphrex
- Don't send full env to subprocess (#3251) by @kmichel-aiven
- Stop using `Hub` in `HttpTransport` (#3247) by @szokeasaurusrex
- Remove `ipdb` from test requirements (#3237) by @rominf
- Avoid propagation of empty baggage (#2968) by @hartungstenio
- Add entry point for `SentryPropagator` (#3086) by @mender
- Bump checkouts/data-schemas from `8c13457` to `88273a9` (#3225) by @dependabot

## 2.7.1

### Various fixes & improvements

- fix(otel): Fix missing baggage (#3218) by @sentrivana
- This is the config file of asdf-vm which we do not use. (#3215) by @antonpirker
- Added option to disable middleware spans in Starlette (#3052) by @antonpirker
- build: Update tornado version in setup.py to match code check. (#3206) by @aclemons

## 2.7.0

- Add `origin` to spans and transactions (#3133) by @antonpirker
- OTel: Set up typing for OTel (#3168) by @sentrivana
- OTel: Auto instrumentation skeleton (#3143) by @sentrivana
- OpenAI: If there is an internal error, still return a value (#3192) by @colin-sentry
- MongoDB: Add MongoDB collection span tag (#3182) by @0Calories
- MongoDB: Change span operation from `db.query` to `db` (#3186) by @0Calories
- MongoDB: Remove redundant command name in query description (#3189) by @0Calories
- Apache Spark: Fix spark driver integration (#3162) by @seyoon-lim
- Apache Spark: Add Spark test suite to tox.ini and to CI (#3199) by @sentrivana
- Codecov: Add failed test commits in PRs (#3190) by @antonpirker
- Update library, Python versions in tests (#3202) by @sentrivana
- Remove Hub from our test suite (#3197) by @antonpirker
- Use env vars for default CA cert bundle location (#3160) by @DragoonAethis
- Create a separate test group for AI (#3198) by @sentrivana
- Add additional stub packages for type checking (#3122) by @Daverball
- Proper naming of requirements files (#3191) by @antonpirker
- Pinning pip because new version does not work with some versions of Celery and Httpx (#3195) by @antonpirker
- build(deps): bump supercharge/redis-github-action from 1.7.0 to 1.8.0 (#3193) by @dependabot
- build(deps): bump actions/checkout from 4.1.6 to 4.1.7 (#3171) by @dependabot
- build(deps): update pytest-asyncio requirement (#3087) by @dependabot

## 2.6.0

- Introduce continuous profiling mode (#2830) by @Zylphrex
- Profiling: Add deprecation comment for profiler internals (#3167) by @sentrivana
- Profiling: Move thread data to trace context (#3157) by @Zylphrex
- Explicitly export cron symbols for typecheckers (#3072) by @spladug
- Cleaning up ASGI tests for Django (#3180) by @antonpirker
- Celery: Add Celery receive latency (#3174) by @antonpirker
- Metrics: Update type hints for tag values (#3156) by @elramen
- Django: Fix psycopg3 reconnect error (#3111) by @szokeasaurusrex
- Tracing: Keep original function signature when decorated (#3178) by @sentrivana
- Reapply "Refactor the Celery Beat integration (#3105)" (#3144) (#3175) by @antonpirker
- Added contributor image to readme (#3183) by @antonpirker
- bump actions/checkout from 4.1.4 to 4.1.6 (#3147) by @dependabot
- bump checkouts/data-schemas from `59f9683` to `8c13457` (#3146) by @dependabot

## 2.5.1

This change fixes a regression in our cron monitoring feature, which caused cron checkins not to be sent. The regression appears to have been introduced in version 2.4.0.

**We recommend that all users, who use Cron monitoring and are currently running sentry-python ≥2.4.0, upgrade to this release as soon as possible!**

### Other fixes & improvements

- feat(tracing): Warn if not-started transaction entered (#3003) by @szokeasaurusrex
- test(scope): Ensure `last_event_id` cleared (#3124) by @szokeasaurusrex
- fix(scope): Clear last_event_id on scope clear (#3124) by @szokeasaurusrex

## 2.5.0

### Various fixes & improvements

- Allow to configure status codes to report to Sentry in Starlette and FastAPI (#3008) by @sentrivana

  By passing a new option to the FastAPI and Starlette integrations, you're now able to configure what
  status codes should be sent as events to Sentry. Here's how it works:

  ```python
  from sentry_sdk.integrations.starlette import StarletteIntegration
  from sentry_sdk.integrations.fastapi import FastApiIntegration

  sentry_sdk.init(
      # ...
      integrations=[
          StarletteIntegration(
              failed_request_status_codes=[403, range(500, 599)],
          ),
          FastApiIntegration(
              failed_request_status_codes=[403, range(500, 599)],
          ),
      ]
  )
  ```

  `failed_request_status_codes` expects a list of integers or containers (objects that allow membership checks via `in`)
  of integers. Examples of valid `failed_request_status_codes`:

  - `[500]` will only send events on HTTP 500.
  - `[400, range(500, 599)]` will send events on HTTP 400 as well as the 500-599 range.
  - `[500, 503]` will send events on HTTP 500 and 503.

  The default is `[range(500, 599)]`.

  See the [FastAPI](https://docs.sentry.io/platforms/python/integrations/fastapi/) and [Starlette](https://docs.sentry.io/platforms/python/integrations/starlette/) integration docs for more details.

- Support multiple keys with `cache_prefixes` (#3136) by @sentrivana
- Support integer Redis keys (#3132) by @sentrivana
- Update SDK version in CONTRIBUTING.md (#3129) by @sentrivana
- Bump actions/checkout from 4.1.4 to 4.1.5 (#3067) by @dependabot

## 2.4.0

### Various fixes & improvements

- Celery: Made `cache.key` span data field a list (#3110) by @antonpirker
- Celery Beat: Refactor the Celery Beat integration (#3105) by @antonpirker
- GRPC: Add None check for grpc.aio interceptor (#3109) by @ordinary-jamie
- Docs: Remove `last_event_id` from migration guide (#3126) by @szokeasaurusrex
- fix(django): Proper transaction names for i18n routes (#3104) by @sentrivana
- fix(scope): Copy `_last_event_id` in `Scope.__copy__` (#3123) by @szokeasaurusrex
- fix(tests): Adapt to new Anthropic version (#3119) by @sentrivana
- build(deps): bump checkouts/data-schemas from `4381a97` to `59f9683` (#3066) by @dependabot

## 2.3.1

### Various fixes & improvements

- Handle also byte arras as strings in Redis caches (#3101) by @antonpirker
- Do not crash exceptiongroup (by patching excepthook and keeping the name of the function) (#3099) by @antonpirker

## 2.3.0

### Various fixes & improvements

- NEW: Redis integration supports now Sentry Caches module. See https://docs.sentry.io/product/performance/caches/ (#3073) by @antonpirker
- NEW: Django integration supports now Sentry Caches module. See https://docs.sentry.io/product/performance/caches/ (#3009) by @antonpirker
- Fix `cohere` testsuite for new release of `cohere` (#3098) by @antonpirker
- Fix ClickHouse integration where `_sentry_span` might be missing (#3096) by @sentrivana

## 2.2.1

### Various fixes & improvements

- Add conditional check for delivery_info's existence (#3083) by @cmanallen
- Updated deps for latest langchain version (#3092) by @antonpirker
- Fixed grpcio extras to work as described in the docs (#3081) by @antonpirker
- Use pythons venv instead of virtualenv to create virtual envs (#3077) by @antonpirker
- Celery: Add comment about kwargs_headers (#3079) by @szokeasaurusrex
- Celery: Queues module producer implementation (#3079) by @szokeasaurusrex
- Fix N803 flake8 failures (#3082) by @szokeasaurusrex

## 2.2.0

### New features

- Celery integration now sends additional data to Sentry to enable new features to guage the health of your queues
- Added a new integration for Cohere
- Reintroduced the `last_event_id` function, which had been removed in 2.0.0

### Other fixes & improvements

- Add tags + data passing functionality to @ai_track (#3071) by @colin-sentry
- Only propagate headers from spans within transactions (#3070) by @szokeasaurusrex
- Improve type hints for set metrics (#3048) by @elramen
- Fix `get_client` typing (#3063) by @szokeasaurusrex
- Auto-enable Anthropic integration + gate imports (#3054) by @colin-sentry
- Made `MeasurementValue.unit` NotRequired (#3051) by @antonpirker

## 2.1.1

- Fix trace propagation in Celery tasks started by Celery Beat. (#3047) by @antonpirker

## 2.1.0

- fix(quart): Fix Quart integration (#3043) by @szokeasaurusrex

- **New integration:** [Langchain](https://docs.sentry.io/platforms/python/integrations/langchain/) (#2911) by @colin-sentry

  Usage: (Langchain is auto enabling, so you do not need to do anything special)
  ```python
  from langchain_openai import ChatOpenAI
  import sentry_sdk

  sentry_sdk.init(
      dsn="...",
      enable_tracing=True,
      traces_sample_rate=1.0,
  )

  llm = ChatOpenAI(model="gpt-3.5-turbo-0125", temperature=0)
  ```

  Check out [the LangChain docs](https://docs.sentry.io/platforms/python/integrations/langchain/) for details.

- **New integration:** [Anthropic](https://docs.sentry.io/platforms/python/integrations/anthropic/) (#2831) by @czyber

  Usage: (add the AnthropicIntegration to your `sentry_sdk.init()` call)
  ```python
  from anthropic import Anthropic

  import sentry_sdk

  sentry_sdk.init(
      dsn="...",
      enable_tracing=True,
      traces_sample_rate=1.0,
      integrations=[AnthropicIntegration()],
  )

  client = Anthropic()
  ```
  Check out [the Anthropic docs](https://docs.sentry.io/platforms/python/integrations/anthropic/) for details.

- **New integration:** [Huggingface Hub](https://docs.sentry.io/platforms/python/integrations/huggingface/) (#3033) by @colin-sentry

  Usage: (Huggingface Hub is auto enabling, so you do not need to do anything special)

  ```python
  import sentry_sdk
  from huggingface_hub import InferenceClient

  sentry_sdk.init(
      dsn="...",
      enable_tracing=True,
      traces_sample_rate=1.0,
  )

  client = InferenceClient("some-model")
  ```

  Check out [the Huggingface docs](https://docs.sentry.io/platforms/python/integrations/huggingface/) for details. (comming soon!)

- fix(huggingface): Reduce API cross-section for huggingface in test (#3042) by @colin-sentry
- fix(django): Fix Django ASGI integration on Python 3.12 (#3027) by @bellini666
- feat(perf): Add ability to put measurements directly on spans. (#2967) by @colin-sentry
- fix(tests): Fix trytond tests (#3031) by @sentrivana
- fix(tests): Update `pytest-asyncio` to fix CI (#3030) by @sentrivana
- fix(docs): Link to respective migration guides directly (#3020) by @sentrivana
- docs(scope): Add docstring to `Scope.set_tags` (#2978) by @szokeasaurusrex
- test(scope): Fix typos in assert error message (#2978) by @szokeasaurusrex
- feat(scope): New `set_tags` function (#2978) by @szokeasaurusrex
- test(scope): Add unit test for `Scope.set_tags` (#2978) by @szokeasaurusrex
- feat(scope): Add `set_tags` to top-level API (#2978) by @szokeasaurusrex
- test(scope): Add unit test for top-level API `set_tags` (#2978) by @szokeasaurusrex
- feat(tests): Parallelize tox (#3025) by @sentrivana
- build(deps): Bump checkouts/data-schemas from `4aa14a7` to `4381a97` (#3028) by @dependabot
- meta(license): Bump copyright year (#3029) by @szokeasaurusrex

## 2.0.1

### Various fixes & improvements

- Fix: Do not use convenience decorator (#3022) by @sentrivana
- Refactoring propagation context (#2970) by @antonpirker
- Use `pid` for test database name in Django tests (#2998) by @antonpirker
- Remove outdated RC mention in docs (#3018) by @sentrivana
- Delete inaccurate comment from docs (#3002) by @szokeasaurusrex
- Add Lambda function that deletes test Lambda functions (#2960) by @antonpirker
- Correct discarded transaction debug message (#3002) by @szokeasaurusrex
- Add tests for discarded transaction debug messages (#3002) by @szokeasaurusrex
- Fix comment typo in metrics (#2992) by @szokeasaurusrex
- build(deps): bump actions/checkout from 4.1.1 to 4.1.4 (#3011) by @dependabot
- build(deps): bump checkouts/data-schemas from `1e17eb5` to `4aa14a7` (#2997) by @dependabot

## 2.0.0

This is the first major update in a *long* time!

We dropped support for some ancient languages and frameworks (Yes, Python 2.7 is no longer supported). Additionally we refactored a big part of the foundation of the SDK (how data inside the SDK is handled).

We hope you like it!

For a shorter version of what you need to do, to upgrade to Sentry SDK 2.0 see: https://docs.sentry.io/platforms/python/migration/1.x-to-2.x

### New Features

- Additional integrations will now be activated automatically if the SDK detects the respective package is installed: Ariadne, ARQ, asyncpg, Chalice, clickhouse-driver, GQL, Graphene, huey, Loguru, PyMongo, Quart, Starlite, Strawberry.
- Added new API for custom instrumentation: `new_scope`, `isolation_scope`. See the [Deprecated](#deprecated) section to see how they map to the existing APIs.

### Changed
(These changes are all backwards-incompatible. **Breaking Change** (if you are just skimming for that phrase))

- The Pyramid integration will not capture errors that might happen in `authenticated_userid()` in a custom `AuthenticationPolicy` class.
- The method `need_code_loation` of the `MetricsAggregator` was renamed to `need_code_location`.
- The `BackgroundWorker` thread used to process events was renamed from `raven-sentry.BackgroundWorker` to `sentry-sdk.BackgroundWorker`.
- The `reraise` function was moved from `sentry_sdk._compat` to `sentry_sdk.utils`.
- The `_ScopeManager` was moved from `sentry_sdk.hub` to `sentry_sdk.scope`.
- Moved the contents of `tracing_utils_py3.py` to `tracing_utils.py`. The `start_child_span_decorator` is now in `sentry_sdk.tracing_utils`.
- The actual implementation of `get_current_span` was moved to `sentry_sdk.tracing_utils`. `sentry_sdk.get_current_span` is still accessible as part of the top-level API.
- `sentry_sdk.tracing_utils.add_query_source()`: Removed the `hub` parameter. It is not necessary anymore.
- `sentry_sdk.tracing_utils.record_sql_queries()`: Removed the `hub` parameter. It is not necessary anymore.
- `sentry_sdk.tracing_utils.get_current_span()` does now take a `scope` instead of a `hub` as parameter.
- `sentry_sdk.tracing_utils.should_propagate_trace()` now takes a `Client` instead of a `Hub` as first parameter.
- `sentry_sdk.utils.is_sentry_url()` now takes a `Client` instead of a `Hub` as first parameter.
- `sentry_sdk.utils._get_contextvars` does not return a tuple with three values, but a tuple with two values. The `copy_context` was removed.
- If you create a transaction manually and later mutate the transaction in a `configure_scope` block this does not work anymore. Here is a recipe on how to change your code to make it work:
    Your existing implementation:
    ```python
    transaction = sentry_sdk.transaction(...)

    # later in the code execution:

    with sentry_sdk.configure_scope() as scope:
        scope.set_transaction_name("new-transaction-name")
    ```

    needs to be changed to this:
    ```python
    transaction = sentry_sdk.transaction(...)

    # later in the code execution:

    scope = sentry_sdk.get_current_scope()
    scope.set_transaction_name("new-transaction-name")
    ```
- The classes listed in the table below are now abstract base classes. Therefore, they can no longer be instantiated. Subclasses can only be instantiated if they implement all of the abstract methods.
  <details>
    <summary><b>Show table</b></summary>

  | Class                                 | Abstract methods                       |
  | ------------------------------------- | -------------------------------------- |
  | `sentry_sdk.integrations.Integration` | `setup_once`                           |
  | `sentry_sdk.metrics.Metric`           | `add`, `serialize_value`, and `weight` |
  | `sentry_sdk.profiler.Scheduler`       | `setup` and `teardown`                 |
  | `sentry_sdk.transport.Transport`      | `capture_envelope`                     |

    </details>

### Removed
(These changes are all backwards-incompatible. **Breaking Change** (if you are just skimming for that phrase))

- Removed support for Python 2 and Python 3.5. The SDK now requires at least Python 3.6.
- Removed support for Celery 3.\*.
- Removed support for Django 1.8, 1.9, 1.10.
- Removed support for Flask 0.\*.
- Removed support for gRPC < 1.39.
- Removed support for Tornado < 6.
- Removed `last_event_id()` top level API. The last event ID is still returned by `capture_event()`, `capture_exception()` and `capture_message()` but the top level API `sentry_sdk.last_event_id()` has been removed.
- Removed support for sending events to the `/store` endpoint. Everything is now sent to the `/envelope` endpoint. If you're on SaaS you don't have to worry about this, but if you're running Sentry yourself you'll need version `20.6.0` or higher of self-hosted Sentry.
- The deprecated `with_locals` configuration option was removed. Use `include_local_variables` instead. See https://docs.sentry.io/platforms/python/configuration/options/#include-local-variables.
- The deprecated `request_bodies` configuration option was removed. Use `max_request_body_size`. See https://docs.sentry.io/platforms/python/configuration/options/#max-request-body-size.
- Removed support for `user.segment`. It was also removed from the trace header as well as from the dynamic sampling context.
- Removed support for the `install` method for custom integrations. Please use `setup_once` instead.
- Removed `sentry_sdk.tracing.Span.new_span`. Use `sentry_sdk.tracing.Span.start_child` instead.
- Removed `sentry_sdk.tracing.Transaction.new_span`. Use `sentry_sdk.tracing.Transaction.start_child` instead.
- Removed support for creating transactions via `sentry_sdk.tracing.Span(transaction=...)`. To create a transaction, please use `sentry_sdk.tracing.Transaction(name=...)`.
- Removed `sentry_sdk.utils.Auth.store_api_url`.
- `sentry_sdk.utils.Auth.get_api_url`'s now accepts a `sentry_sdk.consts.EndpointType` enum instead of a string as its only parameter. We recommend omitting this argument when calling the function, since the parameter's default value is the only possible `sentry_sdk.consts.EndpointType` value. The parameter exists for future compatibility.
- Removed `tracing_utils_py2.py`. The `start_child_span_decorator` is now in `sentry_sdk.tracing_utils`.
- Removed the `sentry_sdk.profiler.Scheduler.stop_profiling` method. Any calls to this method can simply be removed, since this was a no-op method.

### Deprecated

- Using the `Hub` directly as well as using hub-based APIs has been deprecated. Where available, use [the top-level API instead](sentry_sdk/api.py); otherwise use the [scope API](sentry_sdk/scope.py) or the [client API](sentry_sdk/client.py).

  Before:

  ```python
  with hub.start_span(...):
      # do something
  ```

  After:

  ```python
  import sentry_sdk

  with sentry_sdk.start_span(...):
      # do something
  ```

- Hub cloning is deprecated.

  Before:

  ```python
  with Hub(Hub.current) as hub:
      # do something with the cloned hub
  ```

  After:

  ```python
  import sentry_sdk

  with sentry_sdk.isolation_scope() as scope:
      # do something with the forked scope
  ```

- `configure_scope` is deprecated. Use the new isolation scope directly via `get_isolation_scope()` instead.

  Before:

  ```python
  with configure_scope() as scope:
      # do something with `scope`
  ```

  After:

  ```python
  from sentry_sdk import get_isolation_scope

  scope = get_isolation_scope()
  # do something with `scope`
  ```

- `push_scope` is deprecated. Use the new `new_scope` context manager to fork the necessary scopes.

  Before:

  ```python
  with push_scope() as scope:
      # do something with `scope`
  ```

  After:

  ```python
  import sentry_sdk

  with sentry_sdk.new_scope() as scope:
      # do something with `scope`
  ```

- Accessing the client via the hub has been deprecated. Use the top-level `sentry_sdk.get_client()` to get the current client.
- `profiler_mode` and `profiles_sample_rate` have been deprecated as `_experiments` options. Use them as top level options instead:
  ```python
  sentry_sdk.init(
      ...,
      profiler_mode="thread",
      profiles_sample_rate=1.0,
  )
  ```
- Deprecated `sentry_sdk.transport.Transport.capture_event`. Please use `sentry_sdk.transport.Transport.capture_envelope`, instead.
- Passing a function to `sentry_sdk.init`'s `transport` keyword argument has been deprecated. If you wish to provide a custom transport, please pass a `sentry_sdk.transport.Transport` instance or a subclass.
- The parameter `propagate_hub` in `ThreadingIntegration()` was deprecated and renamed to `propagate_scope`.

## 1.45.0

This is the final 1.x release for the forseeable future. Development will continue on the 2.x release line. The first 2.x version will be available in the next few weeks.

### Various fixes & improvements

- Allow to upsert monitors (#2929) by @sentrivana

  It's now possible to provide `monitor_config` to the `monitor` decorator/context manager directly:

  ```python
  from sentry_sdk.crons import monitor

  # All keys except `schedule` are optional
  monitor_config = {
      "schedule": {"type": "crontab", "value": "0 0 * * *"},
      "timezone": "Europe/Vienna",
      "checkin_margin": 10,
      "max_runtime": 10,
      "failure_issue_threshold": 5,
      "recovery_threshold": 5,
  }

  @monitor(monitor_slug='<monitor-slug>', monitor_config=monitor_config)
  def tell_the_world():
      print('My scheduled task...')
  ```

  Check out [the cron docs](https://docs.sentry.io/platforms/python/crons/) for details.

- Add Django `signals_denylist` to filter signals that are attached to by `signals_spans` (#2758) by @lieryan

  If you want to exclude some Django signals from performance tracking, you can use the new `signals_denylist` Django option:

  ```python
  import django.db.models.signals
  import sentry_sdk

  sentry_sdk.init(
      ...
      integrations=[
          DjangoIntegration(
              ...
              signals_denylist=[
                  django.db.models.signals.pre_init,
                  django.db.models.signals.post_init,
              ],
          ),
      ],
  )
  ```

- `increment` for metrics (#2588) by @mitsuhiko

  `increment` and `inc` are equivalent, so you can pick whichever you like more.

- Add `value`, `unit` to `before_emit_metric` (#2958) by @sentrivana

  If you add a custom `before_emit_metric`, it'll now accept 4 arguments (the `key`, `value`, `unit` and `tags`) instead of just `key` and `tags`.

  ```python
  def before_emit(key, value, unit, tags):
      if key == "removed-metric":
          return False
      tags["extra"] = "foo"
      del tags["release"]
      return True

  sentry_sdk.init(
      ...
      _experiments={
          "before_emit_metric": before_emit,
      }
  )
  ```

- Remove experimental metric summary options (#2957) by @sentrivana

  The `_experiments` options `metrics_summary_sample_rate` and `should_summarize_metric` have been removed.

- New normalization rules for metric keys, names, units, tags (#2946) by @sentrivana
- Change `data_category` from `statsd` to `metric_bucket` (#2954) by @cleptric
- Accessing `__mro__` might throw a `ValueError` (#2952) by @sentrivana
- Suppress prompt spawned by subprocess when using `pythonw` (#2936) by @collinbanko
- Handle `None` in GraphQL query #2715 (#2762) by @czyber
- Do not send "quiet" Sanic exceptions to Sentry (#2821) by @hamedsh
- Implement `metric_bucket` rate limits (#2933) by @cleptric
- Fix type hints for `monitor` decorator (#2944) by @szokeasaurusrex
- Remove deprecated `typing` imports in crons (#2945) by @szokeasaurusrex
- Make `monitor_config` a `TypedDict` (#2931) by @sentrivana
- Add `devenv-requirements.txt` and update env setup instructions (#2761) by @arr-ee
- Bump `types-protobuf` from `4.24.0.20240311` to `4.24.0.20240408` (#2941) by @dependabot
- Disable Codecov check run annotations (#2537) by @eliatcodecov

## 1.44.1

### Various fixes & improvements

- Make `monitor` async friendly (#2912) by @sentrivana

  You can now decorate your async functions with the `monitor`
  decorator and they will correctly report their duration
  and completion status.

- Fixed `Event | None` runtime `TypeError` (#2928) by @szokeasaurusrex


## 1.44.0

### Various fixes & improvements

- ref: Define types at runtime (#2914) by @szokeasaurusrex
- Explicit reexport of types (#2866) (#2913) by @szokeasaurusrex
- feat(profiling): Add thread data to spans (#2843) by @Zylphrex

## 1.43.0

### Various fixes & improvements

- Add optional `keep_alive` (#2842) by @sentrivana

  If you're experiencing frequent network issues between the SDK and Sentry,
  you can try turning on TCP keep-alive:

  ```python
  import sentry_sdk

  sentry_sdk.init(
      # ...your usual settings...
      keep_alive=True,
  )
  ```

- Add support for Celery Redbeat cron tasks (#2643) by @kwigley

  The SDK now supports the Redbeat scheduler in addition to the default
  Celery Beat scheduler for auto instrumenting crons. See
  [the docs](https://docs.sentry.io/platforms/python/integrations/celery/crons/)
  for more information about how to set this up.

- `aws_event` can be an empty list (#2849) by @sentrivana
- Re-export `Event` in `types.py` (#2829) by @szokeasaurusrex
- Small API docs improvement (#2828) by @antonpirker
- Fixed OpenAI tests (#2834) by @antonpirker
- Bump `checkouts/data-schemas` from `ed078ed` to `8232f17` (#2832) by @dependabot


## 1.42.0

### Various fixes & improvements

- **New integration:** [OpenAI integration](https://docs.sentry.io/platforms/python/integrations/openai/) (#2791) by @colin-sentry

  We added an integration for OpenAI to capture errors and also performance data when using the OpenAI Python SDK.

  Useage:

  This integrations is auto-enabling, so if you have the `openai` package in your project it will be enabled. Just initialize Sentry before you create your OpenAI client.

  ```python
  from openai import OpenAI

  import sentry_sdk

  sentry_sdk.init(
      dsn="___PUBLIC_DSN___",
      enable_tracing=True,
      traces_sample_rate=1.0,
  )

  client = OpenAI()
  ```

  For more information, see the documentation for [OpenAI integration](https://docs.sentry.io/platforms/python/integrations/openai/).

- Discard open OpenTelemetry spans after 10 minutes (#2801) by @antonpirker
- Propagate sentry-trace and baggage headers to Huey tasks (#2792) by @cnschn
- Added Event type (#2753) by @szokeasaurusrex
- Improve scrub_dict typing (#2768) by @szokeasaurusrex
- Dependencies: bump types-protobuf from 4.24.0.20240302 to 4.24.0.20240311 (#2797) by @dependabot

## 1.41.0

### Various fixes & improvements

- Add recursive scrubbing to `EventScrubber` (#2755) by @Cheapshot003

  By default, the `EventScrubber` will not search your events for potential
  PII recursively. With this release, you can enable this behavior with:

  ```python
  import sentry_sdk
  from sentry_sdk.scrubber import EventScrubber

  sentry_sdk.init(
      # ...your usual settings...
      event_scrubber=EventScrubber(recursive=True),
  )
  ```

- Expose `socket_options` (#2786) by @sentrivana

  If the SDK is experiencing connection issues (connection resets, server
  closing connection without response, etc.) while sending events to Sentry,
  tweaking the default `urllib3` socket options to the following can help:

  ```python
  import socket
  from urllib3.connection import HTTPConnection
  import sentry_sdk

  sentry_sdk.init(
      # ...your usual settings...
      socket_options=HTTPConnection.default_socket_options + [
          (socket.SOL_SOCKET, socket.SO_KEEPALIVE, 1),
          # note: skip the following line if you're on MacOS since TCP_KEEPIDLE doesn't exist there
          (socket.SOL_TCP, socket.TCP_KEEPIDLE, 45),
          (socket.SOL_TCP, socket.TCP_KEEPINTVL, 10),
          (socket.SOL_TCP, socket.TCP_KEEPCNT, 6),
      ],
  )
  ```

- Allow to configure merge target for releases (#2777) by @sentrivana
- Allow empty character in metric tags values (#2775) by @viglia
- Replace invalid tag values with an empty string instead of _ (#2773) by @markushi
- Add documentation comment to `scrub_list` (#2769) by @szokeasaurusrex
- Fixed regex to parse version in lambda package file (#2767) by @antonpirker
- xfail broken AWS Lambda tests for now (#2794) by @sentrivana
- Removed print statements because it messes with the tests (#2789) by @antonpirker
- Bump `types-protobuf` from 4.24.0.20240129 to 4.24.0.20240302 (#2782) by @dependabot
- Bump `checkouts/data-schemas` from `eb941c2` to `ed078ed` (#2781) by @dependabot

## 1.40.6

### Various fixes & improvements

- Fix compatibility with `greenlet`/`gevent` (#2756) by @sentrivana
- Fix query source relative filepath (#2717) by @gggritso
- Support `clickhouse-driver==0.2.7` (#2752) by @sentrivana
- Bump `checkouts/data-schemas` from `6121fd3` to `eb941c2` (#2747) by @dependabot

## 1.40.5

### Various fixes & improvements

- Deprecate `last_event_id()`. (#2749) by @antonpirker
- Warn if uWSGI is set up without proper thread support (#2738) by @sentrivana

    uWSGI has to be run in threaded mode for the SDK to run properly. If this is
    not the case, the consequences could range from features not working unexpectedly
    to uWSGI workers crashing.

    Please make sure to run uWSGI with both `--enable-threads` and `--py-call-uwsgi-fork-hooks`.

- `parsed_url` can be `None` (#2734) by @sentrivana
- Python 3.7 is not supported anymore by Lambda, so removed it and added 3.12 (#2729) by @antonpirker

## 1.40.4

### Various fixes & improvements

- Only start metrics flusher thread on demand (#2727) by @sentrivana
- Bump checkouts/data-schemas from `aa7058c` to `6121fd3` (#2724) by @dependabot

## 1.40.3

### Various fixes & improvements

- Turn off metrics for uWSGI (#2720) by @sentrivana
- Minor improvements (#2714) by @antonpirker

## 1.40.2

### Various fixes & improvements

- test: Fix `pytest` error (#2712) by @szokeasaurusrex
- build(deps): bump types-protobuf from 4.24.0.4 to 4.24.0.20240129 (#2691) by @dependabot

## 1.40.1

### Various fixes & improvements

- Fix uWSGI workers hanging (#2694) by @sentrivana
- Make metrics work with `gevent` (#2694) by @sentrivana
- Guard against `engine.url` being `None` (#2708) by @sentrivana
- Fix performance regression in `sentry_sdk.utils._generate_installed_modules` (#2703) by @GlenWalker
- Guard against Sentry initialization mid SQLAlchemy cursor (#2702) by @apmorton
- Fix yaml generation script (#2695) by @sentrivana
- Fix AWS Lambda workflow (#2710) by @sentrivana
- Bump `codecov/codecov-action` from 3 to 4 (#2706) by @dependabot
- Bump `actions/cache` from 3 to 4 (#2661) by @dependabot
- Bump `actions/checkout` from 3.1.0 to 4.1.1 (#2561) by @dependabot
- Bump `github/codeql-action` from 2 to 3 (#2603) by @dependabot
- Bump `actions/setup-python` from 4 to 5 (#2577) by @dependabot

## 1.40.0

### Various fixes & improvements

- Enable metrics related settings by default (#2685) by @iambriccardo
- Fix `UnicodeDecodeError` on Python 2 (#2657) by @sentrivana
- Enable DB query source by default (#2629) by @sentrivana
- Fix query source duration check (#2675) by @sentrivana
- Reformat with `black==24.1.0` (#2680) by @sentrivana
- Cleaning up existing code to prepare for new Scopes API (#2611) by @antonpirker
- Moved redis related tests to databases (#2674) by @antonpirker
- Improve `sentry_sdk.trace` type hints (#2633) by @szokeasaurusrex
- Bump `checkouts/data-schemas` from `e9f7d58` to `aa7058c` (#2639) by @dependabot

## 1.39.2

### Various fixes & improvements

- Fix timestamp in transaction created by OTel (#2627) by @antonpirker
- Fix relative path in DB query source  (#2624) by @antonpirker
- Run more CI checks on 2.0 branch (#2625) by @sentrivana
- Fix tracing `TypeError` for static and class methods (#2559) by @szokeasaurusrex
- Fix missing `ctx` in Arq integration (#2600) by @ivanovart
- Change `data_category` from `check_in` to `monitor` (#2598) by @sentrivana

## 1.39.1

### Various fixes & improvements

- Fix psycopg2 detection in the Django integration (#2593) by @sentrivana
- Filter out empty string releases (#2591) by @sentrivana
- Fixed local var not present when there is an error in a user's `error_sampler` function (#2511) by @antonpirker
- Fixed typing in `aiohttp` (#2590) by @antonpirker

## 1.39.0

### Various fixes & improvements

- Add support for cluster clients from Redis SDK (#2394) by @md384
- Improve location reporting for timer metrics (#2552) by @mitsuhiko
- Fix Celery `TypeError` with no-argument `apply_async` (#2575) by @szokeasaurusrex
- Fix Lambda integration with EventBridge source (#2546) by @davidcroda
- Add max tries to Spotlight (#2571) by @hazAT
- Handle `os.path.devnull` access issues (#2579) by @sentrivana
- Change `code.filepath` frame picking logic (#2568) by @sentrivana
- Trigger AWS Lambda tests on label (#2538) by @sentrivana
- Run permissions step on pull_request_target but not push (#2548) by @sentrivana
- Hash AWS Lambda test functions based on current revision (#2557) by @sentrivana
- Update Django version in tests (#2562) by @sentrivana
- Make metrics tests non-flaky (#2572) by @antonpirker

## 1.38.0

### Various fixes & improvements

- Only add trace context to checkins and do not run `event_processors` for checkins (#2536) by @antonpirker
- Metric span summaries (#2522) by @mitsuhiko
- Add source context to code locations (#2539) by @jan-auer
- Use in-app filepath instead of absolute path (#2541) by @antonpirker
- Switch to `jinja2` for generating CI yamls (#2534) by @sentrivana

## 1.37.1

### Various fixes & improvements

- Fix `NameError` on `parse_version` with eventlet (#2532) by @sentrivana
- build(deps): bump checkouts/data-schemas from `68def1e` to `e9f7d58` (#2501) by @dependabot

## 1.37.0

### Various fixes & improvements

- Move installed modules code to utils (#2429) by @sentrivana

    Note: We moved the internal function `_get_installed_modules` from `sentry_sdk.integrations.modules` to `sentry_sdk.utils`.
    So if you use this function you have to update your imports

- Add code locations for metrics (#2526) by @jan-auer
- Add query source to DB spans (#2521) by @antonpirker
- Send events to Spotlight sidecar (#2524) by @HazAT
- Run integration tests with newest `pytest` (#2518) by @sentrivana
- Bring tests up to date (#2512) by @sentrivana
- Fix: Prevent global var from being discarded at shutdown (#2530) by @antonpirker
- Fix: Scope transaction source not being updated in scope.span setter (#2519) by @sl0thentr0py

## 1.36.0

### Various fixes & improvements

- Django: Support Django 5.0 (#2490) by @sentrivana
- Django: Handling ASGI body in the right way. (#2513) by @antonpirker
- Flask: Test with Flask 3.0 (#2506) by @sentrivana
- Celery: Do not create a span when task is triggered by Celery Beat (#2510) by @antonpirker
- Redis: Ensure `RedisIntegration` is disabled, unless `redis` is installed (#2504) by @szokeasaurusrex
- Quart: Fix Quart integration for Quart 0.19.4  (#2516) by @antonpirker
- gRPC: Make async gRPC less noisy (#2507) by @jyggen

## 1.35.0

### Various fixes & improvements

- **Updated gRPC integration:** Asyncio interceptors and easier setup (#2369) by @fdellekart

  Our gRPC integration now instruments incoming unary-unary grpc requests and outgoing unary-unary, unary-stream grpc requests using grpcio channels. Everything works now for sync and async code.

  Before this release you had to add Sentry interceptors by hand to your gRPC code, now the only thing you need to do is adding the `GRPCIntegration` to you `sentry_sdk_init()` call. (See [documentation](https://docs.sentry.io/platforms/python/integrations/grpc/) for more information):

  ```python
  import sentry_sdk
  from sentry_sdk.integrations.grpc import GRPCIntegration

  sentry_sdk.init(
      dsn="___PUBLIC_DSN___",
      enable_tracing=True,
      integrations=[
          GRPCIntegration(),
      ],
  )
  ```
  The old way still works, but we strongly encourage you to update your code to the way described above.

- Python 3.12: Replace deprecated datetime functions (#2502) by @sentrivana
- Metrics: Unify datetime format (#2409) by @mitsuhiko
- Celery: Set correct data in `check_in`s (#2500) by @antonpirker
- Celery: Read timezone for Crons monitors from `celery_schedule` if existing (#2497) by @antonpirker
- Django: Removing redundant code in Django tests (#2491) by @vagi8
- Django: Make reading the request body work in Django ASGI apps. (#2495) by @antonpirker
- FastAPI: Use wraps on fastapi request call wrapper (#2476) by @nkaras
- Fix: Probe for psycopg2 and psycopg3 parameters function. (#2492) by @antonpirker
- Fix: Remove unnecessary TYPE_CHECKING alias (#2467) by @rafrafek

## 1.34.0

### Various fixes & improvements
- Added Python 3.12 support (#2471, #2483)
- Handle missing `connection_kwargs` in `patch_redis_client` (#2482) by @szokeasaurusrex
- Run common test suite on Python 3.12 (#2479) by @sentrivana

## 1.33.1

### Various fixes & improvements

- Make parse_version work in utils.py itself. (#2474) by @antonpirker

## 1.33.0

### Various fixes & improvements

- New: Added `error_sampler` option (#2456) by @szokeasaurusrex
- Python 3.12: Detect interpreter in shutdown state on thread spawn (#2468) by @mitsuhiko
- Patch eventlet under Sentry SDK (#2464) by @szokeasaurusrex
- Mitigate CPU spikes when sending lots of events with lots of data (#2449) by @antonpirker
- Make `debug` option also configurable via environment (#2450) by @antonpirker
- Make sure `get_dsn_parameters` is an actual function (#2441) by @sentrivana
- Bump pytest-localserver, add compat comment (#2448) by @sentrivana
- AWS Lambda: Update compatible runtimes for AWS Lambda layer (#2453) by @antonpirker
- AWS Lambda: Load AWS Lambda secrets in Github CI (#2153) by @antonpirker
- Redis: Connection attributes in `redis` database spans (#2398) by @antonpirker
- Falcon: Falcon integration checks response status before reporting error (#2465) by @szokeasaurusrex
- Quart: Support Quart 0.19 onwards (#2403) by @pgjones
- Sanic: Sanic integration initial version (#2419) by @szokeasaurusrex
- Django: Fix parsing of Django `path` patterns (#2452) by @sentrivana
- Django: Add Django 4.2 to test suite (#2462) by @sentrivana
- Polish changelog (#2434) by @sentrivana
- Update CONTRIBUTING.md (#2443) by @krishvsoni
- Update README.md (#2435) by @sentrivana

## 1.32.0

### Various fixes & improvements

- **New:** Error monitoring for some of the most popular Python GraphQL libraries:
  - Add [GQL GraphQL integration](https://docs.sentry.io/platforms/python/integrations/gql/) (#2368) by @szokeasaurusrex

    Usage:

    ```python
      import sentry_sdk
      from sentry_sdk.integrations.gql import GQLIntegration

      sentry_sdk.init(
          dsn='___PUBLIC_DSN___',
          integrations=[
              GQLIntegration(),
          ],
      )
    ```

  - Add [Graphene GraphQL error integration](https://docs.sentry.io/platforms/python/integrations/graphene/) (#2389) by @sentrivana

    Usage:

    ```python
      import sentry_sdk
      from sentry_sdk.integrations.graphene import GrapheneIntegration

      sentry_sdk.init(
          dsn='___PUBLIC_DSN___',
          integrations=[
              GrapheneIntegration(),
          ],
      )
    ```

  - Add [Strawberry GraphQL error & tracing integration](https://docs.sentry.io/platforms/python/integrations/strawberry/) (#2393) by @sentrivana

    Usage:

    ```python
      import sentry_sdk
      from sentry_sdk.integrations.strawberry import StrawberryIntegration

      sentry_sdk.init(
          dsn='___PUBLIC_DSN___',
          integrations=[
              # make sure to set async_execution to False if you're executing
              # GraphQL queries synchronously
              StrawberryIntegration(async_execution=True),
          ],
          traces_sample_rate=1.0,
      )
    ```

  - Add [Ariadne GraphQL error integration](https://docs.sentry.io/platforms/python/integrations/ariadne/) (#2387) by @sentrivana

    Usage:

    ```python
      import sentry_sdk
      from sentry_sdk.integrations.ariadne import AriadneIntegration

      sentry_sdk.init(
          dsn='___PUBLIC_DSN___',
          integrations=[
              AriadneIntegration(),
          ],
      )
    ```

- Capture multiple named groups again (#2432) by @sentrivana
- Don't fail when upstream scheme is unusual (#2371) by @vanschelven
- Support new RQ version (#2405) by @antonpirker
- Remove `utcnow`, `utcfromtimestamp` deprecated in Python 3.12 (#2415) by @rmad17
- Add `trace` to `__all__` in top-level `__init__.py` (#2401) by @lobsterkatie
- Move minimetrics code to the SDK (#2385) by @mitsuhiko
- Add configurable compression levels (#2382) by @mitsuhiko
- Shift flushing by up to a rollup window (#2396) by @mitsuhiko
- Make a consistent noop flush behavior (#2428) by @mitsuhiko
- Stronger recursion protection (#2426) by @mitsuhiko
- Remove `OpenTelemetryIntegration` from `__init__.py` (#2379) by @sentrivana
- Update API docs (#2397) by @antonpirker
- Pin some test requirements because new majors break our tests (#2404) by @antonpirker
- Run more `requests`, `celery`, `falcon` tests (#2414) by @sentrivana
- Move `importorskip`s in tests to `__init__.py` files (#2412) by @sentrivana
- Fix `mypy` errors (#2433) by @sentrivana
- Fix pre-commit issues (#2424) by @bukzor-sentryio
- Update [CONTRIBUTING.md](https://github.com/getsentry/sentry-python/blob/master/CONTRIBUTING.md) (#2411) by @sentrivana
- Bump `sphinx` from 7.2.5 to 7.2.6 (#2378) by @dependabot
- [Experimental] Add explain plan to DB spans (#2315) by @antonpirker

## 1.31.0

### Various fixes & improvements

- **New:** Add integration for `clickhouse-driver` (#2167) by @mimre25

  For more information, see the documentation for [clickhouse-driver](https://docs.sentry.io/platforms/python/configuration/integrations/clickhouse-driver) for more information.

  Usage:

  ```python
    import sentry_sdk
    from sentry_sdk.integrations.clickhouse_driver import ClickhouseDriverIntegration

    sentry_sdk.init(
        dsn='___PUBLIC_DSN___',
        integrations=[
            ClickhouseDriverIntegration(),
        ],
    )
  ```

- **New:** Add integration for `asyncpg` (#2314) by @mimre25

  For more information, see the documentation for [asyncpg](https://docs.sentry.io/platforms/python/configuration/integrations/asyncpg/) for more information.

  Usage:

  ```python
    import sentry_sdk
    from sentry_sdk.integrations.asyncpg import AsyncPGIntegration

    sentry_sdk.init(
        dsn='___PUBLIC_DSN___',
        integrations=[
            AsyncPGIntegration(),
        ],
    )
  ```

- **New:** Allow to override `propagate_traces` in `Celery` per task (#2331) by @jan-auer

  For more information, see the documentation for [Celery](https://docs.sentry.io//platforms/python/guides/celery/#distributed-traces) for more information.

  Usage:
  ```python
    import sentry_sdk
    from sentry_sdk.integrations.celery import CeleryIntegration

    # Enable global distributed traces (this is the default, just to be explicit.)
    sentry_sdk.init(
        dsn='___PUBLIC_DSN___',
        integrations=[
            CeleryIntegration(propagate_traces=True),
        ],
    )

    ...

    # This will NOT propagate the trace. (The task will start its own trace):
    my_task_b.apply_async(
        args=("some_parameter", ),
        headers={"sentry-propagate-traces": False},
    )
  ```

- Prevent Falcon integration from breaking ASGI apps (#2359) by @szokeasaurusrex
- Backpressure: only downsample a max of 10 times (#2347) by @sl0thentr0py
- Made NoOpSpan compatible to Transactions. (#2364) by @antonpirker
- Cleanup ASGI integration (#2335) by @antonpirker
- Pin anyio in tests (dep of httpx), because new major 4.0.0 breaks tests. (#2336) by @antonpirker
- Added link to backpressure section in docs. (#2354) by @antonpirker
- Add .vscode to .gitignore (#2317) by @shoaib-mohd
- Documenting Spans and Transactions (#2358) by @antonpirker
- Fix in profiler: do not call getcwd from module root (#2329) by @Zylphrex
- Fix deprecated version attribute (#2338) by @vagi8
- Fix transaction name in Starlette and FastAPI (#2341) by @antonpirker
- Fix tests using Postgres (#2362) by @antonpirker
- build(deps): Updated linting tooling (#2350) by @antonpirker
- build(deps): bump sphinx from 7.2.4 to 7.2.5 (#2344) by @dependabot
- build(deps): bump actions/checkout from 2 to 4 (#2352) by @dependabot
- build(deps): bump checkouts/data-schemas from `ebc77d3` to `68def1e` (#2351) by @dependabot

## 1.30.0

### Various fixes & improvements

- Officially support Python 3.11 (#2300) by @sentrivana
- Context manager monitor (#2290) by @szokeasaurusrex
- Set response status code in transaction `response` context. (#2312) by @antonpirker
- Add missing context kwarg to `_sentry_task_factory` (#2267) by @JohnnyDeuss
- In Postgres take the connection params from the connection  (#2308) by @antonpirker
- Experimental: Allow using OTel for performance instrumentation (#2272) by @sentrivana

    This release includes experimental support for replacing Sentry's default
    performance monitoring solution with one powered by OpenTelemetry without having
    to do any manual setup.

    Try it out by installing `pip install sentry-sdk[opentelemetry-experimental]` and
    then initializing the SDK with:

    ```python
    sentry_sdk.init(
        # ...your usual options...
        _experiments={"otel_powered_performance": True},
    )
    ```

    This enables OpenTelemetry performance monitoring support for some of the most
    popular frameworks and libraries (Flask, Django, FastAPI, requests...).

    We're looking forward to your feedback! Please let us know about your experience
    in this discussion: https://github.com/getsentry/sentry/discussions/55023

    **Important note:** Please note that this feature is experimental and in a
    proof-of-concept stage and is not meant for production use. It may be changed or
    removed at any point.

- Enable backpressure handling by default (#2298) by @sl0thentr0py

    The SDK now dynamically downsamples transactions to reduce backpressure in high
    throughput systems. It starts a new `Monitor` thread to perform some health checks
    which decide to downsample (halved each time) in 10 second intervals till the system
    is healthy again.

    To disable this behavior, use:

    ```python
    sentry_sdk.init(
        # ...your usual options...
        enable_backpressure_handling=False,
    )
    ```

    If your system serves heavy load, please let us know how this feature works for you!

    Check out the [documentation](https://docs.sentry.io/platforms/python/configuration/options/#enable-backpressure-handling) for more information.

- Stop recording spans for internal web requests to Sentry (#2297) by @szokeasaurusrex
- Add test for `ThreadPoolExecutor` (#2259) by @gggritso
- Add docstrings for `Scope.update_from_*` (#2311) by @sentrivana
- Moved `is_sentry_url` to utils (#2304) by @szokeasaurusrex
- Fix: arq attribute error on settings, support worker args (#2260) by @rossmacarthur
- Fix: Exceptions include detail property for their value  (#2193) by @nicolassanmar
- build(deps): bump mypy from 1.4.1 to 1.5.1 (#2319) by @dependabot
- build(deps): bump sphinx from 7.1.2 to 7.2.4 (#2322) by @dependabot
- build(deps): bump sphinx from 7.0.1 to 7.1.2 (#2296) by @dependabot
- build(deps): bump checkouts/data-schemas from `1b85152` to `ebc77d3` (#2254) by @dependabot

## 1.29.2

### Various fixes & improvements

- Revert GraphQL integration (#2287) by @sentrivana

## 1.29.1

### Various fixes & improvements

- Fix GraphQL integration swallowing responses (#2286) by @sentrivana
- Fix typo (#2283) by @sentrivana

## 1.29.0

### Various fixes & improvements

- Capture GraphQL client errors (#2243) by @sentrivana
  - The SDK will now create dedicated errors whenever an HTTP client makes a request to a `/graphql` endpoint and the response contains an error. You can opt out of this by providing `capture_graphql_errors=False` to the HTTP client integration.
- Read MAX_VALUE_LENGTH from client options (#2121) (#2171) by @puittenbroek
- Rename `request_bodies` to `max_request_body_size` (#2247) by @mgaligniana
- Always sample checkin regardless of `sample_rate` (#2279) by @szokeasaurusrex
- Add information to short-interval cron error message (#2246) by @lobsterkatie
- Add DB connection attributes in spans (#2274) by @antonpirker
- Add `db.system` to remaining Redis spans (#2271) by @AbhiPrasad
- Clarified the procedure for running tests (#2276) by @szokeasaurusrex
- Fix Chalice tests (#2278) by @sentrivana
- Bump Black from 23.3.0 to 23.7.0 (#2256) by @dependabot
- Remove py3.4 from tox.ini (#2248) by @sentrivana

## 1.28.1

### Various fixes & improvements

- Redis: Add support for redis.asyncio (#1933) by @Zhenay
- Make sure each task that is started by Celery Beat has its own trace. (#2249) by @antonpirker
- Add Sampling Decision to Trace Envelope Header (#2239) by @antonpirker
- Do not add trace headers (`sentry-trace` and `baggage`) to HTTP requests to Sentry (#2240) by @antonpirker
- Prevent adding `sentry-trace` header multiple times (#2235) by @antonpirker
- Skip distributions with incomplete metadata (#2231) by @rominf
- Remove stale.yml (#2245) by @hubertdeng123
- Django: Fix 404 Handler handler being labeled as "generic ASGI request" (#1277) by @BeryJu

## 1.28.0

### Various fixes & improvements

- Add support for cron jobs in ARQ integration (#2088) by @lewazo
- Backpressure handling prototype (#2189) by @sl0thentr0py
- Add "replay" context to event payload (#2234) by @antonpirker
- Update test Django app to be compatible for Django 4.x (#1794) by @DilLip-Chowdary-Codes

## 1.27.1

### Various fixes & improvements

- Add Starlette/FastAPI template tag for adding Sentry tracing information (#2225) by @antonpirker
  - By adding `{{ sentry_trace_meta }}` to your Starlette/FastAPI Jinja2 templates we will include Sentry trace information as a meta tag in the rendered HTML to allow your frontend to pick up and continue the trace started in the backend.
- Fixed generation of baggage when a DSC is already in propagation context (#2232) by @antonpirker
- Handle explicitly passing `None` for `trace_configs` in `aiohttp` (#2230) by @Harmon758
- Support newest Starlette versions (#2227) by @antonpirker

## 1.27.0

### Various fixes & improvements

- Support for SQLAlchemy 2.0 (#2200) by @antonpirker
- Add instrumentation of `aiohttp` client requests (#1761) by @md384
- Add Django template tag for adding Sentry tracing information (#2222) by @antonpirker
  - By adding `{{ sentry_trace_meta }}` to your Django templates we will include Sentry trace information as a meta tag in the rendered HTML to allow your frontend to pick up and continue the trace started in the backend.

- Update Flask HTML meta helper (#2203) by @antonpirker
- Take trace ID always from propagation context (#2209) by @antonpirker
- Fix trace context in event payload (#2205) by @antonpirker
- Use new top level API in `trace_propagation_meta` (#2202) by @antonpirker
- Do not overwrite existing baggage on outgoing requests (#2191, #2214) by @sentrivana
- Set the transaction/span status from an OTel span (#2115) by @daniil-konovalenko
- Fix propagation of OTel `NonRecordingSpan` (#2187) by @hartungstenio
- Fix `TaskLockedException` handling in Huey integration (#2206) by @Zhenay
- Add message format configuration arguments to Loguru integration (#2208) by @Gwill
- Profiling: Add client reports for profiles (#2207) by @Zylphrex
- CI: Fix CI (#2220) by @antonpirker
- Dependencies: Bump `checkouts/data-schemas` from `7fdde87` to `1b85152` (#2218) by @dependabot
- Dependencies: Bump `mypy` from 1.3.0 to 1.4.1 (#2194) by @dependabot
- Docs: Change API doc theme (#2210) by @sentrivana
- Docs: Allow (some) autocompletion for top-level API (#2213) by @sentrivana
- Docs: Revert autocomplete hack (#2224) by @sentrivana

## 1.26.0

### Various fixes & improvements

- Tracing without performance (#2136) by @antonpirker
- Load tracing information from environment (#2176) by @antonpirker
- Auto-enable HTTPX integration if HTTPX installed (#2177) by @sentrivana
- Support for SOCKS proxies (#1050) by @Roguelazer
- Wrap `parse_url` calls in `capture_internal_exceptions` (#2162) by @sentrivana
- Run 2.7 tests in CI again (#2181) by @sentrivana
- Crons: Do not support sub-minute cron intervals (#2172) by @antonpirker
- Profile: Add function name to profiler frame cache (#2164) by @Zylphrex
- Dependencies: bump checkouts/data-schemas from `0ed3357` to `7fdde87` (#2165) by @dependabot
- Update changelog (#2163) by @sentrivana

## 1.25.1

### Django update (ongoing)

Collections of improvements to our Django integration.

By: @mgaligniana (#1773)

### Various fixes & improvements

- Fix `parse_url` (#2161) by @sentrivana and @antonpirker

  Our URL sanitization used in multiple integrations broke with the recent Python security update. If you started seeing `ValueError`s with `"'Filtered' does not appear to be an IPv4 or IPv6 address"`, this release fixes that. See [the original issue](https://github.com/getsentry/sentry-python/issues/2160) for more context.

- Better version parsing in integrations (#2152) by @antonpirker

  We now properly support all integration versions that conform to [PEP 440](https://peps.python.org/pep-0440/). This replaces our naïve version parsing that wouldn't accept versions such as `2.0.0rc1` or `2.0.5.post1`.

- Align HTTP status code as span data field `http.response.status_code` (#2113) by @antonpirker
- Do not encode cached value to determine size (#2143) by @sentrivana
- Fix using `unittest.mock` whenever available (#1926) by @mgorny
- Fix 2.7 `common` tests (#2145) by @sentrivana
- Bump `actions/stale` from `6` to `8` (#1978) by @dependabot
- Bump `black` from `22.12.0` to `23.3.0` (#1984) by @dependabot
- Bump `mypy` from `1.2.0` to `1.3.0` (#2110) by @dependabot
- Bump `sphinx` from `5.3.0` to `7.0.1` (#2112) by @dependabot

## 1.25.0

### Various fixes & improvements

- Support urllib3>=2.0.0 (#2148) by @asottile-sentry

  We're now supporting urllib3's new major version, 2.0.0. If you encounter issues (e.g. some of your dependencies not supporting the new urllib3 version yet) you might consider pinning the urllib3 version to `<2.0.0` manually in your project. Check out the [the urllib3 migration guide](https://urllib3.readthedocs.io/en/latest/v2-migration-guide.html#migrating-as-an-application-developer) for details.

- Auto-retry tests on failure (#2134) by @sentrivana
- Correct `importlib.metadata` check in `test_modules` (#2149) by @asottile-sentry
- Fix distribution name normalization (PEP-0503) (#2144) by @rominf
- Fix `functions_to_trace` typing (#2141) by @rcmarron

## 1.24.0

### Various fixes & improvements

- **New:** Celery Beat exclude tasks option (#2130) by @antonpirker

  You can exclude Celery Beat tasks from being auto-instrumented. To do this, add a list of tasks you want to exclude as option `exclude_beat_tasks` when creating `CeleryIntegration`. The list can contain simple strings with the full task name, as specified in the Celery Beat schedule, or regular expressions to match multiple tasks.

  For more information, see the documentation for [Crons](https://docs.sentry.io/platforms/python/guides/celery/crons/) for more information.

  Usage:

  ```python
      exclude_beat_tasks = [
          "some-task-a",
          "payment-check-.*",
      ]
      sentry_sdk.init(
          dsn='___PUBLIC_DSN___',
          integrations=[
              CeleryIntegration(
                  monitor_beat_tasks=True,
                  exclude_beat_tasks=exclude_beat_tasks,
              ),
          ],
      )
  ```

  In this example the task `some-task-a` and all tasks with a name starting with `payment-check-` will be ignored.

- **New:** Add support for **ExceptionGroups** (#2025) by @antonpirker

  _Note:_ If running Self-Hosted Sentry, you should wait to adopt this SDK update until after updating to the 23.6.0 (est. June 2023) release of Sentry. Updating early will not break anything, but you will not get the full benefit of the Exception Groups improvements to issue grouping that were added to the Sentry backend.

- Prefer `importlib.metadata` over `pkg_resources` if available (#2081) by @sentrivana
- Work with a copy of request, vars in the event (#2125) by @sentrivana
- Pinned version of dependency that broke the build (#2133) by @antonpirker

## 1.23.1

### Various fixes & improvements

- Disable Django Cache spans by default. (#2120) by @antonpirker

## 1.23.0

### Various fixes & improvements

- **New:** Add `loguru` integration (#1994) by @PerchunPak

  Check [the documentation](https://docs.sentry.io/platforms/python/configuration/integrations/loguru/) for more information.

  Usage:

  ```python
  from loguru import logger
  import sentry_sdk
  from sentry_sdk.integrations.loguru import LoguruIntegration

  sentry_sdk.init(
      dsn="___PUBLIC_DSN___",
      integrations=[
          LoguruIntegration(),
      ],
  )

  logger.debug("I am ignored")
  logger.info("I am a breadcrumb")
  logger.error("I am an event", extra=dict(bar=43))
  logger.exception("An exception happened")
  ```

  - An error event with the message `"I am an event"` will be created.
  - `"I am a breadcrumb"` will be attached as a breadcrumb to that event.
  - `bar` will end up in the `extra` attributes of that event.
  - `"An exception happened"` will send the current exception from `sys.exc_info()` with the stack trace to Sentry. If there's no exception, the current stack will be attached.
  - The debug message `"I am ignored"` will not be captured by Sentry. To capture it, set `level` to `DEBUG` or lower in `LoguruIntegration`.

- Do not truncate request body if `request_bodies` is `"always"` (#2092) by @sentrivana
- Fixed Celery headers for Beat auto-instrumentation (#2102) by @antonpirker
- Add `db.operation` to Redis and MongoDB spans (#2089) by @antonpirker
- Make sure we're importing `redis` the library (#2106) by @sentrivana
- Add `include_source_context` option (#2020) by @farhat-nawaz and @sentrivana
- Import `Markup` from `markupsafe` (#2047) by @rco-ableton
- Fix `__qualname__` missing attribute in asyncio integration (#2105) by @sl0thentr0py
- Remove relay extension from AWS Layer (#2068) by @sl0thentr0py
- Add a note about `pip freeze` to the bug template (#2103) by @sentrivana

## 1.22.2

### Various fixes & improvements

- Fix: Django caching spans when using keyword arguments (#2086) by @antonpirker
- Fix: Duration in Celery Beat tasks monitoring (#2087) by @antonpirker
- Fix: Docstrings of SPANDATA (#2084) by @antonpirker

## 1.22.1

### Various fixes & improvements

- Fix: Handle a list of keys (not just a single key) in Django cache spans (#2082) by @antonpirker

## 1.22.0

### Various fixes & improvements

- Add `cache.hit` and `cache.item_size` to Django (#2057) by @antonpirker

  _Note:_ This will add spans for all requests to the caches configured in Django. This will probably add some overhead to your server an also add multiple spans to your performance waterfall diagrams. If you do not want this, you can disable this feature in the DjangoIntegration:

  ```python
  sentry_sdk.init(
      dsn="...",
      integrations=[
          DjangoIntegration(cache_spans=False),
      ]
  )
  ```

- Use `http.method` instead of `method` (#2054) by @AbhiPrasad
- Handle non-int `exc.status_code` in Starlette (#2075) by @sentrivana
- Handle SQLAlchemy `engine.name` being bytes (#2074) by @sentrivana
- Fix `KeyError` in `capture_checkin` if SDK is not initialized (#2073) by @antonpirker
- Use `functools.wrap` for `ThreadingIntegration` patches to fix attributes (#2080) by @EpicWink
- Pin `urllib3` to <2.0.0 for now (#2069) by @sl0thentr0py

## 1.21.1

### Various fixes & improvements

- Do not send monitor_config when unset (#2058) by @evanpurkhiser
- Add `db.system` span data (#2040, #2042) by @antonpirker
- Fix memory leak in profiling (#2049) by @Zylphrex
- Fix crash loop when returning none in before_send (#2045) by @sentrivana

## 1.21.0

### Various fixes & improvements

- Better handling of redis span/breadcrumb data (#2033) by @antonpirker

  _Note:_ With this release we will limit the description of redis db spans and the data in breadcrumbs represting redis db operations to 1024 characters.

  This can can lead to truncated data. If you do not want this there is a new parameter `max_data_size` in `RedisIntegration`. You can set this to `None` for disabling trimming.

  Example for **disabling** trimming of redis commands in spans or breadcrumbs:

  ```python
  sentry_sdk.init(
    integrations=[
      RedisIntegration(max_data_size=None),
    ]
  )
  ```

  Example for custom trim size of redis commands in spans or breadcrumbs:

  ```python
  sentry_sdk.init(
    integrations=[
      RedisIntegration(max_data_size=50),
    ]
  )`

  ```

- Add `db.system` to redis and SQLAlchemy db spans (#2037, #2038, #2039) (#2037) by @AbhiPrasad
- Upgraded linting tooling (#2026) by @antonpirker
- Made code more resilient. (#2031) by @antonpirker

## 1.20.0

### Various fixes & improvements

- Send all events to /envelope endpoint when tracing is enabled (#2009) by @antonpirker

  _Note:_ If you’re self-hosting Sentry 9, you need to stay in the previous version of the SDK or update your self-hosted to at least 20.6.0

- Profiling: Remove profile context from SDK (#2013) by @Zylphrex
- Profiling: Additionl performance improvements to the profiler (#1991) by @Zylphrex
- Fix: Celery Beat monitoring without restarting the Beat process (#2001) by @antonpirker
- Fix: Using the Codecov uploader instead of deprecated python package (#2011) by @antonpirker
- Fix: Support for Quart (#2003)` (#2003) by @antonpirker

## 1.19.1

### Various fixes & improvements

- Make auto monitoring beat update support Celery 4 and 5 (#1989) by @antonpirker

## 1.19.0

### Various fixes & improvements

- **New:** [Celery Beat](https://docs.celeryq.dev/en/stable/userguide/periodic-tasks.html) auto monitoring (#1967) by @antonpirker

  The CeleryIntegration can now also monitor your Celery Beat scheduled tasks automatically using the new [Crons](https://blog.sentry.io/2023/01/04/cron-job-monitoring-beta-because-scheduled-jobs-fail-too/) feature of Sentry.

  To learn more see our [Celery Beat Auto Discovery](https://docs.sentry.io/platforms/python/guides/celery/crons/) documentation.

  Usage:

  ```python
  from celery import Celery, signals
  from celery.schedules import crontab

  import sentry_sdk
  from sentry_sdk.integrations.celery import CeleryIntegration


  app = Celery('tasks', broker='...')
  app.conf.beat_schedule = {
      'set-in-beat-schedule': {
          'task': 'tasks.some_important_task',
          'schedule': crontab(...),
      },
  }


  @signals.celeryd_init.connect
  def init_sentry(**kwargs):
      sentry_sdk.init(
          dsn='...',
          integrations=[CeleryIntegration(monitor_beat_tasks=True)],  # 👈 here
          environment="local.dev.grace",
          release="v1.0",
      )
  ```

  This will auto detect all schedules tasks in your `beat_schedule` and will monitor them with Sentry [Crons](https://blog.sentry.io/2023/01/04/cron-job-monitoring-beta-because-scheduled-jobs-fail-too/).

- **New:** [gRPC](https://grpc.io/) integration (#1911) by @hossein-raeisi

  The [gRPC](https://grpc.io/) integration instruments all incoming requests and outgoing unary-unary, unary-stream grpc requests using grpcio channels.

  To learn more see our [gRPC Integration](https://docs.sentry.io/platforms/python/configuration/integrations/grpc/) documentation.

  On the server:

  ```python
  import grpc
  from sentry_sdk.integrations.grpc.server import ServerInterceptor


  server = grpc.server(
      thread_pool=...,
      interceptors=[ServerInterceptor()],
  )
  ```

  On the client:

  ```python
  import grpc
  from sentry_sdk.integrations.grpc.client import ClientInterceptor


  with grpc.insecure_channel("example.com:12345") as channel:
      channel = grpc.intercept_channel(channel, *[ClientInterceptor()])

  ```

- **New:** socket integration (#1911) by @hossein-raeisi

  Use this integration to create spans for DNS resolves (`socket.getaddrinfo()`) and connection creations (`socket.create_connection()`).

  To learn more see our [Socket Integration](https://docs.sentry.io/platforms/python/configuration/integrations/socket/) documentation.

  Usage:

  ```python
  import sentry_sdk
  from sentry_sdk.integrations.socket import SocketIntegration
  sentry_sdk.init(
      dsn="___PUBLIC_DSN___",
      integrations=[
          SocketIntegration(),
      ],
  )
  ```

- Fix: Do not trim span descriptions. (#1983) by @antonpirker

## 1.18.0

### Various fixes & improvements

- **New:** Implement `EventScrubber` (#1943) by @sl0thentr0py

  To learn more see our [Scrubbing Sensitive Data](https://docs.sentry.io/platforms/python/data-management/sensitive-data/#event-scrubber) documentation.

  Add a new `EventScrubber` class that scrubs certain potentially sensitive interfaces with a `DEFAULT_DENYLIST`. The default scrubber is automatically run if `send_default_pii = False`:

  ```python
  import sentry_sdk
  from sentry_sdk.scrubber import EventScrubber
  sentry_sdk.init(
      # ...
      send_default_pii=False,
      event_scrubber=EventScrubber(),  # this is set by default
  )
  ```

  You can also pass in a custom `denylist` to the `EventScrubber` class and filter additional fields that you want.

  ```python
  from sentry_sdk.scrubber import EventScrubber, DEFAULT_DENYLIST
  # custom denylist
  denylist = DEFAULT_DENYLIST + ["my_sensitive_var"]
  sentry_sdk.init(
      # ...
      send_default_pii=False,
      event_scrubber=EventScrubber(denylist=denylist),
  )
  ```

- **New:** Added new `functions_to_trace` option for central way of performance instrumentation (#1960) by @antonpirker

  To learn more see our [Tracing Options](https://docs.sentry.io/platforms/python/configuration/options/#functions-to-trace) documentation.

  An optional list of functions that should be set up for performance monitoring. For each function in the list, a span will be created when the function is executed.

  ```python
  functions_to_trace = [
      {"qualified_name": "tests.test_basics._hello_world_counter"},
      {"qualified_name": "time.sleep"},
      {"qualified_name": "collections.Counter.most_common"},
  ]

  sentry_sdk.init(
      # ...
      traces_sample_rate=1.0,
      functions_to_trace=functions_to_trace,
  )
  ```

- Updated denylist to include other widely used cookies/headers (#1972) by @antonpirker
- Forward all `sentry-` baggage items (#1970) by @cleptric
- Update OSS licensing (#1973) by @antonpirker
- Profiling: Handle non frame types in profiler (#1965) by @Zylphrex
- Tests: Bad arq dependency in tests (#1966) by @Zylphrex
- Better naming (#1962) by @antonpirker

## 1.17.0

### Various fixes & improvements

- **New:** Monitor Celery Beat tasks with Sentry [Cron Monitoring](https://docs.sentry.io/product/crons/).

  With this feature you can make sure that your Celery beat tasks run at the right time and see if they where successful or not.

  > **Warning**
  > Cron Monitoring is currently in beta. Beta features are still in-progress and may have bugs. We recognize the irony.
  > If you have any questions or feedback, please email us at crons-feedback@sentry.io, reach out via Discord (#cronjobs), or open an issue.

  Usage:

  ```python
  # File: tasks.py

  from celery import Celery, signals
  from celery.schedules import crontab

  import sentry_sdk
  from sentry_sdk.crons import monitor
  from sentry_sdk.integrations.celery import CeleryIntegration


  # 1. Setup your Celery beat configuration

  app = Celery('mytasks', broker='redis://localhost:6379/0')
  app.conf.beat_schedule = {
      'set-in-beat-schedule': {
          'task': 'tasks.tell_the_world',
          'schedule': crontab(hour='10', minute='15'),
          'args': ("in beat_schedule set", ),
      },
  }


  # 2. Initialize Sentry either in `celeryd_init` or `beat_init` signal.

  #@signals.celeryd_init.connect
  @signals.beat_init.connect
  def init_sentry(**kwargs):
      sentry_sdk.init(
          dsn='...',
          integrations=[CeleryIntegration()],
          environment="local.dev.grace",
          release="v1.0.7-a1",
      )


  # 3. Link your Celery task to a Sentry Cron Monitor

  @app.task
  @monitor(monitor_slug='3b861d62-ff82-4aa0-9cd6-b2b6403bd0cf')
  def tell_the_world(msg):
      print(msg)
  ```

- **New:** Add decorator for Sentry tracing (#1089) by @ynouri

  This allows you to use a decorator to setup custom performance instrumentation.

  To learn more see [Custom Instrumentation](https://docs.sentry.io/platforms/python/performance/instrumentation/custom-instrumentation/).

  Usage: Just add the new decorator to your function, and a span will be created for it:

  ```python
  import sentry_sdk

  @sentry_sdk.trace
  def my_complex_function():
    # do stuff
    ...
  ```

- Make Django signals tracing optional (#1929) by @antonpirker

  See the [Django Guide](https://docs.sentry.io/platforms/python/guides/django) to learn more.

- Deprecated `with_locals` in favor of `include_local_variables` (#1924) by @antonpirker
- Added top level API to get current span (#1954) by @antonpirker
- Profiling: Add profiler options to init (#1947) by @Zylphrex
- Profiling: Set active thread id for quart (#1830) by @Zylphrex
- Fix: Update `get_json` function call for werkzeug 2.1.0+ (#1939) by @michielderoos
- Fix: Returning the tasks result. (#1931) by @antonpirker
- Fix: Rename MYPY to TYPE_CHECKING (#1934) by @untitaker
- Fix: Fix type annotation for ignore_errors in sentry_sdk.init() (#1928) by @tiangolo
- Tests: Start a real http server instead of mocking libs (#1938) by @antonpirker

## 1.16.0

### Various fixes & improvements

- **New:** Add [arq](https://arq-docs.helpmanual.io/) Integration (#1872) by @Zhenay

  This integration will create performance spans when arq jobs will be enqueued and when they will be run.
  It will also capture errors in jobs and will link them to the performance spans.

  Usage:

  ```python
  import asyncio

  from httpx import AsyncClient
  from arq import create_pool
  from arq.connections import RedisSettings

  import sentry_sdk
  from sentry_sdk.integrations.arq import ArqIntegration
  from sentry_sdk.tracing import TransactionSource

  sentry_sdk.init(
      dsn="...",
      integrations=[ArqIntegration()],
  )

  async def download_content(ctx, url):
      session: AsyncClient = ctx['session']
      response = await session.get(url)
      print(f'{url}: {response.text:.80}...')
      return len(response.text)

  async def startup(ctx):
      ctx['session'] = AsyncClient()

  async def shutdown(ctx):
      await ctx['session'].aclose()

  async def main():
      with sentry_sdk.start_transaction(name="testing_arq_tasks", source=TransactionSource.COMPONENT):
          redis = await create_pool(RedisSettings())
          for url in ('https://facebook.com', 'https://microsoft.com', 'https://github.com', "asdf"
                      ):
              await redis.enqueue_job('download_content', url)

  class WorkerSettings:
      functions = [download_content]
      on_startup = startup
      on_shutdown = shutdown

  if __name__ == '__main__':
      asyncio.run(main())
  ```

- Update of [Falcon](https://falconframework.org/) Integration (#1733) by @bartolootrit
- Adding [Cloud Resource Context](https://docs.sentry.io/platforms/python/configuration/integrations/cloudresourcecontext/) integration (#1882) by @antonpirker
- Profiling: Use the transaction timestamps to anchor the profile (#1898) by @Zylphrex
- Profiling: Add debug logs to profiling (#1883) by @Zylphrex
- Profiling: Start profiler thread lazily (#1903) by @Zylphrex
- Fixed checks for structured http data (#1905) by @antonpirker
- Make `set_measurement` public api and remove experimental status (#1909) by @sl0thentr0py
- Add `trace_propagation_targets` option (#1916) by @antonpirker
- Add `enable_tracing` to default traces_sample_rate to 1.0 (#1900) by @sl0thentr0py
- Remove deprecated `tracestate` (#1907) by @sl0thentr0py
- Sanitize URLs in Span description and breadcrumbs (#1876) by @antonpirker
- Mechanism should default to true unless set explicitly (#1889) by @sl0thentr0py
- Better setting of in-app in stack frames (#1894) by @antonpirker
- Add workflow to test gevent (#1870) by @Zylphrex
- Updated outdated HTTPX test matrix (#1917) by @antonpirker
- Switch to MIT license (#1908) by @cleptric

## 1.15.0

### Various fixes & improvements

- New: Add [Huey](https://huey.readthedocs.io/en/latest/) Integration (#1555) by @Zhenay

  This integration will create performance spans when Huey tasks will be enqueued and when they will be executed.

  Usage:

  Task definition in `demo.py`:

  ```python
  import time

  from huey import SqliteHuey, crontab

  import sentry_sdk
  from sentry_sdk.integrations.huey import HueyIntegration

  sentry_sdk.init(
      dsn="...",
      integrations=[
          HueyIntegration(),
      ],
      traces_sample_rate=1.0,
  )

  huey = SqliteHuey(filename='/tmp/demo.db')

  @huey.task()
  def add_numbers(a, b):
      return a + b
  ```

  Running the tasks in `run.py`:

  ```python
  from demo import add_numbers, flaky_task, nightly_backup

  import sentry_sdk
  from sentry_sdk.integrations.huey import HueyIntegration
  from sentry_sdk.tracing import TransactionSource, Transaction


  def main():
      sentry_sdk.init(
          dsn="...",
          integrations=[
              HueyIntegration(),
          ],
          traces_sample_rate=1.0,
      )

      with sentry_sdk.start_transaction(name="testing_huey_tasks", source=TransactionSource.COMPONENT):
          r = add_numbers(1, 2)

  if __name__ == "__main__":
      main()
  ```

- Profiling: Do not send single sample profiles (#1879) by @Zylphrex
- Profiling: Add additional test coverage for profiler (#1877) by @Zylphrex
- Profiling: Always use builtin time.sleep (#1869) by @Zylphrex
- Profiling: Defaul in_app decision to None (#1855) by @Zylphrex
- Profiling: Remove use of threading.Event (#1864) by @Zylphrex
- Profiling: Enable profiling on all transactions (#1797) by @Zylphrex
- FastAPI: Fix check for Starlette in FastAPI integration (#1868) by @antonpirker
- Flask: Do not overwrite default for username with email address in FlaskIntegration (#1873) by @homeworkprod
- Tests: Add py3.11 to test-common (#1871) by @Zylphrex
- Fix: Don't log whole event in before_send / event_processor drops (#1863) by @sl0thentr0py

## 1.14.0

### Various fixes & improvements

- Add `before_send_transaction` (#1840) by @antonpirker

  Adds a hook (similar to `before_send`) that is called for all transaction events (performance releated data).

  Usage:

  ```python
    import sentry_sdk

    def strip_sensitive_data(event, hint):
        # modify event here (or return `None` if you want to drop the event entirely)
        return event

    sentry_sdk.init(
        # ...
        before_send_transaction=strip_sensitive_data,
    )
  ```

  See also: https://docs.sentry.io/platforms/python/configuration/filtering/#using-platformidentifier-namebefore-send-transaction-

- Django: Always remove values of Django session related cookies. (#1842) by @antonpirker
- Profiling: Enable profiling for ASGI frameworks (#1824) by @Zylphrex
- Profiling: Better gevent support (#1822) by @Zylphrex
- Profiling: Add profile context to transaction (#1860) by @Zylphrex
- Profiling: Use co_qualname in python 3.11 (#1831) by @Zylphrex
- OpenTelemetry: fix Use dict for sentry-trace context instead of tuple (#1847) by @AbhiPrasad
- OpenTelemetry: fix extra dependency (#1825) by @bernardotorres
- OpenTelemetry: fix NoOpSpan updates scope (#1834) by @Zylphrex
- OpenTelemetry: Make sure to noop when there is no DSN (#1852) by @antonpirker
- FastAPI: Fix middleware being patched multiple times (#1841) by @JohnnyDeuss
- Starlette: Avoid import of pkg_resource with Starlette integration (#1836) by @mgu
- Removed code coverage target (#1862) by @antonpirker

## 1.13.0

### Various fixes & improvements

- Add Starlite integration (#1748) by @gazorby

  Adding support for the [Starlite](https://starlite-api.github.io/starlite/1.48/) framework. Unhandled errors are captured. Performance spans for Starlite middleware are also captured. Thanks @gazorby for the great work!

  Usage:

  ```python
  from starlite import Starlite, get

  import sentry_sdk
  from sentry_sdk.integrations.starlite import StarliteIntegration

  sentry_sdk.init(
      dsn="...",
      traces_sample_rate=1.0,
      integrations=[
          StarliteIntegration(),
      ],
  )

  @get("/")
  def hello_world() -> dict[str, str]:
      """Keeping the tradition alive with hello world."""
      bla = 1/0  # causing an error
      return {"hello": "world"}

  app = Starlite(route_handlers=[hello_world])
  ```

- Profiling: Remove sample buffer from profiler (#1791) by @Zylphrex
- Profiling: Performance tweaks to profile sampler (#1789) by @Zylphrex
- Add span for Django SimpleTemplateResponse rendering (#1818) by @chdsbd
- Use @wraps for Django Signal receivers (#1815) by @meanmail
- Add enqueued_at and started_at to rq job extra (#1024) by @kruvasyan
- Remove sanic v22 pin (#1819) by @sl0thentr0py
- Add support for `byterray` and `memoryview` built-in types (#1833) by @Tarty
- Handle `"rc"` in SQLAlchemy version. (#1812) by @peterschutt
- Doc: Use .venv (not .env) as a virtual env location in CONTRIBUTING.md (#1790) by @tonyo
- Auto publish to internal pypi on release (#1823) by @asottile-sentry
- Added Python 3.11 to test suite (#1795) by @antonpirker
- Update test/linting dependencies (#1801) by @antonpirker
- Deps: bump sphinx from 5.2.3 to 5.3.0 (#1686) by @dependabot

## 1.12.1

### Various fixes & improvements

- Link errors to OTel spans (#1787) by @antonpirker

## 1.12.0

### Basic OTel support

This adds support to automatically integrate OpenTelemetry performance tracing with Sentry.

See the documentation on how to set it up:
https://docs.sentry.io/platforms/python/performance/instrumentation/opentelemetry/

Give it a try and let us know if you have any feedback or problems with using it.

By: @antonpirker (#1772, #1766, #1765)

### Various fixes & improvements

- Tox Cleanup (#1749) by @antonpirker
- CI: Fix Github action checks (#1780) by @Zylphrex
- Profiling: Introduce active thread id on scope (#1764) by @Zylphrex
- Profiling: Eagerly hash stack for profiles (#1755) by @Zylphrex
- Profiling: Resolve inherited method class names (#1756) by @Zylphrex

## 1.11.1

### Various fixes & improvements

- Move set_transaction_name out of event processor in fastapi/starlette (#1751) by @sl0thentr0py
- Expose proxy_headers as top level config and use in ProxyManager: https://docs.sentry.io/platforms/python/configuration/options/#proxy-headers (#1746) by @sl0thentr0py

## 1.11.0

### Various fixes & improvements

- Fix signals problem on sentry.io (#1732) by @antonpirker
- Fix reading FastAPI request body twice. (#1724) by @antonpirker
- ref(profiling): Do not error if already setup (#1731) by @Zylphrex
- ref(profiling): Use sleep scheduler by default (#1729) by @Zylphrex
- feat(profiling): Extract more frame info (#1702) by @Zylphrex
- Update actions/upload-artifact to v3.1.1 (#1718) by @mattgauntseo-sentry
- Performance optimizations (#1725) by @antonpirker
- feat(pymongo): add PyMongo integration (#1590) by @Agalin
- Move relay to port 5333 to avoid collisions (#1716) by @sl0thentr0py
- fix(utils): strip_string() checks text length counting bytes not chars (#1711) by @mgaligniana
- chore: remove jira workflow (#1707) by @vladanpaunovic
- build(deps): bump checkouts/data-schemas from `a214fbc` to `20ff3b9` (#1703) by @dependabot
- perf(profiling): Tune the sample profile generation code for performance (#1694) by @Zylphrex

## 1.10.1

### Various fixes & improvements

- Bug fixes for FastAPI and Sentry SDK 1.10.0 (#1699) by @antonpirker
- The wrapped receive() did not return anything. (#1698) by @antonpirker

## 1.10.0

### Various fixes & improvements

- Unified naming for span ops (#1661) by @antonpirker

  We have unified the strings of our span operations. See https://develop.sentry.dev/sdk/performance/span-operations/

  **WARNING**: If you have Sentry Dashboards or Sentry Discover queries that use `transaction.op` in their fields, conditions, aggregates or columns this change could potentially break your Dashboards/Discover setup.
  Here is a list of the changes we made to the `op`s. Please adjust your dashboards and Discover queries accordingly:

  | Old operation (`op`)     | New Operation (`op`)   |
  | ------------------------ | ---------------------- |
  | `asgi.server`            | `http.server`          |
  | `aws.request`            | `http.client`          |
  | `aws.request.stream`     | `http.client.stream`   |
  | `celery.submit`          | `queue.submit.celery`  |
  | `celery.task`            | `queue.task.celery`    |
  | `django.middleware`      | `middleware.django`    |
  | `django.signals`         | `event.django`         |
  | `django.template.render` | `template.render`      |
  | `django.view`            | `view.render`          |
  | `http`                   | `http.client`          |
  | `redis`                  | `db.redis`             |
  | `rq.task`                | `queue.task.rq`        |
  | `serverless.function`    | `function.aws`         |
  | `serverless.function`    | `function.gcp`         |
  | `starlette.middleware`   | `middleware.starlette` |

- Include framework in SDK name (#1662) by @antonpirker
- Asyncio integration (#1671) by @antonpirker
- Add exception handling to Asyncio Integration (#1695) by @antonpirker
- Fix asyncio task factory (#1689) by @antonpirker
- Have instrumentation for ASGI middleware receive/send callbacks. (#1673) by @antonpirker
- Use Django internal ASGI handling from Channels version 4.0.0. (#1688) by @antonpirker
- fix(integrations): Fix http putrequest when url is None (#1693) by @MattFlower
- build(deps): bump checkouts/data-schemas from `f0a57f2` to `a214fbc` (#1627) by @dependabot
- build(deps): bump flake8-bugbear from 22.9.11 to 22.9.23 (#1637) by @dependabot
- build(deps): bump sphinx from 5.1.1 to 5.2.3 (#1653) by @dependabot
- build(deps): bump actions/stale from 5 to 6 (#1638) by @dependabot
- build(deps): bump black from 22.8.0 to 22.10.0 (#1670) by @dependabot
- Remove unused node setup from ci. (#1681) by @antonpirker
- Check for Decimal is in_valid_sample_rate (#1672) by @Arvind2222
- Add session for aiohttp integration (#1605) by @denys-pidlisnyi
- feat(profiling): Extract qualified name for each frame (#1669) by @Zylphrex
- feat(profiling): Attach thread metadata to profiles (#1660) by @Zylphrex
- ref(profiling): Rename profiling frame keys (#1680) by @Zylphrex
- fix(profiling): get_frame_name only look at arguments (#1684) by @Zylphrex
- fix(profiling): Need to sample profile correctly (#1679) by @Zylphrex
- fix(profiling): Race condition spawning multiple profiling threads (#1676) by @Zylphrex
- tests(profiling): Add basic profiling tests (#1677) by @Zylphrex
- tests(profiling): Add tests for thread schedulers (#1683) by @Zylphrex

## 1.9.10

### Various fixes & improvements

- Use content-length header in ASGI instead of reading request body (#1646, #1631, #1595, #1573) (#1649) by @antonpirker
- Added newer Celery versions to test suite (#1655) by @antonpirker
- Django 4.x support (#1632) by @antonpirker
- Cancel old CI runs when new one is started. (#1651) by @antonpirker
- Increase max string size for desc (#1647) by @k-fish
- Pin Sanic version for CI (#1650) by @antonpirker
- Fix for partial signals in old Django and old Python versions. (#1641) by @antonpirker
- Convert profile output to the sample format (#1611) by @phacops
- Dynamically adjust profiler sleep time (#1634) by @Zylphrex

## 1.9.9

### Django update (ongoing)

- Instrument Django Signals so they show up in "Performance" view (#1526) by @BeryJu
- include other Django enhancements brought up by the community

### Various fixes & improvements

- fix(profiling): Profiler mode type hints (#1633) by @Zylphrex
- New ASGIMiddleware tests (#1600) by @antonpirker
- build(deps): bump mypy from 0.961 to 0.971 (#1517) by @dependabot
- build(deps): bump black from 22.3.0 to 22.8.0 (#1596) by @dependabot
- build(deps): bump sphinx from 5.0.2 to 5.1.1 (#1524) by @dependabot
- ref: upgrade linters to flake8 5.x (#1610) by @asottile-sentry
- feat(profiling): Introduce different profiler schedulers (#1616) by @Zylphrex
- fix(profiling): Check transaction sampled status before profiling (#1624) by @Zylphrex
- Wrap Baggage ser/deser in capture_internal_exceptions (#1630) by @sl0thentr0py
- Faster Tests (DjangoCon) (#1602) by @antonpirker
- feat(profiling): Add support for profiles_sample_rate (#1613) by @Zylphrex
- feat(profiling): Support for multithreaded profiles (#1570) by @Zylphrex

## 1.9.8

### Various fixes & improvements

- Baggage creation for head of trace (#1589) by @sl0thentr0py
  - The SDK now also generates new baggage entries for dynamic sampling when it is the first (head) SDK in the pipeline.

## 1.9.7

### Various fixes & improvements

- Let SentryAsgiMiddleware work with Starlette and FastAPI integrations (#1594) by @antonpirker

**Note:** The last version 1.9.6 introduced a breaking change where projects that used Starlette or FastAPI
and had manually setup `SentryAsgiMiddleware` could not start. This versions fixes this behaviour.
With this version if you have a manual `SentryAsgiMiddleware` setup and are using Starlette or FastAPI
everything just works out of the box.

Sorry for any inconveniences the last version might have brought to you.

We can do better and in the future we will do our best to not break your code again.

## 1.9.6

### Various fixes & improvements

- Auto-enable Starlette and FastAPI (#1533) by @antonpirker
- Add more version constraints (#1574) by @isra17
- Fix typo in starlette attribute check (#1566) by @sl0thentr0py

## 1.9.5

### Various fixes & improvements

- fix(redis): import redis pipeline using full path (#1565) by @olksdr
- Fix side effects for parallel tests (#1554) by @sl0thentr0py

## 1.9.4

### Various fixes & improvements

- Remove TRANSACTION_SOURCE_UNKNOWN and default to CUSTOM (#1558) by @sl0thentr0py
- feat(redis): Add instrumentation for redis pipeline (#1543) by @jjbayer
- Handle no release when uploading profiles (#1548) by @szokeasaurusrex

## 1.9.3

### Various fixes & improvements

- Wrap StarletteRequestExtractor in capture_internal_exceptions (#1551) by @sl0thentr0py

## 1.9.2

### Various fixes & improvements

- chore: remove quotes (#1545) by @vladanpaunovic

## 1.9.1

### Various fixes & improvements

- Fix FastAPI issues (#1532) ( #1514) (#1532) by @antonpirker
- Add deprecation warning for 3.4, 3.5 (#1541) by @sl0thentr0py
- Fast tests (#1504) by @antonpirker
- Replace Travis CI badge with GitHub Actions badge (#1538) by @153957
- chore(deps): update urllib3 minimum version with environment markers (#1312) by @miketheman
- Update Flask and Quart integrations (#1520) by @pgjones
- chore: Remove ancient examples from tracing prototype (#1528) by @sl0thentr0py
- fix(django): Send correct "url" transaction source if Django resolver fails to resolve (#1525) by @sl0thentr0py

## 1.9.0

### Various fixes & improvements

- feat(profiler): Add experimental profiler under experiments.enable_profiling (#1481) by @szokeasaurusrex
- Fixed problem with broken response and python-multipart (#1516) by @antonpirker

## 1.8.0

### Various fixes & improvements

- feat(starlette): add Starlette integration (#1441) by @sl0thentr0py
  **Important:** Remove manual usage of `SentryAsgiMiddleware`! This is now done by the Starlette integration.
  Usage:

  ```python
  from starlette.applications import Starlette

  from sentry_sdk.integrations.starlette import StarletteIntegration

  sentry_sdk.init(
      dsn="...",
      integrations=[StarletteIntegration()],
  )

  app = Starlette(debug=True, routes=[...])
  ```

- feat(fastapi): add FastAPI integration (#829) by @antonpirker

  **Important:** Remove manual usage of `SentryAsgiMiddleware`! This is now done by the FastAPI integration.

  Usage:

  ```python
  from fastapi import FastAPI

  from sentry_sdk.integrations.starlette import StarletteIntegration
  from sentry_sdk.integrations.fastapi import FastApiIntegration

  sentry_sdk.init(
      dsn="...",
      integrations=[StarletteIntegration(), FastApiIntegration()],
  )

  app = FastAPI()
  ```

  Yes, you have to add both, the `StarletteIntegration` **AND** the `FastApiIntegration`!

- fix: avoid sending empty Baggage header (#1507) by @intgr
- fix: properly freeze Baggage object (#1508) by @intgr
- docs: fix simple typo, collecter | collector (#1505) by @timgates42

## 1.7.2

### Various fixes & improvements

- feat(transactions): Transaction Source (#1490) by @antonpirker
- Removed (unused) sentry_timestamp header (#1494) by @antonpirker

## 1.7.1

### Various fixes & improvements

- Skip malformed baggage items (#1491) by @robyoung

## 1.7.0

### Various fixes & improvements

- feat(tracing): Dynamic Sampling Context / Baggage continuation (#1485) by @sl0thentr0py

  The SDK now propagates the [W3C Baggage Header](https://www.w3.org/TR/baggage/) from
  incoming transactions to outgoing requests.
  It also extracts Sentry specific [sampling information](https://develop.sentry.dev/sdk/performance/dynamic-sampling-context/)
  and adds it to the transaction headers to enable Dynamic Sampling in the product.

## 1.6.0

### Various fixes & improvements

- Fix Deployment (#1474) by @antonpirker
- Serverless V2 (#1450) by @antonpirker
- Use logging levelno instead of levelname. Levelnames can be overridden (#1449) by @rrauenza

## 1.5.12

### Various fixes & improvements

- feat(measurements): Add experimental set_measurement api on transaction (#1359) by @sl0thentr0py
- fix: Remove incorrect usage from flask helper example (#1434) by @BYK

## 1.5.11

### Various fixes & improvements

- chore: Bump mypy and fix abstract ContextManager typing (#1421) by @sl0thentr0py
- chore(issues): add link to Sentry support (#1420) by @vladanpaunovic
- fix: replace git.io links with redirect targets (#1412) by @asottile-sentry
- ref: Update error verbose for sentry init (#1361) by @targhs
- fix(sessions): Update session also for non sampled events and change filter order (#1394) by @adinauer

## 1.5.10

### Various fixes & improvements

- Remove Flask version contraint (#1395) by @antonpirker
- Change ordering of event drop mechanisms (#1390) by @adinauer

## 1.5.9

### Various fixes & improvements

- fix(sqlalchemy): Use context instead of connection in sqlalchemy integration (#1388) by @sl0thentr0py
- Update correct test command in contributing docs (#1377) by @targhs
- Update black (#1379) by @antonpirker
- build(deps): bump sphinx from 4.1.1 to 4.5.0 (#1376) by @dependabot
- fix: Auto-enabling Redis and Pyramid integration (#737) by @untitaker
- feat(testing): Add pytest-watch (#853) by @lobsterkatie
- Treat x-api-key header as sensitive (#1236) by @simonschmidt
- fix: Remove obsolete MAX_FORMAT_PARAM_LENGTH (#1375) by @blueyed

## 1.5.8

### Various fixes & improvements

- feat(asgi): Add support for setting transaction name to path in FastAPI (#1349) by @tiangolo
- fix(sqlalchemy): Change context manager type to avoid race in threads (#1368) by @Fofanko
- fix(perf): Fix transaction setter on scope to use containing_transaction to match with getter (#1366) by @sl0thentr0py
- chore(ci): Change stale GitHub workflow to run once a day (#1367) by @kamilogorek
- feat(django): Make django middleware expose more wrapped attributes (#1202) by @MattFisher

## 1.5.7

### Various fixes & improvements

- fix(serializer): Make sentry_repr dunder method to avoid mock problems (#1364) by @sl0thentr0py

## 1.5.6

### Various fixes & improvements

- Create feature.yml (#1350) by @vladanpaunovic
- Update contribution guide (#1346) by @antonpirker
- chore: add bug issue template (#1345) by @vladanpaunovic
- Added default value for auto_session_tracking (#1337) by @antonpirker
- docs(readme): reordered content (#1343) by @antonpirker
- fix(tests): Removed unsupported Django 1.6 from tests to avoid confusion (#1338) by @antonpirker
- Group captured warnings under separate issues (#1324) by @mnito
- build(changelogs): Use automated changelogs from Craft (#1340) by @BYK
- fix(aiohttp): AioHttpIntegration sentry_app_handle() now ignores ConnectionResetError (#1331) by @cmalek
- meta: Remove black GH action (#1339) by @sl0thentr0py
- feat(flask): Add `sentry_trace()` template helper (#1336) by @BYK

## 1.5.5

- Add session tracking to ASGI integration (#1329)
- Pinning test requirements versions (#1330)
- Allow classes to short circuit serializer with `sentry_repr` (#1322)
- Set default on json.dumps in compute_tracestate_value to ensure string conversion (#1318)

Work in this release contributed by @tomchuk. Thank you for your contribution!

## 1.5.4

- Add Python 3.10 to test suite (#1309)
- Capture only 5xx HTTP errors in Falcon Integration (#1314)
- Attempt custom urlconf resolve in `got_request_exception` as well (#1317)

## 1.5.3

- Pick up custom urlconf set by Django middlewares from request if any (#1308)

## 1.5.2

- Record event_processor client reports #1281
- Add a Quart integration #1248
- Sanic v21.12 support #1292
- Support Celery abstract tasks #1287

Work in this release contributed by @johnzeringue, @pgjones and @ahopkins. Thank you for your contribution!

## 1.5.1

- Fix django legacy url resolver regex substitution due to upstream CVE-2021-44420 fix #1272
- Record lost `sample_rate` events only if tracing is enabled #1268
- Fix gevent version parsing for non-numeric parts #1243
- Record span and breadcrumb when Django opens db connection #1250

## 1.5.0

- Also record client outcomes for before send #1211
- Add support for implicitly sized envelope items #1229
- Fix integration with Apache Beam 2.32, 2.33 #1233
- Remove Python 2.7 support for AWS Lambda layers in craft config #1241
- Refactor Sanic integration for v21.9 support #1212
- AWS Lambda Python 3.9 runtime support #1239
- Fix "shutdown_timeout" typing #1256

Work in this release contributed by @galuszkak, @kianmeng, @ahopkins, @razumeiko, @tomscytale, and @seedofjoy. Thank you for your contribution!

## 1.4.3

- Turned client reports on by default.

## 1.4.2

- Made envelope modifications in the HTTP transport non observable #1206

## 1.4.1

- Fix race condition between `finish` and `start_child` in tracing #1203

## 1.4.0

- No longer set the last event id for transactions #1186
- Added support for client reports (disabled by default for now) #1181
- Added `tracestate` header handling #1179
- Added real ip detection to asgi integration #1199

## 1.3.1

- Fix detection of contextvars compatibility with Gevent versions >=20.9.0 #1157

## 1.3.0

- Add support for Sanic versions 20 and 21 #1146

## 1.2.0

- Fix for `AWSLambda` Integration to handle other path formats for function initial handler #1139
- Fix for worker to set daemon attribute instead of deprecated setDaemon method #1093
- Fix for `bottle` Integration that discards `-dev` for version extraction #1085
- Fix for transport that adds a unified hook for capturing metrics about dropped events #1100
- Add `Httpx` Integration #1119
- Add support for china domains in `AWSLambda` Integration #1051

## 1.1.0

- Fix for `AWSLambda` integration returns value of original handler #1106
- Fix for `RQ` integration that only captures exception if RQ job has failed and ignore retries #1076
- Feature that supports Tracing for the `Tornado` integration #1060
- Feature that supports wild cards in `ignore_logger` in the `Logging` Integration #1053
- Fix for django that deals with template span description names that are either lists or tuples #1054

## 1.0.0

This release contains a breaking change

- **BREAKING CHANGE**: Feat: Moved `auto_session_tracking` experimental flag to a proper option and removed explicitly setting experimental `session_mode` in favor of auto detecting its value, hence enabling release health by default #994
- Fixed Django transaction name by setting the name to `request.path_info` rather than `request.path`
- Fix for tracing by getting HTTP headers from span rather than transaction when possible #1035
- Fix for Flask transactions missing request body in non errored transactions #1034
- Fix for honoring the `X-Forwarded-For` header #1037
- Fix for worker that logs data dropping of events with level error #1032

## 0.20.3

- Added scripts to support auto instrumentation of no code AWS lambda Python functions

## 0.20.2

- Fix incorrect regex in craft to include wheel file in pypi release

## 0.20.1

- Fix for error that occurs with Async Middlewares when the middleware is a function rather than a class

## 0.20.0

- Fix for header extraction for AWS lambda/API extraction
- Fix multiple \*\*kwargs type hints # 967
- Fix that corrects AWS lambda integration failure to detect the aws-lambda-ric 1.0 bootstrap #976
- Fix AWSLambda integration: variable "timeout_thread" referenced before assignment #977
- Use full git sha as release name #960
- **BREAKING CHANGE**: The default environment is now production, not based on release
- Django integration now creates transaction spans for template rendering
- Fix headers not parsed correctly in ASGI middleware, Decode headers before creating transaction #984
- Restored ability to have tracing disabled #991
- Fix Django async views not behaving asynchronously
- Performance improvement: supported pre-aggregated sessions

## 0.19.5

- Fix two regressions added in 0.19.2 with regard to sampling behavior when reading the sampling decision from headers.
- Increase internal transport queue size and make it configurable.

## 0.19.4

- Fix a bug that would make applications crash if an old version of `boto3` was installed.

## 0.19.3

- Automatically pass integration-relevant data to `traces_sampler` for AWS, AIOHTTP, ASGI, Bottle, Celery, Django, Falcon, Flask, GCP, Pyramid, Tryton, RQ, and WSGI integrations
- Fix a bug where the AWS integration would crash if event was anything besides a dictionary
- Fix the Django integrations's ASGI handler for Channels 3.0. Thanks Luke Pomfrey!

## 0.19.2

- Add `traces_sampler` option.
- The SDK now attempts to infer a default release from various environment variables and the current git repo.
- Fix a crash with async views in Django 3.1.
- Fix a bug where complex URL patterns in Django would create malformed transaction names.
- Add options for transaction styling in AIOHTTP.
- Add basic attachment support (documentation tbd).
- fix a crash in the `pure_eval` integration.
- Integration for creating spans from `boto3`.

## 0.19.1

- Fix dependency check for `blinker` fixes #858
- Fix incorrect timeout warnings in AWS Lambda and GCP integrations #854

## 0.19.0

- Removed `_experiments.auto_enabling_integrations` in favor of just `auto_enabling_integrations` which is now enabled by default.

## 0.18.0

- **Breaking change**: The `no_proxy` environment variable is now honored when inferring proxy settings from the system. Thanks Xavier Fernandez!
- Added Performance/Tracing support for AWS and GCP functions.
- Fix an issue with Django instrumentation where the SDK modified `resolver_match.callback` and broke user code.

## 0.17.8

- Fix yet another bug with disjoint traces in Celery.
- Added support for Chalice 1.20. Thanks again to the folks at Cuenca MX!

## 0.17.7

- Internal: Change data category for transaction envelopes.
- Fix a bug under Celery 4.2+ that may have caused disjoint traces or missing transactions.

## 0.17.6

- Support for Flask 0.10 (only relaxing version check)

## 0.17.5

- Work around an issue in the Python stdlib that makes the entire process deadlock during garbage collection if events are sent from a `__del__` implementation.
- Add possibility to wrap ASGI application twice in middleware to enable split up of request scope data and exception catching.

## 0.17.4

- New integration for the Chalice web framework for AWS Lambda. Thanks to the folks at Cuenca MX!

## 0.17.3

- Fix an issue with the `pure_eval` integration in interaction with trimming where `pure_eval` would create a lot of useless local variables that then drown out the useful ones in trimming.

## 0.17.2

- Fix timezone bugs in GCP integration.

## 0.17.1

- Fix timezone bugs in AWS Lambda integration.
- Fix crash on GCP integration because of missing parameter `timeout_warning`.

## 0.17.0

- Fix a bug where class-based callables used as Django views (without using Django's regular class-based views) would not have `csrf_exempt` applied.
- New integration for Google Cloud Functions.
- Fix a bug where a recently released version of `urllib3` would cause the SDK to enter an infinite loop on networking and SSL errors.
- **Breaking change**: Remove the `traceparent_v2` option. The option has been ignored since 0.16.3, just remove it from your code.

## 0.16.5

- Fix a bug that caused Django apps to crash if the view didn't have a `__name__` attribute.

## 0.16.4

- Add experiment to avoid trunchating span descriptions. Initialize with `init(_experiments={"smart_transaction_trimming": True})`.
- Add a span around the Django view in transactions to distinguish its operations from middleware operations.

## 0.16.3

- Fix AWS Lambda support for Python 3.8.
- The AWS Lambda integration now captures initialization/import errors for Python 3.
- The AWS Lambda integration now supports an option to warn about functions likely to time out.
- Testing for RQ 1.5
- Flip default of `traceparent_v2`. This change should have zero impact. The flag will be removed in 0.17.
- Fix compatibility bug with Django 3.1.

## 0.16.2

- New (optional) integrations for richer stacktraces: `pure_eval` for additional variables, `executing` for better function names.

## 0.16.1

- Flask integration: Fix a bug that prevented custom tags from being attached to transactions.

## 0.16.0

- Redis integration: add tags for more commands
- Redis integration: Patch rediscluster package if installed.
- Session tracking: A session is no longer considered crashed if there has been a fatal log message (only unhandled exceptions count).
- **Breaking change**: Revamping of the tracing API.
- **Breaking change**: `before_send` is no longer called for transactions.

## 0.15.1

- Fix fatal crash in Pyramid integration on 404.

## 0.15.0

- **Breaking change:** The ASGI middleware will now raise an exception if contextvars are not available, like it is already the case for other asyncio integrations.
- Contextvars are now used in more circumstances following a bugfix release of `gevent`. This will fix a few instances of wrong request data being attached to events while using an asyncio-based web framework.
- APM: Fix a bug in the SQLAlchemy integration where a span was left open if the database transaction had to be rolled back. This could have led to deeply nested span trees under that db query span.
- Fix a bug in the Pyramid integration where the transaction name could not be overridden at all.
- Fix a broken type annotation on `capture_exception`.
- Basic support for Django 3.1. More work is required for async middlewares to be instrumented properly for APM.

## 0.14.4

- Fix bugs in transport rate limit enforcement for specific data categories. The bug should not have affected anybody because we do not yet emit rate limits for specific event types/data categories.
- Fix a bug in `capture_event` where it would crash if given additional kwargs. Thanks to Tatiana Vasilevskaya!
- Fix a bug where contextvars from the request handler were inaccessible in AIOHTTP error handlers.
- Fix a bug where the Celery integration would crash if newrelic instrumented Celery as well.

## 0.14.3

- Attempt to use a monotonic clock to measure span durations in Performance/APM.
- Avoid overwriting explicitly set user data in web framework integrations.
- Allow to pass keyword arguments to `capture_event` instead of configuring the scope.
- Feature development for session tracking.

## 0.14.2

- Fix a crash in Django Channels instrumentation when SDK is reinitialized.
- More contextual data for AWS Lambda (cloudwatch logs link).

## 0.14.1

- Fix a crash in the Django integration when used in combination with Django Rest Framework's test utilities for request.
- Fix high memory consumption when sending a lot of errors in the same process. Particularly noticeable in async environments.

## 0.14.0

- Show ASGI request data in Django 3.0
- New integration for the Trytond ERP framework. Thanks n1ngu!

## 0.13.5

- Fix trace continuation bugs in APM.
- No longer report `asyncio.CancelledError` as part of AIOHTTP integration.

## 0.13.4

- Fix package classifiers to mark this package as supporting Python 3.8. The SDK supported 3.8 before though.
- Update schema sent for transaction events (transaction status).
- Fix a bug where `None` inside request data was skipped/omitted.

## 0.13.3

- Fix an issue with the ASGI middleware that would cause Uvicorn to infer the wrong ASGI versions and call the wrapped application with the wrong argument count.
- Do not ignore the `tornado.application` logger.
- The Redis integration now instruments Redis blaster for breadcrumbs and transaction spans.

## 0.13.2

- Fix a bug in APM that would cause wrong durations to be displayed on non-UTC servers.

## 0.13.1

- Add new global functions for setting scope/context data.
- Fix a bug that would make Django 1.11+ apps crash when using function-based middleware.

## 0.13.0

- Remove an old deprecation warning (behavior itself already changed since a long time).
- The AIOHTTP integration now attaches the request body to crash reports. Thanks to Vitali Rebkavets!
- Add an experimental PySpark integration.
- First release to be tested under Python 3.8. No code changes were necessary though, so previous releases also might have worked.

## 0.12.3

- Various performance improvements to event sending.
- Avoid crashes when scope or hub is racy.
- Revert a change that broke applications using gevent and channels (in the same virtualenv, but different processes).
- Fix a bug that made the SDK crash on unicode in SQL.

## 0.12.2

- Fix a crash with ASGI (Django Channels) when the ASGI request type is neither HTTP nor Websockets.

## 0.12.1

- Temporarily remove sending of SQL parameters (as part of breadcrumbs or spans for APM) to Sentry to avoid memory consumption issues.

## 0.12.0

- Sentry now has a [Discord server](https://discord.gg/cWnMQeA)! Join the server to get involved into SDK development and ask questions.
- Fix a bug where the response object for httplib (or requests) was held onto for an unnecessarily long amount of time.
- APM: Add spans for more methods on `subprocess.Popen` objects.
- APM: Add spans for Django middlewares.
- APM: Add spans for ASGI requests.
- Automatically inject the ASGI middleware for Django Channels 2.0. This will **break your Channels 2.0 application if it is running on Python 3.5 or 3.6** (while previously it would "only" leak a lot of memory for each ASGI request). **Install `aiocontextvars` from PyPI to make it work again.**

## 0.11.2

- Fix a bug where the SDK would throw an exception on shutdown when running under eventlet.
- Add missing data to Redis breadcrumbs.

## 0.11.1

- Remove a faulty assertion (observed in environment with Django Channels and ASGI).

## 0.11.0

- Fix type hints for the logging integration. Thanks Steven Dignam!
- Fix an issue where scope/context data would leak in applications that use `gevent` with its threading monkeypatch. The fix is to avoid usage of contextvars in such environments. Thanks Ran Benita!
- Fix a reference cycle in the `ThreadingIntegration` that led to exceptions on interpreter shutdown. Thanks Guang Tian Li!
- Fix a series of bugs in the stdlib integration that broke usage of `subprocess`.
- More instrumentation for APM.
- New integration for SQLAlchemy (creates breadcrumbs from queries).
- New (experimental) integration for Apache Beam.
- Fix a bug in the `LoggingIntegration` that would send breadcrumbs timestamps in the wrong timezone.
- The `AiohttpIntegration` now sets the event's transaction name.
- Fix a bug that caused infinite recursion when serializing local variables that logged errors or otherwise created Sentry events.

## 0.10.2

- Fix a bug where a log record with non-strings as `extra` keys would make the SDK crash.
- Added ASGI integration for better hub propagation, request data for your events and capturing uncaught exceptions. Using this middleware explicitly in your code will also fix a few issues with Django Channels.
- Fix a bug where `celery-once` was deadlocking when used in combination with the celery integration.
- Fix a memory leak in the new tracing feature when it is not enabled.

## 0.10.1

- Fix bug where the SDK would yield a deprecation warning about `collections.abc` vs `collections`.
- Fix bug in stdlib integration that would cause spawned subprocesses to not inherit the environment variables from the parent process.

## 0.10.0

- Massive refactor in preparation to tracing. There are no intentional breaking changes, but there is a risk of breakage (hence the minor version bump). Two new client options `traces_sample_rate` and `traceparent_v2` have been added. Do not change the defaults in production, they will bring your application down or at least fill your Sentry project up with nonsense events.

## 0.9.5

- Do not use `getargspec` on Python 3 to evade deprecation warning.

## 0.9.4

- Revert a change in 0.9.3 that prevented passing a `unicode` string as DSN to `init()`.

## 0.9.3

- Add type hints for `init()`.
- Include user agent header when sending events.

## 0.9.2

- Fix a bug in the Django integration that would prevent the user from initializing the SDK at the top of `settings.py`.

  This bug was introduced in 0.9.1 for all Django versions, but has been there for much longer for Django 1.6 in particular.

## 0.9.1

- Fix a bug on Python 3.7 where gunicorn with gevent would cause the SDK to leak event data between requests.
- Fix a bug where the GNU backtrace integration would not parse certain frames.
- Fix a bug where the SDK would not pick up request bodies for Django Rest Framework based apps.
- Remove a few more headers containing sensitive data per default.
- Various improvements to type hints. Thanks Ran Benita!
- Add a event hint to access the log record from `before_send`.
- Fix a bug that would ignore `__tracebackhide__`. Thanks Matt Millican!
- Fix distribution information for mypy support (add `py.typed` file). Thanks Ran Benita!

## 0.9.0

- The SDK now captures `SystemExit` and other `BaseException`s when coming from within a WSGI app (Flask, Django, ...)
- Pyramid: No longer report an exception if there exists an exception view for it.

## 0.8.1

- Fix infinite recursion bug in Celery integration.

## 0.8.0

- Add the always_run option in excepthook integration.
- Fix performance issues when attaching large data to events. This is not really intended to be a breaking change, but this release does include a rewrite of a larger chunk of code, therefore the minor version bump.

## 0.7.14

- Fix crash when using Celery integration (`TypeError` when using `apply_async`).

## 0.7.13

- Fix a bug where `Ignore` raised in a Celery task would be reported to Sentry.
- Add experimental support for tracing PoC.

## 0.7.12

- Read from `X-Real-IP` for user IP address.
- Fix a bug that would not apply in-app rules for attached callstacks.
- It's now possible to disable automatic proxy support by passing `http_proxy=""`. Thanks Marco Neumann!

## 0.7.11

- Fix a bug that would send `errno` in an invalid format to the server.
- Fix import-time crash when running Python with `-O` flag.
- Fix a bug that would prevent the logging integration from attaching `extra` keys called `data`.
- Fix order in which exception chains are reported to match Raven behavior.
- New integration for the Falcon web framework. Thanks to Jacob Magnusson!

## 0.7.10

- Add more event trimming.
- Log Sentry's response body in debug mode.
- Fix a few bad typehints causing issues in IDEs.
- Fix a bug in the Bottle integration that would report HTTP exceptions (e.g. redirects) as errors.
- Fix a bug that would prevent use of `in_app_exclude` without setting `in_app_include`.
- Fix a bug where request bodies of Django Rest Framework apps were not captured.
- Suppress errors during SQL breadcrumb capturing in Django integration. Also change order in which formatting strategies are tried.

## 0.7.9

- New integration for the Bottle web framework. Thanks to Stepan Henek!
- Self-protect against broken mapping implementations and other broken reprs instead of dropping all local vars from a stacktrace. Thanks to Marco Neumann!

## 0.7.8

- Add support for Sanic versions 18 and 19.
- Fix a bug that causes an SDK crash when using composed SQL from psycopg2.

## 0.7.7

- Fix a bug that would not capture request bodies if they were empty JSON arrays, objects or strings.
- New GNU backtrace integration parses stacktraces from exception messages and appends them to existing stacktrace.
- Capture Tornado formdata.
- Support Python 3.6 in Sanic and AIOHTTP integration.
- Clear breadcrumbs before starting a new request.
- Fix a bug in the Celery integration that would drop pending events during worker shutdown (particularly an issue when running with `max_tasks_per_child = 1`)
- Fix a bug with `repr`ing locals whose `__repr__` simultaneously changes the WSGI environment or other data that we're also trying to serialize at the same time.

## 0.7.6

- Fix a bug where artificial frames for Django templates would not be marked as in-app and would always appear as the innermost frame. Implement a heuristic to show template frame closer to `render` or `parse` invocation.

## 0.7.5

- Fix bug into Tornado integration that would send broken cookies to the server.
- Fix a bug in the logging integration that would ignore the client option `with_locals`.

## 0.7.4

- Read release and environment from process environment like the Raven SDK does. The keys are called `SENTRY_RELEASE` and `SENTRY_ENVIRONMENT`.
- Fix a bug in the `serverless` integration where it would not push a new scope for each function call (leaking tags and other things across calls).
- Experimental support for type hints.

## 0.7.3

- Fix crash in AIOHTTP integration when integration was set up but disabled.
- Flask integration now adds usernames, email addresses based on the protocol Flask-User defines on top of Flask-Login.
- New threading integration catches exceptions from crashing threads.
- New method `flush` on hubs and clients. New global `flush` function.
- Add decorator for serverless functions to fix common problems in those environments.
- Fix a bug in the logging integration where using explicit handlers required enabling the integration.

## 0.7.2

- Fix `celery.exceptions.Retry` spamming in Celery integration.

## 0.7.1

- Fix `UnboundLocalError` crash in Celery integration.

## 0.7.0

- Properly display chained exceptions (PEP-3134).
- Rewrite celery integration to monkeypatch instead of using signals due to bugs in Celery 3's signal handling. The Celery scope is also now available in prerun and postrun signals.
- Fix Tornado integration to work with Tornado 6.
- Do not evaluate Django `QuerySet` when trying to capture local variables. Also an internal hook was added to overwrite `repr` for local vars.

## 0.6.9

- Second attempt at fixing the bug that was supposed to be fixed in 0.6.8.

  > No longer access arbitrary sequences in local vars due to possible side effects.

## 0.6.8

- No longer access arbitrary sequences in local vars due to possible side effects.

## 0.6.7

- Sourcecode Django templates is now displayed in stackframes like Jinja templates in Flask already were.
- Updates to AWS Lambda integration for changes Amazon did to their Python 3.7 runtime.
- Fix a bug in the AIOHTTP integration that would report 300s and other HTTP status codes as errors.
- Fix a bug where a crashing `before_send` would crash the SDK and app.
- Fix a bug where cyclic references in e.g. local variables or `extra` data would crash the SDK.

## 0.6.6

- Un-break API of internal `Auth` object that we use in Sentry itself.

## 0.6.5

- Capture WSGI request data eagerly to save memory and avoid issues with uWSGI.
- Ability to use subpaths in DSN.
- Ignore `django.request` logger.

## 0.6.4

- Fix bug that would lead to an `AssertionError: stack must have at least one layer`, at least in testsuites for Flask apps.

## 0.6.3

- New integration for Tornado
- Fix request data in Django, Flask and other WSGI frameworks leaking between events.
- Fix infinite recursion when sending more events in `before_send`.

## 0.6.2

- Fix crash in AWS Lambda integration when using Zappa. This only silences the error, the underlying bug is still in Zappa.

## 0.6.1

- New integration for aiohttp-server.
- Fix crash when reading hostname in broken WSGI environments.

## 0.6.0

- Fix bug where a 429 without Retry-After would not be honored.
- Fix bug where proxy setting would not fall back to `http_proxy` for HTTPs traffic.
- A WSGI middleware is now available for catching errors and adding context about the current request to them.
- Using `logging.debug("test", exc_info=True)` will now attach the current stacktrace if no `sys.exc_info` is available.
- The Python 3.7 runtime for AWS Lambda is now supported.
- Fix a bug that would drop an event or parts of it when it contained bytes that were not UTF-8 encoded.
- Logging an exception will no longer add the exception as breadcrumb to the exception's own event.

## 0.5.5

- New client option `ca_certs`.
- Fix crash with Django and psycopg2.

## 0.5.4

- Fix deprecation warning in relation to the `collections` stdlib module.
- Fix bug that would crash Django and Flask when streaming responses are failing halfway through.

## 0.5.3

- Fix bug where using `push_scope` with a callback would not pop the scope.
- Fix crash when initializing the SDK in `push_scope`.
- Fix bug where IP addresses were sent when `send_default_pii=False`.

## 0.5.2

- Fix bug where events sent through the RQ integration were sometimes lost.
- Remove a deprecation warning about usage of `logger.warn`.
- Fix bug where large frame local variables would lead to the event being rejected by Sentry.

## 0.5.1

- Integration for Redis Queue (RQ)

## 0.5.0

- Fix a bug that would omit several debug logs during SDK initialization.
- Fix issue that sent a event key `""` Sentry wouldn't understand.
- **Breaking change:** The `level` and `event_level` options in the logging integration now work separately from each other.
- Fix a bug in the Sanic integration that would report the exception behind any HTTP error code.
- Fix a bug that would spam breadcrumbs in the Celery integration. Ignore logger `celery.worker.job`.
- Additional attributes on log records are now put into `extra`.
- Integration for Pyramid.
- `sys.argv` is put into extra automatically.

## 0.4.3

- Fix a bug that would leak WSGI responses.

## 0.4.2

- Fix a bug in the Sanic integration that would leak data between requests.
- Fix a bug that would hide all debug logging happening inside of the built-in transport.
- Fix a bug that would report errors for typos in Django's shell.

## 0.4.1

- Fix bug that would only show filenames in stacktraces but not the parent directories.

## 0.4.0

- Changed how integrations are initialized. Integrations are now configured and enabled per-client.

## 0.3.11

- Fix issue with certain deployment tools and the AWS Lambda integration.

## 0.3.10

- Set transactions for Django like in Raven. Which transaction behavior is used can be configured.
- Fix a bug which would omit frame local variables from stacktraces in Celery.
- New option: `attach_stacktrace`

## 0.3.9

- Bugfixes for AWS Lambda integration: Using Zappa did not catch any exceptions.

## 0.3.8

- Nicer log level for internal errors.

## 0.3.7

- Remove `repos` configuration option. There was never a way to make use of this feature.
- Fix a bug in `last_event_id`.
- Add Django SQL queries to breadcrumbs.
- Django integration won't set user attributes if they were already set.
- Report correct SDK version to Sentry.

## 0.3.6

- Integration for Sanic

## 0.3.5

- Integration for AWS Lambda
- Fix mojibake when encoding local variable values

## 0.3.4

- Performance improvement when storing breadcrumbs

## 0.3.3

- Fix crash when breadcrumbs had to be trunchated

## 0.3.2

- Fixed an issue where some paths where not properly sent as absolute paths<|MERGE_RESOLUTION|>--- conflicted
+++ resolved
@@ -1,6 +1,5 @@
 # Changelog
 
-<<<<<<< HEAD
 ## 3.0.0a2
 
 We're excited to announce that version 3.0 of the Sentry Python SDK is now
@@ -40,7 +39,7 @@
 *nothing* working as expected? Something in between? Please let us know
 [on GitHub](https://github.com/getsentry/sentry-python/discussions/3936) or
 [on Discord](https://discord.com/invite/Ww9hbqr).
-=======
+
 ## 2.32.0
 
 ### Various fixes & improvements
@@ -52,7 +51,6 @@
 - fix(langchain): Ensure no duplicate `SentryLangchainCallback` (#4485) by @szokeasaurusrex
 - fix(Litestar): Apply `failed_request_status_codes` to exceptions raised in middleware (#4074) by @vrslev
 
->>>>>>> 9e1ceddb
 ## 2.31.0
 
 ### Various fixes & improvements
