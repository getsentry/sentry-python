# Changelog

<<<<<<< HEAD
## 3.0.0a5

### Various fixes & improvements

- Add empty tags by default to transaction (#4683) by @sl0thentr0py
- Force creation of a new trace in continue_trace with empty headers (#4682) by @sl0thentr0py
- mypy (#3152) by @sl0thentr0py
- Add `update_current_span` to SDK 3 (#4679) by @sl0thentr0py
- feat(tracing): Add convenience function `update_current_span`. (#4673) by @antonpirker
- Update `gen_ai.*` and `ai.*` attributes (#4665) by @antonpirker
- Add `update_data` to `Span`. (#4666) by @antonpirker
- Fix plugins key codecov (#4655) by @sl0thentr0py

## 3.0.0a4

### Various fixes & improvements

- Migrate more type comments to annotations (#4651) by @sl0thentr0py
- ref: Drop experimental logs options in 3.0 (#4653) by @sl0thentr0py
- Polish migration guide (#4650) by @sl0thentr0py
- Add `enable_logs`, `before_send_log` as top-level options (#4644) by @sentrivana
- Add missing return type annotation (#3152) by @sl0thentr0py
- Fix mypy (#4649) by @sentrivana
- Better checking for empty tools list (#4647) by @antonpirker
- ref: Remove `MAX_EVENT_BYTES` (#4630) by @sl0thentr0py
- update changelog (9276f2a1) by @antonpirker
- release: 2.34.1 (a71ef66d) by @getsentry-bot
- typing (#3152) by @sl0thentr0py
- Update tests (#3152) by @sl0thentr0py
- Span data is always be a primitive data type (#4643) by @antonpirker
- Fix typo in CHANGELOG.md (#4640) by @jgillard
- updated test matrix (#3152) by @sl0thentr0py
- Add new_trace api to force a new trace (#4642) by @sl0thentr0py
- Revert "Add new_trace api to force a new trace" (#3152) by @sl0thentr0py
- Add new_trace api to force a new trace (#3152) by @sl0thentr0py
- Update changelog (72766a79) by @antonpirker
- Update CHANGELOG.md (e1848d4f) by @sentrivana
- release: 2.34.0 (e84f6f30) by @getsentry-bot
- Considerably raise `DEFAULT_MAX_VALUE_LENGTH` (#4632) by @sentrivana
- fix(celery): Latency should be in milliseconds, not seconds (#4637) by @sentrivana
- OpenAI integration update (#4612) by @antonpirker

_Plus 16 more_

## 3.0.0a3

We're excited to announce that version 3.0 of the Sentry Python SDK is now
available. This release is the result of a long-term effort to use OpenTelemetry
under the hood for tracing. This switch opens the door for us to leverage the
full power of OpenTelemetry, so stay tuned for more integrations and features
in future releases.

Looking to upgrade from Sentry SDK 2.x to 3.x? See the
[full list of changes](MIGRATION_GUIDE.md) for a comprehensive overview
of what's changed. Looking for a more digestible summary? See the
[migration guide in the docs](https://docs.sentry.io/platforms/python/migration/2.x-to-3.x)
with the most common migration patterns.

⚠️ This is a pre-release. If you feel like taking it for a spin, we'd be grateful
for your feedback. How was the migration? Is everything working as expected? Is
*nothing* working as expected? Something in between? Please let us know
[on GitHub](https://github.com/getsentry/sentry-python/discussions/3936) or
[on Discord](https://discord.com/invite/Ww9hbqr).
=======
## 2.35.1

### Various fixes & improvements

- OpenAI Agents: Isolate agent run (#4720) by @sentrivana
- Tracing: Do not attach stacktrace to transaction (#4713) by @Zylphrex

>>>>>>> 57a34056
## 2.35.0

### Various fixes & improvements

- [Langchain Integration](https://docs.sentry.io/platforms/python/integrations/langchain/) now supports the Sentry [AI dashboard](https://docs.sentry.io/product/insights/ai/agents/dashboard/). (#4678) by @shellmayr
- [Anthropic Integration](https://docs.sentry.io/platforms/python/integrations/anthropic/) now supports the Sentry [AI dashboard](https://docs.sentry.io/product/insights/ai/agents/dashboard/). (#4674) by @constantinius
- AI Agents templates for `@trace` decorator (#4676) by @antonpirker
- Sentry Logs: Add `enable_logs`, `before_send_log` as top-level `sentry_sdk.init()` options (#4644) by @sentrivana
- Tracing: Improve `@trace` decorator. Allows to set `span.op`, `span.name`, and `span.attributes` (#4648) by @antonpirker
- Tracing: Add convenience function `sentry_sdk.update_current_span`. (#4673) by @antonpirker
- Tracing: Add `Span.update_data()` to update multiple `span.data` items at once. (#4666) by @antonpirker
- GNU-integration: make path optional (#4688) by @MeredithAnya
- Clickhouse: Don't eat the generator data (#4669) by @szokeasaurusrex
- Clickhouse: List `send_data` parameters (#4667) by @szokeasaurusrex
- Update `gen_ai.*` and `ai.*` attributes (#4665) by @antonpirker
- Better checking for empty tools list (#4647) by @antonpirker
- Remove performance paper cuts (#4675) by @sentrivana
- Help for debugging Cron problems (#4686) by @antonpirker
- Fix Redis CI (#4691) by @sentrivana
- Fix plugins key codecov (#4655) by @sl0thentr0py
- Fix Mypy (#4649) by @sentrivana
- Update tox.ini (#4689) by @sentrivana
- build(deps): bump actions/create-github-app-token from 2.0.6 to 2.1.0 (#4684) by @dependabot

## 2.34.1

### Various fixes & improvements

- Fix: Make sure Span data in AI instrumentations is always a primitive data type (#4643) by @antonpirker
- Fix: Typo in CHANGELOG.md (#4640) by @jgillard

## 2.34.0

### Various fixes & improvements

- Considerably raise `DEFAULT_MAX_VALUE_LENGTH` (#4632) by @sentrivana

  We have increased the string trimming limit considerably, allowing you to see more data
  without it being truncated. Note that this might, in rare cases, result in issue regrouping,
  for example if you're capturing message events with very long messages (longer than the
  default 1024 characters/bytes).

  If you want to adjust the limit, you can set a
  [`max_value_length`](https://docs.sentry.io/platforms/python/configuration/options/#max_value_length)
  in your `sentry_sdk.init()`.

- `OpenAI` integration update (#4612) by @antonpirker

  The `OpenAIIntegration` now supports [OpenAI Responses API](https://platform.openai.com/docs/api-reference/responses).

  The data captured will also show up in the new [AI Agents Dashboard](https://docs.sentry.io/product/insights/agents/dashboard/).

  This works out of the box, nothing to do on your side.

- Expose `set_transaction_name` (#4634) by @sl0thentr0py
- Fix(Celery): Latency should be in milliseconds, not seconds (#4637) by @sentrivana
- Fix(Django): Treat `django.template.context.BasicContext` as sequence in serializer (#4621) by @sl0thentr0py
- Fix(Huggingface): Fix `huggingface_hub` CI tests. (#4619) by @antonpirker
- Fix: Ignore deliberate thread exception warnings (#4611) by @sl0thentr0py
- Fix: Socket tests to not use example.com (#4627) by @sl0thentr0py
- Fix: Threading run patch (#4610) by @sl0thentr0py
- Tests: Simplify celery double patching test (#4626) by @sl0thentr0py
- Tests: Remove remote example.com calls (#4622) by @sl0thentr0py
- Tests: tox.ini update (#4635) by @sentrivana
- Tests: Update tox (#4609) by @sentrivana

## 2.33.2

### Various fixes & improvements

- ref(spotlight): Do not import `sentry_sdk.spotlight` unless enabled (#4607) by @sentrivana
- ref(gnu-integration): update clickhouse stacktrace parsing (#4598) by @MeredithAnya

## 2.33.1

### Various fixes & improvements

- fix(integrations): allow explicit op parameter in `ai_track` (#4597) by @mshavliuk
- fix: Fix `abs_path` bug in `serialize_frame` (#4599) by @szokeasaurusrex
- Remove pyrsistent from test dependencies (#4588) by @musicinmybrain
- Remove explicit `__del__`'s in threaded classes (#4590) by @sl0thentr0py
- Remove forked from test_transport, separate gevent tests and generalize capturing_server to be module level (#4577) by @sl0thentr0py
- Improve token usage recording (#4566) by @antonpirker

## 2.33.0

### Various fixes & improvements

- feat(langchain): Support `BaseCallbackManager` (#4486) by @szokeasaurusrex
- Use `span.data` instead of `measurements` for token usage (#4567) by @antonpirker
- Fix custom model name (#4569) by @antonpirker
- fix: shut down "session flusher" more promptly (#4561) by @bukzor
- chore: Remove Lambda urllib3 pin on Python 3.10+ (#4549) by @sentrivana

## 2.32.0

### Various fixes & improvements

- feat(sessions): Add top-level start- and end session methods (#4474) by @szokeasaurusrex
- feat(openai-agents): Set tool span to failed if an error is raised in the tool (#4527) by @antonpirker
- fix(integrations/ray): Correctly pass keyword arguments to ray.remote function (#4430) by @svartalf
- fix(langchain): Make `span_map` an instance variable (#4476) by @szokeasaurusrex
- fix(langchain): Ensure no duplicate `SentryLangchainCallback` (#4485) by @szokeasaurusrex
- fix(Litestar): Apply `failed_request_status_codes` to exceptions raised in middleware (#4074) by @vrslev

## 2.31.0

### Various fixes & improvements

- **New Integration (BETA):** Add support for `openai-agents` (#4437) by @antonpirker

  We can now instrument AI agents that are created with the [OpenAI Agents SDK](https://openai.github.io/openai-agents-python/) out of the box.

```python
import sentry_sdk
from sentry_sdk.integrations.openai_agents import OpenAIAgentsIntegration

# Add the OpenAIAgentsIntegration to your sentry_sdk.init call:
sentry_sdk.init(
    dsn="...",
    integrations=[
        OpenAIAgentsIntegration(),
    ]
)
```

For more information see the [OpenAI Agents integrations documentation](https://docs.sentry.io/platforms/python/integrations/openai-agents/).

- Logs: Add support for `dict` arguments (#4478) by @AbhiPrasad
- Add Cursor generated rules (#4493) by @sl0thentr0py
- Greatly simplify Langchain integrations `_wrap_configure` (#4479) by @szokeasaurusrex
- Fix(ci): Remove tracerite pin (almost) (#4504) by @sentrivana
- Fix(profiling): Ensure profiler thread exits when needed (#4497) by @Zylphrex
- Fix(ci): Do not install newest `tracerite` (#4494) by @sentrivana
- Fix(scope): Handle token reset `LookupError`s gracefully (#4481) by @sentrivana
- Tests: Tox update (#4509) by @sentrivana
- Tests: Upper bound on fakeredis on old Python versions (#4482) by @sentrivana
- Tests: Regenerate tox (#4457) by @sentrivana

## 2.30.0

### Various fixes & improvements

- **New beta feature:** Sentry logs for Loguru (#4445) by @sentrivana

  We can now capture Loguru logs and send them to Sentry.

```python
import sentry_sdk
from sentry_sdk.integrations.loguru import LoguruIntegration

# Setup Sentry SDK to send Loguru log messages with a level of "error" or higher to Sentry
sentry_sdk.init(
    _experiments={
        "enable_logs": True,
    },
    integrations=[
        LoguruIntegration(sentry_logs_level=logging.ERROR),
    ]
)
```

- fix(logs): Don't gate user behind `send_default_pii` (#4453) by @AbhiPrasad
- fix(logging): Strip log `record.name` for more robust matching (#4411) by @romaingd-spi
- Migrate to modern threading interface (#4452) by @emmanuel-ferdman
- ref: Remove `_capture_experimental_log` `scope` parameter (#4424) by @szokeasaurusrex
- feat(logs): Add user attributes to logs (#4423) by @szokeasaurusrex
- fix: fix ARQ integration error (#4427) (#4428) by @ninoseki
- fix(grpc): Fix AttributeError when instrumenting with OTel (#4405) by @sentrivana
- fix(redis): Use `command_queue` instead of `command_stack` if available (#4404) by @sentrivana
- fix: Handle invalid `SENTRY_DEBUG` values properly (#4400) by @szokeasaurusrex
- Increase test coverage (#4393) by @mgaligniana
- tests(logs): avoid failures when running with integrations enabled (#4388) by @rominf
- Fix CI, adapt to new redis-py release (#4431) by @sentrivana
- tests: Regenerate toxgen (#4403) by @sentrivana
- tests: Regenerate tox.ini & fix CI (#4435) by @sentrivana
- build(deps): bump codecov/codecov-action from 5.4.2 to 5.4.3 (#4397) by @dependabot

## 2.29.1

### Various fixes & improvements

- fix(logs): send `severity_text`: `warn` instead of `warning` (#4396) by @lcian

## 2.29.0

### Various fixes & improvements

- fix(loguru): Move integration setup from `__init__` to `setup_once` (#4399) by @sentrivana
- feat: Allow configuring `keep_alive` via environment variable (#4366) by @szokeasaurusrex
- fix(celery): Do not send extra check-in (#4395) by @sentrivana
- fix(typing): Add before_send_log to Experiments (#4383) by @sentrivana
- ci: Fix pyspark test suite (#4382) by @sentrivana
- fix(logs): Make `sentry.message.parameters` singular as per spec (#4387) by @AbhiPrasad
- apidocs: Remove snowballstemmer pin (#4379) by @sentrivana

## 2.28.0

### Various fixes & improvements

- fix(logs): Forward `extra` from logger as attributes (#4374) by @AbhiPrasad
- fix(logs): Canonicalize paths from the logger integration (#4336) by @colin-sentry
- fix(logs): Use new transport (#4317) by @colin-sentry
- fix: Deprecate `set_measurement()` API. (#3934) by @antonpirker
- fix: Put feature flags on isolation scope (#4363) by @antonpirker
- fix: Make use of `SPANDATA` consistent (#4373) by @antonpirker
- fix: Discord link (#4371) by @sentrivana
- tests: Pin snowballstemmer for now (#4372) by @sentrivana
- tests: Regular tox update (#4367) by @sentrivana
- tests: Bump test timeout for recursion stacktrace extract to 2s (#4351) by @booxter
- tests: Fix test_stacktrace_big_recursion failure due to argv (#4346) by @booxter
- tests: Move anthropic under toxgen (#4348) by @sentrivana
- tests: Update tox.ini (#4347) by @sentrivana
- chore: Update GH issue templates for Linear compatibility (#4328) by @stephanie-anderson
- chore: Bump actions/create-github-app-token from 2.0.2 to 2.0.6 (#4358) by @dependabot

## 2.27.0

### Various fixes & improvements

- fix: Make sure to use the default decimal context in our code (#4231) by @antonpirker
- fix(integrations): ASGI integration not capture transactions in Websocket (#4293) by @guodong000
- feat(typing): Make all relevant types public (#4315) by @antonpirker
- feat(spans): Record flag evaluations as span attributes (#4280) by @cmanallen
- test(logs): Avoid failure when running with integrations enabled (#4316) by @rominf
- tests: Remove unused code and rerun (#4313) by @sentrivana
- tests: Add cohere to toxgen (#4304) by @sentrivana
- tests: Migrate fastapi to toxgen (#4302) by @sentrivana
- tests: Add huggingface_hub to toxgen (#4299) by @sentrivana
- tests: Add huey to toxgen (#4298) by @sentrivana
- tests: Update tox.ini (#4297) by @sentrivana
- tests: Move aiohttp under toxgen (#4319) by @sentrivana
- tests: Fix version picking in toxgen (#4323) by @sentrivana
- build(deps): bump codecov/codecov-action from 5.4.0 to 5.4.2 (#4318) by @dependabot

## 2.26.1

### Various fixes & improvements

- fix(threading): Data leak in ThreadingIntegration between threads (#4281) by @antonpirker
- fix(logging): Clarify separate warnings case is for Python <3.11 (#4296) by @szokeasaurusrex
- fix(logging): Add formatted message to log events (#4292) by @szokeasaurusrex
- fix(logging): Send raw logging parameters (#4291) by @szokeasaurusrex
- fix: Revert "chore: Deprecate `same_process_as_parent` (#4244)" (#4290) by @sentrivana

## 2.26.0

### Various fixes & improvements

- fix(debug): Do not consider parent loggers for debug logging (#4286) by @szokeasaurusrex
- test(tracing): Simplify static/classmethod tracing tests (#4278) by @szokeasaurusrex
- feat(transport): Add a timeout (#4252) by @sentrivana
- meta: Change CODEOWNERS back to Python SDK owners (#4269) by @sentrivana
- feat(logs): Add sdk name and version as log attributes (#4262) by @AbhiPrasad
- feat(logs): Add server.address to logs (#4257) by @AbhiPrasad
- chore: Deprecate `same_process_as_parent` (#4244) by @sentrivana
- feat(logs): Add sentry.origin attribute for log handler (#4250) by @AbhiPrasad
- feat(tests): Add optional cutoff to toxgen (#4243) by @sentrivana
- toxgen: Retry & fail if we fail to fetch PyPI data (#4251) by @sentrivana
- build(deps): bump actions/create-github-app-token from 1.12.0 to 2.0.2 (#4248) by @dependabot
- Trying to prevent the grpc setup from being flaky (#4233) by @antonpirker
- feat(breadcrumbs): add `_meta` information for truncation of breadcrumbs (#4007) by @shellmayr
- tests: Move django under toxgen (#4238) by @sentrivana
- fix: Handle JSONDecodeError gracefully in StarletteRequestExtractor (#4226) by @moodix
- fix(asyncio): Remove shutdown handler (#4237) by @sentrivana

## 2.25.1

### Various fixes & improvements

- fix(logs): Add a class which batches groups of logs together. (#4229) by @colin-sentry
- fix(logs): Use repr instead of json for message and arguments (#4227) by @colin-sentry
- fix(logs): Debug output from Sentry logs should always be `debug` level. (#4224) by @antonpirker
- fix(ai): Do not consume anthropic streaming stop (#4232) by @colin-sentry
- fix(spotlight): Do not spam sentry_sdk.warnings logger w/ Spotlight (#4219) by @BYK
- fix(docs): fixed code snippet (#4218) by @antonpirker
- build(deps): bump actions/create-github-app-token from 1.11.7 to 1.12.0 (#4214) by @dependabot

## 2.25.0

### Various fixes & improvements

- **New Beta Feature** Enable Sentry logs in `logging` Integration (#4143) by @colin-sentry

  You can now send existing log messages to the new Sentry Logs feature.

  For more information see: https://github.com/getsentry/sentry/discussions/86804

  This is how you can use it (Sentry Logs is in beta right now so the API can still change):

  ```python
  import logging

  import sentry_sdk
  from sentry_sdk.integrations.logging import LoggingIntegration

  # Setup Sentry SDK to send log messages with a level of "error" or higher to Sentry.
  sentry_sdk.init(
    dsn="...",
    _experiments={
        "enable_logs": True
    }
    integrations=[
      LoggingIntegration(sentry_logs_level=logging.ERROR),
    ]
  )

  # Your existing logging setup
  some_logger = logging.Logger("some-logger")

  some_logger.info('In this example info events will not be sent to Sentry logs. my_value=%s', my_value)
  some_logger.error('But error events will be sent to Sentry logs. my_value=%s', my_value)
  ```

- Spotlight: Sample everything 100% w/ Spotlight & no DSN set (#4207) by @BYK
- Dramatiq: use set_transaction_name (#4175) by @timdrijvers
- toxgen: Make it clearer which suites can be migrated (#4196) by @sentrivana
- Move Litestar under toxgen (#4197) by @sentrivana
- Added flake8 plugings to pre-commit call of flake8 (#4190) by @antonpirker
- Deprecate Scope.user (#4194) by @sentrivana
- Fix hanging when capturing long stacktrace (#4191) by @szokeasaurusrex
- Fix GraphQL failures (#4208) by @sentrivana
- Fix flaky test (#4198) by @sentrivana
- Update Ubuntu in Github test runners (#4204) by @antonpirker

## 2.24.1

### Various fixes & improvements

- Always set `_spotlight_url` (#4186) by @BYK
- Broader except in Django `parsed_body` (#4189) by @orhanhenrik
- Add platform header to the `chunk` item-type in the envelope (#4178) by @viglia
- Move `mypy` config into `pyproject.toml` (#4181) by @antonpirker
- Move `flake8` config into `pyproject.toml` (#4185) by @antonpirker
- Move `pytest` config into `pyproject.toml` (#4184) by @antonpirker
- Bump `actions/create-github-app-token` from `1.11.6` to `1.11.7` (#4188) by @dependabot
- Add `CODEOWNERS` (#4182) by @sentrivana

## 2.24.0

### Various fixes & improvements

- fix(tracing): Fix `InvalidOperation` (#4179) by @szokeasaurusrex
- Fix memory leak by not piling up breadcrumbs forever in Spark workers.  (#4167) by @antonpirker
- Update scripts sources (#4166) by @emmanuel-ferdman
- Fixed flaky test (#4165) by @antonpirker
- chore(profiler): Add deprecation warning for session functions (#4171) by @sentrivana
- feat(profiling): reverse profile_session start/stop methods deprecation (#4162) by @viglia
- Reset `DedupeIntegration`'s `last-seen` if `before_send` dropped the event (#4142) by @sentrivana
- style(integrations): Fix captured typo (#4161) by @pimuzzo
- Handle loguru msg levels that are not supported by Sentry (#4147) by @antonpirker
- feat(tests): Update tox.ini (#4146) by @sentrivana
- Support Starlette/FastAPI `app.host` (#4157) by @sentrivana

## 2.23.1

### Various fixes & improvements

- Fix import problem in release 2.23.0 (#4140) by @antonpirker

## 2.23.0

### Various fixes & improvements

- Feat(profiling): Add new functions to start/stop continuous profiler (#4056) by @Zylphrex
- Feat(profiling): Export start/stop profile session (#4079) by @Zylphrex
- Feat(tracing): Backfill missing `sample_rand` on `PropagationContext` (#4038) by @szokeasaurusrex
- Feat(logs): Add alpha version of Sentry logs (#4126) by @colin-sentry
- Security(gha): fix potential for shell injection (#4099) by @mdtro
- Docs: Add `init()` parameters to ApiDocs. (#4100) by @antonpirker
- Docs: Document that caller must check `mutable` (#4010) by @szokeasaurusrex
- Fix(Anthropic): Add partial json support to streams (#3674)
- Fix(ASGI): Fix KeyError if transaction does not exist (#4095) by @kevinji
- Fix(asyncio): Improve asyncio integration error handling. (#4129) by @antonpirker
- Fix(AWS Lambda): Fix capturing errors during AWS Lambda INIT phase (#3943)
- Fix(Bottle): Prevent internal error on 404 (#4131) by @sentrivana
- Fix(CI): Fix API doc failure in CI (#4075) by @sentrivana
- Fix(ClickHouse) ClickHouse in test suite (#4087) by @antonpirker
- Fix(cloudresourcecontext): Added timeout to HTTP requests in CloudResourceContextIntegration (#4120) by @antonpirker
- Fix(crons): Fixed bug when `cron_jobs` is set to `None` in arq integration (#4115) by @antonpirker
- Fix(debug): Take into account parent handlers for debug logger (#4133) by @sentrivana
- Fix(FastAPI/Starlette):  Fix middleware with positional arguments.  (#4118) by @antonpirker
- Fix(featureflags): add LRU update/dedupe test coverage (#4082)
- Fix(logging): Coerce None values into strings in logentry params. (#4121) by @antonpirker
- Fix(pyspark): Grab `attemptId` more defensively (#4130) by @sentrivana
- Fix(Quart): Support `quart_flask_patch` (#4132) by @sentrivana
- Fix(tests): A way to locally run AWS Lambda functions (#4128) by @antonpirker
- Fix(tests): Add concurrency testcase for arq (#4125) by @sentrivana
- Fix(tests): Add fail_on_changes to toxgen by @sentrivana
- Fix(tests): Run AWS Lambda tests locally (#3988) by @antonpirker
- Fix(tests): Test relevant prereleases and allow to ignore releases
- Fix(tracing): Move `TRANSACTION_SOURCE_*` constants to `Enum` (#3889) by @mgaligniana
- Fix(typing): Add more typing info to Scope.update_from_kwargs's "contexts" (#4080)
- Fix(typing): Set correct type for `set_context` everywhere (#4123) by @sentrivana
- Chore(tests): Regenerate tox.ini (#4108) by @sentrivana
- Build(deps): bump actions/create-github-app-token from 1.11.5 to 1.11.6 (#4113) by @dependabot
- Build(deps): bump codecov/codecov-action from 5.3.1 to 5.4.0 (#4112) by @dependabot

## 2.22.0

### Various fixes & improvements

- **New integration:** Add [Statsig](https://statsig.com/) integration (#4022) by @aliu39

  For more information, see the documentation for the [StatsigIntegration](https://docs.sentry.io/platforms/python/integrations/statsig/).

- Profiling: Continuous profiling lifecycle (#4017) by @Zylphrex
- Fix: Revert "feat(tracing): Add `propagate_traces` deprecation warning (#3899)" (#4055) by @cmanallen
- Tests: Generate Web 1 group tox entries by toxgen script (#3980) by @sentrivana
- Tests: Generate Web 2 group tox entries by toxgen script (#3981) by @sentrivana
- Tests: Generate Tasks group tox entries by toxgen script (#3976) by @sentrivana
- Tests: Generate AI group tox entries by toxgen script (#3977) by @sentrivana
- Tests: Generate DB group tox entries by toxgen script (#3978) by @sentrivana
- Tests: Generate Misc group tox entries by toxgen script (#3982) by @sentrivana
- Tests: Generate Flags group tox entries by toxgen script (#3974) by @sentrivana
- Tests: Generate gRPC tox entries by toxgen script (#3979) by @sentrivana
- Tests: Remove toxgen cutoff, add statsig (#4048) by @sentrivana
- Tests: Reduce continuous profiling test flakiness (#4052) by @Zylphrex
- Tests: Fix Clickhouse test (#4053) by @sentrivana
- Tests: Fix flaky HTTPS test (#4057) by @Zylphrex
- Update sample rate in DSC (#4018) by @sentrivana
- Move the GraphQL group over to the tox gen script (#3975) by @sentrivana
- Update changelog with `profile_session_sample_rate` (#4046) by @sentrivana

## 2.21.0

### Various fixes & improvements

- Fix incompatibility with new Strawberry version (#4026) by @sentrivana
- Add `failed_request_status_codes` to Litestar (#4021) by @vrslev

  See https://docs.sentry.io/platforms/python/integrations/litestar/ for details.
- Deprecate `enable_tracing` option (#3935) by @antonpirker

  The `enable_tracing` option is now deprecated. Please use `traces_sample_rate` instead. See https://docs.sentry.io/platforms/python/configuration/options/#traces_sample_rate for more information.
- Explicitly use `None` default when checking metadata (#4039) by @mpurnell1
- Fix bug where concurrent accesses to the flags property could raise a `RuntimeError` (#4034) by @cmanallen
- Add more min versions of frameworks (#3973) by @sentrivana
- Set level based on status code for HTTP client breadcrumbs (#4004) by @sentrivana
- Don't set transaction status to error on `sys.exit(0)` (#4025) by @sentrivana
- Continuous profiling sample rate (#4002) by @Zylphrex

  Set `profile_session_sample_rate=1.0` in your `init()` to collect continuous profiles for 100% of profile sessions. See https://docs.sentry.io/platforms/python/profiling/#enable-continuous-profiling for more information.
- Track and report spans that were dropped (#4005) by @constantinius
- Change continuous profile buffer size (#3987) by @Zylphrex
- Handle `MultiPartParserError` to avoid internal sentry crash (#4001) by @orhanhenrik
- Handle `None` lineno in `get_source_context` (#3925) by @sentrivana
- Add support for Python 3.12 and 3.13 to AWS Lambda integration (#3965) by @antonpirker
- Add `propagate_traces` deprecation warning (#3899) by @mgaligniana
- Check that `__module__` is `str` (#3942) by @szokeasaurusrex
- Add `__repr__` to `Baggage` (#4043) by @szokeasaurusrex
- Fix a typo (#3923) by @antonpirker
- Fix various CI errors on master (#4009) by @Zylphrex
- Split gevent tests off (#3964) by @sentrivana
- Add tox generation script, but don't use it yet (#3971) by @sentrivana
- Use `httpx_mock` in `test_httpx` (#3967) by @sl0thentr0py
- Fix typo in test name (#4036) by @szokeasaurusrex
- Fix mypy (#4019) by @sentrivana
- Test Celery's latest RC (#3938) by @sentrivana
- Bump `actions/create-github-app-token` from `1.11.2` to `1.11.3` (#4023) by @dependabot
- Bump `actions/create-github-app-token` from `1.11.1` to `1.11.2` (#4015) by @dependabot
- Bump `codecov/codecov-action` from `5.1.2` to `5.3.1` (#3995) by @dependabot

## 2.20.0

- **New integration:** Add [Typer](https://typer.tiangolo.com/) integration (#3869) by @patrick91

  For more information, see the documentation for the [TyperIntegration](https://docs.sentry.io/platforms/python/integrations/typer/).

- **New integration:** Add [Unleash](https://www.getunleash.io/) feature flagging integration (#3888) by @aliu39

  For more information, see the documentation for the [UnleashIntegration](https://docs.sentry.io/platforms/python/integrations/unleash/).

- Add custom tracking of feature flag evaluations (#3860) by @aliu39
- Feature Flags: Register LD hook in setup instead of init, and don't check for initialization (#3890) by @aliu39
- Feature Flags: Moved adding of `flags` context into Scope (#3917) by @antonpirker
- Create a separate group for feature flag test suites (#3911) by @sentrivana
- Fix flaky LaunchDarkly tests (#3896) by @aliu39
- Fix LRU cache copying (#3883) by @ffelixg
- Fix cache pollution from mutable reference (#3887) by @cmanallen
- Centralize minimum version checking (#3910) by @sentrivana
- Support SparkIntegration activation after SparkContext created (#3411) by @seyoon-lim
- Preserve ARQ enqueue_job __kwdefaults__ after patching (#3903) by @danmr
- Add Github workflow to comment on issues when a fix was released (#3866) by @antonpirker
- Update test matrix for Sanic (#3904) by @antonpirker
- Rename scripts (#3885) by @sentrivana
- Fix CI (#3878) by @sentrivana
- Treat `potel-base` as release branch in CI (#3912) by @sentrivana
- build(deps): bump actions/create-github-app-token from 1.11.0 to 1.11.1 (#3893) by @dependabot
- build(deps): bump codecov/codecov-action from 5.0.7 to 5.1.1 (#3867) by @dependabot
- build(deps): bump codecov/codecov-action from 5.1.1 to 5.1.2 (#3892) by @dependabot

## 2.19.2

### Various fixes & improvements

- Deepcopy and ensure get_all function always terminates (#3861) by @cmanallen
- Cleanup chalice test environment (#3858) by @antonpirker

## 2.19.1

### Various fixes & improvements

- Fix errors when instrumenting Django cache (#3855) by @BYK
- Copy `scope.client` reference as well (#3857) by @sl0thentr0py
- Don't give up on Spotlight on 3 errors (#3856) by @BYK
- Add missing stack frames (#3673) by @antonpirker
- Fix wrong metadata type in async gRPC interceptor (#3205) by @fdellekart
- Rename launch darkly hook to match JS SDK (#3743) by @aliu39
- Script for checking if our instrumented libs are Python 3.13 compatible (#3425) by @antonpirker
- Improve Ray tests (#3846) by @antonpirker
- Test with Celery `5.5.0rc3` (#3842) by @sentrivana
- Fix asyncio testing setup (#3832) by @sl0thentr0py
- Bump `codecov/codecov-action` from `5.0.2` to `5.0.7` (#3821) by @dependabot
- Fix CI (#3834) by @sentrivana
- Use new ClickHouse GH action (#3826) by @antonpirker

## 2.19.0

### Various fixes & improvements

- New: introduce `rust_tracing` integration. See https://docs.sentry.io/platforms/python/integrations/rust_tracing/ (#3717) by @matt-codecov
- Auto enable Litestar integration (#3540) by @provinzkraut
- Deprecate `sentry_sdk.init` context manager (#3729) by @szokeasaurusrex
- feat(spotlight): Send PII to Spotlight when no DSN is set (#3804) by @BYK
- feat(spotlight): Add info logs when Sentry is enabled (#3735) by @BYK
- feat(spotlight): Inject Spotlight button on Django (#3751) by @BYK
- feat(spotlight): Auto enable cache_spans for Spotlight on DEBUG (#3791) by @BYK
- fix(logging): Handle parameter `stack_info` for the `LoggingIntegration` (#3745) by @gmcrocetti
- fix(pure-eval): Make sentry-sdk[pure-eval] installable with pip==24.0 (#3757) by @sentrivana
- fix(rust_tracing): include_tracing_fields arg to control unvetted data in rust_tracing integration (#3780) by @matt-codecov
- fix(aws) Fix aws lambda tests (by reducing event size) (#3770) by @antonpirker
- fix(arq): fix integration with Worker settings as a dict (#3742) by @saber-solooki
- fix(httpx): Prevent Sentry baggage duplication (#3728) by @szokeasaurusrex
- fix(falcon): Don't exhaust request body stream (#3768) by @szokeasaurusrex
- fix(integrations): Check `retries_left` before capturing exception (#3803) by @malkovro
- fix(openai): Use name instead of description (#3807) by @sourceful-rob
- test(gcp): Only run GCP tests when they should (#3721) by @szokeasaurusrex
- chore: Shorten CI workflow names (#3805) by @sentrivana
- chore: Test with pyspark prerelease (#3760) by @sentrivana
- build(deps): bump codecov/codecov-action from 4.6.0 to 5.0.2 (#3792) by @dependabot
- build(deps): bump actions/checkout from 4.2.1 to 4.2.2 (#3691) by @dependabot

## 2.18.0

### Various fixes & improvements

- **New integration:** Add [LaunchDarkly](https://launchdarkly.com/) integration (#3648) by @cmanallen

  For more information, see the documentation for the [LaunchDarklyIntegration](https://docs.sentry.io/platforms/python/integrations/launchdarkly/).

- **New integration:** Add [OpenFeature](https://openfeature.dev/) feature flagging integration (#3648) by @cmanallen

  For more information, see the documentation for the [OpenFeatureIntegration](https://docs.sentry.io/platforms/python/integrations/openfeature/).

- Add LaunchDarkly and OpenFeature integration (#3648) by @cmanallen
- Correct typo in a comment (#3726) by @szokeasaurusrex
- End `http.client` span on timeout (#3723) by @Zylphrex
- Check for `h2` existence in HTTP/2 transport (#3690) by @BYK
- Use `type()` instead when extracting frames (#3716) by @Zylphrex
- Prefer `python_multipart` import over `multipart` (#3710) by @musicinmybrain
- Update active thread for asgi (#3669) by @Zylphrex
- Only enable HTTP2 when DSN is HTTPS (#3678) by @BYK
- Prepare for upstream Strawberry extension removal (#3649) by @DoctorJohn
- Enhance README with improved clarity and developer-friendly examples (#3667) by @UTSAVS26
- Run license compliance action on all PRs (#3699) by @szokeasaurusrex
- Run CodeQL action on all PRs (#3698) by @szokeasaurusrex
- Fix UTC assuming test (#3722) by @BYK
- Exclude fakeredis 2.26.0 on py3.6 and 3.7 (#3695) by @szokeasaurusrex
- Unpin `pytest` for `tornado-latest` tests (#3714) by @szokeasaurusrex
- Install `pytest-asyncio` for `redis` tests (Python 3.12-13) (#3706) by @szokeasaurusrex
- Clarify that only pinned tests are required (#3713) by @szokeasaurusrex
- Remove accidentally-committed print (#3712) by @szokeasaurusrex
- Disable broken RQ test in newly-released RQ 2.0 (#3708) by @szokeasaurusrex
- Unpin `pytest` for `celery` tests (#3701) by @szokeasaurusrex
- Unpin `pytest` on Python 3.8+ `gevent` tests (#3700) by @szokeasaurusrex
- Unpin `pytest` for Python 3.8+ `common` tests (#3697) by @szokeasaurusrex
- Remove `pytest` pin in `requirements-devenv.txt` (#3696) by @szokeasaurusrex
- Test with Falcon 4.0 (#3684) by @sentrivana

## 2.17.0

### Various fixes & improvements

- Add support for async calls in Anthropic and OpenAI integration (#3497) by @vetyy
- Allow custom transaction names in ASGI (#3664) by @sl0thentr0py
- Langchain: Handle case when parent span wasn't traced (#3656) by @rbasoalto
- Fix Anthropic integration when using tool calls (#3615) by @kwnath
- More defensive Django Spotlight middleware injection (#3665) by @BYK
- Remove `ensure_integration_enabled_async` (#3632) by @sentrivana
- Test with newer Falcon version (#3644, #3653, #3662) by @sentrivana
- Fix mypy (#3657) by @sentrivana
- Fix flaky transport test (#3666) by @sentrivana
- Remove pin on `sphinx` (#3650) by @sentrivana
- Bump `actions/checkout` from `4.2.0` to `4.2.1` (#3651) by @dependabot

## 2.16.0

### Integrations

- Bottle: Add `failed_request_status_codes` (#3618) by @szokeasaurusrex

  You can now define a set of integers that will determine which status codes
  should be reported to Sentry.

    ```python
    sentry_sdk.init(
        integrations=[
            BottleIntegration(
                failed_request_status_codes={403, *range(500, 600)},
            )
        ]
    )
    ```

  Examples of valid `failed_request_status_codes`:

  - `{500}` will only send events on HTTP 500.
  - `{400, *range(500, 600)}` will send events on HTTP 400 as well as the 5xx range.
  - `{500, 503}` will send events on HTTP 500 and 503.
  - `set()` (the empty set) will not send events for any HTTP status code.

  The default is `{*range(500, 600)}`, meaning that all 5xx status codes are reported to Sentry.

- Bottle: Delete never-reached code (#3605) by @szokeasaurusrex
- Redis: Remove flaky test (#3626) by @sentrivana
- Django: Improve getting `psycopg3` connection info (#3580) by @nijel
- Django: Add `SpotlightMiddleware` when Spotlight is enabled (#3600) by @BYK
- Django: Open relevant error when `SpotlightMiddleware` is on (#3614) by @BYK
- Django: Support `http_methods_to_capture` in ASGI Django (#3607) by @sentrivana

  ASGI Django now also supports the `http_methods_to_capture` integration option. This is a configurable tuple of HTTP method verbs that should create a transaction in Sentry. The default is `("CONNECT", "DELETE", "GET", "PATCH", "POST", "PUT", "TRACE",)`. `OPTIONS` and `HEAD` are not included by default.

  Here's how to use it:

  ```python
  sentry_sdk.init(
      integrations=[
          DjangoIntegration(
              http_methods_to_capture=("GET", "POST"),
          ),
      ],
  )
  ```

### Miscellaneous

- Add 3.13 to setup.py (#3574) by @sentrivana
- Add 3.13 to basepython (#3589) by @sentrivana
- Fix type of `sample_rate` in DSC (and add explanatory tests) (#3603) by @antonpirker
- Add `httpcore` based `HTTP2Transport` (#3588) by @BYK
- Add opportunistic Brotli compression (#3612) by @BYK
- Add `__notes__` support (#3620) by @szokeasaurusrex
- Remove useless makefile targets (#3604) by @antonpirker
- Simplify tox version spec (#3609) by @sentrivana
- Consolidate contributing docs (#3606) by @antonpirker
- Bump `codecov/codecov-action` from `4.5.0` to `4.6.0` (#3617) by @dependabot

## 2.15.0

### Integrations

- Configure HTTP methods to capture in ASGI/WSGI middleware and frameworks (#3531) by @antonpirker

  We've added a new option to the Django, Flask, Starlette and FastAPI integrations called `http_methods_to_capture`. This is a configurable tuple of HTTP method verbs that should create a transaction in Sentry. The default is `("CONNECT", "DELETE", "GET", "PATCH", "POST", "PUT", "TRACE",)`. `OPTIONS` and `HEAD` are not included by default.

  Here's how to use it (substitute Flask for your framework integration):

  ```python
  sentry_sdk.init(
      integrations=[
        FlaskIntegration(
            http_methods_to_capture=("GET", "POST"),
        ),
    ],
  )
  ```

- Django: Allow ASGI to use `drf_request` in `DjangoRequestExtractor` (#3572) by @PakawiNz
- Django: Don't let `RawPostDataException` bubble up (#3553) by @sentrivana
- Django: Add `sync_capable` to `SentryWrappingMiddleware` (#3510) by @szokeasaurusrex
- AIOHTTP: Add `failed_request_status_codes` (#3551) by @szokeasaurusrex

  You can now define a set of integers that will determine which status codes
  should be reported to Sentry.

    ```python
    sentry_sdk.init(
        integrations=[
            AioHttpIntegration(
                failed_request_status_codes={403, *range(500, 600)},
            )
        ]
    )
    ```

  Examples of valid `failed_request_status_codes`:

  - `{500}` will only send events on HTTP 500.
  - `{400, *range(500, 600)}` will send events on HTTP 400 as well as the 5xx range.
  - `{500, 503}` will send events on HTTP 500 and 503.
  - `set()` (the empty set) will not send events for any HTTP status code.

  The default is `{*range(500, 600)}`, meaning that all 5xx status codes are reported to Sentry.

- AIOHTTP: Delete test which depends on AIOHTTP behavior (#3568) by @szokeasaurusrex
- AIOHTTP: Handle invalid responses (#3554) by @szokeasaurusrex
- FastAPI/Starlette: Support new `failed_request_status_codes` (#3563) by @szokeasaurusrex

  The format of `failed_request_status_codes` has changed from a list
  of integers and containers to a set:

  ```python
  sentry_sdk.init(
      integrations=StarletteIntegration(
          failed_request_status_codes={403, *range(500, 600)},
      ),
  )
  ```

  The old way of defining `failed_request_status_codes` will continue to work
  for the time being. Examples of valid new-style `failed_request_status_codes`:

  - `{500}` will only send events on HTTP 500.
  - `{400, *range(500, 600)}` will send events on HTTP 400 as well as the 5xx range.
  - `{500, 503}` will send events on HTTP 500 and 503.
  - `set()` (the empty set) will not send events for any HTTP status code.

  The default is `{*range(500, 600)}`, meaning that all 5xx status codes are reported to Sentry.

- FastAPI/Starlette: Fix `failed_request_status_codes=[]` (#3561) by @szokeasaurusrex
- FastAPI/Starlette: Remove invalid `failed_request_status_code` tests (#3560) by @szokeasaurusrex
- FastAPI/Starlette: Refactor shared test parametrization (#3562) by @szokeasaurusrex

### Miscellaneous

- Deprecate `sentry_sdk.metrics` (#3512) by @szokeasaurusrex
- Add `name` parameter to `start_span()` and deprecate `description` parameter (#3524 & #3525) by @antonpirker
- Fix `add_query_source` with modules outside of project root (#3313) by @rominf
- Test more integrations on 3.13 (#3578) by @sentrivana
- Fix trailing whitespace (#3579) by @sentrivana
- Improve `get_integration` typing (#3550) by @szokeasaurusrex
- Make import-related tests stable (#3548) by @BYK
- Fix breadcrumb sorting (#3511) by @sentrivana
- Fix breadcrumb timestamp casting and its tests (#3546) by @BYK
- Don't use deprecated `logger.warn` (#3552) by @sentrivana
- Fix Cohere API change (#3549) by @BYK
- Fix deprecation message (#3536) by @antonpirker
- Remove experimental `explain_plan` feature. (#3534) by @antonpirker
- X-fail one of the Lambda tests (#3592) by @antonpirker
- Update Codecov config (#3507) by @antonpirker
- Update `actions/upload-artifact` to `v4` with merge (#3545) by @joshuarli
- Bump `actions/checkout` from `4.1.7` to `4.2.0` (#3585) by @dependabot

## 2.14.0

### Various fixes & improvements

- New `SysExitIntegration` (#3401) by @szokeasaurusrex

  For more information, see the documentation for the [SysExitIntegration](https://docs.sentry.io/platforms/python/integrations/sys_exit).

- Add `SENTRY_SPOTLIGHT` env variable support (#3443) by @BYK
- Support Strawberry `0.239.2` (#3491) by @szokeasaurusrex
- Add separate `pii_denylist` to `EventScrubber` and run it always (#3463) by @sl0thentr0py
- Celery: Add wrapper for `Celery().send_task` to support behavior as `Task.apply_async` (#2377) by @divaltor
- Django: SentryWrappingMiddleware.__init__ fails if super() is object (#2466) by @cameron-simpson
- Fix data_category for sessions envelope items (#3473) by @sl0thentr0py
- Fix non-UTC timestamps (#3461) by @szokeasaurusrex
- Remove obsolete object as superclass (#3480) by @sentrivana
- Replace custom `TYPE_CHECKING` with stdlib `typing.TYPE_CHECKING` (#3447) by @dev-satoshi
- Refactor `tracing_utils.py` (#3452) by @rominf
- Explicitly export symbol in subpackages instead of ignoring (#3400) by @hartungstenio
- Better test coverage reports (#3498) by @antonpirker
- Fixed config for old coverage versions (#3504) by @antonpirker
- Fix AWS Lambda tests (#3495) by @antonpirker
- Remove broken Bottle tests (#3505) by @sentrivana

## 2.13.0

### Various fixes & improvements

- **New integration:** [Ray](https://docs.sentry.io/platforms/python/integrations/ray/) (#2400) (#2444) by @glowskir

  Usage: (add the RayIntegration to your `sentry_sdk.init()` call and make sure it is called in the worker processes)
  ```python
  import ray

  import sentry_sdk
  from sentry_sdk.integrations.ray import RayIntegration

  def init_sentry():
      sentry_sdk.init(
          dsn="...",
          traces_sample_rate=1.0,
          integrations=[RayIntegration()],
      )

  init_sentry()

  ray.init(
      runtime_env=dict(worker_process_setup_hook=init_sentry),
  )
  ```
  For more information, see the documentation for the [Ray integration](https://docs.sentry.io/platforms/python/integrations/ray/).

- **New integration:** [Litestar](https://docs.sentry.io/platforms/python/integrations/litestar/) (#2413) (#3358) by @KellyWalker

  Usage: (add the LitestarIntegration to your `sentry_sdk.init()`)
  ```python
  from litestar import Litestar, get

  import sentry_sdk
  from sentry_sdk.integrations.litestar import LitestarIntegration

  sentry_sdk.init(
      dsn="...",
      traces_sample_rate=1.0,
      integrations=[LitestarIntegration()],
  )

  @get("/")
  async def index() -> str:
      return "Hello, world!"

  app = Litestar(...)
  ```
  For more information, see the documentation for the [Litestar integration](https://docs.sentry.io/platforms/python/integrations/litestar/).

- **New integration:** [Dramatiq](https://docs.sentry.io/platforms/python/integrations/dramatiq/) from @jacobsvante (#3397) by @antonpirker
  Usage: (add the DramatiqIntegration to your `sentry_sdk.init()`)
  ```python
  import dramatiq

  import sentry_sdk
  from sentry_sdk.integrations.dramatiq import DramatiqIntegration

  sentry_sdk.init(
      dsn="...",
      traces_sample_rate=1.0,
      integrations=[DramatiqIntegration()],
  )

  @dramatiq.actor(max_retries=0)
  def dummy_actor(x, y):
      return x / y

  dummy_actor.send(12, 0)
  ```

  For more information, see the documentation for the [Dramatiq integration](https://docs.sentry.io/platforms/python/integrations/dramatiq/).

- **New config option:** Expose `custom_repr` function that precedes `safe_repr` invocation in serializer (#3438) by @sl0thentr0py

  See: https://docs.sentry.io/platforms/python/configuration/options/#custom-repr

- Profiling: Add client SDK info to profile chunk (#3386) by @Zylphrex
- Serialize vars early to avoid living references (#3409) by @sl0thentr0py
- Deprecate hub-based `sessions.py` logic (#3419) by @szokeasaurusrex
- Deprecate `is_auto_session_tracking_enabled` (#3428) by @szokeasaurusrex
- Add note to generated yaml files (#3423) by @sentrivana
- Slim down PR template (#3382) by @sentrivana
- Use new banner in readme (#3390) by @sentrivana

## 2.12.0

### Various fixes & improvements

- API: Expose the scope getters to top level API and use them everywhere  (#3357) by @sl0thentr0py
- API: `push_scope` deprecation warning (#3355) (#3355) by @szokeasaurusrex
- API: Replace `push_scope` (#3353, #3354) by @szokeasaurusrex
- API: Deprecate, avoid, or stop using `configure_scope` (#3348, #3349, #3350, #3351) by @szokeasaurusrex
- OTel: Remove experimental autoinstrumentation (#3239) by @sentrivana
- Graphene: Add span for grapqhl operation (#2788) by @czyber
- AI: Add async support for `ai_track` decorator (#3376) by @czyber
- CI: Workaround bug preventing Django test runs (#3371) by @szokeasaurusrex
- CI: Remove Django setuptools pin (#3378) by @szokeasaurusrex
- Tests: Test with Django 5.1 RC (#3370) by @sentrivana
- Broaden `add_attachment` type (#3342) by @szokeasaurusrex
- Add span data to the transactions trace context (#3374) by @antonpirker
- Gracefully fail attachment path not found case (#3337) by @sl0thentr0py
- Document attachment parameters (#3342) by @szokeasaurusrex
- Bump checkouts/data-schemas from `0feb234` to `6d2c435` (#3369) by @dependabot
- Bump checkouts/data-schemas from `88273a9` to `0feb234` (#3252) by @dependabot

## 2.11.0

### Various fixes & improvements

- Add `disabled_integrations` (#3328) by @sentrivana

  Disabling individual integrations is now much easier.
  Instead of disabling all automatically enabled integrations and specifying the ones
  you want to keep, you can now use the new
  [`disabled_integrations`](https://docs.sentry.io/platforms/python/configuration/options/#auto-enabling-integrations)
  config option to provide a list of integrations to disable:

  ```python
  import sentry_sdk
  from sentry_sdk.integrations.flask import FlaskIntegration

  sentry_sdk.init(
      # Do not use the Flask integration even if Flask is installed.
      disabled_integrations=[
          FlaskIntegration(),
      ],
  )
  ```

- Use operation name as transaction name in Strawberry (#3294) by @sentrivana
- WSGI integrations respect `SCRIPT_NAME` env variable (#2622) by @sarvaSanjay
- Make Django DB spans have origin `auto.db.django` (#3319) by @antonpirker
- Sort breadcrumbs by time before sending (#3307) by @antonpirker
- Fix `KeyError('sentry-monitor-start-timestamp-s')` (#3278) by @Mohsen-Khodabakhshi
- Set MongoDB tags directly on span data (#3290) by @0Calories
- Lower logger level for some messages (#3305) by @sentrivana and @antonpirker
- Emit deprecation warnings from `Hub` API (#3280) by @szokeasaurusrex
- Clarify that `instrumenter` is internal-only (#3299) by @szokeasaurusrex
- Support Django 5.1 (#3207) by @sentrivana
- Remove apparently unnecessary `if` (#3298) by @szokeasaurusrex
- Preliminary support for Python 3.13 (#3200) by @sentrivana
- Move `sentry_sdk.init` out of `hub.py` (#3276) by @szokeasaurusrex
- Unhardcode integration list (#3240) by @rominf
- Allow passing of PostgreSQL port in tests (#3281) by @rominf
- Add tests for `@ai_track` decorator (#3325) by @colin-sentry
- Do not include type checking code in coverage report (#3327) by @antonpirker
- Fix test_installed_modules (#3309) by @szokeasaurusrex
- Fix typos and grammar in a comment (#3293) by @szokeasaurusrex
- Fixed failed tests setup (#3303) by @antonpirker
- Only assert warnings we are interested in (#3314) by @szokeasaurusrex

## 2.10.0

### Various fixes & improvements

- Add client cert and key support to `HttpTransport` (#3258) by @grammy-jiang

  Add `cert_file` and `key_file` to your `sentry_sdk.init` to use a custom client cert and key. Alternatively, the environment variables `CLIENT_CERT_FILE` and `CLIENT_KEY_FILE` can be used as well.

- OpenAI: Lazy initialize tiktoken to avoid http at import time (#3287) by @colin-sentry
- OpenAI, Langchain: Make tiktoken encoding name configurable + tiktoken usage opt-in (#3289) by @colin-sentry

  Fixed a bug where having certain packages installed along the Sentry SDK caused an HTTP request to be made to OpenAI infrastructure when the Sentry SDK was initialized. The request was made when the `tiktoken` package and at least one of the `openai` or `langchain` packages were installed.

  The request was fetching a `tiktoken` encoding in order to correctly measure token usage in some OpenAI and Langchain calls. This behavior is now opt-in. The choice of encoding to use was made configurable as well. To opt in, set the `tiktoken_encoding_name` parameter in the OpenAPI or Langchain integration.

  ```python
  sentry_sdk.init(
      integrations=[
          OpenAIIntegration(tiktoken_encoding_name="cl100k_base"),
          LangchainIntegration(tiktoken_encoding_name="cl100k_base"),
      ],
  )
  ```

- PyMongo: Send query description as valid JSON (#3291) by @0Calories
- Remove Python 2 compatibility code (#3284) by @szokeasaurusrex
- Fix `sentry_sdk.init` type hint (#3283) by @szokeasaurusrex
- Deprecate `hub` in `Profile` (#3270) by @szokeasaurusrex
- Stop using `Hub` in `init` (#3275) by @szokeasaurusrex
- Delete `_should_send_default_pii` (#3274) by @szokeasaurusrex
- Remove `Hub` usage in `conftest` (#3273) by @szokeasaurusrex
- Rename debug logging filter (#3260) by @szokeasaurusrex
- Update `NoOpSpan.finish` signature (#3267) by @szokeasaurusrex
- Remove `Hub` in `Transaction.finish` (#3267) by @szokeasaurusrex
- Remove Hub from `capture_internal_exception` logic (#3264) by @szokeasaurusrex
- Improve `Scope._capture_internal_exception` type hint (#3264) by @szokeasaurusrex
- Correct `ExcInfo` type (#3266) by @szokeasaurusrex
- Stop using `Hub` in `tracing_utils` (#3269) by @szokeasaurusrex

## 2.9.0

### Various fixes & improvements

- ref(transport): Improve event data category typing (#3243) by @szokeasaurusrex
- ref(tracing): Improved handling of span status (#3261) by @antonpirker
- test(client): Add tests for dropped span client reports (#3244) by @szokeasaurusrex
- test(transport): Test new client report features (#3244) by @szokeasaurusrex
- feat(tracing): Record lost spans in client reports (#3244) by @szokeasaurusrex
- test(sampling): Replace custom logic with `capture_record_lost_event_calls` (#3257) by @szokeasaurusrex
- test(transport): Non-order-dependent discarded events assertion (#3255) by @szokeasaurusrex
- test(core): Introduce `capture_record_lost_event_calls` fixture (#3254) by @szokeasaurusrex
- test(core): Fix non-idempotent test (#3253) by @szokeasaurusrex

## 2.8.0

### Various fixes & improvements

- `profiler_id` uses underscore (#3249) by @Zylphrex
- Don't send full env to subprocess (#3251) by @kmichel-aiven
- Stop using `Hub` in `HttpTransport` (#3247) by @szokeasaurusrex
- Remove `ipdb` from test requirements (#3237) by @rominf
- Avoid propagation of empty baggage (#2968) by @hartungstenio
- Add entry point for `SentryPropagator` (#3086) by @mender
- Bump checkouts/data-schemas from `8c13457` to `88273a9` (#3225) by @dependabot

## 2.7.1

### Various fixes & improvements

- fix(otel): Fix missing baggage (#3218) by @sentrivana
- This is the config file of asdf-vm which we do not use. (#3215) by @antonpirker
- Added option to disable middleware spans in Starlette (#3052) by @antonpirker
- build: Update tornado version in setup.py to match code check. (#3206) by @aclemons

## 2.7.0

- Add `origin` to spans and transactions (#3133) by @antonpirker
- OTel: Set up typing for OTel (#3168) by @sentrivana
- OTel: Auto instrumentation skeleton (#3143) by @sentrivana
- OpenAI: If there is an internal error, still return a value (#3192) by @colin-sentry
- MongoDB: Add MongoDB collection span tag (#3182) by @0Calories
- MongoDB: Change span operation from `db.query` to `db` (#3186) by @0Calories
- MongoDB: Remove redundant command name in query description (#3189) by @0Calories
- Apache Spark: Fix spark driver integration (#3162) by @seyoon-lim
- Apache Spark: Add Spark test suite to tox.ini and to CI (#3199) by @sentrivana
- Codecov: Add failed test commits in PRs (#3190) by @antonpirker
- Update library, Python versions in tests (#3202) by @sentrivana
- Remove Hub from our test suite (#3197) by @antonpirker
- Use env vars for default CA cert bundle location (#3160) by @DragoonAethis
- Create a separate test group for AI (#3198) by @sentrivana
- Add additional stub packages for type checking (#3122) by @Daverball
- Proper naming of requirements files (#3191) by @antonpirker
- Pinning pip because new version does not work with some versions of Celery and Httpx (#3195) by @antonpirker
- build(deps): bump supercharge/redis-github-action from 1.7.0 to 1.8.0 (#3193) by @dependabot
- build(deps): bump actions/checkout from 4.1.6 to 4.1.7 (#3171) by @dependabot
- build(deps): update pytest-asyncio requirement (#3087) by @dependabot

## 2.6.0

- Introduce continuous profiling mode (#2830) by @Zylphrex
- Profiling: Add deprecation comment for profiler internals (#3167) by @sentrivana
- Profiling: Move thread data to trace context (#3157) by @Zylphrex
- Explicitly export cron symbols for typecheckers (#3072) by @spladug
- Cleaning up ASGI tests for Django (#3180) by @antonpirker
- Celery: Add Celery receive latency (#3174) by @antonpirker
- Metrics: Update type hints for tag values (#3156) by @elramen
- Django: Fix psycopg3 reconnect error (#3111) by @szokeasaurusrex
- Tracing: Keep original function signature when decorated (#3178) by @sentrivana
- Reapply "Refactor the Celery Beat integration (#3105)" (#3144) (#3175) by @antonpirker
- Added contributor image to readme (#3183) by @antonpirker
- bump actions/checkout from 4.1.4 to 4.1.6 (#3147) by @dependabot
- bump checkouts/data-schemas from `59f9683` to `8c13457` (#3146) by @dependabot

## 2.5.1

This change fixes a regression in our cron monitoring feature, which caused cron checkins not to be sent. The regression appears to have been introduced in version 2.4.0.

**We recommend that all users, who use Cron monitoring and are currently running sentry-python ≥2.4.0, upgrade to this release as soon as possible!**

### Other fixes & improvements

- feat(tracing): Warn if not-started transaction entered (#3003) by @szokeasaurusrex
- test(scope): Ensure `last_event_id` cleared (#3124) by @szokeasaurusrex
- fix(scope): Clear last_event_id on scope clear (#3124) by @szokeasaurusrex

## 2.5.0

### Various fixes & improvements

- Allow to configure status codes to report to Sentry in Starlette and FastAPI (#3008) by @sentrivana

  By passing a new option to the FastAPI and Starlette integrations, you're now able to configure what
  status codes should be sent as events to Sentry. Here's how it works:

  ```python
  from sentry_sdk.integrations.starlette import StarletteIntegration
  from sentry_sdk.integrations.fastapi import FastApiIntegration

  sentry_sdk.init(
      # ...
      integrations=[
          StarletteIntegration(
              failed_request_status_codes=[403, range(500, 599)],
          ),
          FastApiIntegration(
              failed_request_status_codes=[403, range(500, 599)],
          ),
      ]
  )
  ```

  `failed_request_status_codes` expects a list of integers or containers (objects that allow membership checks via `in`)
  of integers. Examples of valid `failed_request_status_codes`:

  - `[500]` will only send events on HTTP 500.
  - `[400, range(500, 599)]` will send events on HTTP 400 as well as the 500-599 range.
  - `[500, 503]` will send events on HTTP 500 and 503.

  The default is `[range(500, 599)]`.

  See the [FastAPI](https://docs.sentry.io/platforms/python/integrations/fastapi/) and [Starlette](https://docs.sentry.io/platforms/python/integrations/starlette/) integration docs for more details.

- Support multiple keys with `cache_prefixes` (#3136) by @sentrivana
- Support integer Redis keys (#3132) by @sentrivana
- Update SDK version in CONTRIBUTING.md (#3129) by @sentrivana
- Bump actions/checkout from 4.1.4 to 4.1.5 (#3067) by @dependabot

## 2.4.0

### Various fixes & improvements

- Celery: Made `cache.key` span data field a list (#3110) by @antonpirker
- Celery Beat: Refactor the Celery Beat integration (#3105) by @antonpirker
- GRPC: Add None check for grpc.aio interceptor (#3109) by @ordinary-jamie
- Docs: Remove `last_event_id` from migration guide (#3126) by @szokeasaurusrex
- fix(django): Proper transaction names for i18n routes (#3104) by @sentrivana
- fix(scope): Copy `_last_event_id` in `Scope.__copy__` (#3123) by @szokeasaurusrex
- fix(tests): Adapt to new Anthropic version (#3119) by @sentrivana
- build(deps): bump checkouts/data-schemas from `4381a97` to `59f9683` (#3066) by @dependabot

## 2.3.1

### Various fixes & improvements

- Handle also byte arras as strings in Redis caches (#3101) by @antonpirker
- Do not crash exceptiongroup (by patching excepthook and keeping the name of the function) (#3099) by @antonpirker

## 2.3.0

### Various fixes & improvements

- NEW: Redis integration supports now Sentry Caches module. See https://docs.sentry.io/product/performance/caches/ (#3073) by @antonpirker
- NEW: Django integration supports now Sentry Caches module. See https://docs.sentry.io/product/performance/caches/ (#3009) by @antonpirker
- Fix `cohere` testsuite for new release of `cohere` (#3098) by @antonpirker
- Fix ClickHouse integration where `_sentry_span` might be missing (#3096) by @sentrivana

## 2.2.1

### Various fixes & improvements

- Add conditional check for delivery_info's existence (#3083) by @cmanallen
- Updated deps for latest langchain version (#3092) by @antonpirker
- Fixed grpcio extras to work as described in the docs (#3081) by @antonpirker
- Use pythons venv instead of virtualenv to create virtual envs (#3077) by @antonpirker
- Celery: Add comment about kwargs_headers (#3079) by @szokeasaurusrex
- Celery: Queues module producer implementation (#3079) by @szokeasaurusrex
- Fix N803 flake8 failures (#3082) by @szokeasaurusrex

## 2.2.0

### New features

- Celery integration now sends additional data to Sentry to enable new features to guage the health of your queues
- Added a new integration for Cohere
- Reintroduced the `last_event_id` function, which had been removed in 2.0.0

### Other fixes & improvements

- Add tags + data passing functionality to @ai_track (#3071) by @colin-sentry
- Only propagate headers from spans within transactions (#3070) by @szokeasaurusrex
- Improve type hints for set metrics (#3048) by @elramen
- Fix `get_client` typing (#3063) by @szokeasaurusrex
- Auto-enable Anthropic integration + gate imports (#3054) by @colin-sentry
- Made `MeasurementValue.unit` NotRequired (#3051) by @antonpirker

## 2.1.1

- Fix trace propagation in Celery tasks started by Celery Beat. (#3047) by @antonpirker

## 2.1.0

- fix(quart): Fix Quart integration (#3043) by @szokeasaurusrex

- **New integration:** [Langchain](https://docs.sentry.io/platforms/python/integrations/langchain/) (#2911) by @colin-sentry

  Usage: (Langchain is auto enabling, so you do not need to do anything special)
  ```python
  from langchain_openai import ChatOpenAI
  import sentry_sdk

  sentry_sdk.init(
      dsn="...",
      enable_tracing=True,
      traces_sample_rate=1.0,
  )

  llm = ChatOpenAI(model="gpt-3.5-turbo-0125", temperature=0)
  ```

  Check out [the LangChain docs](https://docs.sentry.io/platforms/python/integrations/langchain/) for details.

- **New integration:** [Anthropic](https://docs.sentry.io/platforms/python/integrations/anthropic/) (#2831) by @czyber

  Usage: (add the AnthropicIntegration to your `sentry_sdk.init()` call)
  ```python
  from anthropic import Anthropic

  import sentry_sdk

  sentry_sdk.init(
      dsn="...",
      enable_tracing=True,
      traces_sample_rate=1.0,
      integrations=[AnthropicIntegration()],
  )

  client = Anthropic()
  ```
  Check out [the Anthropic docs](https://docs.sentry.io/platforms/python/integrations/anthropic/) for details.

- **New integration:** [Huggingface Hub](https://docs.sentry.io/platforms/python/integrations/huggingface/) (#3033) by @colin-sentry

  Usage: (Huggingface Hub is auto enabling, so you do not need to do anything special)

  ```python
  import sentry_sdk
  from huggingface_hub import InferenceClient

  sentry_sdk.init(
      dsn="...",
      enable_tracing=True,
      traces_sample_rate=1.0,
  )

  client = InferenceClient("some-model")
  ```

  Check out [the Huggingface docs](https://docs.sentry.io/platforms/python/integrations/huggingface/) for details. (comming soon!)

- fix(huggingface): Reduce API cross-section for huggingface in test (#3042) by @colin-sentry
- fix(django): Fix Django ASGI integration on Python 3.12 (#3027) by @bellini666
- feat(perf): Add ability to put measurements directly on spans. (#2967) by @colin-sentry
- fix(tests): Fix trytond tests (#3031) by @sentrivana
- fix(tests): Update `pytest-asyncio` to fix CI (#3030) by @sentrivana
- fix(docs): Link to respective migration guides directly (#3020) by @sentrivana
- docs(scope): Add docstring to `Scope.set_tags` (#2978) by @szokeasaurusrex
- test(scope): Fix typos in assert error message (#2978) by @szokeasaurusrex
- feat(scope): New `set_tags` function (#2978) by @szokeasaurusrex
- test(scope): Add unit test for `Scope.set_tags` (#2978) by @szokeasaurusrex
- feat(scope): Add `set_tags` to top-level API (#2978) by @szokeasaurusrex
- test(scope): Add unit test for top-level API `set_tags` (#2978) by @szokeasaurusrex
- feat(tests): Parallelize tox (#3025) by @sentrivana
- build(deps): Bump checkouts/data-schemas from `4aa14a7` to `4381a97` (#3028) by @dependabot
- meta(license): Bump copyright year (#3029) by @szokeasaurusrex

## 2.0.1

### Various fixes & improvements

- Fix: Do not use convenience decorator (#3022) by @sentrivana
- Refactoring propagation context (#2970) by @antonpirker
- Use `pid` for test database name in Django tests (#2998) by @antonpirker
- Remove outdated RC mention in docs (#3018) by @sentrivana
- Delete inaccurate comment from docs (#3002) by @szokeasaurusrex
- Add Lambda function that deletes test Lambda functions (#2960) by @antonpirker
- Correct discarded transaction debug message (#3002) by @szokeasaurusrex
- Add tests for discarded transaction debug messages (#3002) by @szokeasaurusrex
- Fix comment typo in metrics (#2992) by @szokeasaurusrex
- build(deps): bump actions/checkout from 4.1.1 to 4.1.4 (#3011) by @dependabot
- build(deps): bump checkouts/data-schemas from `1e17eb5` to `4aa14a7` (#2997) by @dependabot

## 2.0.0

This is the first major update in a *long* time!

We dropped support for some ancient languages and frameworks (Yes, Python 2.7 is no longer supported). Additionally we refactored a big part of the foundation of the SDK (how data inside the SDK is handled).

We hope you like it!

For a shorter version of what you need to do, to upgrade to Sentry SDK 2.0 see: https://docs.sentry.io/platforms/python/migration/1.x-to-2.x

### New Features

- Additional integrations will now be activated automatically if the SDK detects the respective package is installed: Ariadne, ARQ, asyncpg, Chalice, clickhouse-driver, GQL, Graphene, huey, Loguru, PyMongo, Quart, Starlite, Strawberry.
- Added new API for custom instrumentation: `new_scope`, `isolation_scope`. See the [Deprecated](#deprecated) section to see how they map to the existing APIs.

### Changed
(These changes are all backwards-incompatible. **Breaking Change** (if you are just skimming for that phrase))

- The Pyramid integration will not capture errors that might happen in `authenticated_userid()` in a custom `AuthenticationPolicy` class.
- The method `need_code_loation` of the `MetricsAggregator` was renamed to `need_code_location`.
- The `BackgroundWorker` thread used to process events was renamed from `raven-sentry.BackgroundWorker` to `sentry-sdk.BackgroundWorker`.
- The `reraise` function was moved from `sentry_sdk._compat` to `sentry_sdk.utils`.
- The `_ScopeManager` was moved from `sentry_sdk.hub` to `sentry_sdk.scope`.
- Moved the contents of `tracing_utils_py3.py` to `tracing_utils.py`. The `start_child_span_decorator` is now in `sentry_sdk.tracing_utils`.
- The actual implementation of `get_current_span` was moved to `sentry_sdk.tracing_utils`. `sentry_sdk.get_current_span` is still accessible as part of the top-level API.
- `sentry_sdk.tracing_utils.add_query_source()`: Removed the `hub` parameter. It is not necessary anymore.
- `sentry_sdk.tracing_utils.record_sql_queries()`: Removed the `hub` parameter. It is not necessary anymore.
- `sentry_sdk.tracing_utils.get_current_span()` does now take a `scope` instead of a `hub` as parameter.
- `sentry_sdk.tracing_utils.should_propagate_trace()` now takes a `Client` instead of a `Hub` as first parameter.
- `sentry_sdk.utils.is_sentry_url()` now takes a `Client` instead of a `Hub` as first parameter.
- `sentry_sdk.utils._get_contextvars` does not return a tuple with three values, but a tuple with two values. The `copy_context` was removed.
- If you create a transaction manually and later mutate the transaction in a `configure_scope` block this does not work anymore. Here is a recipe on how to change your code to make it work:
    Your existing implementation:
    ```python
    transaction = sentry_sdk.transaction(...)

    # later in the code execution:

    with sentry_sdk.configure_scope() as scope:
        scope.set_transaction_name("new-transaction-name")
    ```

    needs to be changed to this:
    ```python
    transaction = sentry_sdk.transaction(...)

    # later in the code execution:

    scope = sentry_sdk.get_current_scope()
    scope.set_transaction_name("new-transaction-name")
    ```
- The classes listed in the table below are now abstract base classes. Therefore, they can no longer be instantiated. Subclasses can only be instantiated if they implement all of the abstract methods.
  <details>
    <summary><b>Show table</b></summary>

  | Class                                 | Abstract methods                       |
  | ------------------------------------- | -------------------------------------- |
  | `sentry_sdk.integrations.Integration` | `setup_once`                           |
  | `sentry_sdk.metrics.Metric`           | `add`, `serialize_value`, and `weight` |
  | `sentry_sdk.profiler.Scheduler`       | `setup` and `teardown`                 |
  | `sentry_sdk.transport.Transport`      | `capture_envelope`                     |

    </details>

### Removed
(These changes are all backwards-incompatible. **Breaking Change** (if you are just skimming for that phrase))

- Removed support for Python 2 and Python 3.5. The SDK now requires at least Python 3.6.
- Removed support for Celery 3.\*.
- Removed support for Django 1.8, 1.9, 1.10.
- Removed support for Flask 0.\*.
- Removed support for gRPC < 1.39.
- Removed support for Tornado < 6.
- Removed `last_event_id()` top level API. The last event ID is still returned by `capture_event()`, `capture_exception()` and `capture_message()` but the top level API `sentry_sdk.last_event_id()` has been removed.
- Removed support for sending events to the `/store` endpoint. Everything is now sent to the `/envelope` endpoint. If you're on SaaS you don't have to worry about this, but if you're running Sentry yourself you'll need version `20.6.0` or higher of self-hosted Sentry.
- The deprecated `with_locals` configuration option was removed. Use `include_local_variables` instead. See https://docs.sentry.io/platforms/python/configuration/options/#include-local-variables.
- The deprecated `request_bodies` configuration option was removed. Use `max_request_body_size`. See https://docs.sentry.io/platforms/python/configuration/options/#max-request-body-size.
- Removed support for `user.segment`. It was also removed from the trace header as well as from the dynamic sampling context.
- Removed support for the `install` method for custom integrations. Please use `setup_once` instead.
- Removed `sentry_sdk.tracing.Span.new_span`. Use `sentry_sdk.tracing.Span.start_child` instead.
- Removed `sentry_sdk.tracing.Transaction.new_span`. Use `sentry_sdk.tracing.Transaction.start_child` instead.
- Removed support for creating transactions via `sentry_sdk.tracing.Span(transaction=...)`. To create a transaction, please use `sentry_sdk.tracing.Transaction(name=...)`.
- Removed `sentry_sdk.utils.Auth.store_api_url`.
- `sentry_sdk.utils.Auth.get_api_url`'s now accepts a `sentry_sdk.consts.EndpointType` enum instead of a string as its only parameter. We recommend omitting this argument when calling the function, since the parameter's default value is the only possible `sentry_sdk.consts.EndpointType` value. The parameter exists for future compatibility.
- Removed `tracing_utils_py2.py`. The `start_child_span_decorator` is now in `sentry_sdk.tracing_utils`.
- Removed the `sentry_sdk.profiler.Scheduler.stop_profiling` method. Any calls to this method can simply be removed, since this was a no-op method.

### Deprecated

- Using the `Hub` directly as well as using hub-based APIs has been deprecated. Where available, use [the top-level API instead](sentry_sdk/api.py); otherwise use the [scope API](sentry_sdk/scope.py) or the [client API](sentry_sdk/client.py).

  Before:

  ```python
  with hub.start_span(...):
      # do something
  ```

  After:

  ```python
  import sentry_sdk

  with sentry_sdk.start_span(...):
      # do something
  ```

- Hub cloning is deprecated.

  Before:

  ```python
  with Hub(Hub.current) as hub:
      # do something with the cloned hub
  ```

  After:

  ```python
  import sentry_sdk

  with sentry_sdk.isolation_scope() as scope:
      # do something with the forked scope
  ```

- `configure_scope` is deprecated. Use the new isolation scope directly via `get_isolation_scope()` instead.

  Before:

  ```python
  with configure_scope() as scope:
      # do something with `scope`
  ```

  After:

  ```python
  from sentry_sdk import get_isolation_scope

  scope = get_isolation_scope()
  # do something with `scope`
  ```

- `push_scope` is deprecated. Use the new `new_scope` context manager to fork the necessary scopes.

  Before:

  ```python
  with push_scope() as scope:
      # do something with `scope`
  ```

  After:

  ```python
  import sentry_sdk

  with sentry_sdk.new_scope() as scope:
      # do something with `scope`
  ```

- Accessing the client via the hub has been deprecated. Use the top-level `sentry_sdk.get_client()` to get the current client.
- `profiler_mode` and `profiles_sample_rate` have been deprecated as `_experiments` options. Use them as top level options instead:
  ```python
  sentry_sdk.init(
      ...,
      profiler_mode="thread",
      profiles_sample_rate=1.0,
  )
  ```
- Deprecated `sentry_sdk.transport.Transport.capture_event`. Please use `sentry_sdk.transport.Transport.capture_envelope`, instead.
- Passing a function to `sentry_sdk.init`'s `transport` keyword argument has been deprecated. If you wish to provide a custom transport, please pass a `sentry_sdk.transport.Transport` instance or a subclass.
- The parameter `propagate_hub` in `ThreadingIntegration()` was deprecated and renamed to `propagate_scope`.

## 1.45.0

This is the final 1.x release for the forseeable future. Development will continue on the 2.x release line. The first 2.x version will be available in the next few weeks.

### Various fixes & improvements

- Allow to upsert monitors (#2929) by @sentrivana

  It's now possible to provide `monitor_config` to the `monitor` decorator/context manager directly:

  ```python
  from sentry_sdk.crons import monitor

  # All keys except `schedule` are optional
  monitor_config = {
      "schedule": {"type": "crontab", "value": "0 0 * * *"},
      "timezone": "Europe/Vienna",
      "checkin_margin": 10,
      "max_runtime": 10,
      "failure_issue_threshold": 5,
      "recovery_threshold": 5,
  }

  @monitor(monitor_slug='<monitor-slug>', monitor_config=monitor_config)
  def tell_the_world():
      print('My scheduled task...')
  ```

  Check out [the cron docs](https://docs.sentry.io/platforms/python/crons/) for details.

- Add Django `signals_denylist` to filter signals that are attached to by `signals_spans` (#2758) by @lieryan

  If you want to exclude some Django signals from performance tracking, you can use the new `signals_denylist` Django option:

  ```python
  import django.db.models.signals
  import sentry_sdk

  sentry_sdk.init(
      ...
      integrations=[
          DjangoIntegration(
              ...
              signals_denylist=[
                  django.db.models.signals.pre_init,
                  django.db.models.signals.post_init,
              ],
          ),
      ],
  )
  ```

- `increment` for metrics (#2588) by @mitsuhiko

  `increment` and `inc` are equivalent, so you can pick whichever you like more.

- Add `value`, `unit` to `before_emit_metric` (#2958) by @sentrivana

  If you add a custom `before_emit_metric`, it'll now accept 4 arguments (the `key`, `value`, `unit` and `tags`) instead of just `key` and `tags`.

  ```python
  def before_emit(key, value, unit, tags):
      if key == "removed-metric":
          return False
      tags["extra"] = "foo"
      del tags["release"]
      return True

  sentry_sdk.init(
      ...
      _experiments={
          "before_emit_metric": before_emit,
      }
  )
  ```

- Remove experimental metric summary options (#2957) by @sentrivana

  The `_experiments` options `metrics_summary_sample_rate` and `should_summarize_metric` have been removed.

- New normalization rules for metric keys, names, units, tags (#2946) by @sentrivana
- Change `data_category` from `statsd` to `metric_bucket` (#2954) by @cleptric
- Accessing `__mro__` might throw a `ValueError` (#2952) by @sentrivana
- Suppress prompt spawned by subprocess when using `pythonw` (#2936) by @collinbanko
- Handle `None` in GraphQL query #2715 (#2762) by @czyber
- Do not send "quiet" Sanic exceptions to Sentry (#2821) by @hamedsh
- Implement `metric_bucket` rate limits (#2933) by @cleptric
- Fix type hints for `monitor` decorator (#2944) by @szokeasaurusrex
- Remove deprecated `typing` imports in crons (#2945) by @szokeasaurusrex
- Make `monitor_config` a `TypedDict` (#2931) by @sentrivana
- Add `devenv-requirements.txt` and update env setup instructions (#2761) by @arr-ee
- Bump `types-protobuf` from `4.24.0.20240311` to `4.24.0.20240408` (#2941) by @dependabot
- Disable Codecov check run annotations (#2537) by @eliatcodecov

## 1.44.1

### Various fixes & improvements

- Make `monitor` async friendly (#2912) by @sentrivana

  You can now decorate your async functions with the `monitor`
  decorator and they will correctly report their duration
  and completion status.

- Fixed `Event | None` runtime `TypeError` (#2928) by @szokeasaurusrex


## 1.44.0

### Various fixes & improvements

- ref: Define types at runtime (#2914) by @szokeasaurusrex
- Explicit reexport of types (#2866) (#2913) by @szokeasaurusrex
- feat(profiling): Add thread data to spans (#2843) by @Zylphrex

## 1.43.0

### Various fixes & improvements

- Add optional `keep_alive` (#2842) by @sentrivana

  If you're experiencing frequent network issues between the SDK and Sentry,
  you can try turning on TCP keep-alive:

  ```python
  import sentry_sdk

  sentry_sdk.init(
      # ...your usual settings...
      keep_alive=True,
  )
  ```

- Add support for Celery Redbeat cron tasks (#2643) by @kwigley

  The SDK now supports the Redbeat scheduler in addition to the default
  Celery Beat scheduler for auto instrumenting crons. See
  [the docs](https://docs.sentry.io/platforms/python/integrations/celery/crons/)
  for more information about how to set this up.

- `aws_event` can be an empty list (#2849) by @sentrivana
- Re-export `Event` in `types.py` (#2829) by @szokeasaurusrex
- Small API docs improvement (#2828) by @antonpirker
- Fixed OpenAI tests (#2834) by @antonpirker
- Bump `checkouts/data-schemas` from `ed078ed` to `8232f17` (#2832) by @dependabot


## 1.42.0

### Various fixes & improvements

- **New integration:** [OpenAI integration](https://docs.sentry.io/platforms/python/integrations/openai/) (#2791) by @colin-sentry

  We added an integration for OpenAI to capture errors and also performance data when using the OpenAI Python SDK.

  Useage:

  This integrations is auto-enabling, so if you have the `openai` package in your project it will be enabled. Just initialize Sentry before you create your OpenAI client.

  ```python
  from openai import OpenAI

  import sentry_sdk

  sentry_sdk.init(
      dsn="___PUBLIC_DSN___",
      enable_tracing=True,
      traces_sample_rate=1.0,
  )

  client = OpenAI()
  ```

  For more information, see the documentation for [OpenAI integration](https://docs.sentry.io/platforms/python/integrations/openai/).

- Discard open OpenTelemetry spans after 10 minutes (#2801) by @antonpirker
- Propagate sentry-trace and baggage headers to Huey tasks (#2792) by @cnschn
- Added Event type (#2753) by @szokeasaurusrex
- Improve scrub_dict typing (#2768) by @szokeasaurusrex
- Dependencies: bump types-protobuf from 4.24.0.20240302 to 4.24.0.20240311 (#2797) by @dependabot

## 1.41.0

### Various fixes & improvements

- Add recursive scrubbing to `EventScrubber` (#2755) by @Cheapshot003

  By default, the `EventScrubber` will not search your events for potential
  PII recursively. With this release, you can enable this behavior with:

  ```python
  import sentry_sdk
  from sentry_sdk.scrubber import EventScrubber

  sentry_sdk.init(
      # ...your usual settings...
      event_scrubber=EventScrubber(recursive=True),
  )
  ```

- Expose `socket_options` (#2786) by @sentrivana

  If the SDK is experiencing connection issues (connection resets, server
  closing connection without response, etc.) while sending events to Sentry,
  tweaking the default `urllib3` socket options to the following can help:

  ```python
  import socket
  from urllib3.connection import HTTPConnection
  import sentry_sdk

  sentry_sdk.init(
      # ...your usual settings...
      socket_options=HTTPConnection.default_socket_options + [
          (socket.SOL_SOCKET, socket.SO_KEEPALIVE, 1),
          # note: skip the following line if you're on MacOS since TCP_KEEPIDLE doesn't exist there
          (socket.SOL_TCP, socket.TCP_KEEPIDLE, 45),
          (socket.SOL_TCP, socket.TCP_KEEPINTVL, 10),
          (socket.SOL_TCP, socket.TCP_KEEPCNT, 6),
      ],
  )
  ```

- Allow to configure merge target for releases (#2777) by @sentrivana
- Allow empty character in metric tags values (#2775) by @viglia
- Replace invalid tag values with an empty string instead of _ (#2773) by @markushi
- Add documentation comment to `scrub_list` (#2769) by @szokeasaurusrex
- Fixed regex to parse version in lambda package file (#2767) by @antonpirker
- xfail broken AWS Lambda tests for now (#2794) by @sentrivana
- Removed print statements because it messes with the tests (#2789) by @antonpirker
- Bump `types-protobuf` from 4.24.0.20240129 to 4.24.0.20240302 (#2782) by @dependabot
- Bump `checkouts/data-schemas` from `eb941c2` to `ed078ed` (#2781) by @dependabot

## 1.40.6

### Various fixes & improvements

- Fix compatibility with `greenlet`/`gevent` (#2756) by @sentrivana
- Fix query source relative filepath (#2717) by @gggritso
- Support `clickhouse-driver==0.2.7` (#2752) by @sentrivana
- Bump `checkouts/data-schemas` from `6121fd3` to `eb941c2` (#2747) by @dependabot

## 1.40.5

### Various fixes & improvements

- Deprecate `last_event_id()`. (#2749) by @antonpirker
- Warn if uWSGI is set up without proper thread support (#2738) by @sentrivana

    uWSGI has to be run in threaded mode for the SDK to run properly. If this is
    not the case, the consequences could range from features not working unexpectedly
    to uWSGI workers crashing.

    Please make sure to run uWSGI with both `--enable-threads` and `--py-call-uwsgi-fork-hooks`.

- `parsed_url` can be `None` (#2734) by @sentrivana
- Python 3.7 is not supported anymore by Lambda, so removed it and added 3.12 (#2729) by @antonpirker

## 1.40.4

### Various fixes & improvements

- Only start metrics flusher thread on demand (#2727) by @sentrivana
- Bump checkouts/data-schemas from `aa7058c` to `6121fd3` (#2724) by @dependabot

## 1.40.3

### Various fixes & improvements

- Turn off metrics for uWSGI (#2720) by @sentrivana
- Minor improvements (#2714) by @antonpirker

## 1.40.2

### Various fixes & improvements

- test: Fix `pytest` error (#2712) by @szokeasaurusrex
- build(deps): bump types-protobuf from 4.24.0.4 to 4.24.0.20240129 (#2691) by @dependabot

## 1.40.1

### Various fixes & improvements

- Fix uWSGI workers hanging (#2694) by @sentrivana
- Make metrics work with `gevent` (#2694) by @sentrivana
- Guard against `engine.url` being `None` (#2708) by @sentrivana
- Fix performance regression in `sentry_sdk.utils._generate_installed_modules` (#2703) by @GlenWalker
- Guard against Sentry initialization mid SQLAlchemy cursor (#2702) by @apmorton
- Fix yaml generation script (#2695) by @sentrivana
- Fix AWS Lambda workflow (#2710) by @sentrivana
- Bump `codecov/codecov-action` from 3 to 4 (#2706) by @dependabot
- Bump `actions/cache` from 3 to 4 (#2661) by @dependabot
- Bump `actions/checkout` from 3.1.0 to 4.1.1 (#2561) by @dependabot
- Bump `github/codeql-action` from 2 to 3 (#2603) by @dependabot
- Bump `actions/setup-python` from 4 to 5 (#2577) by @dependabot

## 1.40.0

### Various fixes & improvements

- Enable metrics related settings by default (#2685) by @iambriccardo
- Fix `UnicodeDecodeError` on Python 2 (#2657) by @sentrivana
- Enable DB query source by default (#2629) by @sentrivana
- Fix query source duration check (#2675) by @sentrivana
- Reformat with `black==24.1.0` (#2680) by @sentrivana
- Cleaning up existing code to prepare for new Scopes API (#2611) by @antonpirker
- Moved redis related tests to databases (#2674) by @antonpirker
- Improve `sentry_sdk.trace` type hints (#2633) by @szokeasaurusrex
- Bump `checkouts/data-schemas` from `e9f7d58` to `aa7058c` (#2639) by @dependabot

## 1.39.2

### Various fixes & improvements

- Fix timestamp in transaction created by OTel (#2627) by @antonpirker
- Fix relative path in DB query source  (#2624) by @antonpirker
- Run more CI checks on 2.0 branch (#2625) by @sentrivana
- Fix tracing `TypeError` for static and class methods (#2559) by @szokeasaurusrex
- Fix missing `ctx` in Arq integration (#2600) by @ivanovart
- Change `data_category` from `check_in` to `monitor` (#2598) by @sentrivana

## 1.39.1

### Various fixes & improvements

- Fix psycopg2 detection in the Django integration (#2593) by @sentrivana
- Filter out empty string releases (#2591) by @sentrivana
- Fixed local var not present when there is an error in a user's `error_sampler` function (#2511) by @antonpirker
- Fixed typing in `aiohttp` (#2590) by @antonpirker

## 1.39.0

### Various fixes & improvements

- Add support for cluster clients from Redis SDK (#2394) by @md384
- Improve location reporting for timer metrics (#2552) by @mitsuhiko
- Fix Celery `TypeError` with no-argument `apply_async` (#2575) by @szokeasaurusrex
- Fix Lambda integration with EventBridge source (#2546) by @davidcroda
- Add max tries to Spotlight (#2571) by @hazAT
- Handle `os.path.devnull` access issues (#2579) by @sentrivana
- Change `code.filepath` frame picking logic (#2568) by @sentrivana
- Trigger AWS Lambda tests on label (#2538) by @sentrivana
- Run permissions step on pull_request_target but not push (#2548) by @sentrivana
- Hash AWS Lambda test functions based on current revision (#2557) by @sentrivana
- Update Django version in tests (#2562) by @sentrivana
- Make metrics tests non-flaky (#2572) by @antonpirker

## 1.38.0

### Various fixes & improvements

- Only add trace context to checkins and do not run `event_processors` for checkins (#2536) by @antonpirker
- Metric span summaries (#2522) by @mitsuhiko
- Add source context to code locations (#2539) by @jan-auer
- Use in-app filepath instead of absolute path (#2541) by @antonpirker
- Switch to `jinja2` for generating CI yamls (#2534) by @sentrivana

## 1.37.1

### Various fixes & improvements

- Fix `NameError` on `parse_version` with eventlet (#2532) by @sentrivana
- build(deps): bump checkouts/data-schemas from `68def1e` to `e9f7d58` (#2501) by @dependabot

## 1.37.0

### Various fixes & improvements

- Move installed modules code to utils (#2429) by @sentrivana

    Note: We moved the internal function `_get_installed_modules` from `sentry_sdk.integrations.modules` to `sentry_sdk.utils`.
    So if you use this function you have to update your imports

- Add code locations for metrics (#2526) by @jan-auer
- Add query source to DB spans (#2521) by @antonpirker
- Send events to Spotlight sidecar (#2524) by @HazAT
- Run integration tests with newest `pytest` (#2518) by @sentrivana
- Bring tests up to date (#2512) by @sentrivana
- Fix: Prevent global var from being discarded at shutdown (#2530) by @antonpirker
- Fix: Scope transaction source not being updated in scope.span setter (#2519) by @sl0thentr0py

## 1.36.0

### Various fixes & improvements

- Django: Support Django 5.0 (#2490) by @sentrivana
- Django: Handling ASGI body in the right way. (#2513) by @antonpirker
- Flask: Test with Flask 3.0 (#2506) by @sentrivana
- Celery: Do not create a span when task is triggered by Celery Beat (#2510) by @antonpirker
- Redis: Ensure `RedisIntegration` is disabled, unless `redis` is installed (#2504) by @szokeasaurusrex
- Quart: Fix Quart integration for Quart 0.19.4  (#2516) by @antonpirker
- gRPC: Make async gRPC less noisy (#2507) by @jyggen

## 1.35.0

### Various fixes & improvements

- **Updated gRPC integration:** Asyncio interceptors and easier setup (#2369) by @fdellekart

  Our gRPC integration now instruments incoming unary-unary grpc requests and outgoing unary-unary, unary-stream grpc requests using grpcio channels. Everything works now for sync and async code.

  Before this release you had to add Sentry interceptors by hand to your gRPC code, now the only thing you need to do is adding the `GRPCIntegration` to you `sentry_sdk_init()` call. (See [documentation](https://docs.sentry.io/platforms/python/integrations/grpc/) for more information):

  ```python
  import sentry_sdk
  from sentry_sdk.integrations.grpc import GRPCIntegration

  sentry_sdk.init(
      dsn="___PUBLIC_DSN___",
      enable_tracing=True,
      integrations=[
          GRPCIntegration(),
      ],
  )
  ```
  The old way still works, but we strongly encourage you to update your code to the way described above.

- Python 3.12: Replace deprecated datetime functions (#2502) by @sentrivana
- Metrics: Unify datetime format (#2409) by @mitsuhiko
- Celery: Set correct data in `check_in`s (#2500) by @antonpirker
- Celery: Read timezone for Crons monitors from `celery_schedule` if existing (#2497) by @antonpirker
- Django: Removing redundant code in Django tests (#2491) by @vagi8
- Django: Make reading the request body work in Django ASGI apps. (#2495) by @antonpirker
- FastAPI: Use wraps on fastapi request call wrapper (#2476) by @nkaras
- Fix: Probe for psycopg2 and psycopg3 parameters function. (#2492) by @antonpirker
- Fix: Remove unnecessary TYPE_CHECKING alias (#2467) by @rafrafek

## 1.34.0

### Various fixes & improvements
- Added Python 3.12 support (#2471, #2483)
- Handle missing `connection_kwargs` in `patch_redis_client` (#2482) by @szokeasaurusrex
- Run common test suite on Python 3.12 (#2479) by @sentrivana

## 1.33.1

### Various fixes & improvements

- Make parse_version work in utils.py itself. (#2474) by @antonpirker

## 1.33.0

### Various fixes & improvements

- New: Added `error_sampler` option (#2456) by @szokeasaurusrex
- Python 3.12: Detect interpreter in shutdown state on thread spawn (#2468) by @mitsuhiko
- Patch eventlet under Sentry SDK (#2464) by @szokeasaurusrex
- Mitigate CPU spikes when sending lots of events with lots of data (#2449) by @antonpirker
- Make `debug` option also configurable via environment (#2450) by @antonpirker
- Make sure `get_dsn_parameters` is an actual function (#2441) by @sentrivana
- Bump pytest-localserver, add compat comment (#2448) by @sentrivana
- AWS Lambda: Update compatible runtimes for AWS Lambda layer (#2453) by @antonpirker
- AWS Lambda: Load AWS Lambda secrets in Github CI (#2153) by @antonpirker
- Redis: Connection attributes in `redis` database spans (#2398) by @antonpirker
- Falcon: Falcon integration checks response status before reporting error (#2465) by @szokeasaurusrex
- Quart: Support Quart 0.19 onwards (#2403) by @pgjones
- Sanic: Sanic integration initial version (#2419) by @szokeasaurusrex
- Django: Fix parsing of Django `path` patterns (#2452) by @sentrivana
- Django: Add Django 4.2 to test suite (#2462) by @sentrivana
- Polish changelog (#2434) by @sentrivana
- Update CONTRIBUTING.md (#2443) by @krishvsoni
- Update README.md (#2435) by @sentrivana

## 1.32.0

### Various fixes & improvements

- **New:** Error monitoring for some of the most popular Python GraphQL libraries:
  - Add [GQL GraphQL integration](https://docs.sentry.io/platforms/python/integrations/gql/) (#2368) by @szokeasaurusrex

    Usage:

    ```python
      import sentry_sdk
      from sentry_sdk.integrations.gql import GQLIntegration

      sentry_sdk.init(
          dsn='___PUBLIC_DSN___',
          integrations=[
              GQLIntegration(),
          ],
      )
    ```

  - Add [Graphene GraphQL error integration](https://docs.sentry.io/platforms/python/integrations/graphene/) (#2389) by @sentrivana

    Usage:

    ```python
      import sentry_sdk
      from sentry_sdk.integrations.graphene import GrapheneIntegration

      sentry_sdk.init(
          dsn='___PUBLIC_DSN___',
          integrations=[
              GrapheneIntegration(),
          ],
      )
    ```

  - Add [Strawberry GraphQL error & tracing integration](https://docs.sentry.io/platforms/python/integrations/strawberry/) (#2393) by @sentrivana

    Usage:

    ```python
      import sentry_sdk
      from sentry_sdk.integrations.strawberry import StrawberryIntegration

      sentry_sdk.init(
          dsn='___PUBLIC_DSN___',
          integrations=[
              # make sure to set async_execution to False if you're executing
              # GraphQL queries synchronously
              StrawberryIntegration(async_execution=True),
          ],
          traces_sample_rate=1.0,
      )
    ```

  - Add [Ariadne GraphQL error integration](https://docs.sentry.io/platforms/python/integrations/ariadne/) (#2387) by @sentrivana

    Usage:

    ```python
      import sentry_sdk
      from sentry_sdk.integrations.ariadne import AriadneIntegration

      sentry_sdk.init(
          dsn='___PUBLIC_DSN___',
          integrations=[
              AriadneIntegration(),
          ],
      )
    ```

- Capture multiple named groups again (#2432) by @sentrivana
- Don't fail when upstream scheme is unusual (#2371) by @vanschelven
- Support new RQ version (#2405) by @antonpirker
- Remove `utcnow`, `utcfromtimestamp` deprecated in Python 3.12 (#2415) by @rmad17
- Add `trace` to `__all__` in top-level `__init__.py` (#2401) by @lobsterkatie
- Move minimetrics code to the SDK (#2385) by @mitsuhiko
- Add configurable compression levels (#2382) by @mitsuhiko
- Shift flushing by up to a rollup window (#2396) by @mitsuhiko
- Make a consistent noop flush behavior (#2428) by @mitsuhiko
- Stronger recursion protection (#2426) by @mitsuhiko
- Remove `OpenTelemetryIntegration` from `__init__.py` (#2379) by @sentrivana
- Update API docs (#2397) by @antonpirker
- Pin some test requirements because new majors break our tests (#2404) by @antonpirker
- Run more `requests`, `celery`, `falcon` tests (#2414) by @sentrivana
- Move `importorskip`s in tests to `__init__.py` files (#2412) by @sentrivana
- Fix `mypy` errors (#2433) by @sentrivana
- Fix pre-commit issues (#2424) by @bukzor-sentryio
- Update [CONTRIBUTING.md](https://github.com/getsentry/sentry-python/blob/master/CONTRIBUTING.md) (#2411) by @sentrivana
- Bump `sphinx` from 7.2.5 to 7.2.6 (#2378) by @dependabot
- [Experimental] Add explain plan to DB spans (#2315) by @antonpirker

## 1.31.0

### Various fixes & improvements

- **New:** Add integration for `clickhouse-driver` (#2167) by @mimre25

  For more information, see the documentation for [clickhouse-driver](https://docs.sentry.io/platforms/python/configuration/integrations/clickhouse-driver) for more information.

  Usage:

  ```python
    import sentry_sdk
    from sentry_sdk.integrations.clickhouse_driver import ClickhouseDriverIntegration

    sentry_sdk.init(
        dsn='___PUBLIC_DSN___',
        integrations=[
            ClickhouseDriverIntegration(),
        ],
    )
  ```

- **New:** Add integration for `asyncpg` (#2314) by @mimre25

  For more information, see the documentation for [asyncpg](https://docs.sentry.io/platforms/python/configuration/integrations/asyncpg/) for more information.

  Usage:

  ```python
    import sentry_sdk
    from sentry_sdk.integrations.asyncpg import AsyncPGIntegration

    sentry_sdk.init(
        dsn='___PUBLIC_DSN___',
        integrations=[
            AsyncPGIntegration(),
        ],
    )
  ```

- **New:** Allow to override `propagate_traces` in `Celery` per task (#2331) by @jan-auer

  For more information, see the documentation for [Celery](https://docs.sentry.io//platforms/python/guides/celery/#distributed-traces) for more information.

  Usage:
  ```python
    import sentry_sdk
    from sentry_sdk.integrations.celery import CeleryIntegration

    # Enable global distributed traces (this is the default, just to be explicit.)
    sentry_sdk.init(
        dsn='___PUBLIC_DSN___',
        integrations=[
            CeleryIntegration(propagate_traces=True),
        ],
    )

    ...

    # This will NOT propagate the trace. (The task will start its own trace):
    my_task_b.apply_async(
        args=("some_parameter", ),
        headers={"sentry-propagate-traces": False},
    )
  ```

- Prevent Falcon integration from breaking ASGI apps (#2359) by @szokeasaurusrex
- Backpressure: only downsample a max of 10 times (#2347) by @sl0thentr0py
- Made NoOpSpan compatible to Transactions. (#2364) by @antonpirker
- Cleanup ASGI integration (#2335) by @antonpirker
- Pin anyio in tests (dep of httpx), because new major 4.0.0 breaks tests. (#2336) by @antonpirker
- Added link to backpressure section in docs. (#2354) by @antonpirker
- Add .vscode to .gitignore (#2317) by @shoaib-mohd
- Documenting Spans and Transactions (#2358) by @antonpirker
- Fix in profiler: do not call getcwd from module root (#2329) by @Zylphrex
- Fix deprecated version attribute (#2338) by @vagi8
- Fix transaction name in Starlette and FastAPI (#2341) by @antonpirker
- Fix tests using Postgres (#2362) by @antonpirker
- build(deps): Updated linting tooling (#2350) by @antonpirker
- build(deps): bump sphinx from 7.2.4 to 7.2.5 (#2344) by @dependabot
- build(deps): bump actions/checkout from 2 to 4 (#2352) by @dependabot
- build(deps): bump checkouts/data-schemas from `ebc77d3` to `68def1e` (#2351) by @dependabot

## 1.30.0

### Various fixes & improvements

- Officially support Python 3.11 (#2300) by @sentrivana
- Context manager monitor (#2290) by @szokeasaurusrex
- Set response status code in transaction `response` context. (#2312) by @antonpirker
- Add missing context kwarg to `_sentry_task_factory` (#2267) by @JohnnyDeuss
- In Postgres take the connection params from the connection  (#2308) by @antonpirker
- Experimental: Allow using OTel for performance instrumentation (#2272) by @sentrivana

    This release includes experimental support for replacing Sentry's default
    performance monitoring solution with one powered by OpenTelemetry without having
    to do any manual setup.

    Try it out by installing `pip install sentry-sdk[opentelemetry-experimental]` and
    then initializing the SDK with:

    ```python
    sentry_sdk.init(
        # ...your usual options...
        _experiments={"otel_powered_performance": True},
    )
    ```

    This enables OpenTelemetry performance monitoring support for some of the most
    popular frameworks and libraries (Flask, Django, FastAPI, requests...).

    We're looking forward to your feedback! Please let us know about your experience
    in this discussion: https://github.com/getsentry/sentry/discussions/55023

    **Important note:** Please note that this feature is experimental and in a
    proof-of-concept stage and is not meant for production use. It may be changed or
    removed at any point.

- Enable backpressure handling by default (#2298) by @sl0thentr0py

    The SDK now dynamically downsamples transactions to reduce backpressure in high
    throughput systems. It starts a new `Monitor` thread to perform some health checks
    which decide to downsample (halved each time) in 10 second intervals till the system
    is healthy again.

    To disable this behavior, use:

    ```python
    sentry_sdk.init(
        # ...your usual options...
        enable_backpressure_handling=False,
    )
    ```

    If your system serves heavy load, please let us know how this feature works for you!

    Check out the [documentation](https://docs.sentry.io/platforms/python/configuration/options/#enable-backpressure-handling) for more information.

- Stop recording spans for internal web requests to Sentry (#2297) by @szokeasaurusrex
- Add test for `ThreadPoolExecutor` (#2259) by @gggritso
- Add docstrings for `Scope.update_from_*` (#2311) by @sentrivana
- Moved `is_sentry_url` to utils (#2304) by @szokeasaurusrex
- Fix: arq attribute error on settings, support worker args (#2260) by @rossmacarthur
- Fix: Exceptions include detail property for their value  (#2193) by @nicolassanmar
- build(deps): bump mypy from 1.4.1 to 1.5.1 (#2319) by @dependabot
- build(deps): bump sphinx from 7.1.2 to 7.2.4 (#2322) by @dependabot
- build(deps): bump sphinx from 7.0.1 to 7.1.2 (#2296) by @dependabot
- build(deps): bump checkouts/data-schemas from `1b85152` to `ebc77d3` (#2254) by @dependabot

## 1.29.2

### Various fixes & improvements

- Revert GraphQL integration (#2287) by @sentrivana

## 1.29.1

### Various fixes & improvements

- Fix GraphQL integration swallowing responses (#2286) by @sentrivana
- Fix typo (#2283) by @sentrivana

## 1.29.0

### Various fixes & improvements

- Capture GraphQL client errors (#2243) by @sentrivana
  - The SDK will now create dedicated errors whenever an HTTP client makes a request to a `/graphql` endpoint and the response contains an error. You can opt out of this by providing `capture_graphql_errors=False` to the HTTP client integration.
- Read MAX_VALUE_LENGTH from client options (#2121) (#2171) by @puittenbroek
- Rename `request_bodies` to `max_request_body_size` (#2247) by @mgaligniana
- Always sample checkin regardless of `sample_rate` (#2279) by @szokeasaurusrex
- Add information to short-interval cron error message (#2246) by @lobsterkatie
- Add DB connection attributes in spans (#2274) by @antonpirker
- Add `db.system` to remaining Redis spans (#2271) by @AbhiPrasad
- Clarified the procedure for running tests (#2276) by @szokeasaurusrex
- Fix Chalice tests (#2278) by @sentrivana
- Bump Black from 23.3.0 to 23.7.0 (#2256) by @dependabot
- Remove py3.4 from tox.ini (#2248) by @sentrivana

## 1.28.1

### Various fixes & improvements

- Redis: Add support for redis.asyncio (#1933) by @Zhenay
- Make sure each task that is started by Celery Beat has its own trace. (#2249) by @antonpirker
- Add Sampling Decision to Trace Envelope Header (#2239) by @antonpirker
- Do not add trace headers (`sentry-trace` and `baggage`) to HTTP requests to Sentry (#2240) by @antonpirker
- Prevent adding `sentry-trace` header multiple times (#2235) by @antonpirker
- Skip distributions with incomplete metadata (#2231) by @rominf
- Remove stale.yml (#2245) by @hubertdeng123
- Django: Fix 404 Handler handler being labeled as "generic ASGI request" (#1277) by @BeryJu

## 1.28.0

### Various fixes & improvements

- Add support for cron jobs in ARQ integration (#2088) by @lewazo
- Backpressure handling prototype (#2189) by @sl0thentr0py
- Add "replay" context to event payload (#2234) by @antonpirker
- Update test Django app to be compatible for Django 4.x (#1794) by @DilLip-Chowdary-Codes

## 1.27.1

### Various fixes & improvements

- Add Starlette/FastAPI template tag for adding Sentry tracing information (#2225) by @antonpirker
  - By adding `{{ sentry_trace_meta }}` to your Starlette/FastAPI Jinja2 templates we will include Sentry trace information as a meta tag in the rendered HTML to allow your frontend to pick up and continue the trace started in the backend.
- Fixed generation of baggage when a DSC is already in propagation context (#2232) by @antonpirker
- Handle explicitly passing `None` for `trace_configs` in `aiohttp` (#2230) by @Harmon758
- Support newest Starlette versions (#2227) by @antonpirker

## 1.27.0

### Various fixes & improvements

- Support for SQLAlchemy 2.0 (#2200) by @antonpirker
- Add instrumentation of `aiohttp` client requests (#1761) by @md384
- Add Django template tag for adding Sentry tracing information (#2222) by @antonpirker
  - By adding `{{ sentry_trace_meta }}` to your Django templates we will include Sentry trace information as a meta tag in the rendered HTML to allow your frontend to pick up and continue the trace started in the backend.

- Update Flask HTML meta helper (#2203) by @antonpirker
- Take trace ID always from propagation context (#2209) by @antonpirker
- Fix trace context in event payload (#2205) by @antonpirker
- Use new top level API in `trace_propagation_meta` (#2202) by @antonpirker
- Do not overwrite existing baggage on outgoing requests (#2191, #2214) by @sentrivana
- Set the transaction/span status from an OTel span (#2115) by @daniil-konovalenko
- Fix propagation of OTel `NonRecordingSpan` (#2187) by @hartungstenio
- Fix `TaskLockedException` handling in Huey integration (#2206) by @Zhenay
- Add message format configuration arguments to Loguru integration (#2208) by @Gwill
- Profiling: Add client reports for profiles (#2207) by @Zylphrex
- CI: Fix CI (#2220) by @antonpirker
- Dependencies: Bump `checkouts/data-schemas` from `7fdde87` to `1b85152` (#2218) by @dependabot
- Dependencies: Bump `mypy` from 1.3.0 to 1.4.1 (#2194) by @dependabot
- Docs: Change API doc theme (#2210) by @sentrivana
- Docs: Allow (some) autocompletion for top-level API (#2213) by @sentrivana
- Docs: Revert autocomplete hack (#2224) by @sentrivana

## 1.26.0

### Various fixes & improvements

- Tracing without performance (#2136) by @antonpirker
- Load tracing information from environment (#2176) by @antonpirker
- Auto-enable HTTPX integration if HTTPX installed (#2177) by @sentrivana
- Support for SOCKS proxies (#1050) by @Roguelazer
- Wrap `parse_url` calls in `capture_internal_exceptions` (#2162) by @sentrivana
- Run 2.7 tests in CI again (#2181) by @sentrivana
- Crons: Do not support sub-minute cron intervals (#2172) by @antonpirker
- Profile: Add function name to profiler frame cache (#2164) by @Zylphrex
- Dependencies: bump checkouts/data-schemas from `0ed3357` to `7fdde87` (#2165) by @dependabot
- Update changelog (#2163) by @sentrivana

## 1.25.1

### Django update (ongoing)

Collections of improvements to our Django integration.

By: @mgaligniana (#1773)

### Various fixes & improvements

- Fix `parse_url` (#2161) by @sentrivana and @antonpirker

  Our URL sanitization used in multiple integrations broke with the recent Python security update. If you started seeing `ValueError`s with `"'Filtered' does not appear to be an IPv4 or IPv6 address"`, this release fixes that. See [the original issue](https://github.com/getsentry/sentry-python/issues/2160) for more context.

- Better version parsing in integrations (#2152) by @antonpirker

  We now properly support all integration versions that conform to [PEP 440](https://peps.python.org/pep-0440/). This replaces our naïve version parsing that wouldn't accept versions such as `2.0.0rc1` or `2.0.5.post1`.

- Align HTTP status code as span data field `http.response.status_code` (#2113) by @antonpirker
- Do not encode cached value to determine size (#2143) by @sentrivana
- Fix using `unittest.mock` whenever available (#1926) by @mgorny
- Fix 2.7 `common` tests (#2145) by @sentrivana
- Bump `actions/stale` from `6` to `8` (#1978) by @dependabot
- Bump `black` from `22.12.0` to `23.3.0` (#1984) by @dependabot
- Bump `mypy` from `1.2.0` to `1.3.0` (#2110) by @dependabot
- Bump `sphinx` from `5.3.0` to `7.0.1` (#2112) by @dependabot

## 1.25.0

### Various fixes & improvements

- Support urllib3>=2.0.0 (#2148) by @asottile-sentry

  We're now supporting urllib3's new major version, 2.0.0. If you encounter issues (e.g. some of your dependencies not supporting the new urllib3 version yet) you might consider pinning the urllib3 version to `<2.0.0` manually in your project. Check out the [the urllib3 migration guide](https://urllib3.readthedocs.io/en/latest/v2-migration-guide.html#migrating-as-an-application-developer) for details.

- Auto-retry tests on failure (#2134) by @sentrivana
- Correct `importlib.metadata` check in `test_modules` (#2149) by @asottile-sentry
- Fix distribution name normalization (PEP-0503) (#2144) by @rominf
- Fix `functions_to_trace` typing (#2141) by @rcmarron

## 1.24.0

### Various fixes & improvements

- **New:** Celery Beat exclude tasks option (#2130) by @antonpirker

  You can exclude Celery Beat tasks from being auto-instrumented. To do this, add a list of tasks you want to exclude as option `exclude_beat_tasks` when creating `CeleryIntegration`. The list can contain simple strings with the full task name, as specified in the Celery Beat schedule, or regular expressions to match multiple tasks.

  For more information, see the documentation for [Crons](https://docs.sentry.io/platforms/python/guides/celery/crons/) for more information.

  Usage:

  ```python
      exclude_beat_tasks = [
          "some-task-a",
          "payment-check-.*",
      ]
      sentry_sdk.init(
          dsn='___PUBLIC_DSN___',
          integrations=[
              CeleryIntegration(
                  monitor_beat_tasks=True,
                  exclude_beat_tasks=exclude_beat_tasks,
              ),
          ],
      )
  ```

  In this example the task `some-task-a` and all tasks with a name starting with `payment-check-` will be ignored.

- **New:** Add support for **ExceptionGroups** (#2025) by @antonpirker

  _Note:_ If running Self-Hosted Sentry, you should wait to adopt this SDK update until after updating to the 23.6.0 (est. June 2023) release of Sentry. Updating early will not break anything, but you will not get the full benefit of the Exception Groups improvements to issue grouping that were added to the Sentry backend.

- Prefer `importlib.metadata` over `pkg_resources` if available (#2081) by @sentrivana
- Work with a copy of request, vars in the event (#2125) by @sentrivana
- Pinned version of dependency that broke the build (#2133) by @antonpirker

## 1.23.1

### Various fixes & improvements

- Disable Django Cache spans by default. (#2120) by @antonpirker

## 1.23.0

### Various fixes & improvements

- **New:** Add `loguru` integration (#1994) by @PerchunPak

  Check [the documentation](https://docs.sentry.io/platforms/python/configuration/integrations/loguru/) for more information.

  Usage:

  ```python
  from loguru import logger
  import sentry_sdk
  from sentry_sdk.integrations.loguru import LoguruIntegration

  sentry_sdk.init(
      dsn="___PUBLIC_DSN___",
      integrations=[
          LoguruIntegration(),
      ],
  )

  logger.debug("I am ignored")
  logger.info("I am a breadcrumb")
  logger.error("I am an event", extra=dict(bar=43))
  logger.exception("An exception happened")
  ```

  - An error event with the message `"I am an event"` will be created.
  - `"I am a breadcrumb"` will be attached as a breadcrumb to that event.
  - `bar` will end up in the `extra` attributes of that event.
  - `"An exception happened"` will send the current exception from `sys.exc_info()` with the stack trace to Sentry. If there's no exception, the current stack will be attached.
  - The debug message `"I am ignored"` will not be captured by Sentry. To capture it, set `level` to `DEBUG` or lower in `LoguruIntegration`.

- Do not truncate request body if `request_bodies` is `"always"` (#2092) by @sentrivana
- Fixed Celery headers for Beat auto-instrumentation (#2102) by @antonpirker
- Add `db.operation` to Redis and MongoDB spans (#2089) by @antonpirker
- Make sure we're importing `redis` the library (#2106) by @sentrivana
- Add `include_source_context` option (#2020) by @farhat-nawaz and @sentrivana
- Import `Markup` from `markupsafe` (#2047) by @rco-ableton
- Fix `__qualname__` missing attribute in asyncio integration (#2105) by @sl0thentr0py
- Remove relay extension from AWS Layer (#2068) by @sl0thentr0py
- Add a note about `pip freeze` to the bug template (#2103) by @sentrivana

## 1.22.2

### Various fixes & improvements

- Fix: Django caching spans when using keyword arguments (#2086) by @antonpirker
- Fix: Duration in Celery Beat tasks monitoring (#2087) by @antonpirker
- Fix: Docstrings of SPANDATA (#2084) by @antonpirker

## 1.22.1

### Various fixes & improvements

- Fix: Handle a list of keys (not just a single key) in Django cache spans (#2082) by @antonpirker

## 1.22.0

### Various fixes & improvements

- Add `cache.hit` and `cache.item_size` to Django (#2057) by @antonpirker

  _Note:_ This will add spans for all requests to the caches configured in Django. This will probably add some overhead to your server an also add multiple spans to your performance waterfall diagrams. If you do not want this, you can disable this feature in the DjangoIntegration:

  ```python
  sentry_sdk.init(
      dsn="...",
      integrations=[
          DjangoIntegration(cache_spans=False),
      ]
  )
  ```

- Use `http.method` instead of `method` (#2054) by @AbhiPrasad
- Handle non-int `exc.status_code` in Starlette (#2075) by @sentrivana
- Handle SQLAlchemy `engine.name` being bytes (#2074) by @sentrivana
- Fix `KeyError` in `capture_checkin` if SDK is not initialized (#2073) by @antonpirker
- Use `functools.wrap` for `ThreadingIntegration` patches to fix attributes (#2080) by @EpicWink
- Pin `urllib3` to <2.0.0 for now (#2069) by @sl0thentr0py

## 1.21.1

### Various fixes & improvements

- Do not send monitor_config when unset (#2058) by @evanpurkhiser
- Add `db.system` span data (#2040, #2042) by @antonpirker
- Fix memory leak in profiling (#2049) by @Zylphrex
- Fix crash loop when returning none in before_send (#2045) by @sentrivana

## 1.21.0

### Various fixes & improvements

- Better handling of redis span/breadcrumb data (#2033) by @antonpirker

  _Note:_ With this release we will limit the description of redis db spans and the data in breadcrumbs represting redis db operations to 1024 characters.

  This can can lead to truncated data. If you do not want this there is a new parameter `max_data_size` in `RedisIntegration`. You can set this to `None` for disabling trimming.

  Example for **disabling** trimming of redis commands in spans or breadcrumbs:

  ```python
  sentry_sdk.init(
    integrations=[
      RedisIntegration(max_data_size=None),
    ]
  )
  ```

  Example for custom trim size of redis commands in spans or breadcrumbs:

  ```python
  sentry_sdk.init(
    integrations=[
      RedisIntegration(max_data_size=50),
    ]
  )`

  ```

- Add `db.system` to redis and SQLAlchemy db spans (#2037, #2038, #2039) (#2037) by @AbhiPrasad
- Upgraded linting tooling (#2026) by @antonpirker
- Made code more resilient. (#2031) by @antonpirker

## 1.20.0

### Various fixes & improvements

- Send all events to /envelope endpoint when tracing is enabled (#2009) by @antonpirker

  _Note:_ If you’re self-hosting Sentry 9, you need to stay in the previous version of the SDK or update your self-hosted to at least 20.6.0

- Profiling: Remove profile context from SDK (#2013) by @Zylphrex
- Profiling: Additionl performance improvements to the profiler (#1991) by @Zylphrex
- Fix: Celery Beat monitoring without restarting the Beat process (#2001) by @antonpirker
- Fix: Using the Codecov uploader instead of deprecated python package (#2011) by @antonpirker
- Fix: Support for Quart (#2003)` (#2003) by @antonpirker

## 1.19.1

### Various fixes & improvements

- Make auto monitoring beat update support Celery 4 and 5 (#1989) by @antonpirker

## 1.19.0

### Various fixes & improvements

- **New:** [Celery Beat](https://docs.celeryq.dev/en/stable/userguide/periodic-tasks.html) auto monitoring (#1967) by @antonpirker

  The CeleryIntegration can now also monitor your Celery Beat scheduled tasks automatically using the new [Crons](https://blog.sentry.io/2023/01/04/cron-job-monitoring-beta-because-scheduled-jobs-fail-too/) feature of Sentry.

  To learn more see our [Celery Beat Auto Discovery](https://docs.sentry.io/platforms/python/guides/celery/crons/) documentation.

  Usage:

  ```python
  from celery import Celery, signals
  from celery.schedules import crontab

  import sentry_sdk
  from sentry_sdk.integrations.celery import CeleryIntegration


  app = Celery('tasks', broker='...')
  app.conf.beat_schedule = {
      'set-in-beat-schedule': {
          'task': 'tasks.some_important_task',
          'schedule': crontab(...),
      },
  }


  @signals.celeryd_init.connect
  def init_sentry(**kwargs):
      sentry_sdk.init(
          dsn='...',
          integrations=[CeleryIntegration(monitor_beat_tasks=True)],  # 👈 here
          environment="local.dev.grace",
          release="v1.0",
      )
  ```

  This will auto detect all schedules tasks in your `beat_schedule` and will monitor them with Sentry [Crons](https://blog.sentry.io/2023/01/04/cron-job-monitoring-beta-because-scheduled-jobs-fail-too/).

- **New:** [gRPC](https://grpc.io/) integration (#1911) by @hossein-raeisi

  The [gRPC](https://grpc.io/) integration instruments all incoming requests and outgoing unary-unary, unary-stream grpc requests using grpcio channels.

  To learn more see our [gRPC Integration](https://docs.sentry.io/platforms/python/configuration/integrations/grpc/) documentation.

  On the server:

  ```python
  import grpc
  from sentry_sdk.integrations.grpc.server import ServerInterceptor


  server = grpc.server(
      thread_pool=...,
      interceptors=[ServerInterceptor()],
  )
  ```

  On the client:

  ```python
  import grpc
  from sentry_sdk.integrations.grpc.client import ClientInterceptor


  with grpc.insecure_channel("example.com:12345") as channel:
      channel = grpc.intercept_channel(channel, *[ClientInterceptor()])

  ```

- **New:** socket integration (#1911) by @hossein-raeisi

  Use this integration to create spans for DNS resolves (`socket.getaddrinfo()`) and connection creations (`socket.create_connection()`).

  To learn more see our [Socket Integration](https://docs.sentry.io/platforms/python/configuration/integrations/socket/) documentation.

  Usage:

  ```python
  import sentry_sdk
  from sentry_sdk.integrations.socket import SocketIntegration
  sentry_sdk.init(
      dsn="___PUBLIC_DSN___",
      integrations=[
          SocketIntegration(),
      ],
  )
  ```

- Fix: Do not trim span descriptions. (#1983) by @antonpirker

## 1.18.0

### Various fixes & improvements

- **New:** Implement `EventScrubber` (#1943) by @sl0thentr0py

  To learn more see our [Scrubbing Sensitive Data](https://docs.sentry.io/platforms/python/data-management/sensitive-data/#event-scrubber) documentation.

  Add a new `EventScrubber` class that scrubs certain potentially sensitive interfaces with a `DEFAULT_DENYLIST`. The default scrubber is automatically run if `send_default_pii = False`:

  ```python
  import sentry_sdk
  from sentry_sdk.scrubber import EventScrubber
  sentry_sdk.init(
      # ...
      send_default_pii=False,
      event_scrubber=EventScrubber(),  # this is set by default
  )
  ```

  You can also pass in a custom `denylist` to the `EventScrubber` class and filter additional fields that you want.

  ```python
  from sentry_sdk.scrubber import EventScrubber, DEFAULT_DENYLIST
  # custom denylist
  denylist = DEFAULT_DENYLIST + ["my_sensitive_var"]
  sentry_sdk.init(
      # ...
      send_default_pii=False,
      event_scrubber=EventScrubber(denylist=denylist),
  )
  ```

- **New:** Added new `functions_to_trace` option for central way of performance instrumentation (#1960) by @antonpirker

  To learn more see our [Tracing Options](https://docs.sentry.io/platforms/python/configuration/options/#functions-to-trace) documentation.

  An optional list of functions that should be set up for performance monitoring. For each function in the list, a span will be created when the function is executed.

  ```python
  functions_to_trace = [
      {"qualified_name": "tests.test_basics._hello_world_counter"},
      {"qualified_name": "time.sleep"},
      {"qualified_name": "collections.Counter.most_common"},
  ]

  sentry_sdk.init(
      # ...
      traces_sample_rate=1.0,
      functions_to_trace=functions_to_trace,
  )
  ```

- Updated denylist to include other widely used cookies/headers (#1972) by @antonpirker
- Forward all `sentry-` baggage items (#1970) by @cleptric
- Update OSS licensing (#1973) by @antonpirker
- Profiling: Handle non frame types in profiler (#1965) by @Zylphrex
- Tests: Bad arq dependency in tests (#1966) by @Zylphrex
- Better naming (#1962) by @antonpirker

## 1.17.0

### Various fixes & improvements

- **New:** Monitor Celery Beat tasks with Sentry [Cron Monitoring](https://docs.sentry.io/product/crons/).

  With this feature you can make sure that your Celery beat tasks run at the right time and see if they where successful or not.

  > **Warning**
  > Cron Monitoring is currently in beta. Beta features are still in-progress and may have bugs. We recognize the irony.
  > If you have any questions or feedback, please email us at crons-feedback@sentry.io, reach out via Discord (#cronjobs), or open an issue.

  Usage:

  ```python
  # File: tasks.py

  from celery import Celery, signals
  from celery.schedules import crontab

  import sentry_sdk
  from sentry_sdk.crons import monitor
  from sentry_sdk.integrations.celery import CeleryIntegration


  # 1. Setup your Celery beat configuration

  app = Celery('mytasks', broker='redis://localhost:6379/0')
  app.conf.beat_schedule = {
      'set-in-beat-schedule': {
          'task': 'tasks.tell_the_world',
          'schedule': crontab(hour='10', minute='15'),
          'args': ("in beat_schedule set", ),
      },
  }


  # 2. Initialize Sentry either in `celeryd_init` or `beat_init` signal.

  #@signals.celeryd_init.connect
  @signals.beat_init.connect
  def init_sentry(**kwargs):
      sentry_sdk.init(
          dsn='...',
          integrations=[CeleryIntegration()],
          environment="local.dev.grace",
          release="v1.0.7-a1",
      )


  # 3. Link your Celery task to a Sentry Cron Monitor

  @app.task
  @monitor(monitor_slug='3b861d62-ff82-4aa0-9cd6-b2b6403bd0cf')
  def tell_the_world(msg):
      print(msg)
  ```

- **New:** Add decorator for Sentry tracing (#1089) by @ynouri

  This allows you to use a decorator to setup custom performance instrumentation.

  To learn more see [Custom Instrumentation](https://docs.sentry.io/platforms/python/performance/instrumentation/custom-instrumentation/).

  Usage: Just add the new decorator to your function, and a span will be created for it:

  ```python
  import sentry_sdk

  @sentry_sdk.trace
  def my_complex_function():
    # do stuff
    ...
  ```

- Make Django signals tracing optional (#1929) by @antonpirker

  See the [Django Guide](https://docs.sentry.io/platforms/python/guides/django) to learn more.

- Deprecated `with_locals` in favor of `include_local_variables` (#1924) by @antonpirker
- Added top level API to get current span (#1954) by @antonpirker
- Profiling: Add profiler options to init (#1947) by @Zylphrex
- Profiling: Set active thread id for quart (#1830) by @Zylphrex
- Fix: Update `get_json` function call for werkzeug 2.1.0+ (#1939) by @michielderoos
- Fix: Returning the tasks result. (#1931) by @antonpirker
- Fix: Rename MYPY to TYPE_CHECKING (#1934) by @untitaker
- Fix: Fix type annotation for ignore_errors in sentry_sdk.init() (#1928) by @tiangolo
- Tests: Start a real http server instead of mocking libs (#1938) by @antonpirker

## 1.16.0

### Various fixes & improvements

- **New:** Add [arq](https://arq-docs.helpmanual.io/) Integration (#1872) by @Zhenay

  This integration will create performance spans when arq jobs will be enqueued and when they will be run.
  It will also capture errors in jobs and will link them to the performance spans.

  Usage:

  ```python
  import asyncio

  from httpx import AsyncClient
  from arq import create_pool
  from arq.connections import RedisSettings

  import sentry_sdk
  from sentry_sdk.integrations.arq import ArqIntegration
  from sentry_sdk.tracing import TransactionSource

  sentry_sdk.init(
      dsn="...",
      integrations=[ArqIntegration()],
  )

  async def download_content(ctx, url):
      session: AsyncClient = ctx['session']
      response = await session.get(url)
      print(f'{url}: {response.text:.80}...')
      return len(response.text)

  async def startup(ctx):
      ctx['session'] = AsyncClient()

  async def shutdown(ctx):
      await ctx['session'].aclose()

  async def main():
      with sentry_sdk.start_transaction(name="testing_arq_tasks", source=TransactionSource.COMPONENT):
          redis = await create_pool(RedisSettings())
          for url in ('https://facebook.com', 'https://microsoft.com', 'https://github.com', "asdf"
                      ):
              await redis.enqueue_job('download_content', url)

  class WorkerSettings:
      functions = [download_content]
      on_startup = startup
      on_shutdown = shutdown

  if __name__ == '__main__':
      asyncio.run(main())
  ```

- Update of [Falcon](https://falconframework.org/) Integration (#1733) by @bartolootrit
- Adding [Cloud Resource Context](https://docs.sentry.io/platforms/python/configuration/integrations/cloudresourcecontext/) integration (#1882) by @antonpirker
- Profiling: Use the transaction timestamps to anchor the profile (#1898) by @Zylphrex
- Profiling: Add debug logs to profiling (#1883) by @Zylphrex
- Profiling: Start profiler thread lazily (#1903) by @Zylphrex
- Fixed checks for structured http data (#1905) by @antonpirker
- Make `set_measurement` public api and remove experimental status (#1909) by @sl0thentr0py
- Add `trace_propagation_targets` option (#1916) by @antonpirker
- Add `enable_tracing` to default traces_sample_rate to 1.0 (#1900) by @sl0thentr0py
- Remove deprecated `tracestate` (#1907) by @sl0thentr0py
- Sanitize URLs in Span description and breadcrumbs (#1876) by @antonpirker
- Mechanism should default to true unless set explicitly (#1889) by @sl0thentr0py
- Better setting of in-app in stack frames (#1894) by @antonpirker
- Add workflow to test gevent (#1870) by @Zylphrex
- Updated outdated HTTPX test matrix (#1917) by @antonpirker
- Switch to MIT license (#1908) by @cleptric

## 1.15.0

### Various fixes & improvements

- New: Add [Huey](https://huey.readthedocs.io/en/latest/) Integration (#1555) by @Zhenay

  This integration will create performance spans when Huey tasks will be enqueued and when they will be executed.

  Usage:

  Task definition in `demo.py`:

  ```python
  import time

  from huey import SqliteHuey, crontab

  import sentry_sdk
  from sentry_sdk.integrations.huey import HueyIntegration

  sentry_sdk.init(
      dsn="...",
      integrations=[
          HueyIntegration(),
      ],
      traces_sample_rate=1.0,
  )

  huey = SqliteHuey(filename='/tmp/demo.db')

  @huey.task()
  def add_numbers(a, b):
      return a + b
  ```

  Running the tasks in `run.py`:

  ```python
  from demo import add_numbers, flaky_task, nightly_backup

  import sentry_sdk
  from sentry_sdk.integrations.huey import HueyIntegration
  from sentry_sdk.tracing import TransactionSource, Transaction


  def main():
      sentry_sdk.init(
          dsn="...",
          integrations=[
              HueyIntegration(),
          ],
          traces_sample_rate=1.0,
      )

      with sentry_sdk.start_transaction(name="testing_huey_tasks", source=TransactionSource.COMPONENT):
          r = add_numbers(1, 2)

  if __name__ == "__main__":
      main()
  ```

- Profiling: Do not send single sample profiles (#1879) by @Zylphrex
- Profiling: Add additional test coverage for profiler (#1877) by @Zylphrex
- Profiling: Always use builtin time.sleep (#1869) by @Zylphrex
- Profiling: Defaul in_app decision to None (#1855) by @Zylphrex
- Profiling: Remove use of threading.Event (#1864) by @Zylphrex
- Profiling: Enable profiling on all transactions (#1797) by @Zylphrex
- FastAPI: Fix check for Starlette in FastAPI integration (#1868) by @antonpirker
- Flask: Do not overwrite default for username with email address in FlaskIntegration (#1873) by @homeworkprod
- Tests: Add py3.11 to test-common (#1871) by @Zylphrex
- Fix: Don't log whole event in before_send / event_processor drops (#1863) by @sl0thentr0py

## 1.14.0

### Various fixes & improvements

- Add `before_send_transaction` (#1840) by @antonpirker

  Adds a hook (similar to `before_send`) that is called for all transaction events (performance releated data).

  Usage:

  ```python
    import sentry_sdk

    def strip_sensitive_data(event, hint):
        # modify event here (or return `None` if you want to drop the event entirely)
        return event

    sentry_sdk.init(
        # ...
        before_send_transaction=strip_sensitive_data,
    )
  ```

  See also: https://docs.sentry.io/platforms/python/configuration/filtering/#using-platformidentifier-namebefore-send-transaction-

- Django: Always remove values of Django session related cookies. (#1842) by @antonpirker
- Profiling: Enable profiling for ASGI frameworks (#1824) by @Zylphrex
- Profiling: Better gevent support (#1822) by @Zylphrex
- Profiling: Add profile context to transaction (#1860) by @Zylphrex
- Profiling: Use co_qualname in python 3.11 (#1831) by @Zylphrex
- OpenTelemetry: fix Use dict for sentry-trace context instead of tuple (#1847) by @AbhiPrasad
- OpenTelemetry: fix extra dependency (#1825) by @bernardotorres
- OpenTelemetry: fix NoOpSpan updates scope (#1834) by @Zylphrex
- OpenTelemetry: Make sure to noop when there is no DSN (#1852) by @antonpirker
- FastAPI: Fix middleware being patched multiple times (#1841) by @JohnnyDeuss
- Starlette: Avoid import of pkg_resource with Starlette integration (#1836) by @mgu
- Removed code coverage target (#1862) by @antonpirker

## 1.13.0

### Various fixes & improvements

- Add Starlite integration (#1748) by @gazorby

  Adding support for the [Starlite](https://starlite-api.github.io/starlite/1.48/) framework. Unhandled errors are captured. Performance spans for Starlite middleware are also captured. Thanks @gazorby for the great work!

  Usage:

  ```python
  from starlite import Starlite, get

  import sentry_sdk
  from sentry_sdk.integrations.starlite import StarliteIntegration

  sentry_sdk.init(
      dsn="...",
      traces_sample_rate=1.0,
      integrations=[
          StarliteIntegration(),
      ],
  )

  @get("/")
  def hello_world() -> dict[str, str]:
      """Keeping the tradition alive with hello world."""
      bla = 1/0  # causing an error
      return {"hello": "world"}

  app = Starlite(route_handlers=[hello_world])
  ```

- Profiling: Remove sample buffer from profiler (#1791) by @Zylphrex
- Profiling: Performance tweaks to profile sampler (#1789) by @Zylphrex
- Add span for Django SimpleTemplateResponse rendering (#1818) by @chdsbd
- Use @wraps for Django Signal receivers (#1815) by @meanmail
- Add enqueued_at and started_at to rq job extra (#1024) by @kruvasyan
- Remove sanic v22 pin (#1819) by @sl0thentr0py
- Add support for `byterray` and `memoryview` built-in types (#1833) by @Tarty
- Handle `"rc"` in SQLAlchemy version. (#1812) by @peterschutt
- Doc: Use .venv (not .env) as a virtual env location in CONTRIBUTING.md (#1790) by @tonyo
- Auto publish to internal pypi on release (#1823) by @asottile-sentry
- Added Python 3.11 to test suite (#1795) by @antonpirker
- Update test/linting dependencies (#1801) by @antonpirker
- Deps: bump sphinx from 5.2.3 to 5.3.0 (#1686) by @dependabot

## 1.12.1

### Various fixes & improvements

- Link errors to OTel spans (#1787) by @antonpirker

## 1.12.0

### Basic OTel support

This adds support to automatically integrate OpenTelemetry performance tracing with Sentry.

See the documentation on how to set it up:
https://docs.sentry.io/platforms/python/performance/instrumentation/opentelemetry/

Give it a try and let us know if you have any feedback or problems with using it.

By: @antonpirker (#1772, #1766, #1765)

### Various fixes & improvements

- Tox Cleanup (#1749) by @antonpirker
- CI: Fix Github action checks (#1780) by @Zylphrex
- Profiling: Introduce active thread id on scope (#1764) by @Zylphrex
- Profiling: Eagerly hash stack for profiles (#1755) by @Zylphrex
- Profiling: Resolve inherited method class names (#1756) by @Zylphrex

## 1.11.1

### Various fixes & improvements

- Move set_transaction_name out of event processor in fastapi/starlette (#1751) by @sl0thentr0py
- Expose proxy_headers as top level config and use in ProxyManager: https://docs.sentry.io/platforms/python/configuration/options/#proxy-headers (#1746) by @sl0thentr0py

## 1.11.0

### Various fixes & improvements

- Fix signals problem on sentry.io (#1732) by @antonpirker
- Fix reading FastAPI request body twice. (#1724) by @antonpirker
- ref(profiling): Do not error if already setup (#1731) by @Zylphrex
- ref(profiling): Use sleep scheduler by default (#1729) by @Zylphrex
- feat(profiling): Extract more frame info (#1702) by @Zylphrex
- Update actions/upload-artifact to v3.1.1 (#1718) by @mattgauntseo-sentry
- Performance optimizations (#1725) by @antonpirker
- feat(pymongo): add PyMongo integration (#1590) by @Agalin
- Move relay to port 5333 to avoid collisions (#1716) by @sl0thentr0py
- fix(utils): strip_string() checks text length counting bytes not chars (#1711) by @mgaligniana
- chore: remove jira workflow (#1707) by @vladanpaunovic
- build(deps): bump checkouts/data-schemas from `a214fbc` to `20ff3b9` (#1703) by @dependabot
- perf(profiling): Tune the sample profile generation code for performance (#1694) by @Zylphrex

## 1.10.1

### Various fixes & improvements

- Bug fixes for FastAPI and Sentry SDK 1.10.0 (#1699) by @antonpirker
- The wrapped receive() did not return anything. (#1698) by @antonpirker

## 1.10.0

### Various fixes & improvements

- Unified naming for span ops (#1661) by @antonpirker

  We have unified the strings of our span operations. See https://develop.sentry.dev/sdk/performance/span-operations/

  **WARNING**: If you have Sentry Dashboards or Sentry Discover queries that use `transaction.op` in their fields, conditions, aggregates or columns this change could potentially break your Dashboards/Discover setup.
  Here is a list of the changes we made to the `op`s. Please adjust your dashboards and Discover queries accordingly:

  | Old operation (`op`)     | New Operation (`op`)   |
  | ------------------------ | ---------------------- |
  | `asgi.server`            | `http.server`          |
  | `aws.request`            | `http.client`          |
  | `aws.request.stream`     | `http.client.stream`   |
  | `celery.submit`          | `queue.submit.celery`  |
  | `celery.task`            | `queue.task.celery`    |
  | `django.middleware`      | `middleware.django`    |
  | `django.signals`         | `event.django`         |
  | `django.template.render` | `template.render`      |
  | `django.view`            | `view.render`          |
  | `http`                   | `http.client`          |
  | `redis`                  | `db.redis`             |
  | `rq.task`                | `queue.task.rq`        |
  | `serverless.function`    | `function.aws`         |
  | `serverless.function`    | `function.gcp`         |
  | `starlette.middleware`   | `middleware.starlette` |

- Include framework in SDK name (#1662) by @antonpirker
- Asyncio integration (#1671) by @antonpirker
- Add exception handling to Asyncio Integration (#1695) by @antonpirker
- Fix asyncio task factory (#1689) by @antonpirker
- Have instrumentation for ASGI middleware receive/send callbacks. (#1673) by @antonpirker
- Use Django internal ASGI handling from Channels version 4.0.0. (#1688) by @antonpirker
- fix(integrations): Fix http putrequest when url is None (#1693) by @MattFlower
- build(deps): bump checkouts/data-schemas from `f0a57f2` to `a214fbc` (#1627) by @dependabot
- build(deps): bump flake8-bugbear from 22.9.11 to 22.9.23 (#1637) by @dependabot
- build(deps): bump sphinx from 5.1.1 to 5.2.3 (#1653) by @dependabot
- build(deps): bump actions/stale from 5 to 6 (#1638) by @dependabot
- build(deps): bump black from 22.8.0 to 22.10.0 (#1670) by @dependabot
- Remove unused node setup from ci. (#1681) by @antonpirker
- Check for Decimal is in_valid_sample_rate (#1672) by @Arvind2222
- Add session for aiohttp integration (#1605) by @denys-pidlisnyi
- feat(profiling): Extract qualified name for each frame (#1669) by @Zylphrex
- feat(profiling): Attach thread metadata to profiles (#1660) by @Zylphrex
- ref(profiling): Rename profiling frame keys (#1680) by @Zylphrex
- fix(profiling): get_frame_name only look at arguments (#1684) by @Zylphrex
- fix(profiling): Need to sample profile correctly (#1679) by @Zylphrex
- fix(profiling): Race condition spawning multiple profiling threads (#1676) by @Zylphrex
- tests(profiling): Add basic profiling tests (#1677) by @Zylphrex
- tests(profiling): Add tests for thread schedulers (#1683) by @Zylphrex

## 1.9.10

### Various fixes & improvements

- Use content-length header in ASGI instead of reading request body (#1646, #1631, #1595, #1573) (#1649) by @antonpirker
- Added newer Celery versions to test suite (#1655) by @antonpirker
- Django 4.x support (#1632) by @antonpirker
- Cancel old CI runs when new one is started. (#1651) by @antonpirker
- Increase max string size for desc (#1647) by @k-fish
- Pin Sanic version for CI (#1650) by @antonpirker
- Fix for partial signals in old Django and old Python versions. (#1641) by @antonpirker
- Convert profile output to the sample format (#1611) by @phacops
- Dynamically adjust profiler sleep time (#1634) by @Zylphrex

## 1.9.9

### Django update (ongoing)

- Instrument Django Signals so they show up in "Performance" view (#1526) by @BeryJu
- include other Django enhancements brought up by the community

### Various fixes & improvements

- fix(profiling): Profiler mode type hints (#1633) by @Zylphrex
- New ASGIMiddleware tests (#1600) by @antonpirker
- build(deps): bump mypy from 0.961 to 0.971 (#1517) by @dependabot
- build(deps): bump black from 22.3.0 to 22.8.0 (#1596) by @dependabot
- build(deps): bump sphinx from 5.0.2 to 5.1.1 (#1524) by @dependabot
- ref: upgrade linters to flake8 5.x (#1610) by @asottile-sentry
- feat(profiling): Introduce different profiler schedulers (#1616) by @Zylphrex
- fix(profiling): Check transaction sampled status before profiling (#1624) by @Zylphrex
- Wrap Baggage ser/deser in capture_internal_exceptions (#1630) by @sl0thentr0py
- Faster Tests (DjangoCon) (#1602) by @antonpirker
- feat(profiling): Add support for profiles_sample_rate (#1613) by @Zylphrex
- feat(profiling): Support for multithreaded profiles (#1570) by @Zylphrex

## 1.9.8

### Various fixes & improvements

- Baggage creation for head of trace (#1589) by @sl0thentr0py
  - The SDK now also generates new baggage entries for dynamic sampling when it is the first (head) SDK in the pipeline.

## 1.9.7

### Various fixes & improvements

- Let SentryAsgiMiddleware work with Starlette and FastAPI integrations (#1594) by @antonpirker

**Note:** The last version 1.9.6 introduced a breaking change where projects that used Starlette or FastAPI
and had manually setup `SentryAsgiMiddleware` could not start. This versions fixes this behaviour.
With this version if you have a manual `SentryAsgiMiddleware` setup and are using Starlette or FastAPI
everything just works out of the box.

Sorry for any inconveniences the last version might have brought to you.

We can do better and in the future we will do our best to not break your code again.

## 1.9.6

### Various fixes & improvements

- Auto-enable Starlette and FastAPI (#1533) by @antonpirker
- Add more version constraints (#1574) by @isra17
- Fix typo in starlette attribute check (#1566) by @sl0thentr0py

## 1.9.5

### Various fixes & improvements

- fix(redis): import redis pipeline using full path (#1565) by @olksdr
- Fix side effects for parallel tests (#1554) by @sl0thentr0py

## 1.9.4

### Various fixes & improvements

- Remove TRANSACTION_SOURCE_UNKNOWN and default to CUSTOM (#1558) by @sl0thentr0py
- feat(redis): Add instrumentation for redis pipeline (#1543) by @jjbayer
- Handle no release when uploading profiles (#1548) by @szokeasaurusrex

## 1.9.3

### Various fixes & improvements

- Wrap StarletteRequestExtractor in capture_internal_exceptions (#1551) by @sl0thentr0py

## 1.9.2

### Various fixes & improvements

- chore: remove quotes (#1545) by @vladanpaunovic

## 1.9.1

### Various fixes & improvements

- Fix FastAPI issues (#1532) ( #1514) (#1532) by @antonpirker
- Add deprecation warning for 3.4, 3.5 (#1541) by @sl0thentr0py
- Fast tests (#1504) by @antonpirker
- Replace Travis CI badge with GitHub Actions badge (#1538) by @153957
- chore(deps): update urllib3 minimum version with environment markers (#1312) by @miketheman
- Update Flask and Quart integrations (#1520) by @pgjones
- chore: Remove ancient examples from tracing prototype (#1528) by @sl0thentr0py
- fix(django): Send correct "url" transaction source if Django resolver fails to resolve (#1525) by @sl0thentr0py

## 1.9.0

### Various fixes & improvements

- feat(profiler): Add experimental profiler under experiments.enable_profiling (#1481) by @szokeasaurusrex
- Fixed problem with broken response and python-multipart (#1516) by @antonpirker

## 1.8.0

### Various fixes & improvements

- feat(starlette): add Starlette integration (#1441) by @sl0thentr0py
  **Important:** Remove manual usage of `SentryAsgiMiddleware`! This is now done by the Starlette integration.
  Usage:

  ```python
  from starlette.applications import Starlette

  from sentry_sdk.integrations.starlette import StarletteIntegration

  sentry_sdk.init(
      dsn="...",
      integrations=[StarletteIntegration()],
  )

  app = Starlette(debug=True, routes=[...])
  ```

- feat(fastapi): add FastAPI integration (#829) by @antonpirker

  **Important:** Remove manual usage of `SentryAsgiMiddleware`! This is now done by the FastAPI integration.

  Usage:

  ```python
  from fastapi import FastAPI

  from sentry_sdk.integrations.starlette import StarletteIntegration
  from sentry_sdk.integrations.fastapi import FastApiIntegration

  sentry_sdk.init(
      dsn="...",
      integrations=[StarletteIntegration(), FastApiIntegration()],
  )

  app = FastAPI()
  ```

  Yes, you have to add both, the `StarletteIntegration` **AND** the `FastApiIntegration`!

- fix: avoid sending empty Baggage header (#1507) by @intgr
- fix: properly freeze Baggage object (#1508) by @intgr
- docs: fix simple typo, collecter | collector (#1505) by @timgates42

## 1.7.2

### Various fixes & improvements

- feat(transactions): Transaction Source (#1490) by @antonpirker
- Removed (unused) sentry_timestamp header (#1494) by @antonpirker

## 1.7.1

### Various fixes & improvements

- Skip malformed baggage items (#1491) by @robyoung

## 1.7.0

### Various fixes & improvements

- feat(tracing): Dynamic Sampling Context / Baggage continuation (#1485) by @sl0thentr0py

  The SDK now propagates the [W3C Baggage Header](https://www.w3.org/TR/baggage/) from
  incoming transactions to outgoing requests.
  It also extracts Sentry specific [sampling information](https://develop.sentry.dev/sdk/performance/dynamic-sampling-context/)
  and adds it to the transaction headers to enable Dynamic Sampling in the product.

## 1.6.0

### Various fixes & improvements

- Fix Deployment (#1474) by @antonpirker
- Serverless V2 (#1450) by @antonpirker
- Use logging levelno instead of levelname. Levelnames can be overridden (#1449) by @rrauenza

## 1.5.12

### Various fixes & improvements

- feat(measurements): Add experimental set_measurement api on transaction (#1359) by @sl0thentr0py
- fix: Remove incorrect usage from flask helper example (#1434) by @BYK

## 1.5.11

### Various fixes & improvements

- chore: Bump mypy and fix abstract ContextManager typing (#1421) by @sl0thentr0py
- chore(issues): add link to Sentry support (#1420) by @vladanpaunovic
- fix: replace git.io links with redirect targets (#1412) by @asottile-sentry
- ref: Update error verbose for sentry init (#1361) by @targhs
- fix(sessions): Update session also for non sampled events and change filter order (#1394) by @adinauer

## 1.5.10

### Various fixes & improvements

- Remove Flask version contraint (#1395) by @antonpirker
- Change ordering of event drop mechanisms (#1390) by @adinauer

## 1.5.9

### Various fixes & improvements

- fix(sqlalchemy): Use context instead of connection in sqlalchemy integration (#1388) by @sl0thentr0py
- Update correct test command in contributing docs (#1377) by @targhs
- Update black (#1379) by @antonpirker
- build(deps): bump sphinx from 4.1.1 to 4.5.0 (#1376) by @dependabot
- fix: Auto-enabling Redis and Pyramid integration (#737) by @untitaker
- feat(testing): Add pytest-watch (#853) by @lobsterkatie
- Treat x-api-key header as sensitive (#1236) by @simonschmidt
- fix: Remove obsolete MAX_FORMAT_PARAM_LENGTH (#1375) by @blueyed

## 1.5.8

### Various fixes & improvements

- feat(asgi): Add support for setting transaction name to path in FastAPI (#1349) by @tiangolo
- fix(sqlalchemy): Change context manager type to avoid race in threads (#1368) by @Fofanko
- fix(perf): Fix transaction setter on scope to use containing_transaction to match with getter (#1366) by @sl0thentr0py
- chore(ci): Change stale GitHub workflow to run once a day (#1367) by @kamilogorek
- feat(django): Make django middleware expose more wrapped attributes (#1202) by @MattFisher

## 1.5.7

### Various fixes & improvements

- fix(serializer): Make sentry_repr dunder method to avoid mock problems (#1364) by @sl0thentr0py

## 1.5.6

### Various fixes & improvements

- Create feature.yml (#1350) by @vladanpaunovic
- Update contribution guide (#1346) by @antonpirker
- chore: add bug issue template (#1345) by @vladanpaunovic
- Added default value for auto_session_tracking (#1337) by @antonpirker
- docs(readme): reordered content (#1343) by @antonpirker
- fix(tests): Removed unsupported Django 1.6 from tests to avoid confusion (#1338) by @antonpirker
- Group captured warnings under separate issues (#1324) by @mnito
- build(changelogs): Use automated changelogs from Craft (#1340) by @BYK
- fix(aiohttp): AioHttpIntegration sentry_app_handle() now ignores ConnectionResetError (#1331) by @cmalek
- meta: Remove black GH action (#1339) by @sl0thentr0py
- feat(flask): Add `sentry_trace()` template helper (#1336) by @BYK

## 1.5.5

- Add session tracking to ASGI integration (#1329)
- Pinning test requirements versions (#1330)
- Allow classes to short circuit serializer with `sentry_repr` (#1322)
- Set default on json.dumps in compute_tracestate_value to ensure string conversion (#1318)

Work in this release contributed by @tomchuk. Thank you for your contribution!

## 1.5.4

- Add Python 3.10 to test suite (#1309)
- Capture only 5xx HTTP errors in Falcon Integration (#1314)
- Attempt custom urlconf resolve in `got_request_exception` as well (#1317)

## 1.5.3

- Pick up custom urlconf set by Django middlewares from request if any (#1308)

## 1.5.2

- Record event_processor client reports #1281
- Add a Quart integration #1248
- Sanic v21.12 support #1292
- Support Celery abstract tasks #1287

Work in this release contributed by @johnzeringue, @pgjones and @ahopkins. Thank you for your contribution!

## 1.5.1

- Fix django legacy url resolver regex substitution due to upstream CVE-2021-44420 fix #1272
- Record lost `sample_rate` events only if tracing is enabled #1268
- Fix gevent version parsing for non-numeric parts #1243
- Record span and breadcrumb when Django opens db connection #1250

## 1.5.0

- Also record client outcomes for before send #1211
- Add support for implicitly sized envelope items #1229
- Fix integration with Apache Beam 2.32, 2.33 #1233
- Remove Python 2.7 support for AWS Lambda layers in craft config #1241
- Refactor Sanic integration for v21.9 support #1212
- AWS Lambda Python 3.9 runtime support #1239
- Fix "shutdown_timeout" typing #1256

Work in this release contributed by @galuszkak, @kianmeng, @ahopkins, @razumeiko, @tomscytale, and @seedofjoy. Thank you for your contribution!

## 1.4.3

- Turned client reports on by default.

## 1.4.2

- Made envelope modifications in the HTTP transport non observable #1206

## 1.4.1

- Fix race condition between `finish` and `start_child` in tracing #1203

## 1.4.0

- No longer set the last event id for transactions #1186
- Added support for client reports (disabled by default for now) #1181
- Added `tracestate` header handling #1179
- Added real ip detection to asgi integration #1199

## 1.3.1

- Fix detection of contextvars compatibility with Gevent versions >=20.9.0 #1157

## 1.3.0

- Add support for Sanic versions 20 and 21 #1146

## 1.2.0

- Fix for `AWSLambda` Integration to handle other path formats for function initial handler #1139
- Fix for worker to set daemon attribute instead of deprecated setDaemon method #1093
- Fix for `bottle` Integration that discards `-dev` for version extraction #1085
- Fix for transport that adds a unified hook for capturing metrics about dropped events #1100
- Add `Httpx` Integration #1119
- Add support for china domains in `AWSLambda` Integration #1051

## 1.1.0

- Fix for `AWSLambda` integration returns value of original handler #1106
- Fix for `RQ` integration that only captures exception if RQ job has failed and ignore retries #1076
- Feature that supports Tracing for the `Tornado` integration #1060
- Feature that supports wild cards in `ignore_logger` in the `Logging` Integration #1053
- Fix for django that deals with template span description names that are either lists or tuples #1054

## 1.0.0

This release contains a breaking change

- **BREAKING CHANGE**: Feat: Moved `auto_session_tracking` experimental flag to a proper option and removed explicitly setting experimental `session_mode` in favor of auto detecting its value, hence enabling release health by default #994
- Fixed Django transaction name by setting the name to `request.path_info` rather than `request.path`
- Fix for tracing by getting HTTP headers from span rather than transaction when possible #1035
- Fix for Flask transactions missing request body in non errored transactions #1034
- Fix for honoring the `X-Forwarded-For` header #1037
- Fix for worker that logs data dropping of events with level error #1032

## 0.20.3

- Added scripts to support auto instrumentation of no code AWS lambda Python functions

## 0.20.2

- Fix incorrect regex in craft to include wheel file in pypi release

## 0.20.1

- Fix for error that occurs with Async Middlewares when the middleware is a function rather than a class

## 0.20.0

- Fix for header extraction for AWS lambda/API extraction
- Fix multiple \*\*kwargs type hints # 967
- Fix that corrects AWS lambda integration failure to detect the aws-lambda-ric 1.0 bootstrap #976
- Fix AWSLambda integration: variable "timeout_thread" referenced before assignment #977
- Use full git sha as release name #960
- **BREAKING CHANGE**: The default environment is now production, not based on release
- Django integration now creates transaction spans for template rendering
- Fix headers not parsed correctly in ASGI middleware, Decode headers before creating transaction #984
- Restored ability to have tracing disabled #991
- Fix Django async views not behaving asynchronously
- Performance improvement: supported pre-aggregated sessions

## 0.19.5

- Fix two regressions added in 0.19.2 with regard to sampling behavior when reading the sampling decision from headers.
- Increase internal transport queue size and make it configurable.

## 0.19.4

- Fix a bug that would make applications crash if an old version of `boto3` was installed.

## 0.19.3

- Automatically pass integration-relevant data to `traces_sampler` for AWS, AIOHTTP, ASGI, Bottle, Celery, Django, Falcon, Flask, GCP, Pyramid, Tryton, RQ, and WSGI integrations
- Fix a bug where the AWS integration would crash if event was anything besides a dictionary
- Fix the Django integrations's ASGI handler for Channels 3.0. Thanks Luke Pomfrey!

## 0.19.2

- Add `traces_sampler` option.
- The SDK now attempts to infer a default release from various environment variables and the current git repo.
- Fix a crash with async views in Django 3.1.
- Fix a bug where complex URL patterns in Django would create malformed transaction names.
- Add options for transaction styling in AIOHTTP.
- Add basic attachment support (documentation tbd).
- fix a crash in the `pure_eval` integration.
- Integration for creating spans from `boto3`.

## 0.19.1

- Fix dependency check for `blinker` fixes #858
- Fix incorrect timeout warnings in AWS Lambda and GCP integrations #854

## 0.19.0

- Removed `_experiments.auto_enabling_integrations` in favor of just `auto_enabling_integrations` which is now enabled by default.

## 0.18.0

- **Breaking change**: The `no_proxy` environment variable is now honored when inferring proxy settings from the system. Thanks Xavier Fernandez!
- Added Performance/Tracing support for AWS and GCP functions.
- Fix an issue with Django instrumentation where the SDK modified `resolver_match.callback` and broke user code.

## 0.17.8

- Fix yet another bug with disjoint traces in Celery.
- Added support for Chalice 1.20. Thanks again to the folks at Cuenca MX!

## 0.17.7

- Internal: Change data category for transaction envelopes.
- Fix a bug under Celery 4.2+ that may have caused disjoint traces or missing transactions.

## 0.17.6

- Support for Flask 0.10 (only relaxing version check)

## 0.17.5

- Work around an issue in the Python stdlib that makes the entire process deadlock during garbage collection if events are sent from a `__del__` implementation.
- Add possibility to wrap ASGI application twice in middleware to enable split up of request scope data and exception catching.

## 0.17.4

- New integration for the Chalice web framework for AWS Lambda. Thanks to the folks at Cuenca MX!

## 0.17.3

- Fix an issue with the `pure_eval` integration in interaction with trimming where `pure_eval` would create a lot of useless local variables that then drown out the useful ones in trimming.

## 0.17.2

- Fix timezone bugs in GCP integration.

## 0.17.1

- Fix timezone bugs in AWS Lambda integration.
- Fix crash on GCP integration because of missing parameter `timeout_warning`.

## 0.17.0

- Fix a bug where class-based callables used as Django views (without using Django's regular class-based views) would not have `csrf_exempt` applied.
- New integration for Google Cloud Functions.
- Fix a bug where a recently released version of `urllib3` would cause the SDK to enter an infinite loop on networking and SSL errors.
- **Breaking change**: Remove the `traceparent_v2` option. The option has been ignored since 0.16.3, just remove it from your code.

## 0.16.5

- Fix a bug that caused Django apps to crash if the view didn't have a `__name__` attribute.

## 0.16.4

- Add experiment to avoid trunchating span descriptions. Initialize with `init(_experiments={"smart_transaction_trimming": True})`.
- Add a span around the Django view in transactions to distinguish its operations from middleware operations.

## 0.16.3

- Fix AWS Lambda support for Python 3.8.
- The AWS Lambda integration now captures initialization/import errors for Python 3.
- The AWS Lambda integration now supports an option to warn about functions likely to time out.
- Testing for RQ 1.5
- Flip default of `traceparent_v2`. This change should have zero impact. The flag will be removed in 0.17.
- Fix compatibility bug with Django 3.1.

## 0.16.2

- New (optional) integrations for richer stacktraces: `pure_eval` for additional variables, `executing` for better function names.

## 0.16.1

- Flask integration: Fix a bug that prevented custom tags from being attached to transactions.

## 0.16.0

- Redis integration: add tags for more commands
- Redis integration: Patch rediscluster package if installed.
- Session tracking: A session is no longer considered crashed if there has been a fatal log message (only unhandled exceptions count).
- **Breaking change**: Revamping of the tracing API.
- **Breaking change**: `before_send` is no longer called for transactions.

## 0.15.1

- Fix fatal crash in Pyramid integration on 404.

## 0.15.0

- **Breaking change:** The ASGI middleware will now raise an exception if contextvars are not available, like it is already the case for other asyncio integrations.
- Contextvars are now used in more circumstances following a bugfix release of `gevent`. This will fix a few instances of wrong request data being attached to events while using an asyncio-based web framework.
- APM: Fix a bug in the SQLAlchemy integration where a span was left open if the database transaction had to be rolled back. This could have led to deeply nested span trees under that db query span.
- Fix a bug in the Pyramid integration where the transaction name could not be overridden at all.
- Fix a broken type annotation on `capture_exception`.
- Basic support for Django 3.1. More work is required for async middlewares to be instrumented properly for APM.

## 0.14.4

- Fix bugs in transport rate limit enforcement for specific data categories. The bug should not have affected anybody because we do not yet emit rate limits for specific event types/data categories.
- Fix a bug in `capture_event` where it would crash if given additional kwargs. Thanks to Tatiana Vasilevskaya!
- Fix a bug where contextvars from the request handler were inaccessible in AIOHTTP error handlers.
- Fix a bug where the Celery integration would crash if newrelic instrumented Celery as well.

## 0.14.3

- Attempt to use a monotonic clock to measure span durations in Performance/APM.
- Avoid overwriting explicitly set user data in web framework integrations.
- Allow to pass keyword arguments to `capture_event` instead of configuring the scope.
- Feature development for session tracking.

## 0.14.2

- Fix a crash in Django Channels instrumentation when SDK is reinitialized.
- More contextual data for AWS Lambda (cloudwatch logs link).

## 0.14.1

- Fix a crash in the Django integration when used in combination with Django Rest Framework's test utilities for request.
- Fix high memory consumption when sending a lot of errors in the same process. Particularly noticeable in async environments.

## 0.14.0

- Show ASGI request data in Django 3.0
- New integration for the Trytond ERP framework. Thanks n1ngu!

## 0.13.5

- Fix trace continuation bugs in APM.
- No longer report `asyncio.CancelledError` as part of AIOHTTP integration.

## 0.13.4

- Fix package classifiers to mark this package as supporting Python 3.8. The SDK supported 3.8 before though.
- Update schema sent for transaction events (transaction status).
- Fix a bug where `None` inside request data was skipped/omitted.

## 0.13.3

- Fix an issue with the ASGI middleware that would cause Uvicorn to infer the wrong ASGI versions and call the wrapped application with the wrong argument count.
- Do not ignore the `tornado.application` logger.
- The Redis integration now instruments Redis blaster for breadcrumbs and transaction spans.

## 0.13.2

- Fix a bug in APM that would cause wrong durations to be displayed on non-UTC servers.

## 0.13.1

- Add new global functions for setting scope/context data.
- Fix a bug that would make Django 1.11+ apps crash when using function-based middleware.

## 0.13.0

- Remove an old deprecation warning (behavior itself already changed since a long time).
- The AIOHTTP integration now attaches the request body to crash reports. Thanks to Vitali Rebkavets!
- Add an experimental PySpark integration.
- First release to be tested under Python 3.8. No code changes were necessary though, so previous releases also might have worked.

## 0.12.3

- Various performance improvements to event sending.
- Avoid crashes when scope or hub is racy.
- Revert a change that broke applications using gevent and channels (in the same virtualenv, but different processes).
- Fix a bug that made the SDK crash on unicode in SQL.

## 0.12.2

- Fix a crash with ASGI (Django Channels) when the ASGI request type is neither HTTP nor Websockets.

## 0.12.1

- Temporarily remove sending of SQL parameters (as part of breadcrumbs or spans for APM) to Sentry to avoid memory consumption issues.

## 0.12.0

- Sentry now has a [Discord server](https://discord.gg/cWnMQeA)! Join the server to get involved into SDK development and ask questions.
- Fix a bug where the response object for httplib (or requests) was held onto for an unnecessarily long amount of time.
- APM: Add spans for more methods on `subprocess.Popen` objects.
- APM: Add spans for Django middlewares.
- APM: Add spans for ASGI requests.
- Automatically inject the ASGI middleware for Django Channels 2.0. This will **break your Channels 2.0 application if it is running on Python 3.5 or 3.6** (while previously it would "only" leak a lot of memory for each ASGI request). **Install `aiocontextvars` from PyPI to make it work again.**

## 0.11.2

- Fix a bug where the SDK would throw an exception on shutdown when running under eventlet.
- Add missing data to Redis breadcrumbs.

## 0.11.1

- Remove a faulty assertion (observed in environment with Django Channels and ASGI).

## 0.11.0

- Fix type hints for the logging integration. Thanks Steven Dignam!
- Fix an issue where scope/context data would leak in applications that use `gevent` with its threading monkeypatch. The fix is to avoid usage of contextvars in such environments. Thanks Ran Benita!
- Fix a reference cycle in the `ThreadingIntegration` that led to exceptions on interpreter shutdown. Thanks Guang Tian Li!
- Fix a series of bugs in the stdlib integration that broke usage of `subprocess`.
- More instrumentation for APM.
- New integration for SQLAlchemy (creates breadcrumbs from queries).
- New (experimental) integration for Apache Beam.
- Fix a bug in the `LoggingIntegration` that would send breadcrumbs timestamps in the wrong timezone.
- The `AiohttpIntegration` now sets the event's transaction name.
- Fix a bug that caused infinite recursion when serializing local variables that logged errors or otherwise created Sentry events.

## 0.10.2

- Fix a bug where a log record with non-strings as `extra` keys would make the SDK crash.
- Added ASGI integration for better hub propagation, request data for your events and capturing uncaught exceptions. Using this middleware explicitly in your code will also fix a few issues with Django Channels.
- Fix a bug where `celery-once` was deadlocking when used in combination with the celery integration.
- Fix a memory leak in the new tracing feature when it is not enabled.

## 0.10.1

- Fix bug where the SDK would yield a deprecation warning about `collections.abc` vs `collections`.
- Fix bug in stdlib integration that would cause spawned subprocesses to not inherit the environment variables from the parent process.

## 0.10.0

- Massive refactor in preparation to tracing. There are no intentional breaking changes, but there is a risk of breakage (hence the minor version bump). Two new client options `traces_sample_rate` and `traceparent_v2` have been added. Do not change the defaults in production, they will bring your application down or at least fill your Sentry project up with nonsense events.

## 0.9.5

- Do not use `getargspec` on Python 3 to evade deprecation warning.

## 0.9.4

- Revert a change in 0.9.3 that prevented passing a `unicode` string as DSN to `init()`.

## 0.9.3

- Add type hints for `init()`.
- Include user agent header when sending events.

## 0.9.2

- Fix a bug in the Django integration that would prevent the user from initializing the SDK at the top of `settings.py`.

  This bug was introduced in 0.9.1 for all Django versions, but has been there for much longer for Django 1.6 in particular.

## 0.9.1

- Fix a bug on Python 3.7 where gunicorn with gevent would cause the SDK to leak event data between requests.
- Fix a bug where the GNU backtrace integration would not parse certain frames.
- Fix a bug where the SDK would not pick up request bodies for Django Rest Framework based apps.
- Remove a few more headers containing sensitive data per default.
- Various improvements to type hints. Thanks Ran Benita!
- Add a event hint to access the log record from `before_send`.
- Fix a bug that would ignore `__tracebackhide__`. Thanks Matt Millican!
- Fix distribution information for mypy support (add `py.typed` file). Thanks Ran Benita!

## 0.9.0

- The SDK now captures `SystemExit` and other `BaseException`s when coming from within a WSGI app (Flask, Django, ...)
- Pyramid: No longer report an exception if there exists an exception view for it.

## 0.8.1

- Fix infinite recursion bug in Celery integration.

## 0.8.0

- Add the always_run option in excepthook integration.
- Fix performance issues when attaching large data to events. This is not really intended to be a breaking change, but this release does include a rewrite of a larger chunk of code, therefore the minor version bump.

## 0.7.14

- Fix crash when using Celery integration (`TypeError` when using `apply_async`).

## 0.7.13

- Fix a bug where `Ignore` raised in a Celery task would be reported to Sentry.
- Add experimental support for tracing PoC.

## 0.7.12

- Read from `X-Real-IP` for user IP address.
- Fix a bug that would not apply in-app rules for attached callstacks.
- It's now possible to disable automatic proxy support by passing `http_proxy=""`. Thanks Marco Neumann!

## 0.7.11

- Fix a bug that would send `errno` in an invalid format to the server.
- Fix import-time crash when running Python with `-O` flag.
- Fix a bug that would prevent the logging integration from attaching `extra` keys called `data`.
- Fix order in which exception chains are reported to match Raven behavior.
- New integration for the Falcon web framework. Thanks to Jacob Magnusson!

## 0.7.10

- Add more event trimming.
- Log Sentry's response body in debug mode.
- Fix a few bad typehints causing issues in IDEs.
- Fix a bug in the Bottle integration that would report HTTP exceptions (e.g. redirects) as errors.
- Fix a bug that would prevent use of `in_app_exclude` without setting `in_app_include`.
- Fix a bug where request bodies of Django Rest Framework apps were not captured.
- Suppress errors during SQL breadcrumb capturing in Django integration. Also change order in which formatting strategies are tried.

## 0.7.9

- New integration for the Bottle web framework. Thanks to Stepan Henek!
- Self-protect against broken mapping implementations and other broken reprs instead of dropping all local vars from a stacktrace. Thanks to Marco Neumann!

## 0.7.8

- Add support for Sanic versions 18 and 19.
- Fix a bug that causes an SDK crash when using composed SQL from psycopg2.

## 0.7.7

- Fix a bug that would not capture request bodies if they were empty JSON arrays, objects or strings.
- New GNU backtrace integration parses stacktraces from exception messages and appends them to existing stacktrace.
- Capture Tornado formdata.
- Support Python 3.6 in Sanic and AIOHTTP integration.
- Clear breadcrumbs before starting a new request.
- Fix a bug in the Celery integration that would drop pending events during worker shutdown (particularly an issue when running with `max_tasks_per_child = 1`)
- Fix a bug with `repr`ing locals whose `__repr__` simultaneously changes the WSGI environment or other data that we're also trying to serialize at the same time.

## 0.7.6

- Fix a bug where artificial frames for Django templates would not be marked as in-app and would always appear as the innermost frame. Implement a heuristic to show template frame closer to `render` or `parse` invocation.

## 0.7.5

- Fix bug into Tornado integration that would send broken cookies to the server.
- Fix a bug in the logging integration that would ignore the client option `with_locals`.

## 0.7.4

- Read release and environment from process environment like the Raven SDK does. The keys are called `SENTRY_RELEASE` and `SENTRY_ENVIRONMENT`.
- Fix a bug in the `serverless` integration where it would not push a new scope for each function call (leaking tags and other things across calls).
- Experimental support for type hints.

## 0.7.3

- Fix crash in AIOHTTP integration when integration was set up but disabled.
- Flask integration now adds usernames, email addresses based on the protocol Flask-User defines on top of Flask-Login.
- New threading integration catches exceptions from crashing threads.
- New method `flush` on hubs and clients. New global `flush` function.
- Add decorator for serverless functions to fix common problems in those environments.
- Fix a bug in the logging integration where using explicit handlers required enabling the integration.

## 0.7.2

- Fix `celery.exceptions.Retry` spamming in Celery integration.

## 0.7.1

- Fix `UnboundLocalError` crash in Celery integration.

## 0.7.0

- Properly display chained exceptions (PEP-3134).
- Rewrite celery integration to monkeypatch instead of using signals due to bugs in Celery 3's signal handling. The Celery scope is also now available in prerun and postrun signals.
- Fix Tornado integration to work with Tornado 6.
- Do not evaluate Django `QuerySet` when trying to capture local variables. Also an internal hook was added to overwrite `repr` for local vars.

## 0.6.9

- Second attempt at fixing the bug that was supposed to be fixed in 0.6.8.

  > No longer access arbitrary sequences in local vars due to possible side effects.

## 0.6.8

- No longer access arbitrary sequences in local vars due to possible side effects.

## 0.6.7

- Sourcecode Django templates is now displayed in stackframes like Jinja templates in Flask already were.
- Updates to AWS Lambda integration for changes Amazon did to their Python 3.7 runtime.
- Fix a bug in the AIOHTTP integration that would report 300s and other HTTP status codes as errors.
- Fix a bug where a crashing `before_send` would crash the SDK and app.
- Fix a bug where cyclic references in e.g. local variables or `extra` data would crash the SDK.

## 0.6.6

- Un-break API of internal `Auth` object that we use in Sentry itself.

## 0.6.5

- Capture WSGI request data eagerly to save memory and avoid issues with uWSGI.
- Ability to use subpaths in DSN.
- Ignore `django.request` logger.

## 0.6.4

- Fix bug that would lead to an `AssertionError: stack must have at least one layer`, at least in testsuites for Flask apps.

## 0.6.3

- New integration for Tornado
- Fix request data in Django, Flask and other WSGI frameworks leaking between events.
- Fix infinite recursion when sending more events in `before_send`.

## 0.6.2

- Fix crash in AWS Lambda integration when using Zappa. This only silences the error, the underlying bug is still in Zappa.

## 0.6.1

- New integration for aiohttp-server.
- Fix crash when reading hostname in broken WSGI environments.

## 0.6.0

- Fix bug where a 429 without Retry-After would not be honored.
- Fix bug where proxy setting would not fall back to `http_proxy` for HTTPs traffic.
- A WSGI middleware is now available for catching errors and adding context about the current request to them.
- Using `logging.debug("test", exc_info=True)` will now attach the current stacktrace if no `sys.exc_info` is available.
- The Python 3.7 runtime for AWS Lambda is now supported.
- Fix a bug that would drop an event or parts of it when it contained bytes that were not UTF-8 encoded.
- Logging an exception will no longer add the exception as breadcrumb to the exception's own event.

## 0.5.5

- New client option `ca_certs`.
- Fix crash with Django and psycopg2.

## 0.5.4

- Fix deprecation warning in relation to the `collections` stdlib module.
- Fix bug that would crash Django and Flask when streaming responses are failing halfway through.

## 0.5.3

- Fix bug where using `push_scope` with a callback would not pop the scope.
- Fix crash when initializing the SDK in `push_scope`.
- Fix bug where IP addresses were sent when `send_default_pii=False`.

## 0.5.2

- Fix bug where events sent through the RQ integration were sometimes lost.
- Remove a deprecation warning about usage of `logger.warn`.
- Fix bug where large frame local variables would lead to the event being rejected by Sentry.

## 0.5.1

- Integration for Redis Queue (RQ)

## 0.5.0

- Fix a bug that would omit several debug logs during SDK initialization.
- Fix issue that sent a event key `""` Sentry wouldn't understand.
- **Breaking change:** The `level` and `event_level` options in the logging integration now work separately from each other.
- Fix a bug in the Sanic integration that would report the exception behind any HTTP error code.
- Fix a bug that would spam breadcrumbs in the Celery integration. Ignore logger `celery.worker.job`.
- Additional attributes on log records are now put into `extra`.
- Integration for Pyramid.
- `sys.argv` is put into extra automatically.

## 0.4.3

- Fix a bug that would leak WSGI responses.

## 0.4.2

- Fix a bug in the Sanic integration that would leak data between requests.
- Fix a bug that would hide all debug logging happening inside of the built-in transport.
- Fix a bug that would report errors for typos in Django's shell.

## 0.4.1

- Fix bug that would only show filenames in stacktraces but not the parent directories.

## 0.4.0

- Changed how integrations are initialized. Integrations are now configured and enabled per-client.

## 0.3.11

- Fix issue with certain deployment tools and the AWS Lambda integration.

## 0.3.10

- Set transactions for Django like in Raven. Which transaction behavior is used can be configured.
- Fix a bug which would omit frame local variables from stacktraces in Celery.
- New option: `attach_stacktrace`

## 0.3.9

- Bugfixes for AWS Lambda integration: Using Zappa did not catch any exceptions.

## 0.3.8

- Nicer log level for internal errors.

## 0.3.7

- Remove `repos` configuration option. There was never a way to make use of this feature.
- Fix a bug in `last_event_id`.
- Add Django SQL queries to breadcrumbs.
- Django integration won't set user attributes if they were already set.
- Report correct SDK version to Sentry.

## 0.3.6

- Integration for Sanic

## 0.3.5

- Integration for AWS Lambda
- Fix mojibake when encoding local variable values

## 0.3.4

- Performance improvement when storing breadcrumbs

## 0.3.3

- Fix crash when breadcrumbs had to be trunchated

## 0.3.2

- Fixed an issue where some paths where not properly sent as absolute paths<|MERGE_RESOLUTION|>--- conflicted
+++ resolved
@@ -1,6 +1,5 @@
 # Changelog
 
-<<<<<<< HEAD
 ## 3.0.0a5
 
 ### Various fixes & improvements
@@ -64,7 +63,7 @@
 *nothing* working as expected? Something in between? Please let us know
 [on GitHub](https://github.com/getsentry/sentry-python/discussions/3936) or
 [on Discord](https://discord.com/invite/Ww9hbqr).
-=======
+
 ## 2.35.1
 
 ### Various fixes & improvements
@@ -72,7 +71,6 @@
 - OpenAI Agents: Isolate agent run (#4720) by @sentrivana
 - Tracing: Do not attach stacktrace to transaction (#4713) by @Zylphrex
 
->>>>>>> 57a34056
 ## 2.35.0
 
 ### Various fixes & improvements
