--- conflicted
+++ resolved
@@ -1,6 +1,5 @@
 # Changelog
 
-<<<<<<< HEAD
 ## 3.0.0a2
 
 We're excited to announce that version 3.0 of the Sentry Python SDK is now
@@ -40,7 +39,7 @@
 *nothing* working as expected? Something in between? Please let us know
 [on GitHub](https://github.com/getsentry/sentry-python/discussions/3936) or
 [on Discord](https://discord.com/invite/Ww9hbqr).
-=======
+
 ## 2.33.0
 
 ### Various fixes & improvements
@@ -50,7 +49,6 @@
 - Fix custom model name (#4569) by @antonpirker
 - fix: shut down "session flusher" more promptly (#4561) by @bukzor
 - chore: Remove Lambda urllib3 pin on Python 3.10+ (#4549) by @sentrivana
->>>>>>> 9b66f3b5
 
 ## 2.32.0
 
