# Changelog

<<<<<<< HEAD
## 2.0.0rc2

## New Features

- Additional integrations will now be activated automatically if the SDK detects the respective package is installed: Ariadne, ARQ, asyncpg, Chalice, clickhouse-driver, GQL, Graphene, huey, Loguru, PyMongo, Quart, Starlite, Strawberry.

## Changed

- The Pyramid integration will not capture errors that might happen in `authenticated_userid()` in a custom `AuthenticationPolicy` class.
- The method `need_code_loation` of the `MetricsAggregator` was renamed to `need_code_location`.
- The `BackgroundWorker` thread used to process events was renamed from `raven-sentry.BackgroundWorker` to `sentry-sdk.BackgroundWorker`.
- The `reraise` function was moved from `sentry_sdk._compat` to `sentry_sdk.utils`.
- The `_ScopeManager` was moved from `sentry_sdk.hub` to `sentry_sdk.scope`.
- Moved the contents of `tracing_utils_py3.py` to `tracing_utils.py`. The `start_child_span_decorator` is now in `sentry_sdk.tracing_utils`.
- The actual implementation of `get_current_span` was moved to `sentry_sdk.tracing_utils`. `sentry_sdk.get_current_span` is still accessible as part of the top-level API.
- `sentry_sdk.tracing_utils.get_current_span()` does now take a `scope` instead of a `hub` as parameter.
- `sentry_sdk.utils._get_contextvars` does not return a tuple with three values, but a tuple with two values. The `copy_context` was removed.
- If you create a transaction manually and later mutate the transaction in a `configure_scope` block this does not work anymore. Here is a recipe on how to change your code to make it work:
    Your existing implementation:
    ```python
    transaction = sentry_sdk.transaction(...)

    # later in the code execution:

    with sentry_sdk.configure_scope() as scope:
        scope.set_transaction_name("new-transaction-name")
    ```

    needs to be changed to this:
    ```python
    transaction = sentry_sdk.transaction(...)

    # later in the code execution:

    scope = sentry_sdk.Scope.get_current_scope()
    scope.set_transaction_name("new-transaction-name")
    ```
- The classes listed in the table below are now abstract base classes. Therefore, they can no longer be instantiated. Subclasses can only be instantiated if they implement all of the abstract methods.
  <details>
    <summary><b>Show table</b></summary>

  | Class                                 | Abstract methods                       |
  | ------------------------------------- | -------------------------------------- |
  | `sentry_sdk.integrations.Integration` | `setup_once`                           |
  | `sentry_sdk.metrics.Metric`           | `add`, `serialize_value`, and `weight` |
  | `sentry_sdk.profiler.Scheduler`       | `setup` and `teardown`                 |
  | `sentry_sdk.transport.Transport`      | `capture_envelope`                     |

    </details>

## Removed

- Removed support for Python 2 and Python 3.5. The SDK now requires at least Python 3.6.
- Removed support for Celery 3.\*.
- Removed support for Django 1.8, 1.9, 1.10.
- Removed support for Flask 0.\*.
- Removed support for gRPC < 1.39.
- Removed `last_event_id()` top level API. The last event ID is still returned by `capture_event()`, `capture_exception()` and `capture_message()` but the top level API `sentry_sdk.last_event_id()` has been removed.
- Removed support for sending events to the `/store` endpoint. Everything is now sent to the `/envelope` endpoint. If you're on SaaS you don't have to worry about this, but if you're running Sentry yourself you'll need version `20.6.0` or higher of self-hosted Sentry.
- The deprecated `with_locals` configuration option was removed. Use `include_local_variables` instead. See https://docs.sentry.io/platforms/python/configuration/options/#include-local-variables.
- The deprecated `request_bodies` configuration option was removed. Use `max_request_body_size`. See https://docs.sentry.io/platforms/python/configuration/options/#max-request-body-size.
- Removed support for `user.segment`. It was also removed from the trace header as well as from the dynamic sampling context.
- Removed support for the `install` method for custom integrations. Please use `setup_once` instead.
- Removed `sentry_sdk.tracing.Span.new_span`. Use `sentry_sdk.tracing.Span.start_child` instead.
- Removed `sentry_sdk.tracing.Transaction.new_span`. Use `sentry_sdk.tracing.Transaction.start_child` instead.
- Removed `sentry_sdk.utils.Auth.store_api_url`.
- `sentry_sdk.utils.Auth.get_api_url`'s now accepts a `sentry_sdk.consts.EndpointType` enum instead of a string as its only parameter. We recommend omitting this argument when calling the function, since the parameter's default value is the only possible `sentry_sdk.consts.EndpointType` value. The parameter exists for future compatibility.
- Removed `tracing_utils_py2.py`. The `start_child_span_decorator` is now in `sentry_sdk.tracing_utils`.
- Removed the `sentry_sdk.profiler.Scheduler.stop_profiling` method. Any calls to this method can simply be removed, since this was a no-op method.

## Deprecated

- `profiler_mode` and `profiles_sample_rate` have been deprecated as `_experiments` options. Use them as top level options instead:
  ```python
  sentry_sdk.init(
      ...,
      profiler_mode="thread",
      profiles_sample_rate=1.0,
  )
  ```
- Deprecated `sentry_sdk.transport.Transport.capture_event`. Please use `sentry_sdk.transport.Transport.capture_envelope`, instead.
- Passing a function to `sentry_sdk.init`'s `transport` keyword argument has been deprecated. If you wish to provide a custom transport, please pass a `sentry_sdk.transport.Transport` instance or a subclass.
- The parameter `propagate_hub` in `ThreadingIntegration()` was deprecated and renamed to `propagate_scope`.
=======
## 1.43.0

### Various fixes & improvements

- Add optional `keep_alive` (#2842) by @sentrivana

  If you're experiencing frequent network issues between the SDK and Sentry,
  you can try turning on TCP keep-alive:

  ```python
  import sentry_sdk

  sentry_sdk.init(
      # ...your usual settings...
      keep_alive=True,
  )
  ```

- Add support for Celery Redbeat cron tasks (#2643) by @kwigley

  The SDK now supports the Redbeat scheduler in addition to the default
  Celery Beat scheduler for auto instrumenting crons. See
  [the docs](https://docs.sentry.io/platforms/python/integrations/celery/crons/)
  for more information about how to set this up.

- `aws_event` can be an empty list (#2849) by @sentrivana
- Re-export `Event` in `types.py` (#2829) by @szokeasaurusrex
- Small API docs improvement (#2828) by @antonpirker
- Fixed OpenAI tests (#2834) by @antonpirker
- Bump `checkouts/data-schemas` from `ed078ed` to `8232f17` (#2832) by @dependabot
>>>>>>> 500e087b

## 1.42.0

### Various fixes & improvements

- **New integration:** [OpenAI integration](https://docs.sentry.io/platforms/python/integrations/openai/) (#2791) by @colin-sentry

  We added an integration for OpenAI to capture errors and also performance data when using the OpenAI Python SDK.

  Useage:

  This integrations is auto-enabling, so if you have the `openai` package in your project it will be enabled. Just initialize Sentry before you create your OpenAI client.

  ```python
  from openai import OpenAI

  import sentry_sdk

  sentry_sdk.init(
      dsn="___PUBLIC_DSN___",
      enable_tracing=True,
      traces_sample_rate=1.0,
  )

  client = OpenAI()
  ```

  For more information, see the documentation for [OpenAI integration](https://docs.sentry.io/platforms/python/integrations/openai/).

- Discard open OpenTelemetry spans after 10 minutes (#2801) by @antonpirker
- Propagate sentry-trace and baggage headers to Huey tasks (#2792) by @cnschn
- Added Event type (#2753) by @szokeasaurusrex
- Improve scrub_dict typing (#2768) by @szokeasaurusrex
- Dependencies: bump types-protobuf from 4.24.0.20240302 to 4.24.0.20240311 (#2797) by @dependabot

## 1.41.0

### Various fixes & improvements

- Add recursive scrubbing to `EventScrubber` (#2755) by @Cheapshot003

  By default, the `EventScrubber` will not search your events for potential
  PII recursively. With this release, you can enable this behavior with:

  ```python
  import sentry_sdk
  from sentry_sdk.scrubber import EventScrubber

  sentry_sdk.init(
      # ...your usual settings...
      event_scrubber=EventScrubber(recursive=True),
  )
  ```

- Expose `socket_options` (#2786) by @sentrivana

  If the SDK is experiencing connection issues (connection resets, server
  closing connection without response, etc.) while sending events to Sentry,
  tweaking the default `urllib3` socket options to the following can help:

  ```python
  import socket
  from urllib3.connection import HTTPConnection
  import sentry_sdk

  sentry_sdk.init(
      # ...your usual settings...
      socket_options=HTTPConnection.default_socket_options + [
          (socket.SOL_SOCKET, socket.SO_KEEPALIVE, 1),
          # note: skip the following line if you're on MacOS since TCP_KEEPIDLE doesn't exist there
          (socket.SOL_TCP, socket.TCP_KEEPIDLE, 45),
          (socket.SOL_TCP, socket.TCP_KEEPINTVL, 10),
          (socket.SOL_TCP, socket.TCP_KEEPCNT, 6),
      ],
  )
  ```

- Allow to configure merge target for releases (#2777) by @sentrivana
- Allow empty character in metric tags values (#2775) by @viglia
- Replace invalid tag values with an empty string instead of _ (#2773) by @markushi
- Add documentation comment to `scrub_list` (#2769) by @szokeasaurusrex
- Fixed regex to parse version in lambda package file (#2767) by @antonpirker
- xfail broken AWS Lambda tests for now (#2794) by @sentrivana
- Removed print statements because it messes with the tests (#2789) by @antonpirker
- Bump `types-protobuf` from 4.24.0.20240129 to 4.24.0.20240302 (#2782) by @dependabot
- Bump `checkouts/data-schemas` from `eb941c2` to `ed078ed` (#2781) by @dependabot

## 1.40.6

### Various fixes & improvements

- Fix compatibility with `greenlet`/`gevent` (#2756) by @sentrivana
- Fix query source relative filepath (#2717) by @gggritso
- Support `clickhouse-driver==0.2.7` (#2752) by @sentrivana
- Bump `checkouts/data-schemas` from `6121fd3` to `eb941c2` (#2747) by @dependabot

## 1.40.5

### Various fixes & improvements

- Deprecate `last_event_id()`. (#2749) by @antonpirker
- Warn if uWSGI is set up without proper thread support (#2738) by @sentrivana

    uWSGI has to be run in threaded mode for the SDK to run properly. If this is
    not the case, the consequences could range from features not working unexpectedly
    to uWSGI workers crashing.

    Please make sure to run uWSGI with both `--enable-threads` and `--py-call-uwsgi-fork-hooks`.

- `parsed_url` can be `None` (#2734) by @sentrivana
- Python 3.7 is not supported anymore by Lambda, so removed it and added 3.12 (#2729) by @antonpirker

## 1.40.4

### Various fixes & improvements

- Only start metrics flusher thread on demand (#2727) by @sentrivana
- Bump checkouts/data-schemas from `aa7058c` to `6121fd3` (#2724) by @dependabot

## 1.40.3

### Various fixes & improvements

- Turn off metrics for uWSGI (#2720) by @sentrivana
- Minor improvements (#2714) by @antonpirker

## 1.40.2

### Various fixes & improvements

- test: Fix `pytest` error (#2712) by @szokeasaurusrex
- build(deps): bump types-protobuf from 4.24.0.4 to 4.24.0.20240129 (#2691) by @dependabot

## 1.40.1

### Various fixes & improvements

- Fix uWSGI workers hanging (#2694) by @sentrivana
- Make metrics work with `gevent` (#2694) by @sentrivana
- Guard against `engine.url` being `None` (#2708) by @sentrivana
- Fix performance regression in `sentry_sdk.utils._generate_installed_modules` (#2703) by @GlenWalker
- Guard against Sentry initialization mid SQLAlchemy cursor (#2702) by @apmorton
- Fix yaml generation script (#2695) by @sentrivana
- Fix AWS Lambda workflow (#2710) by @sentrivana
- Bump `codecov/codecov-action` from 3 to 4 (#2706) by @dependabot
- Bump `actions/cache` from 3 to 4 (#2661) by @dependabot
- Bump `actions/checkout` from 3.1.0 to 4.1.1 (#2561) by @dependabot
- Bump `github/codeql-action` from 2 to 3 (#2603) by @dependabot
- Bump `actions/setup-python` from 4 to 5 (#2577) by @dependabot

## 1.40.0

### Various fixes & improvements

- Enable metrics related settings by default (#2685) by @iambriccardo
- Fix `UnicodeDecodeError` on Python 2 (#2657) by @sentrivana
- Enable DB query source by default (#2629) by @sentrivana
- Fix query source duration check (#2675) by @sentrivana
- Reformat with `black==24.1.0` (#2680) by @sentrivana
- Cleaning up existing code to prepare for new Scopes API (#2611) by @antonpirker
- Moved redis related tests to databases (#2674) by @antonpirker
- Improve `sentry_sdk.trace` type hints (#2633) by @szokeasaurusrex
- Bump `checkouts/data-schemas` from `e9f7d58` to `aa7058c` (#2639) by @dependabot

## 1.39.2

### Various fixes & improvements

- Fix timestamp in transaction created by OTel (#2627) by @antonpirker
- Fix relative path in DB query source  (#2624) by @antonpirker
- Run more CI checks on 2.0 branch (#2625) by @sentrivana
- Fix tracing `TypeError` for static and class methods (#2559) by @szokeasaurusrex
- Fix missing `ctx` in Arq integration (#2600) by @ivanovart
- Change `data_category` from `check_in` to `monitor` (#2598) by @sentrivana

## 1.39.1

### Various fixes & improvements

- Fix psycopg2 detection in the Django integration (#2593) by @sentrivana
- Filter out empty string releases (#2591) by @sentrivana
- Fixed local var not present when there is an error in a user's `error_sampler` function (#2511) by @antonpirker
- Fixed typing in `aiohttp` (#2590) by @antonpirker

## 1.39.0

### Various fixes & improvements

- Add support for cluster clients from Redis SDK (#2394) by @md384
- Improve location reporting for timer metrics (#2552) by @mitsuhiko
- Fix Celery `TypeError` with no-argument `apply_async` (#2575) by @szokeasaurusrex
- Fix Lambda integration with EventBridge source (#2546) by @davidcroda
- Add max tries to Spotlight (#2571) by @hazAT
- Handle `os.path.devnull` access issues (#2579) by @sentrivana
- Change `code.filepath` frame picking logic (#2568) by @sentrivana
- Trigger AWS Lambda tests on label (#2538) by @sentrivana
- Run permissions step on pull_request_target but not push (#2548) by @sentrivana
- Hash AWS Lambda test functions based on current revision (#2557) by @sentrivana
- Update Django version in tests (#2562) by @sentrivana
- Make metrics tests non-flaky (#2572) by @antonpirker

## 1.38.0

### Various fixes & improvements

- Only add trace context to checkins and do not run `event_processors` for checkins (#2536) by @antonpirker
- Metric span summaries (#2522) by @mitsuhiko
- Add source context to code locations (#2539) by @jan-auer
- Use in-app filepath instead of absolute path (#2541) by @antonpirker
- Switch to `jinja2` for generating CI yamls (#2534) by @sentrivana

## 1.37.1

### Various fixes & improvements

- Fix `NameError` on `parse_version` with eventlet (#2532) by @sentrivana
- build(deps): bump checkouts/data-schemas from `68def1e` to `e9f7d58` (#2501) by @dependabot

## 1.37.0

### Various fixes & improvements

- Move installed modules code to utils (#2429) by @sentrivana

    Note: We moved the internal function `_get_installed_modules` from `sentry_sdk.integrations.modules` to `sentry_sdk.utils`.
    So if you use this function you have to update your imports

- Add code locations for metrics (#2526) by @jan-auer
- Add query source to DB spans (#2521) by @antonpirker
- Send events to Spotlight sidecar (#2524) by @HazAT
- Run integration tests with newest `pytest` (#2518) by @sentrivana
- Bring tests up to date (#2512) by @sentrivana
- Fix: Prevent global var from being discarded at shutdown (#2530) by @antonpirker
- Fix: Scope transaction source not being updated in scope.span setter (#2519) by @sl0thentr0py

## 1.36.0

### Various fixes & improvements

- Django: Support Django 5.0 (#2490) by @sentrivana
- Django: Handling ASGI body in the right way. (#2513) by @antonpirker
- Flask: Test with Flask 3.0 (#2506) by @sentrivana
- Celery: Do not create a span when task is triggered by Celery Beat (#2510) by @antonpirker
- Redis: Ensure `RedisIntegration` is disabled, unless `redis` is installed (#2504) by @szokeasaurusrex
- Quart: Fix Quart integration for Quart 0.19.4  (#2516) by @antonpirker
- gRPC: Make async gRPC less noisy (#2507) by @jyggen

## 1.35.0

### Various fixes & improvements

- **Updated gRPC integration:** Asyncio interceptors and easier setup (#2369) by @fdellekart

  Our gRPC integration now instruments incoming unary-unary grpc requests and outgoing unary-unary, unary-stream grpc requests using grpcio channels. Everything works now for sync and async code.

  Before this release you had to add Sentry interceptors by hand to your gRPC code, now the only thing you need to do is adding the `GRPCIntegration` to you `sentry_sdk_init()` call. (See [documentation](https://docs.sentry.io/platforms/python/integrations/grpc/) for more information):

  ```python
  import sentry_sdk
  from sentry_sdk.integrations.grpc import GRPCIntegration

  sentry_sdk.init(
      dsn="___PUBLIC_DSN___",
      enable_tracing=True,
      integrations=[
          GRPCIntegration(),
      ],
  )
  ```
  The old way still works, but we strongly encourage you to update your code to the way described above.

- Python 3.12: Replace deprecated datetime functions (#2502) by @sentrivana
- Metrics: Unify datetime format (#2409) by @mitsuhiko
- Celery: Set correct data in `check_in`s (#2500) by @antonpirker
- Celery: Read timezone for Crons monitors from `celery_schedule` if existing (#2497) by @antonpirker
- Django: Removing redundant code in Django tests (#2491) by @vagi8
- Django: Make reading the request body work in Django ASGI apps. (#2495) by @antonpirker
- FastAPI: Use wraps on fastapi request call wrapper (#2476) by @nkaras
- Fix: Probe for psycopg2 and psycopg3 parameters function. (#2492) by @antonpirker
- Fix: Remove unnecessary TYPE_CHECKING alias (#2467) by @rafrafek

## 1.34.0

### Various fixes & improvements
- Added Python 3.12 support (#2471, #2483)
- Handle missing `connection_kwargs` in `patch_redis_client` (#2482) by @szokeasaurusrex
- Run common test suite on Python 3.12 (#2479) by @sentrivana

## 1.33.1

### Various fixes & improvements

- Make parse_version work in utils.py itself. (#2474) by @antonpirker

## 1.33.0

### Various fixes & improvements

- New: Added `error_sampler` option (#2456) by @szokeasaurusrex
- Python 3.12: Detect interpreter in shutdown state on thread spawn (#2468) by @mitsuhiko
- Patch eventlet under Sentry SDK (#2464) by @szokeasaurusrex
- Mitigate CPU spikes when sending lots of events with lots of data (#2449) by @antonpirker
- Make `debug` option also configurable via environment (#2450) by @antonpirker
- Make sure `get_dsn_parameters` is an actual function (#2441) by @sentrivana
- Bump pytest-localserver, add compat comment (#2448) by @sentrivana
- AWS Lambda: Update compatible runtimes for AWS Lambda layer (#2453) by @antonpirker
- AWS Lambda: Load AWS Lambda secrets in Github CI (#2153) by @antonpirker
- Redis: Connection attributes in `redis` database spans (#2398) by @antonpirker
- Falcon: Falcon integration checks response status before reporting error (#2465) by @szokeasaurusrex
- Quart: Support Quart 0.19 onwards (#2403) by @pgjones
- Sanic: Sanic integration initial version (#2419) by @szokeasaurusrex
- Django: Fix parsing of Django `path` patterns (#2452) by @sentrivana
- Django: Add Django 4.2 to test suite (#2462) by @sentrivana
- Polish changelog (#2434) by @sentrivana
- Update CONTRIBUTING.md (#2443) by @krishvsoni
- Update README.md (#2435) by @sentrivana

## 1.32.0

### Various fixes & improvements

- **New:** Error monitoring for some of the most popular Python GraphQL libraries:
  - Add [GQL GraphQL integration](https://docs.sentry.io/platforms/python/integrations/gql/) (#2368) by @szokeasaurusrex

    Usage:

    ```python
      import sentry_sdk
      from sentry_sdk.integrations.gql import GQLIntegration

      sentry_sdk.init(
          dsn='___PUBLIC_DSN___',
          integrations=[
              GQLIntegration(),
          ],
      )
    ```

  - Add [Graphene GraphQL error integration](https://docs.sentry.io/platforms/python/integrations/graphene/) (#2389) by @sentrivana

    Usage:

    ```python
      import sentry_sdk
      from sentry_sdk.integrations.graphene import GrapheneIntegration

      sentry_sdk.init(
          dsn='___PUBLIC_DSN___',
          integrations=[
              GrapheneIntegration(),
          ],
      )
    ```

  - Add [Strawberry GraphQL error & tracing integration](https://docs.sentry.io/platforms/python/integrations/strawberry/) (#2393) by @sentrivana

    Usage:

    ```python
      import sentry_sdk
      from sentry_sdk.integrations.strawberry import StrawberryIntegration

      sentry_sdk.init(
          dsn='___PUBLIC_DSN___',
          integrations=[
              # make sure to set async_execution to False if you're executing
              # GraphQL queries synchronously
              StrawberryIntegration(async_execution=True),
          ],
          traces_sample_rate=1.0,
      )
    ```

  - Add [Ariadne GraphQL error integration](https://docs.sentry.io/platforms/python/integrations/ariadne/) (#2387) by @sentrivana

    Usage:

    ```python
      import sentry_sdk
      from sentry_sdk.integrations.ariadne import AriadneIntegration

      sentry_sdk.init(
          dsn='___PUBLIC_DSN___',
          integrations=[
              AriadneIntegration(),
          ],
      )
    ```

- Capture multiple named groups again (#2432) by @sentrivana
- Don't fail when upstream scheme is unusual (#2371) by @vanschelven
- Support new RQ version (#2405) by @antonpirker
- Remove `utcnow`, `utcfromtimestamp` deprecated in Python 3.12 (#2415) by @rmad17
- Add `trace` to `__all__` in top-level `__init__.py` (#2401) by @lobsterkatie
- Move minimetrics code to the SDK (#2385) by @mitsuhiko
- Add configurable compression levels (#2382) by @mitsuhiko
- Shift flushing by up to a rollup window (#2396) by @mitsuhiko
- Make a consistent noop flush behavior (#2428) by @mitsuhiko
- Stronger recursion protection (#2426) by @mitsuhiko
- Remove `OpenTelemetryIntegration` from `__init__.py` (#2379) by @sentrivana
- Update API docs (#2397) by @antonpirker
- Pin some test requirements because new majors break our tests (#2404) by @antonpirker
- Run more `requests`, `celery`, `falcon` tests (#2414) by @sentrivana
- Move `importorskip`s in tests to `__init__.py` files (#2412) by @sentrivana
- Fix `mypy` errors (#2433) by @sentrivana
- Fix pre-commit issues (#2424) by @bukzor-sentryio
- Update [CONTRIBUTING.md](https://github.com/getsentry/sentry-python/blob/master/CONTRIBUTING.md) (#2411) by @sentrivana
- Bump `sphinx` from 7.2.5 to 7.2.6 (#2378) by @dependabot
- [Experimental] Add explain plan to DB spans (#2315) by @antonpirker

## 1.31.0

### Various fixes & improvements

- **New:** Add integration for `clickhouse-driver` (#2167) by @mimre25

  For more information, see the documentation for [clickhouse-driver](https://docs.sentry.io/platforms/python/configuration/integrations/clickhouse-driver) for more information.

  Usage:

  ```python
    import sentry_sdk
    from sentry_sdk.integrations.clickhouse_driver import ClickhouseDriverIntegration

    sentry_sdk.init(
        dsn='___PUBLIC_DSN___',
        integrations=[
            ClickhouseDriverIntegration(),
        ],
    )
  ```

- **New:** Add integration for `asyncpg` (#2314) by @mimre25

  For more information, see the documentation for [asyncpg](https://docs.sentry.io/platforms/python/configuration/integrations/asyncpg/) for more information.

  Usage:

  ```python
    import sentry_sdk
    from sentry_sdk.integrations.asyncpg import AsyncPGIntegration

    sentry_sdk.init(
        dsn='___PUBLIC_DSN___',
        integrations=[
            AsyncPGIntegration(),
        ],
    )
  ```

- **New:** Allow to override `propagate_traces` in `Celery` per task (#2331) by @jan-auer

  For more information, see the documentation for [Celery](https://docs.sentry.io//platforms/python/guides/celery/#distributed-traces) for more information.

  Usage:
  ```python
    import sentry_sdk
    from sentry_sdk.integrations.celery import CeleryIntegration

    # Enable global distributed traces (this is the default, just to be explicit.)
    sentry_sdk.init(
        dsn='___PUBLIC_DSN___',
        integrations=[
            CeleryIntegration(propagate_traces=True),
        ],
    )

    ...

    # This will NOT propagate the trace. (The task will start its own trace):
    my_task_b.apply_async(
        args=("some_parameter", ),
        headers={"sentry-propagate-traces": False},
    )
  ```

- Prevent Falcon integration from breaking ASGI apps (#2359) by @szokeasaurusrex
- Backpressure: only downsample a max of 10 times (#2347) by @sl0thentr0py
- Made NoOpSpan compatible to Transactions. (#2364) by @antonpirker
- Cleanup ASGI integration (#2335) by @antonpirker
- Pin anyio in tests (dep of httpx), because new major 4.0.0 breaks tests. (#2336) by @antonpirker
- Added link to backpressure section in docs. (#2354) by @antonpirker
- Add .vscode to .gitignore (#2317) by @shoaib-mohd
- Documenting Spans and Transactions (#2358) by @antonpirker
- Fix in profiler: do not call getcwd from module root (#2329) by @Zylphrex
- Fix deprecated version attribute (#2338) by @vagi8
- Fix transaction name in Starlette and FastAPI (#2341) by @antonpirker
- Fix tests using Postgres (#2362) by @antonpirker
- build(deps): Updated linting tooling (#2350) by @antonpirker
- build(deps): bump sphinx from 7.2.4 to 7.2.5 (#2344) by @dependabot
- build(deps): bump actions/checkout from 2 to 4 (#2352) by @dependabot
- build(deps): bump checkouts/data-schemas from `ebc77d3` to `68def1e` (#2351) by @dependabot

## 1.30.0

### Various fixes & improvements

- Officially support Python 3.11 (#2300) by @sentrivana
- Context manager monitor (#2290) by @szokeasaurusrex
- Set response status code in transaction `response` context. (#2312) by @antonpirker
- Add missing context kwarg to `_sentry_task_factory` (#2267) by @JohnnyDeuss
- In Postgres take the connection params from the connection  (#2308) by @antonpirker
- Experimental: Allow using OTel for performance instrumentation (#2272) by @sentrivana

    This release includes experimental support for replacing Sentry's default
    performance monitoring solution with one powered by OpenTelemetry without having
    to do any manual setup.

    Try it out by installing `pip install sentry-sdk[opentelemetry-experimental]` and
    then initializing the SDK with:

    ```python
    sentry_sdk.init(
        # ...your usual options...
        _experiments={"otel_powered_performance": True},
    )
    ```

    This enables OpenTelemetry performance monitoring support for some of the most
    popular frameworks and libraries (Flask, Django, FastAPI, requests...).

    We're looking forward to your feedback! Please let us know about your experience
    in this discussion: https://github.com/getsentry/sentry/discussions/55023

    **Important note:** Please note that this feature is experimental and in a
    proof-of-concept stage and is not meant for production use. It may be changed or
    removed at any point.

- Enable backpressure handling by default (#2298) by @sl0thentr0py

    The SDK now dynamically downsamples transactions to reduce backpressure in high
    throughput systems. It starts a new `Monitor` thread to perform some health checks
    which decide to downsample (halved each time) in 10 second intervals till the system
    is healthy again.

    To disable this behavior, use:

    ```python
    sentry_sdk.init(
        # ...your usual options...
        enable_backpressure_handling=False,
    )
    ```

    If your system serves heavy load, please let us know how this feature works for you!

    Check out the [documentation](https://docs.sentry.io/platforms/python/configuration/options/#enable-backpressure-handling) for more information.

- Stop recording spans for internal web requests to Sentry (#2297) by @szokeasaurusrex
- Add test for `ThreadPoolExecutor` (#2259) by @gggritso
- Add docstrings for `Scope.update_from_*` (#2311) by @sentrivana
- Moved `is_sentry_url` to utils (#2304) by @szokeasaurusrex
- Fix: arq attribute error on settings, support worker args (#2260) by @rossmacarthur
- Fix: Exceptions include detail property for their value  (#2193) by @nicolassanmar
- build(deps): bump mypy from 1.4.1 to 1.5.1 (#2319) by @dependabot
- build(deps): bump sphinx from 7.1.2 to 7.2.4 (#2322) by @dependabot
- build(deps): bump sphinx from 7.0.1 to 7.1.2 (#2296) by @dependabot
- build(deps): bump checkouts/data-schemas from `1b85152` to `ebc77d3` (#2254) by @dependabot

## 1.29.2

### Various fixes & improvements

- Revert GraphQL integration (#2287) by @sentrivana

## 1.29.1

### Various fixes & improvements

- Fix GraphQL integration swallowing responses (#2286) by @sentrivana
- Fix typo (#2283) by @sentrivana

## 1.29.0

### Various fixes & improvements

- Capture GraphQL client errors (#2243) by @sentrivana
  - The SDK will now create dedicated errors whenever an HTTP client makes a request to a `/graphql` endpoint and the response contains an error. You can opt out of this by providing `capture_graphql_errors=False` to the HTTP client integration.
- Read MAX_VALUE_LENGTH from client options (#2121) (#2171) by @puittenbroek
- Rename `request_bodies` to `max_request_body_size` (#2247) by @mgaligniana
- Always sample checkin regardless of `sample_rate` (#2279) by @szokeasaurusrex
- Add information to short-interval cron error message (#2246) by @lobsterkatie
- Add DB connection attributes in spans (#2274) by @antonpirker
- Add `db.system` to remaining Redis spans (#2271) by @AbhiPrasad
- Clarified the procedure for running tests (#2276) by @szokeasaurusrex
- Fix Chalice tests (#2278) by @sentrivana
- Bump Black from 23.3.0 to 23.7.0 (#2256) by @dependabot
- Remove py3.4 from tox.ini (#2248) by @sentrivana

## 1.28.1

### Various fixes & improvements

- Redis: Add support for redis.asyncio (#1933) by @Zhenay
- Make sure each task that is started by Celery Beat has its own trace. (#2249) by @antonpirker
- Add Sampling Decision to Trace Envelope Header (#2239) by @antonpirker
- Do not add trace headers (`sentry-trace` and `baggage`) to HTTP requests to Sentry (#2240) by @antonpirker
- Prevent adding `sentry-trace` header multiple times (#2235) by @antonpirker
- Skip distributions with incomplete metadata (#2231) by @rominf
- Remove stale.yml (#2245) by @hubertdeng123
- Django: Fix 404 Handler handler being labeled as "generic ASGI request" (#1277) by @BeryJu

## 1.28.0

### Various fixes & improvements

- Add support for cron jobs in ARQ integration (#2088) by @lewazo
- Backpressure handling prototype (#2189) by @sl0thentr0py
- Add "replay" context to event payload (#2234) by @antonpirker
- Update test Django app to be compatible for Django 4.x (#1794) by @DilLip-Chowdary-Codes

## 1.27.1

### Various fixes & improvements

- Add Starlette/FastAPI template tag for adding Sentry tracing information (#2225) by @antonpirker
  - By adding `{{ sentry_trace_meta }}` to your Starlette/FastAPI Jinja2 templates we will include Sentry trace information as a meta tag in the rendered HTML to allow your frontend to pick up and continue the trace started in the backend.
- Fixed generation of baggage when a DSC is already in propagation context (#2232) by @antonpirker
- Handle explicitly passing `None` for `trace_configs` in `aiohttp` (#2230) by @Harmon758
- Support newest Starlette versions (#2227) by @antonpirker

## 1.27.0

### Various fixes & improvements

- Support for SQLAlchemy 2.0 (#2200) by @antonpirker
- Add instrumentation of `aiohttp` client requests (#1761) by @md384
- Add Django template tag for adding Sentry tracing information (#2222) by @antonpirker
  - By adding `{{ sentry_trace_meta }}` to your Django templates we will include Sentry trace information as a meta tag in the rendered HTML to allow your frontend to pick up and continue the trace started in the backend.

- Update Flask HTML meta helper (#2203) by @antonpirker
- Take trace ID always from propagation context (#2209) by @antonpirker
- Fix trace context in event payload (#2205) by @antonpirker
- Use new top level API in `trace_propagation_meta` (#2202) by @antonpirker
- Do not overwrite existing baggage on outgoing requests (#2191, #2214) by @sentrivana
- Set the transaction/span status from an OTel span (#2115) by @daniil-konovalenko
- Fix propagation of OTel `NonRecordingSpan` (#2187) by @hartungstenio
- Fix `TaskLockedException` handling in Huey integration (#2206) by @Zhenay
- Add message format configuration arguments to Loguru integration (#2208) by @Gwill
- Profiling: Add client reports for profiles (#2207) by @Zylphrex
- CI: Fix CI (#2220) by @antonpirker
- Dependencies: Bump `checkouts/data-schemas` from `7fdde87` to `1b85152` (#2218) by @dependabot
- Dependencies: Bump `mypy` from 1.3.0 to 1.4.1 (#2194) by @dependabot
- Docs: Change API doc theme (#2210) by @sentrivana
- Docs: Allow (some) autocompletion for top-level API (#2213) by @sentrivana
- Docs: Revert autocomplete hack (#2224) by @sentrivana

## 1.26.0

### Various fixes & improvements

- Tracing without performance (#2136) by @antonpirker
- Load tracing information from environment (#2176) by @antonpirker
- Auto-enable HTTPX integration if HTTPX installed (#2177) by @sentrivana
- Support for SOCKS proxies (#1050) by @Roguelazer
- Wrap `parse_url` calls in `capture_internal_exceptions` (#2162) by @sentrivana
- Run 2.7 tests in CI again (#2181) by @sentrivana
- Crons: Do not support sub-minute cron intervals (#2172) by @antonpirker
- Profile: Add function name to profiler frame cache (#2164) by @Zylphrex
- Dependencies: bump checkouts/data-schemas from `0ed3357` to `7fdde87` (#2165) by @dependabot
- Update changelog (#2163) by @sentrivana

## 1.25.1

### Django update (ongoing)

Collections of improvements to our Django integration.

By: @mgaligniana (#1773)

### Various fixes & improvements

- Fix `parse_url` (#2161) by @sentrivana and @antonpirker

  Our URL sanitization used in multiple integrations broke with the recent Python security update. If you started seeing `ValueError`s with `"'Filtered' does not appear to be an IPv4 or IPv6 address"`, this release fixes that. See [the original issue](https://github.com/getsentry/sentry-python/issues/2160) for more context.

- Better version parsing in integrations (#2152) by @antonpirker

  We now properly support all integration versions that conform to [PEP 440](https://peps.python.org/pep-0440/). This replaces our naïve version parsing that wouldn't accept versions such as `2.0.0rc1` or `2.0.5.post1`.

- Align HTTP status code as span data field `http.response.status_code` (#2113) by @antonpirker
- Do not encode cached value to determine size (#2143) by @sentrivana
- Fix using `unittest.mock` whenever available (#1926) by @mgorny
- Fix 2.7 `common` tests (#2145) by @sentrivana
- Bump `actions/stale` from `6` to `8` (#1978) by @dependabot
- Bump `black` from `22.12.0` to `23.3.0` (#1984) by @dependabot
- Bump `mypy` from `1.2.0` to `1.3.0` (#2110) by @dependabot
- Bump `sphinx` from `5.3.0` to `7.0.1` (#2112) by @dependabot

## 1.25.0

### Various fixes & improvements

- Support urllib3>=2.0.0 (#2148) by @asottile-sentry

  We're now supporting urllib3's new major version, 2.0.0. If you encounter issues (e.g. some of your dependencies not supporting the new urllib3 version yet) you might consider pinning the urllib3 version to `<2.0.0` manually in your project. Check out the [the urllib3 migration guide](https://urllib3.readthedocs.io/en/latest/v2-migration-guide.html#migrating-as-an-application-developer) for details.

- Auto-retry tests on failure (#2134) by @sentrivana
- Correct `importlib.metadata` check in `test_modules` (#2149) by @asottile-sentry
- Fix distribution name normalization (PEP-0503) (#2144) by @rominf
- Fix `functions_to_trace` typing (#2141) by @rcmarron

## 1.24.0

### Various fixes & improvements

- **New:** Celery Beat exclude tasks option (#2130) by @antonpirker

  You can exclude Celery Beat tasks from being auto-instrumented. To do this, add a list of tasks you want to exclude as option `exclude_beat_tasks` when creating `CeleryIntegration`. The list can contain simple strings with the full task name, as specified in the Celery Beat schedule, or regular expressions to match multiple tasks.

  For more information, see the documentation for [Crons](https://docs.sentry.io/platforms/python/guides/celery/crons/) for more information.

  Usage:

  ```python
      exclude_beat_tasks = [
          "some-task-a",
          "payment-check-.*",
      ]
      sentry_sdk.init(
          dsn='___PUBLIC_DSN___',
          integrations=[
              CeleryIntegration(
                  monitor_beat_tasks=True,
                  exclude_beat_tasks=exclude_beat_tasks,
              ),
          ],
      )
  ```

  In this example the task `some-task-a` and all tasks with a name starting with `payment-check-` will be ignored.

- **New:** Add support for **ExceptionGroups** (#2025) by @antonpirker

  _Note:_ If running Self-Hosted Sentry, you should wait to adopt this SDK update until after updating to the 23.6.0 (est. June 2023) release of Sentry. Updating early will not break anything, but you will not get the full benefit of the Exception Groups improvements to issue grouping that were added to the Sentry backend.

- Prefer `importlib.metadata` over `pkg_resources` if available (#2081) by @sentrivana
- Work with a copy of request, vars in the event (#2125) by @sentrivana
- Pinned version of dependency that broke the build (#2133) by @antonpirker

## 1.23.1

### Various fixes & improvements

- Disable Django Cache spans by default. (#2120) by @antonpirker

## 1.23.0

### Various fixes & improvements

- **New:** Add `loguru` integration (#1994) by @PerchunPak

  Check [the documentation](https://docs.sentry.io/platforms/python/configuration/integrations/loguru/) for more information.

  Usage:

  ```python
  from loguru import logger
  import sentry_sdk
  from sentry_sdk.integrations.loguru import LoguruIntegration

  sentry_sdk.init(
      dsn="___PUBLIC_DSN___",
      integrations=[
          LoguruIntegration(),
      ],
  )

  logger.debug("I am ignored")
  logger.info("I am a breadcrumb")
  logger.error("I am an event", extra=dict(bar=43))
  logger.exception("An exception happened")
  ```

  - An error event with the message `"I am an event"` will be created.
  - `"I am a breadcrumb"` will be attached as a breadcrumb to that event.
  - `bar` will end up in the `extra` attributes of that event.
  - `"An exception happened"` will send the current exception from `sys.exc_info()` with the stack trace to Sentry. If there's no exception, the current stack will be attached.
  - The debug message `"I am ignored"` will not be captured by Sentry. To capture it, set `level` to `DEBUG` or lower in `LoguruIntegration`.

- Do not truncate request body if `request_bodies` is `"always"` (#2092) by @sentrivana
- Fixed Celery headers for Beat auto-instrumentation (#2102) by @antonpirker
- Add `db.operation` to Redis and MongoDB spans (#2089) by @antonpirker
- Make sure we're importing `redis` the library (#2106) by @sentrivana
- Add `include_source_context` option (#2020) by @farhat-nawaz and @sentrivana
- Import `Markup` from `markupsafe` (#2047) by @rco-ableton
- Fix `__qualname__` missing attribute in asyncio integration (#2105) by @sl0thentr0py
- Remove relay extension from AWS Layer (#2068) by @sl0thentr0py
- Add a note about `pip freeze` to the bug template (#2103) by @sentrivana

## 1.22.2

### Various fixes & improvements

- Fix: Django caching spans when using keyword arguments (#2086) by @antonpirker
- Fix: Duration in Celery Beat tasks monitoring (#2087) by @antonpirker
- Fix: Docstrings of SPANDATA (#2084) by @antonpirker

## 1.22.1

### Various fixes & improvements

- Fix: Handle a list of keys (not just a single key) in Django cache spans (#2082) by @antonpirker

## 1.22.0

### Various fixes & improvements

- Add `cache.hit` and `cache.item_size` to Django (#2057) by @antonpirker

  _Note:_ This will add spans for all requests to the caches configured in Django. This will probably add some overhead to your server an also add multiple spans to your performance waterfall diagrams. If you do not want this, you can disable this feature in the DjangoIntegration:

  ```python
  sentry_sdk.init(
      dsn="...",
      integrations=[
          DjangoIntegration(cache_spans=False),
      ]
  )
  ```

- Use `http.method` instead of `method` (#2054) by @AbhiPrasad
- Handle non-int `exc.status_code` in Starlette (#2075) by @sentrivana
- Handle SQLAlchemy `engine.name` being bytes (#2074) by @sentrivana
- Fix `KeyError` in `capture_checkin` if SDK is not initialized (#2073) by @antonpirker
- Use `functools.wrap` for `ThreadingIntegration` patches to fix attributes (#2080) by @EpicWink
- Pin `urllib3` to <2.0.0 for now (#2069) by @sl0thentr0py

## 1.21.1

### Various fixes & improvements

- Do not send monitor_config when unset (#2058) by @evanpurkhiser
- Add `db.system` span data (#2040, #2042) by @antonpirker
- Fix memory leak in profiling (#2049) by @Zylphrex
- Fix crash loop when returning none in before_send (#2045) by @sentrivana

## 1.21.0

### Various fixes & improvements

- Better handling of redis span/breadcrumb data (#2033) by @antonpirker

  _Note:_ With this release we will limit the description of redis db spans and the data in breadcrumbs represting redis db operations to 1024 characters.

  This can can lead to truncated data. If you do not want this there is a new parameter `max_data_size` in `RedisIntegration`. You can set this to `None` for disabling trimming.

  Example for **disabling** trimming of redis commands in spans or breadcrumbs:

  ```python
  sentry_sdk.init(
    integrations=[
      RedisIntegration(max_data_size=None),
    ]
  )
  ```

  Example for custom trim size of redis commands in spans or breadcrumbs:

  ```python
  sentry_sdk.init(
    integrations=[
      RedisIntegration(max_data_size=50),
    ]
  )`

  ```

- Add `db.system` to redis and SQLAlchemy db spans (#2037, #2038, #2039) (#2037) by @AbhiPrasad
- Upgraded linting tooling (#2026) by @antonpirker
- Made code more resilient. (#2031) by @antonpirker

## 1.20.0

### Various fixes & improvements

- Send all events to /envelope endpoint when tracing is enabled (#2009) by @antonpirker

  _Note:_ If you’re self-hosting Sentry 9, you need to stay in the previous version of the SDK or update your self-hosted to at least 20.6.0

- Profiling: Remove profile context from SDK (#2013) by @Zylphrex
- Profiling: Additionl performance improvements to the profiler (#1991) by @Zylphrex
- Fix: Celery Beat monitoring without restarting the Beat process (#2001) by @antonpirker
- Fix: Using the Codecov uploader instead of deprecated python package (#2011) by @antonpirker
- Fix: Support for Quart (#2003)` (#2003) by @antonpirker

## 1.19.1

### Various fixes & improvements

- Make auto monitoring beat update support Celery 4 and 5 (#1989) by @antonpirker

## 1.19.0

### Various fixes & improvements

- **New:** [Celery Beat](https://docs.celeryq.dev/en/stable/userguide/periodic-tasks.html) auto monitoring (#1967) by @antonpirker

  The CeleryIntegration can now also monitor your Celery Beat scheduled tasks automatically using the new [Crons](https://blog.sentry.io/2023/01/04/cron-job-monitoring-beta-because-scheduled-jobs-fail-too/) feature of Sentry.

  To learn more see our [Celery Beat Auto Discovery](https://docs.sentry.io/platforms/python/guides/celery/crons/) documentation.

  Usage:

  ```python
  from celery import Celery, signals
  from celery.schedules import crontab

  import sentry_sdk
  from sentry_sdk.integrations.celery import CeleryIntegration


  app = Celery('tasks', broker='...')
  app.conf.beat_schedule = {
      'set-in-beat-schedule': {
          'task': 'tasks.some_important_task',
          'schedule': crontab(...),
      },
  }


  @signals.celeryd_init.connect
  def init_sentry(**kwargs):
      sentry_sdk.init(
          dsn='...',
          integrations=[CeleryIntegration(monitor_beat_tasks=True)],  # 👈 here
          environment="local.dev.grace",
          release="v1.0",
      )
  ```

  This will auto detect all schedules tasks in your `beat_schedule` and will monitor them with Sentry [Crons](https://blog.sentry.io/2023/01/04/cron-job-monitoring-beta-because-scheduled-jobs-fail-too/).

- **New:** [gRPC](https://grpc.io/) integration (#1911) by @hossein-raeisi

  The [gRPC](https://grpc.io/) integration instruments all incoming requests and outgoing unary-unary, unary-stream grpc requests using grpcio channels.

  To learn more see our [gRPC Integration](https://docs.sentry.io/platforms/python/configuration/integrations/grpc/) documentation.

  On the server:

  ```python
  import grpc
  from sentry_sdk.integrations.grpc.server import ServerInterceptor


  server = grpc.server(
      thread_pool=...,
      interceptors=[ServerInterceptor()],
  )
  ```

  On the client:

  ```python
  import grpc
  from sentry_sdk.integrations.grpc.client import ClientInterceptor


  with grpc.insecure_channel("example.com:12345") as channel:
      channel = grpc.intercept_channel(channel, *[ClientInterceptor()])

  ```

- **New:** socket integration (#1911) by @hossein-raeisi

  Use this integration to create spans for DNS resolves (`socket.getaddrinfo()`) and connection creations (`socket.create_connection()`).

  To learn more see our [Socket Integration](https://docs.sentry.io/platforms/python/configuration/integrations/socket/) documentation.

  Usage:

  ```python
  import sentry_sdk
  from sentry_sdk.integrations.socket import SocketIntegration
  sentry_sdk.init(
      dsn="___PUBLIC_DSN___",
      integrations=[
          SocketIntegration(),
      ],
  )
  ```

- Fix: Do not trim span descriptions. (#1983) by @antonpirker

## 1.18.0

### Various fixes & improvements

- **New:** Implement `EventScrubber` (#1943) by @sl0thentr0py

  To learn more see our [Scrubbing Sensitive Data](https://docs.sentry.io/platforms/python/data-management/sensitive-data/#event-scrubber) documentation.

  Add a new `EventScrubber` class that scrubs certain potentially sensitive interfaces with a `DEFAULT_DENYLIST`. The default scrubber is automatically run if `send_default_pii = False`:

  ```python
  import sentry_sdk
  from sentry_sdk.scrubber import EventScrubber
  sentry_sdk.init(
      # ...
      send_default_pii=False,
      event_scrubber=EventScrubber(),  # this is set by default
  )
  ```

  You can also pass in a custom `denylist` to the `EventScrubber` class and filter additional fields that you want.

  ```python
  from sentry_sdk.scrubber import EventScrubber, DEFAULT_DENYLIST
  # custom denylist
  denylist = DEFAULT_DENYLIST + ["my_sensitive_var"]
  sentry_sdk.init(
      # ...
      send_default_pii=False,
      event_scrubber=EventScrubber(denylist=denylist),
  )
  ```

- **New:** Added new `functions_to_trace` option for central way of performance instrumentation (#1960) by @antonpirker

  To learn more see our [Tracing Options](https://docs.sentry.io/platforms/python/configuration/options/#functions-to-trace) documentation.

  An optional list of functions that should be set up for performance monitoring. For each function in the list, a span will be created when the function is executed.

  ```python
  functions_to_trace = [
      {"qualified_name": "tests.test_basics._hello_world_counter"},
      {"qualified_name": "time.sleep"},
      {"qualified_name": "collections.Counter.most_common"},
  ]

  sentry_sdk.init(
      # ...
      traces_sample_rate=1.0,
      functions_to_trace=functions_to_trace,
  )
  ```

- Updated denylist to include other widely used cookies/headers (#1972) by @antonpirker
- Forward all `sentry-` baggage items (#1970) by @cleptric
- Update OSS licensing (#1973) by @antonpirker
- Profiling: Handle non frame types in profiler (#1965) by @Zylphrex
- Tests: Bad arq dependency in tests (#1966) by @Zylphrex
- Better naming (#1962) by @antonpirker

## 1.17.0

### Various fixes & improvements

- **New:** Monitor Celery Beat tasks with Sentry [Cron Monitoring](https://docs.sentry.io/product/crons/).

  With this feature you can make sure that your Celery beat tasks run at the right time and see if they where successful or not.

  > **Warning**
  > Cron Monitoring is currently in beta. Beta features are still in-progress and may have bugs. We recognize the irony.
  > If you have any questions or feedback, please email us at crons-feedback@sentry.io, reach out via Discord (#cronjobs), or open an issue.

  Usage:

  ```python
  # File: tasks.py

  from celery import Celery, signals
  from celery.schedules import crontab

  import sentry_sdk
  from sentry_sdk.crons import monitor
  from sentry_sdk.integrations.celery import CeleryIntegration


  # 1. Setup your Celery beat configuration

  app = Celery('mytasks', broker='redis://localhost:6379/0')
  app.conf.beat_schedule = {
      'set-in-beat-schedule': {
          'task': 'tasks.tell_the_world',
          'schedule': crontab(hour='10', minute='15'),
          'args': ("in beat_schedule set", ),
      },
  }


  # 2. Initialize Sentry either in `celeryd_init` or `beat_init` signal.

  #@signals.celeryd_init.connect
  @signals.beat_init.connect
  def init_sentry(**kwargs):
      sentry_sdk.init(
          dsn='...',
          integrations=[CeleryIntegration()],
          environment="local.dev.grace",
          release="v1.0.7-a1",
      )


  # 3. Link your Celery task to a Sentry Cron Monitor

  @app.task
  @monitor(monitor_slug='3b861d62-ff82-4aa0-9cd6-b2b6403bd0cf')
  def tell_the_world(msg):
      print(msg)
  ```

- **New:** Add decorator for Sentry tracing (#1089) by @ynouri

  This allows you to use a decorator to setup custom performance instrumentation.

  To learn more see [Custom Instrumentation](https://docs.sentry.io/platforms/python/performance/instrumentation/custom-instrumentation/).

  Usage: Just add the new decorator to your function, and a span will be created for it:

  ```python
  import sentry_sdk

  @sentry_sdk.trace
  def my_complex_function():
    # do stuff
    ...
  ```

- Make Django signals tracing optional (#1929) by @antonpirker

  See the [Django Guide](https://docs.sentry.io/platforms/python/guides/django) to learn more.

- Deprecated `with_locals` in favor of `include_local_variables` (#1924) by @antonpirker
- Added top level API to get current span (#1954) by @antonpirker
- Profiling: Add profiler options to init (#1947) by @Zylphrex
- Profiling: Set active thread id for quart (#1830) by @Zylphrex
- Fix: Update `get_json` function call for werkzeug 2.1.0+ (#1939) by @michielderoos
- Fix: Returning the tasks result. (#1931) by @antonpirker
- Fix: Rename MYPY to TYPE_CHECKING (#1934) by @untitaker
- Fix: Fix type annotation for ignore_errors in sentry_sdk.init() (#1928) by @tiangolo
- Tests: Start a real http server instead of mocking libs (#1938) by @antonpirker

## 1.16.0

### Various fixes & improvements

- **New:** Add [arq](https://arq-docs.helpmanual.io/) Integration (#1872) by @Zhenay

  This integration will create performance spans when arq jobs will be enqueued and when they will be run.
  It will also capture errors in jobs and will link them to the performance spans.

  Usage:

  ```python
  import asyncio

  from httpx import AsyncClient
  from arq import create_pool
  from arq.connections import RedisSettings

  import sentry_sdk
  from sentry_sdk.integrations.arq import ArqIntegration
  from sentry_sdk.tracing import TRANSACTION_SOURCE_COMPONENT

  sentry_sdk.init(
      dsn="...",
      integrations=[ArqIntegration()],
  )

  async def download_content(ctx, url):
      session: AsyncClient = ctx['session']
      response = await session.get(url)
      print(f'{url}: {response.text:.80}...')
      return len(response.text)

  async def startup(ctx):
      ctx['session'] = AsyncClient()

  async def shutdown(ctx):
      await ctx['session'].aclose()

  async def main():
      with sentry_sdk.start_transaction(name="testing_arq_tasks", source=TRANSACTION_SOURCE_COMPONENT):
          redis = await create_pool(RedisSettings())
          for url in ('https://facebook.com', 'https://microsoft.com', 'https://github.com', "asdf"
                      ):
              await redis.enqueue_job('download_content', url)

  class WorkerSettings:
      functions = [download_content]
      on_startup = startup
      on_shutdown = shutdown

  if __name__ == '__main__':
      asyncio.run(main())
  ```

- Update of [Falcon](https://falconframework.org/) Integration (#1733) by @bartolootrit
- Adding [Cloud Resource Context](https://docs.sentry.io/platforms/python/configuration/integrations/cloudresourcecontext/) integration (#1882) by @antonpirker
- Profiling: Use the transaction timestamps to anchor the profile (#1898) by @Zylphrex
- Profiling: Add debug logs to profiling (#1883) by @Zylphrex
- Profiling: Start profiler thread lazily (#1903) by @Zylphrex
- Fixed checks for structured http data (#1905) by @antonpirker
- Make `set_measurement` public api and remove experimental status (#1909) by @sl0thentr0py
- Add `trace_propagation_targets` option (#1916) by @antonpirker
- Add `enable_tracing` to default traces_sample_rate to 1.0 (#1900) by @sl0thentr0py
- Remove deprecated `tracestate` (#1907) by @sl0thentr0py
- Sanitize URLs in Span description and breadcrumbs (#1876) by @antonpirker
- Mechanism should default to true unless set explicitly (#1889) by @sl0thentr0py
- Better setting of in-app in stack frames (#1894) by @antonpirker
- Add workflow to test gevent (#1870) by @Zylphrex
- Updated outdated HTTPX test matrix (#1917) by @antonpirker
- Switch to MIT license (#1908) by @cleptric

## 1.15.0

### Various fixes & improvements

- New: Add [Huey](https://huey.readthedocs.io/en/latest/) Integration (#1555) by @Zhenay

  This integration will create performance spans when Huey tasks will be enqueued and when they will be executed.

  Usage:

  Task definition in `demo.py`:

  ```python
  import time

  from huey import SqliteHuey, crontab

  import sentry_sdk
  from sentry_sdk.integrations.huey import HueyIntegration

  sentry_sdk.init(
      dsn="...",
      integrations=[
          HueyIntegration(),
      ],
      traces_sample_rate=1.0,
  )

  huey = SqliteHuey(filename='/tmp/demo.db')

  @huey.task()
  def add_numbers(a, b):
      return a + b
  ```

  Running the tasks in `run.py`:

  ```python
  from demo import add_numbers, flaky_task, nightly_backup

  import sentry_sdk
  from sentry_sdk.integrations.huey import HueyIntegration
  from sentry_sdk.tracing import TRANSACTION_SOURCE_COMPONENT, Transaction


  def main():
      sentry_sdk.init(
          dsn="...",
          integrations=[
              HueyIntegration(),
          ],
          traces_sample_rate=1.0,
      )

      with sentry_sdk.start_transaction(name="testing_huey_tasks", source=TRANSACTION_SOURCE_COMPONENT):
          r = add_numbers(1, 2)

  if __name__ == "__main__":
      main()
  ```

- Profiling: Do not send single sample profiles (#1879) by @Zylphrex
- Profiling: Add additional test coverage for profiler (#1877) by @Zylphrex
- Profiling: Always use builtin time.sleep (#1869) by @Zylphrex
- Profiling: Defaul in_app decision to None (#1855) by @Zylphrex
- Profiling: Remove use of threading.Event (#1864) by @Zylphrex
- Profiling: Enable profiling on all transactions (#1797) by @Zylphrex
- FastAPI: Fix check for Starlette in FastAPI integration (#1868) by @antonpirker
- Flask: Do not overwrite default for username with email address in FlaskIntegration (#1873) by @homeworkprod
- Tests: Add py3.11 to test-common (#1871) by @Zylphrex
- Fix: Don't log whole event in before_send / event_processor drops (#1863) by @sl0thentr0py

## 1.14.0

### Various fixes & improvements

- Add `before_send_transaction` (#1840) by @antonpirker

  Adds a hook (similar to `before_send`) that is called for all transaction events (performance releated data).

  Usage:

  ```python
    import sentry_sdk

    def strip_sensitive_data(event, hint):
        # modify event here (or return `None` if you want to drop the event entirely)
        return event

    sentry_sdk.init(
        # ...
        before_send_transaction=strip_sensitive_data,
    )
  ```

  See also: https://docs.sentry.io/platforms/python/configuration/filtering/#using-platformidentifier-namebefore-send-transaction-

- Django: Always remove values of Django session related cookies. (#1842) by @antonpirker
- Profiling: Enable profiling for ASGI frameworks (#1824) by @Zylphrex
- Profiling: Better gevent support (#1822) by @Zylphrex
- Profiling: Add profile context to transaction (#1860) by @Zylphrex
- Profiling: Use co_qualname in python 3.11 (#1831) by @Zylphrex
- OpenTelemetry: fix Use dict for sentry-trace context instead of tuple (#1847) by @AbhiPrasad
- OpenTelemetry: fix extra dependency (#1825) by @bernardotorres
- OpenTelemetry: fix NoOpSpan updates scope (#1834) by @Zylphrex
- OpenTelemetry: Make sure to noop when there is no DSN (#1852) by @antonpirker
- FastAPI: Fix middleware being patched multiple times (#1841) by @JohnnyDeuss
- Starlette: Avoid import of pkg_resource with Starlette integration (#1836) by @mgu
- Removed code coverage target (#1862) by @antonpirker

## 1.13.0

### Various fixes & improvements

- Add Starlite integration (#1748) by @gazorby

  Adding support for the [Starlite](https://starlite-api.github.io/starlite/1.48/) framework. Unhandled errors are captured. Performance spans for Starlite middleware are also captured. Thanks @gazorby for the great work!

  Usage:

  ```python
  from starlite import Starlite, get

  import sentry_sdk
  from sentry_sdk.integrations.starlite import StarliteIntegration

  sentry_sdk.init(
      dsn="...",
      traces_sample_rate=1.0,
      integrations=[
          StarliteIntegration(),
      ],
  )

  @get("/")
  def hello_world() -> dict[str, str]:
      """Keeping the tradition alive with hello world."""
      bla = 1/0  # causing an error
      return {"hello": "world"}

  app = Starlite(route_handlers=[hello_world])
  ```

- Profiling: Remove sample buffer from profiler (#1791) by @Zylphrex
- Profiling: Performance tweaks to profile sampler (#1789) by @Zylphrex
- Add span for Django SimpleTemplateResponse rendering (#1818) by @chdsbd
- Use @wraps for Django Signal receivers (#1815) by @meanmail
- Add enqueued_at and started_at to rq job extra (#1024) by @kruvasyan
- Remove sanic v22 pin (#1819) by @sl0thentr0py
- Add support for `byterray` and `memoryview` built-in types (#1833) by @Tarty
- Handle `"rc"` in SQLAlchemy version. (#1812) by @peterschutt
- Doc: Use .venv (not .env) as a virtual env location in CONTRIBUTING.md (#1790) by @tonyo
- Auto publish to internal pypi on release (#1823) by @asottile-sentry
- Added Python 3.11 to test suite (#1795) by @antonpirker
- Update test/linting dependencies (#1801) by @antonpirker
- Deps: bump sphinx from 5.2.3 to 5.3.0 (#1686) by @dependabot

## 1.12.1

### Various fixes & improvements

- Link errors to OTel spans (#1787) by @antonpirker

## 1.12.0

### Basic OTel support

This adds support to automatically integrate OpenTelemetry performance tracing with Sentry.

See the documentation on how to set it up:
https://docs.sentry.io/platforms/python/performance/instrumentation/opentelemetry/

Give it a try and let us know if you have any feedback or problems with using it.

By: @antonpirker (#1772, #1766, #1765)

### Various fixes & improvements

- Tox Cleanup (#1749) by @antonpirker
- CI: Fix Github action checks (#1780) by @Zylphrex
- Profiling: Introduce active thread id on scope (#1764) by @Zylphrex
- Profiling: Eagerly hash stack for profiles (#1755) by @Zylphrex
- Profiling: Resolve inherited method class names (#1756) by @Zylphrex

## 1.11.1

### Various fixes & improvements

- Move set_transaction_name out of event processor in fastapi/starlette (#1751) by @sl0thentr0py
- Expose proxy_headers as top level config and use in ProxyManager: https://docs.sentry.io/platforms/python/configuration/options/#proxy-headers (#1746) by @sl0thentr0py

## 1.11.0

### Various fixes & improvements

- Fix signals problem on sentry.io (#1732) by @antonpirker
- Fix reading FastAPI request body twice. (#1724) by @antonpirker
- ref(profiling): Do not error if already setup (#1731) by @Zylphrex
- ref(profiling): Use sleep scheduler by default (#1729) by @Zylphrex
- feat(profiling): Extract more frame info (#1702) by @Zylphrex
- Update actions/upload-artifact to v3.1.1 (#1718) by @mattgauntseo-sentry
- Performance optimizations (#1725) by @antonpirker
- feat(pymongo): add PyMongo integration (#1590) by @Agalin
- Move relay to port 5333 to avoid collisions (#1716) by @sl0thentr0py
- fix(utils): strip_string() checks text length counting bytes not chars (#1711) by @mgaligniana
- chore: remove jira workflow (#1707) by @vladanpaunovic
- build(deps): bump checkouts/data-schemas from `a214fbc` to `20ff3b9` (#1703) by @dependabot
- perf(profiling): Tune the sample profile generation code for performance (#1694) by @Zylphrex

## 1.10.1

### Various fixes & improvements

- Bug fixes for FastAPI and Sentry SDK 1.10.0 (#1699) by @antonpirker
- The wrapped receive() did not return anything. (#1698) by @antonpirker

## 1.10.0

### Various fixes & improvements

- Unified naming for span ops (#1661) by @antonpirker

  We have unified the strings of our span operations. See https://develop.sentry.dev/sdk/performance/span-operations/

  **WARNING**: If you have Sentry Dashboards or Sentry Discover queries that use `transaction.op` in their fields, conditions, aggregates or columns this change could potentially break your Dashboards/Discover setup.
  Here is a list of the changes we made to the `op`s. Please adjust your dashboards and Discover queries accordingly:

  | Old operation (`op`)     | New Operation (`op`)   |
  | ------------------------ | ---------------------- |
  | `asgi.server`            | `http.server`          |
  | `aws.request`            | `http.client`          |
  | `aws.request.stream`     | `http.client.stream`   |
  | `celery.submit`          | `queue.submit.celery`  |
  | `celery.task`            | `queue.task.celery`    |
  | `django.middleware`      | `middleware.django`    |
  | `django.signals`         | `event.django`         |
  | `django.template.render` | `template.render`      |
  | `django.view`            | `view.render`          |
  | `http`                   | `http.client`          |
  | `redis`                  | `db.redis`             |
  | `rq.task`                | `queue.task.rq`        |
  | `serverless.function`    | `function.aws`         |
  | `serverless.function`    | `function.gcp`         |
  | `starlette.middleware`   | `middleware.starlette` |

- Include framework in SDK name (#1662) by @antonpirker
- Asyncio integration (#1671) by @antonpirker
- Add exception handling to Asyncio Integration (#1695) by @antonpirker
- Fix asyncio task factory (#1689) by @antonpirker
- Have instrumentation for ASGI middleware receive/send callbacks. (#1673) by @antonpirker
- Use Django internal ASGI handling from Channels version 4.0.0. (#1688) by @antonpirker
- fix(integrations): Fix http putrequest when url is None (#1693) by @MattFlower
- build(deps): bump checkouts/data-schemas from `f0a57f2` to `a214fbc` (#1627) by @dependabot
- build(deps): bump flake8-bugbear from 22.9.11 to 22.9.23 (#1637) by @dependabot
- build(deps): bump sphinx from 5.1.1 to 5.2.3 (#1653) by @dependabot
- build(deps): bump actions/stale from 5 to 6 (#1638) by @dependabot
- build(deps): bump black from 22.8.0 to 22.10.0 (#1670) by @dependabot
- Remove unused node setup from ci. (#1681) by @antonpirker
- Check for Decimal is in_valid_sample_rate (#1672) by @Arvind2222
- Add session for aiohttp integration (#1605) by @denys-pidlisnyi
- feat(profiling): Extract qualified name for each frame (#1669) by @Zylphrex
- feat(profiling): Attach thread metadata to profiles (#1660) by @Zylphrex
- ref(profiling): Rename profiling frame keys (#1680) by @Zylphrex
- fix(profiling): get_frame_name only look at arguments (#1684) by @Zylphrex
- fix(profiling): Need to sample profile correctly (#1679) by @Zylphrex
- fix(profiling): Race condition spawning multiple profiling threads (#1676) by @Zylphrex
- tests(profiling): Add basic profiling tests (#1677) by @Zylphrex
- tests(profiling): Add tests for thread schedulers (#1683) by @Zylphrex

## 1.9.10

### Various fixes & improvements

- Use content-length header in ASGI instead of reading request body (#1646, #1631, #1595, #1573) (#1649) by @antonpirker
- Added newer Celery versions to test suite (#1655) by @antonpirker
- Django 4.x support (#1632) by @antonpirker
- Cancel old CI runs when new one is started. (#1651) by @antonpirker
- Increase max string size for desc (#1647) by @k-fish
- Pin Sanic version for CI (#1650) by @antonpirker
- Fix for partial signals in old Django and old Python versions. (#1641) by @antonpirker
- Convert profile output to the sample format (#1611) by @phacops
- Dynamically adjust profiler sleep time (#1634) by @Zylphrex

## 1.9.9

### Django update (ongoing)

- Instrument Django Signals so they show up in "Performance" view (#1526) by @BeryJu
- include other Django enhancements brought up by the community

### Various fixes & improvements

- fix(profiling): Profiler mode type hints (#1633) by @Zylphrex
- New ASGIMiddleware tests (#1600) by @antonpirker
- build(deps): bump mypy from 0.961 to 0.971 (#1517) by @dependabot
- build(deps): bump black from 22.3.0 to 22.8.0 (#1596) by @dependabot
- build(deps): bump sphinx from 5.0.2 to 5.1.1 (#1524) by @dependabot
- ref: upgrade linters to flake8 5.x (#1610) by @asottile-sentry
- feat(profiling): Introduce different profiler schedulers (#1616) by @Zylphrex
- fix(profiling): Check transaction sampled status before profiling (#1624) by @Zylphrex
- Wrap Baggage ser/deser in capture_internal_exceptions (#1630) by @sl0thentr0py
- Faster Tests (DjangoCon) (#1602) by @antonpirker
- feat(profiling): Add support for profiles_sample_rate (#1613) by @Zylphrex
- feat(profiling): Support for multithreaded profiles (#1570) by @Zylphrex

## 1.9.8

### Various fixes & improvements

- Baggage creation for head of trace (#1589) by @sl0thentr0py
  - The SDK now also generates new baggage entries for dynamic sampling when it is the first (head) SDK in the pipeline.

## 1.9.7

### Various fixes & improvements

- Let SentryAsgiMiddleware work with Starlette and FastAPI integrations (#1594) by @antonpirker

**Note:** The last version 1.9.6 introduced a breaking change where projects that used Starlette or FastAPI
and had manually setup `SentryAsgiMiddleware` could not start. This versions fixes this behaviour.
With this version if you have a manual `SentryAsgiMiddleware` setup and are using Starlette or FastAPI
everything just works out of the box.

Sorry for any inconveniences the last version might have brought to you.

We can do better and in the future we will do our best to not break your code again.

## 1.9.6

### Various fixes & improvements

- Auto-enable Starlette and FastAPI (#1533) by @antonpirker
- Add more version constraints (#1574) by @isra17
- Fix typo in starlette attribute check (#1566) by @sl0thentr0py

## 1.9.5

### Various fixes & improvements

- fix(redis): import redis pipeline using full path (#1565) by @olksdr
- Fix side effects for parallel tests (#1554) by @sl0thentr0py

## 1.9.4

### Various fixes & improvements

- Remove TRANSACTION_SOURCE_UNKNOWN and default to CUSTOM (#1558) by @sl0thentr0py
- feat(redis): Add instrumentation for redis pipeline (#1543) by @jjbayer
- Handle no release when uploading profiles (#1548) by @szokeasaurusrex

## 1.9.3

### Various fixes & improvements

- Wrap StarletteRequestExtractor in capture_internal_exceptions (#1551) by @sl0thentr0py

## 1.9.2

### Various fixes & improvements

- chore: remove quotes (#1545) by @vladanpaunovic

## 1.9.1

### Various fixes & improvements

- Fix FastAPI issues (#1532) ( #1514) (#1532) by @antonpirker
- Add deprecation warning for 3.4, 3.5 (#1541) by @sl0thentr0py
- Fast tests (#1504) by @antonpirker
- Replace Travis CI badge with GitHub Actions badge (#1538) by @153957
- chore(deps): update urllib3 minimum version with environment markers (#1312) by @miketheman
- Update Flask and Quart integrations (#1520) by @pgjones
- chore: Remove ancient examples from tracing prototype (#1528) by @sl0thentr0py
- fix(django): Send correct "url" transaction source if Django resolver fails to resolve (#1525) by @sl0thentr0py

## 1.9.0

### Various fixes & improvements

- feat(profiler): Add experimental profiler under experiments.enable_profiling (#1481) by @szokeasaurusrex
- Fixed problem with broken response and python-multipart (#1516) by @antonpirker

## 1.8.0

### Various fixes & improvements

- feat(starlette): add Starlette integration (#1441) by @sl0thentr0py
  **Important:** Remove manual usage of `SentryAsgiMiddleware`! This is now done by the Starlette integration.
  Usage:

  ```python
  from starlette.applications import Starlette

  from sentry_sdk.integrations.starlette import StarletteIntegration

  sentry_sdk.init(
      dsn="...",
      integrations=[StarletteIntegration()],
  )

  app = Starlette(debug=True, routes=[...])
  ```

- feat(fastapi): add FastAPI integration (#829) by @antonpirker

  **Important:** Remove manual usage of `SentryAsgiMiddleware`! This is now done by the FastAPI integration.

  Usage:

  ```python
  from fastapi import FastAPI

  from sentry_sdk.integrations.starlette import StarletteIntegration
  from sentry_sdk.integrations.fastapi import FastApiIntegration

  sentry_sdk.init(
      dsn="...",
      integrations=[StarletteIntegration(), FastApiIntegration()],
  )

  app = FastAPI()
  ```

  Yes, you have to add both, the `StarletteIntegration` **AND** the `FastApiIntegration`!

- fix: avoid sending empty Baggage header (#1507) by @intgr
- fix: properly freeze Baggage object (#1508) by @intgr
- docs: fix simple typo, collecter | collector (#1505) by @timgates42

## 1.7.2

### Various fixes & improvements

- feat(transactions): Transaction Source (#1490) by @antonpirker
- Removed (unused) sentry_timestamp header (#1494) by @antonpirker

## 1.7.1

### Various fixes & improvements

- Skip malformed baggage items (#1491) by @robyoung

## 1.7.0

### Various fixes & improvements

- feat(tracing): Dynamic Sampling Context / Baggage continuation (#1485) by @sl0thentr0py

  The SDK now propagates the [W3C Baggage Header](https://www.w3.org/TR/baggage/) from
  incoming transactions to outgoing requests.
  It also extracts Sentry specific [sampling information](https://develop.sentry.dev/sdk/performance/dynamic-sampling-context/)
  and adds it to the transaction headers to enable Dynamic Sampling in the product.

## 1.6.0

### Various fixes & improvements

- Fix Deployment (#1474) by @antonpirker
- Serverless V2 (#1450) by @antonpirker
- Use logging levelno instead of levelname. Levelnames can be overridden (#1449) by @rrauenza

## 1.5.12

### Various fixes & improvements

- feat(measurements): Add experimental set_measurement api on transaction (#1359) by @sl0thentr0py
- fix: Remove incorrect usage from flask helper example (#1434) by @BYK

## 1.5.11

### Various fixes & improvements

- chore: Bump mypy and fix abstract ContextManager typing (#1421) by @sl0thentr0py
- chore(issues): add link to Sentry support (#1420) by @vladanpaunovic
- fix: replace git.io links with redirect targets (#1412) by @asottile-sentry
- ref: Update error verbose for sentry init (#1361) by @targhs
- fix(sessions): Update session also for non sampled events and change filter order (#1394) by @adinauer

## 1.5.10

### Various fixes & improvements

- Remove Flask version contraint (#1395) by @antonpirker
- Change ordering of event drop mechanisms (#1390) by @adinauer

## 1.5.9

### Various fixes & improvements

- fix(sqlalchemy): Use context instead of connection in sqlalchemy integration (#1388) by @sl0thentr0py
- Update correct test command in contributing docs (#1377) by @targhs
- Update black (#1379) by @antonpirker
- build(deps): bump sphinx from 4.1.1 to 4.5.0 (#1376) by @dependabot
- fix: Auto-enabling Redis and Pyramid integration (#737) by @untitaker
- feat(testing): Add pytest-watch (#853) by @lobsterkatie
- Treat x-api-key header as sensitive (#1236) by @simonschmidt
- fix: Remove obsolete MAX_FORMAT_PARAM_LENGTH (#1375) by @blueyed

## 1.5.8

### Various fixes & improvements

- feat(asgi): Add support for setting transaction name to path in FastAPI (#1349) by @tiangolo
- fix(sqlalchemy): Change context manager type to avoid race in threads (#1368) by @Fofanko
- fix(perf): Fix transaction setter on scope to use containing_transaction to match with getter (#1366) by @sl0thentr0py
- chore(ci): Change stale GitHub workflow to run once a day (#1367) by @kamilogorek
- feat(django): Make django middleware expose more wrapped attributes (#1202) by @MattFisher

## 1.5.7

### Various fixes & improvements

- fix(serializer): Make sentry_repr dunder method to avoid mock problems (#1364) by @sl0thentr0py

## 1.5.6

### Various fixes & improvements

- Create feature.yml (#1350) by @vladanpaunovic
- Update contribution guide (#1346) by @antonpirker
- chore: add bug issue template (#1345) by @vladanpaunovic
- Added default value for auto_session_tracking (#1337) by @antonpirker
- docs(readme): reordered content (#1343) by @antonpirker
- fix(tests): Removed unsupported Django 1.6 from tests to avoid confusion (#1338) by @antonpirker
- Group captured warnings under separate issues (#1324) by @mnito
- build(changelogs): Use automated changelogs from Craft (#1340) by @BYK
- fix(aiohttp): AioHttpIntegration sentry_app_handle() now ignores ConnectionResetError (#1331) by @cmalek
- meta: Remove black GH action (#1339) by @sl0thentr0py
- feat(flask): Add `sentry_trace()` template helper (#1336) by @BYK

## 1.5.5

- Add session tracking to ASGI integration (#1329)
- Pinning test requirements versions (#1330)
- Allow classes to short circuit serializer with `sentry_repr` (#1322)
- Set default on json.dumps in compute_tracestate_value to ensure string conversion (#1318)

Work in this release contributed by @tomchuk. Thank you for your contribution!

## 1.5.4

- Add Python 3.10 to test suite (#1309)
- Capture only 5xx HTTP errors in Falcon Integration (#1314)
- Attempt custom urlconf resolve in `got_request_exception` as well (#1317)

## 1.5.3

- Pick up custom urlconf set by Django middlewares from request if any (#1308)

## 1.5.2

- Record event_processor client reports #1281
- Add a Quart integration #1248
- Sanic v21.12 support #1292
- Support Celery abstract tasks #1287

Work in this release contributed by @johnzeringue, @pgjones and @ahopkins. Thank you for your contribution!

## 1.5.1

- Fix django legacy url resolver regex substitution due to upstream CVE-2021-44420 fix #1272
- Record lost `sample_rate` events only if tracing is enabled #1268
- Fix gevent version parsing for non-numeric parts #1243
- Record span and breadcrumb when Django opens db connection #1250

## 1.5.0

- Also record client outcomes for before send #1211
- Add support for implicitly sized envelope items #1229
- Fix integration with Apache Beam 2.32, 2.33 #1233
- Remove Python 2.7 support for AWS Lambda layers in craft config #1241
- Refactor Sanic integration for v21.9 support #1212
- AWS Lambda Python 3.9 runtime support #1239
- Fix "shutdown_timeout" typing #1256

Work in this release contributed by @galuszkak, @kianmeng, @ahopkins, @razumeiko, @tomscytale, and @seedofjoy. Thank you for your contribution!

## 1.4.3

- Turned client reports on by default.

## 1.4.2

- Made envelope modifications in the HTTP transport non observable #1206

## 1.4.1

- Fix race condition between `finish` and `start_child` in tracing #1203

## 1.4.0

- No longer set the last event id for transactions #1186
- Added support for client reports (disabled by default for now) #1181
- Added `tracestate` header handling #1179
- Added real ip detection to asgi integration #1199

## 1.3.1

- Fix detection of contextvars compatibility with Gevent versions >=20.9.0 #1157

## 1.3.0

- Add support for Sanic versions 20 and 21 #1146

## 1.2.0

- Fix for `AWSLambda` Integration to handle other path formats for function initial handler #1139
- Fix for worker to set daemon attribute instead of deprecated setDaemon method #1093
- Fix for `bottle` Integration that discards `-dev` for version extraction #1085
- Fix for transport that adds a unified hook for capturing metrics about dropped events #1100
- Add `Httpx` Integration #1119
- Add support for china domains in `AWSLambda` Integration #1051

## 1.1.0

- Fix for `AWSLambda` integration returns value of original handler #1106
- Fix for `RQ` integration that only captures exception if RQ job has failed and ignore retries #1076
- Feature that supports Tracing for the `Tornado` integration #1060
- Feature that supports wild cards in `ignore_logger` in the `Logging` Integration #1053
- Fix for django that deals with template span description names that are either lists or tuples #1054

## 1.0.0

This release contains a breaking change

- **BREAKING CHANGE**: Feat: Moved `auto_session_tracking` experimental flag to a proper option and removed explicitly setting experimental `session_mode` in favor of auto detecting its value, hence enabling release health by default #994
- Fixed Django transaction name by setting the name to `request.path_info` rather than `request.path`
- Fix for tracing by getting HTTP headers from span rather than transaction when possible #1035
- Fix for Flask transactions missing request body in non errored transactions #1034
- Fix for honoring the `X-Forwarded-For` header #1037
- Fix for worker that logs data dropping of events with level error #1032

## 0.20.3

- Added scripts to support auto instrumentation of no code AWS lambda Python functions

## 0.20.2

- Fix incorrect regex in craft to include wheel file in pypi release

## 0.20.1

- Fix for error that occurs with Async Middlewares when the middleware is a function rather than a class

## 0.20.0

- Fix for header extraction for AWS lambda/API extraction
- Fix multiple \*\*kwargs type hints # 967
- Fix that corrects AWS lambda integration failure to detect the aws-lambda-ric 1.0 bootstrap #976
- Fix AWSLambda integration: variable "timeout_thread" referenced before assignment #977
- Use full git sha as release name #960
- **BREAKING CHANGE**: The default environment is now production, not based on release
- Django integration now creates transaction spans for template rendering
- Fix headers not parsed correctly in ASGI middleware, Decode headers before creating transaction #984
- Restored ability to have tracing disabled #991
- Fix Django async views not behaving asynchronously
- Performance improvement: supported pre-aggregated sessions

## 0.19.5

- Fix two regressions added in 0.19.2 with regard to sampling behavior when reading the sampling decision from headers.
- Increase internal transport queue size and make it configurable.

## 0.19.4

- Fix a bug that would make applications crash if an old version of `boto3` was installed.

## 0.19.3

- Automatically pass integration-relevant data to `traces_sampler` for AWS, AIOHTTP, ASGI, Bottle, Celery, Django, Falcon, Flask, GCP, Pyramid, Tryton, RQ, and WSGI integrations
- Fix a bug where the AWS integration would crash if event was anything besides a dictionary
- Fix the Django integrations's ASGI handler for Channels 3.0. Thanks Luke Pomfrey!

## 0.19.2

- Add `traces_sampler` option.
- The SDK now attempts to infer a default release from various environment variables and the current git repo.
- Fix a crash with async views in Django 3.1.
- Fix a bug where complex URL patterns in Django would create malformed transaction names.
- Add options for transaction styling in AIOHTTP.
- Add basic attachment support (documentation tbd).
- fix a crash in the `pure_eval` integration.
- Integration for creating spans from `boto3`.

## 0.19.1

- Fix dependency check for `blinker` fixes #858
- Fix incorrect timeout warnings in AWS Lambda and GCP integrations #854

## 0.19.0

- Removed `_experiments.auto_enabling_integrations` in favor of just `auto_enabling_integrations` which is now enabled by default.

## 0.18.0

- **Breaking change**: The `no_proxy` environment variable is now honored when inferring proxy settings from the system. Thanks Xavier Fernandez!
- Added Performance/Tracing support for AWS and GCP functions.
- Fix an issue with Django instrumentation where the SDK modified `resolver_match.callback` and broke user code.

## 0.17.8

- Fix yet another bug with disjoint traces in Celery.
- Added support for Chalice 1.20. Thanks again to the folks at Cuenca MX!

## 0.17.7

- Internal: Change data category for transaction envelopes.
- Fix a bug under Celery 4.2+ that may have caused disjoint traces or missing transactions.

## 0.17.6

- Support for Flask 0.10 (only relaxing version check)

## 0.17.5

- Work around an issue in the Python stdlib that makes the entire process deadlock during garbage collection if events are sent from a `__del__` implementation.
- Add possibility to wrap ASGI application twice in middleware to enable split up of request scope data and exception catching.

## 0.17.4

- New integration for the Chalice web framework for AWS Lambda. Thanks to the folks at Cuenca MX!

## 0.17.3

- Fix an issue with the `pure_eval` integration in interaction with trimming where `pure_eval` would create a lot of useless local variables that then drown out the useful ones in trimming.

## 0.17.2

- Fix timezone bugs in GCP integration.

## 0.17.1

- Fix timezone bugs in AWS Lambda integration.
- Fix crash on GCP integration because of missing parameter `timeout_warning`.

## 0.17.0

- Fix a bug where class-based callables used as Django views (without using Django's regular class-based views) would not have `csrf_exempt` applied.
- New integration for Google Cloud Functions.
- Fix a bug where a recently released version of `urllib3` would cause the SDK to enter an infinite loop on networking and SSL errors.
- **Breaking change**: Remove the `traceparent_v2` option. The option has been ignored since 0.16.3, just remove it from your code.

## 0.16.5

- Fix a bug that caused Django apps to crash if the view didn't have a `__name__` attribute.

## 0.16.4

- Add experiment to avoid trunchating span descriptions. Initialize with `init(_experiments={"smart_transaction_trimming": True})`.
- Add a span around the Django view in transactions to distinguish its operations from middleware operations.

## 0.16.3

- Fix AWS Lambda support for Python 3.8.
- The AWS Lambda integration now captures initialization/import errors for Python 3.
- The AWS Lambda integration now supports an option to warn about functions likely to time out.
- Testing for RQ 1.5
- Flip default of `traceparent_v2`. This change should have zero impact. The flag will be removed in 0.17.
- Fix compatibility bug with Django 3.1.

## 0.16.2

- New (optional) integrations for richer stacktraces: `pure_eval` for additional variables, `executing` for better function names.

## 0.16.1

- Flask integration: Fix a bug that prevented custom tags from being attached to transactions.

## 0.16.0

- Redis integration: add tags for more commands
- Redis integration: Patch rediscluster package if installed.
- Session tracking: A session is no longer considered crashed if there has been a fatal log message (only unhandled exceptions count).
- **Breaking change**: Revamping of the tracing API.
- **Breaking change**: `before_send` is no longer called for transactions.

## 0.15.1

- Fix fatal crash in Pyramid integration on 404.

## 0.15.0

- **Breaking change:** The ASGI middleware will now raise an exception if contextvars are not available, like it is already the case for other asyncio integrations.
- Contextvars are now used in more circumstances following a bugfix release of `gevent`. This will fix a few instances of wrong request data being attached to events while using an asyncio-based web framework.
- APM: Fix a bug in the SQLAlchemy integration where a span was left open if the database transaction had to be rolled back. This could have led to deeply nested span trees under that db query span.
- Fix a bug in the Pyramid integration where the transaction name could not be overridden at all.
- Fix a broken type annotation on `capture_exception`.
- Basic support for Django 3.1. More work is required for async middlewares to be instrumented properly for APM.

## 0.14.4

- Fix bugs in transport rate limit enforcement for specific data categories. The bug should not have affected anybody because we do not yet emit rate limits for specific event types/data categories.
- Fix a bug in `capture_event` where it would crash if given additional kwargs. Thanks to Tatiana Vasilevskaya!
- Fix a bug where contextvars from the request handler were inaccessible in AIOHTTP error handlers.
- Fix a bug where the Celery integration would crash if newrelic instrumented Celery as well.

## 0.14.3

- Attempt to use a monotonic clock to measure span durations in Performance/APM.
- Avoid overwriting explicitly set user data in web framework integrations.
- Allow to pass keyword arguments to `capture_event` instead of configuring the scope.
- Feature development for session tracking.

## 0.14.2

- Fix a crash in Django Channels instrumentation when SDK is reinitialized.
- More contextual data for AWS Lambda (cloudwatch logs link).

## 0.14.1

- Fix a crash in the Django integration when used in combination with Django Rest Framework's test utilities for request.
- Fix high memory consumption when sending a lot of errors in the same process. Particularly noticeable in async environments.

## 0.14.0

- Show ASGI request data in Django 3.0
- New integration for the Trytond ERP framework. Thanks n1ngu!

## 0.13.5

- Fix trace continuation bugs in APM.
- No longer report `asyncio.CancelledError` as part of AIOHTTP integration.

## 0.13.4

- Fix package classifiers to mark this package as supporting Python 3.8. The SDK supported 3.8 before though.
- Update schema sent for transaction events (transaction status).
- Fix a bug where `None` inside request data was skipped/omitted.

## 0.13.3

- Fix an issue with the ASGI middleware that would cause Uvicorn to infer the wrong ASGI versions and call the wrapped application with the wrong argument count.
- Do not ignore the `tornado.application` logger.
- The Redis integration now instruments Redis blaster for breadcrumbs and transaction spans.

## 0.13.2

- Fix a bug in APM that would cause wrong durations to be displayed on non-UTC servers.

## 0.13.1

- Add new global functions for setting scope/context data.
- Fix a bug that would make Django 1.11+ apps crash when using function-based middleware.

## 0.13.0

- Remove an old deprecation warning (behavior itself already changed since a long time).
- The AIOHTTP integration now attaches the request body to crash reports. Thanks to Vitali Rebkavets!
- Add an experimental PySpark integration.
- First release to be tested under Python 3.8. No code changes were necessary though, so previous releases also might have worked.

## 0.12.3

- Various performance improvements to event sending.
- Avoid crashes when scope or hub is racy.
- Revert a change that broke applications using gevent and channels (in the same virtualenv, but different processes).
- Fix a bug that made the SDK crash on unicode in SQL.

## 0.12.2

- Fix a crash with ASGI (Django Channels) when the ASGI request type is neither HTTP nor Websockets.

## 0.12.1

- Temporarily remove sending of SQL parameters (as part of breadcrumbs or spans for APM) to Sentry to avoid memory consumption issues.

## 0.12.0

- Sentry now has a [Discord server](https://discord.gg/cWnMQeA)! Join the server to get involved into SDK development and ask questions.
- Fix a bug where the response object for httplib (or requests) was held onto for an unnecessarily long amount of time.
- APM: Add spans for more methods on `subprocess.Popen` objects.
- APM: Add spans for Django middlewares.
- APM: Add spans for ASGI requests.
- Automatically inject the ASGI middleware for Django Channels 2.0. This will **break your Channels 2.0 application if it is running on Python 3.5 or 3.6** (while previously it would "only" leak a lot of memory for each ASGI request). **Install `aiocontextvars` from PyPI to make it work again.**

## 0.11.2

- Fix a bug where the SDK would throw an exception on shutdown when running under eventlet.
- Add missing data to Redis breadcrumbs.

## 0.11.1

- Remove a faulty assertion (observed in environment with Django Channels and ASGI).

## 0.11.0

- Fix type hints for the logging integration. Thanks Steven Dignam!
- Fix an issue where scope/context data would leak in applications that use `gevent` with its threading monkeypatch. The fix is to avoid usage of contextvars in such environments. Thanks Ran Benita!
- Fix a reference cycle in the `ThreadingIntegration` that led to exceptions on interpreter shutdown. Thanks Guang Tian Li!
- Fix a series of bugs in the stdlib integration that broke usage of `subprocess`.
- More instrumentation for APM.
- New integration for SQLAlchemy (creates breadcrumbs from queries).
- New (experimental) integration for Apache Beam.
- Fix a bug in the `LoggingIntegration` that would send breadcrumbs timestamps in the wrong timezone.
- The `AiohttpIntegration` now sets the event's transaction name.
- Fix a bug that caused infinite recursion when serializing local variables that logged errors or otherwise created Sentry events.

## 0.10.2

- Fix a bug where a log record with non-strings as `extra` keys would make the SDK crash.
- Added ASGI integration for better hub propagation, request data for your events and capturing uncaught exceptions. Using this middleware explicitly in your code will also fix a few issues with Django Channels.
- Fix a bug where `celery-once` was deadlocking when used in combination with the celery integration.
- Fix a memory leak in the new tracing feature when it is not enabled.

## 0.10.1

- Fix bug where the SDK would yield a deprecation warning about `collections.abc` vs `collections`.
- Fix bug in stdlib integration that would cause spawned subprocesses to not inherit the environment variables from the parent process.

## 0.10.0

- Massive refactor in preparation to tracing. There are no intentional breaking changes, but there is a risk of breakage (hence the minor version bump). Two new client options `traces_sample_rate` and `traceparent_v2` have been added. Do not change the defaults in production, they will bring your application down or at least fill your Sentry project up with nonsense events.

## 0.9.5

- Do not use `getargspec` on Python 3 to evade deprecation warning.

## 0.9.4

- Revert a change in 0.9.3 that prevented passing a `unicode` string as DSN to `init()`.

## 0.9.3

- Add type hints for `init()`.
- Include user agent header when sending events.

## 0.9.2

- Fix a bug in the Django integration that would prevent the user from initializing the SDK at the top of `settings.py`.

  This bug was introduced in 0.9.1 for all Django versions, but has been there for much longer for Django 1.6 in particular.

## 0.9.1

- Fix a bug on Python 3.7 where gunicorn with gevent would cause the SDK to leak event data between requests.
- Fix a bug where the GNU backtrace integration would not parse certain frames.
- Fix a bug where the SDK would not pick up request bodies for Django Rest Framework based apps.
- Remove a few more headers containing sensitive data per default.
- Various improvements to type hints. Thanks Ran Benita!
- Add a event hint to access the log record from `before_send`.
- Fix a bug that would ignore `__tracebackhide__`. Thanks Matt Millican!
- Fix distribution information for mypy support (add `py.typed` file). Thanks Ran Benita!

## 0.9.0

- The SDK now captures `SystemExit` and other `BaseException`s when coming from within a WSGI app (Flask, Django, ...)
- Pyramid: No longer report an exception if there exists an exception view for it.

## 0.8.1

- Fix infinite recursion bug in Celery integration.

## 0.8.0

- Add the always_run option in excepthook integration.
- Fix performance issues when attaching large data to events. This is not really intended to be a breaking change, but this release does include a rewrite of a larger chunk of code, therefore the minor version bump.

## 0.7.14

- Fix crash when using Celery integration (`TypeError` when using `apply_async`).

## 0.7.13

- Fix a bug where `Ignore` raised in a Celery task would be reported to Sentry.
- Add experimental support for tracing PoC.

## 0.7.12

- Read from `X-Real-IP` for user IP address.
- Fix a bug that would not apply in-app rules for attached callstacks.
- It's now possible to disable automatic proxy support by passing `http_proxy=""`. Thanks Marco Neumann!

## 0.7.11

- Fix a bug that would send `errno` in an invalid format to the server.
- Fix import-time crash when running Python with `-O` flag.
- Fix a bug that would prevent the logging integration from attaching `extra` keys called `data`.
- Fix order in which exception chains are reported to match Raven behavior.
- New integration for the Falcon web framework. Thanks to Jacob Magnusson!

## 0.7.10

- Add more event trimming.
- Log Sentry's response body in debug mode.
- Fix a few bad typehints causing issues in IDEs.
- Fix a bug in the Bottle integration that would report HTTP exceptions (e.g. redirects) as errors.
- Fix a bug that would prevent use of `in_app_exclude` without setting `in_app_include`.
- Fix a bug where request bodies of Django Rest Framework apps were not captured.
- Suppress errors during SQL breadcrumb capturing in Django integration. Also change order in which formatting strategies are tried.

## 0.7.9

- New integration for the Bottle web framework. Thanks to Stepan Henek!
- Self-protect against broken mapping implementations and other broken reprs instead of dropping all local vars from a stacktrace. Thanks to Marco Neumann!

## 0.7.8

- Add support for Sanic versions 18 and 19.
- Fix a bug that causes an SDK crash when using composed SQL from psycopg2.

## 0.7.7

- Fix a bug that would not capture request bodies if they were empty JSON arrays, objects or strings.
- New GNU backtrace integration parses stacktraces from exception messages and appends them to existing stacktrace.
- Capture Tornado formdata.
- Support Python 3.6 in Sanic and AIOHTTP integration.
- Clear breadcrumbs before starting a new request.
- Fix a bug in the Celery integration that would drop pending events during worker shutdown (particularly an issue when running with `max_tasks_per_child = 1`)
- Fix a bug with `repr`ing locals whose `__repr__` simultaneously changes the WSGI environment or other data that we're also trying to serialize at the same time.

## 0.7.6

- Fix a bug where artificial frames for Django templates would not be marked as in-app and would always appear as the innermost frame. Implement a heuristic to show template frame closer to `render` or `parse` invocation.

## 0.7.5

- Fix bug into Tornado integration that would send broken cookies to the server.
- Fix a bug in the logging integration that would ignore the client option `with_locals`.

## 0.7.4

- Read release and environment from process environment like the Raven SDK does. The keys are called `SENTRY_RELEASE` and `SENTRY_ENVIRONMENT`.
- Fix a bug in the `serverless` integration where it would not push a new scope for each function call (leaking tags and other things across calls).
- Experimental support for type hints.

## 0.7.3

- Fix crash in AIOHTTP integration when integration was set up but disabled.
- Flask integration now adds usernames, email addresses based on the protocol Flask-User defines on top of Flask-Login.
- New threading integration catches exceptions from crashing threads.
- New method `flush` on hubs and clients. New global `flush` function.
- Add decorator for serverless functions to fix common problems in those environments.
- Fix a bug in the logging integration where using explicit handlers required enabling the integration.

## 0.7.2

- Fix `celery.exceptions.Retry` spamming in Celery integration.

## 0.7.1

- Fix `UnboundLocalError` crash in Celery integration.

## 0.7.0

- Properly display chained exceptions (PEP-3134).
- Rewrite celery integration to monkeypatch instead of using signals due to bugs in Celery 3's signal handling. The Celery scope is also now available in prerun and postrun signals.
- Fix Tornado integration to work with Tornado 6.
- Do not evaluate Django `QuerySet` when trying to capture local variables. Also an internal hook was added to overwrite `repr` for local vars.

## 0.6.9

- Second attempt at fixing the bug that was supposed to be fixed in 0.6.8.

  > No longer access arbitrary sequences in local vars due to possible side effects.

## 0.6.8

- No longer access arbitrary sequences in local vars due to possible side effects.

## 0.6.7

- Sourcecode Django templates is now displayed in stackframes like Jinja templates in Flask already were.
- Updates to AWS Lambda integration for changes Amazon did to their Python 3.7 runtime.
- Fix a bug in the AIOHTTP integration that would report 300s and other HTTP status codes as errors.
- Fix a bug where a crashing `before_send` would crash the SDK and app.
- Fix a bug where cyclic references in e.g. local variables or `extra` data would crash the SDK.

## 0.6.6

- Un-break API of internal `Auth` object that we use in Sentry itself.

## 0.6.5

- Capture WSGI request data eagerly to save memory and avoid issues with uWSGI.
- Ability to use subpaths in DSN.
- Ignore `django.request` logger.

## 0.6.4

- Fix bug that would lead to an `AssertionError: stack must have at least one layer`, at least in testsuites for Flask apps.

## 0.6.3

- New integration for Tornado
- Fix request data in Django, Flask and other WSGI frameworks leaking between events.
- Fix infinite recursion when sending more events in `before_send`.

## 0.6.2

- Fix crash in AWS Lambda integration when using Zappa. This only silences the error, the underlying bug is still in Zappa.

## 0.6.1

- New integration for aiohttp-server.
- Fix crash when reading hostname in broken WSGI environments.

## 0.6.0

- Fix bug where a 429 without Retry-After would not be honored.
- Fix bug where proxy setting would not fall back to `http_proxy` for HTTPs traffic.
- A WSGI middleware is now available for catching errors and adding context about the current request to them.
- Using `logging.debug("test", exc_info=True)` will now attach the current stacktrace if no `sys.exc_info` is available.
- The Python 3.7 runtime for AWS Lambda is now supported.
- Fix a bug that would drop an event or parts of it when it contained bytes that were not UTF-8 encoded.
- Logging an exception will no longer add the exception as breadcrumb to the exception's own event.

## 0.5.5

- New client option `ca_certs`.
- Fix crash with Django and psycopg2.

## 0.5.4

- Fix deprecation warning in relation to the `collections` stdlib module.
- Fix bug that would crash Django and Flask when streaming responses are failing halfway through.

## 0.5.3

- Fix bug where using `push_scope` with a callback would not pop the scope.
- Fix crash when initializing the SDK in `push_scope`.
- Fix bug where IP addresses were sent when `send_default_pii=False`.

## 0.5.2

- Fix bug where events sent through the RQ integration were sometimes lost.
- Remove a deprecation warning about usage of `logger.warn`.
- Fix bug where large frame local variables would lead to the event being rejected by Sentry.

## 0.5.1

- Integration for Redis Queue (RQ)

## 0.5.0

- Fix a bug that would omit several debug logs during SDK initialization.
- Fix issue that sent a event key `""` Sentry wouldn't understand.
- **Breaking change:** The `level` and `event_level` options in the logging integration now work separately from each other.
- Fix a bug in the Sanic integration that would report the exception behind any HTTP error code.
- Fix a bug that would spam breadcrumbs in the Celery integration. Ignore logger `celery.worker.job`.
- Additional attributes on log records are now put into `extra`.
- Integration for Pyramid.
- `sys.argv` is put into extra automatically.

## 0.4.3

- Fix a bug that would leak WSGI responses.

## 0.4.2

- Fix a bug in the Sanic integration that would leak data between requests.
- Fix a bug that would hide all debug logging happening inside of the built-in transport.
- Fix a bug that would report errors for typos in Django's shell.

## 0.4.1

- Fix bug that would only show filenames in stacktraces but not the parent directories.

## 0.4.0

- Changed how integrations are initialized. Integrations are now configured and enabled per-client.

## 0.3.11

- Fix issue with certain deployment tools and the AWS Lambda integration.

## 0.3.10

- Set transactions for Django like in Raven. Which transaction behavior is used can be configured.
- Fix a bug which would omit frame local variables from stacktraces in Celery.
- New option: `attach_stacktrace`

## 0.3.9

- Bugfixes for AWS Lambda integration: Using Zappa did not catch any exceptions.

## 0.3.8

- Nicer log level for internal errors.

## 0.3.7

- Remove `repos` configuration option. There was never a way to make use of this feature.
- Fix a bug in `last_event_id`.
- Add Django SQL queries to breadcrumbs.
- Django integration won't set user attributes if they were already set.
- Report correct SDK version to Sentry.

## 0.3.6

- Integration for Sanic

## 0.3.5

- Integration for AWS Lambda
- Fix mojibake when encoding local variable values

## 0.3.4

- Performance improvement when storing breadcrumbs

## 0.3.3

- Fix crash when breadcrumbs had to be trunchated

## 0.3.2

- Fixed an issue where some paths where not properly sent as absolute paths<|MERGE_RESOLUTION|>--- conflicted
+++ resolved
@@ -1,6 +1,5 @@
 # Changelog
 
-<<<<<<< HEAD
 ## 2.0.0rc2
 
 ## New Features
@@ -84,7 +83,9 @@
 - Deprecated `sentry_sdk.transport.Transport.capture_event`. Please use `sentry_sdk.transport.Transport.capture_envelope`, instead.
 - Passing a function to `sentry_sdk.init`'s `transport` keyword argument has been deprecated. If you wish to provide a custom transport, please pass a `sentry_sdk.transport.Transport` instance or a subclass.
 - The parameter `propagate_hub` in `ThreadingIntegration()` was deprecated and renamed to `propagate_scope`.
-=======
+
+
+
 ## 1.43.0
 
 ### Various fixes & improvements
@@ -115,7 +116,7 @@
 - Small API docs improvement (#2828) by @antonpirker
 - Fixed OpenAI tests (#2834) by @antonpirker
 - Bump `checkouts/data-schemas` from `ed078ed` to `8232f17` (#2832) by @dependabot
->>>>>>> 500e087b
+
 
 ## 1.42.0
 
