# Changelog

<<<<<<< HEAD
## 3.0.0a3

We're excited to announce that version 3.0 of the Sentry Python SDK is now
available. This release is the result of a long-term effort to use OpenTelemetry
under the hood for tracing. This switch opens the door for us to leverage the
full power of OpenTelemetry, so stay tuned for more integrations and features
in future releases.

Looking to upgrade from Sentry SDK 2.x to 3.x? See the
[full list of changes](MIGRATION_GUIDE.md) for a comprehensive overview
of what's changed. Looking for a more digestible summary? See the
[migration guide in the docs](https://docs.sentry.io/platforms/python/migration/2.x-to-3.x)
with the most common migration patterns.

⚠️ This is a pre-release. If you feel like taking it for a spin, we'd be grateful
for your feedback. How was the migration? Is everything working as expected? Is
*nothing* working as expected? Something in between? Please let us know
[on GitHub](https://github.com/getsentry/sentry-python/discussions/3936) or
[on Discord](https://discord.com/invite/Ww9hbqr).
=======
## 2.34.1

### Various fixes & improvements

- Fix: Make sure Span data in AI instrumentations is always a primitive data type (#4643) by @antonpirker
- Fix: Typo in CHANGELOG.md (#4640) by @jgillard
>>>>>>> c1861a3c

## 2.34.0

### Various fixes & improvements

- Considerably raise `DEFAULT_MAX_VALUE_LENGTH` (#4632) by @sentrivana

  We have increased the string trimming limit considerably, allowing you to see more data
  without it being truncated. Note that this might, in rare cases, result in issue regrouping,
  for example if you're capturing message events with very long messages (longer than the
  default 1024 characters/bytes).

  If you want to adjust the limit, you can set a
  [`max_value_length`](https://docs.sentry.io/platforms/python/configuration/options/#max_value_length)
  in your `sentry_sdk.init()`.

- `OpenAI` integration update (#4612) by @antonpirker

  The `OpenAIIntegration` now supports [OpenAI Responses API](https://platform.openai.com/docs/api-reference/responses).

  The data captured will also show up in the new [AI Agents Dashboard](https://docs.sentry.io/product/insights/agents/dashboard/).

  This works out of the box, nothing to do on your side.

- Expose `set_transaction_name` (#4634) by @sl0thentr0py
- Fix(Celery): Latency should be in milliseconds, not seconds (#4637) by @sentrivana
- Fix(Django): Treat `django.template.context.BasicContext` as sequence in serializer (#4621) by @sl0thentr0py
- Fix(Huggingface): Fix `huggingface_hub` CI tests. (#4619) by @antonpirker
- Fix: Ignore deliberate thread exception warnings (#4611) by @sl0thentr0py
- Fix: Socket tests to not use example.com (#4627) by @sl0thentr0py
- Fix: Threading run patch (#4610) by @sl0thentr0py
- Tests: Simplify celery double patching test (#4626) by @sl0thentr0py
- Tests: Remove remote example.com calls (#4622) by @sl0thentr0py
- Tests: tox.ini update (#4635) by @sentrivana
- Tests: Update tox (#4609) by @sentrivana

## 2.33.2

### Various fixes & improvements

- ref(spotlight): Do not import `sentry_sdk.spotlight` unless enabled (#4607) by @sentrivana
- ref(gnu-integration): update clickhouse stacktrace parsing (#4598) by @MeredithAnya

## 2.33.1

### Various fixes & improvements

- fix(integrations): allow explicit op parameter in `ai_track` (#4597) by @mshavliuk
- fix: Fix `abs_path` bug in `serialize_frame` (#4599) by @szokeasaurusrex
- Remove pyrsistent from test dependencies (#4588) by @musicinmybrain
- Remove explicit `__del__`'s in threaded classes (#4590) by @sl0thentr0py
- Remove forked from test_transport, separate gevent tests and generalize capturing_server to be module level (#4577) by @sl0thentr0py
- Improve token usage recording (#4566) by @antonpirker

## 2.33.0

### Various fixes & improvements

- feat(langchain): Support `BaseCallbackManager` (#4486) by @szokeasaurusrex
- Use `span.data` instead of `measurements` for token usage (#4567) by @antonpirker
- Fix custom model name (#4569) by @antonpirker
- fix: shut down "session flusher" more promptly (#4561) by @bukzor
- chore: Remove Lambda urllib3 pin on Python 3.10+ (#4549) by @sentrivana

## 2.32.0

### Various fixes & improvements

- feat(sessions): Add top-level start- and end session methods (#4474) by @szokeasaurusrex
- feat(openai-agents): Set tool span to failed if an error is raised in the tool (#4527) by @antonpirker
- fix(integrations/ray): Correctly pass keyword arguments to ray.remote function (#4430) by @svartalf
- fix(langchain): Make `span_map` an instance variable (#4476) by @szokeasaurusrex
- fix(langchain): Ensure no duplicate `SentryLangchainCallback` (#4485) by @szokeasaurusrex
- fix(Litestar): Apply `failed_request_status_codes` to exceptions raised in middleware (#4074) by @vrslev

## 2.31.0

### Various fixes & improvements

- **New Integration (BETA):** Add support for `openai-agents` (#4437) by @antonpirker

  We can now instrument AI agents that are created with the [OpenAI Agents SDK](https://openai.github.io/openai-agents-python/) out of the box.

```python
import sentry_sdk
from sentry_sdk.integrations.openai_agents import OpenAIAgentsIntegration

# Add the OpenAIAgentsIntegration to your sentry_sdk.init call:
sentry_sdk.init(
    dsn="...",
    integrations=[
        OpenAIAgentsIntegration(),
    ]
)
```

For more information see the [OpenAI Agents integrations documentation](https://docs.sentry.io/platforms/python/integrations/openai-agents/).

- Logs: Add support for `dict` arguments (#4478) by @AbhiPrasad
- Add Cursor generated rules (#4493) by @sl0thentr0py
- Greatly simplify Langchain integrations `_wrap_configure` (#4479) by @szokeasaurusrex
- Fix(ci): Remove tracerite pin (almost) (#4504) by @sentrivana
- Fix(profiling): Ensure profiler thread exits when needed (#4497) by @Zylphrex
- Fix(ci): Do not install newest `tracerite` (#4494) by @sentrivana
- Fix(scope): Handle token reset `LookupError`s gracefully (#4481) by @sentrivana
- Tests: Tox update (#4509) by @sentrivana
- Tests: Upper bound on fakeredis on old Python versions (#4482) by @sentrivana
- Tests: Regenerate tox (#4457) by @sentrivana

## 2.30.0

### Various fixes & improvements

- **New beta feature:** Sentry logs for Loguru (#4445) by @sentrivana

  We can now capture Loguru logs and send them to Sentry.

```python
import sentry_sdk
from sentry_sdk.integrations.loguru import LoguruIntegration

# Setup Sentry SDK to send Loguru log messages with a level of "error" or higher to Sentry
sentry_sdk.init(
    _experiments={
        "enable_logs": True,
    },
    integrations=[
        LoguruIntegration(sentry_logs_level=logging.ERROR),
    ]
)
```

- fix(logs): Don't gate user behind `send_default_pii` (#4453) by @AbhiPrasad
- fix(logging): Strip log `record.name` for more robust matching (#4411) by @romaingd-spi
- Migrate to modern threading interface (#4452) by @emmanuel-ferdman
- ref: Remove `_capture_experimental_log` `scope` parameter (#4424) by @szokeasaurusrex
- feat(logs): Add user attributes to logs (#4423) by @szokeasaurusrex
- fix: fix ARQ integration error (#4427) (#4428) by @ninoseki
- fix(grpc): Fix AttributeError when instrumenting with OTel (#4405) by @sentrivana
- fix(redis): Use `command_queue` instead of `command_stack` if available (#4404) by @sentrivana
- fix: Handle invalid `SENTRY_DEBUG` values properly (#4400) by @szokeasaurusrex
- Increase test coverage (#4393) by @mgaligniana
- tests(logs): avoid failures when running with integrations enabled (#4388) by @rominf
- Fix CI, adapt to new redis-py release (#4431) by @sentrivana
- tests: Regenerate toxgen (#4403) by @sentrivana
- tests: Regenerate tox.ini & fix CI (#4435) by @sentrivana
- build(deps): bump codecov/codecov-action from 5.4.2 to 5.4.3 (#4397) by @dependabot

## 2.29.1

### Various fixes & improvements

- fix(logs): send `severity_text`: `warn` instead of `warning` (#4396) by @lcian

## 2.29.0

### Various fixes & improvements

- fix(loguru): Move integration setup from `__init__` to `setup_once` (#4399) by @sentrivana
- feat: Allow configuring `keep_alive` via environment variable (#4366) by @szokeasaurusrex
- fix(celery): Do not send extra check-in (#4395) by @sentrivana
- fix(typing): Add before_send_log to Experiments (#4383) by @sentrivana
- ci: Fix pyspark test suite (#4382) by @sentrivana
- fix(logs): Make `sentry.message.parameters` singular as per spec (#4387) by @AbhiPrasad
- apidocs: Remove snowballstemmer pin (#4379) by @sentrivana

## 2.28.0

### Various fixes & improvements

- fix(logs): Forward `extra` from logger as attributes (#4374) by @AbhiPrasad
- fix(logs): Canonicalize paths from the logger integration (#4336) by @colin-sentry
- fix(logs): Use new transport (#4317) by @colin-sentry
- fix: Deprecate `set_measurement()` API. (#3934) by @antonpirker
- fix: Put feature flags on isolation scope (#4363) by @antonpirker
- fix: Make use of `SPANDATA` consistent (#4373) by @antonpirker
- fix: Discord link (#4371) by @sentrivana
- tests: Pin snowballstemmer for now (#4372) by @sentrivana
- tests: Regular tox update (#4367) by @sentrivana
- tests: Bump test timeout for recursion stacktrace extract to 2s (#4351) by @booxter
- tests: Fix test_stacktrace_big_recursion failure due to argv (#4346) by @booxter
- tests: Move anthropic under toxgen (#4348) by @sentrivana
- tests: Update tox.ini (#4347) by @sentrivana
- chore: Update GH issue templates for Linear compatibility (#4328) by @stephanie-anderson
- chore: Bump actions/create-github-app-token from 2.0.2 to 2.0.6 (#4358) by @dependabot

## 2.27.0

### Various fixes & improvements

- fix: Make sure to use the default decimal context in our code (#4231) by @antonpirker
- fix(integrations): ASGI integration not capture transactions in Websocket (#4293) by @guodong000
- feat(typing): Make all relevant types public (#4315) by @antonpirker
- feat(spans): Record flag evaluations as span attributes (#4280) by @cmanallen
- test(logs): Avoid failure when running with integrations enabled (#4316) by @rominf
- tests: Remove unused code and rerun (#4313) by @sentrivana
- tests: Add cohere to toxgen (#4304) by @sentrivana
- tests: Migrate fastapi to toxgen (#4302) by @sentrivana
- tests: Add huggingface_hub to toxgen (#4299) by @sentrivana
- tests: Add huey to toxgen (#4298) by @sentrivana
- tests: Update tox.ini (#4297) by @sentrivana
- tests: Move aiohttp under toxgen (#4319) by @sentrivana
- tests: Fix version picking in toxgen (#4323) by @sentrivana
- build(deps): bump codecov/codecov-action from 5.4.0 to 5.4.2 (#4318) by @dependabot

## 2.26.1

### Various fixes & improvements

- fix(threading): Data leak in ThreadingIntegration between threads (#4281) by @antonpirker
- fix(logging): Clarify separate warnings case is for Python <3.11 (#4296) by @szokeasaurusrex
- fix(logging): Add formatted message to log events (#4292) by @szokeasaurusrex
- fix(logging): Send raw logging parameters (#4291) by @szokeasaurusrex
- fix: Revert "chore: Deprecate `same_process_as_parent` (#4244)" (#4290) by @sentrivana

## 2.26.0

### Various fixes & improvements

- fix(debug): Do not consider parent loggers for debug logging (#4286) by @szokeasaurusrex
- test(tracing): Simplify static/classmethod tracing tests (#4278) by @szokeasaurusrex
- feat(transport): Add a timeout (#4252) by @sentrivana
- meta: Change CODEOWNERS back to Python SDK owners (#4269) by @sentrivana
- feat(logs): Add sdk name and version as log attributes (#4262) by @AbhiPrasad
- feat(logs): Add server.address to logs (#4257) by @AbhiPrasad
- chore: Deprecate `same_process_as_parent` (#4244) by @sentrivana
- feat(logs): Add sentry.origin attribute for log handler (#4250) by @AbhiPrasad
- feat(tests): Add optional cutoff to toxgen (#4243) by @sentrivana
- toxgen: Retry & fail if we fail to fetch PyPI data (#4251) by @sentrivana
- build(deps): bump actions/create-github-app-token from 1.12.0 to 2.0.2 (#4248) by @dependabot
- Trying to prevent the grpc setup from being flaky (#4233) by @antonpirker
- feat(breadcrumbs): add `_meta` information for truncation of breadcrumbs (#4007) by @shellmayr
- tests: Move django under toxgen (#4238) by @sentrivana
- fix: Handle JSONDecodeError gracefully in StarletteRequestExtractor (#4226) by @moodix
- fix(asyncio): Remove shutdown handler (#4237) by @sentrivana

## 2.25.1

### Various fixes & improvements

- fix(logs): Add a class which batches groups of logs together. (#4229) by @colin-sentry
- fix(logs): Use repr instead of json for message and arguments (#4227) by @colin-sentry
- fix(logs): Debug output from Sentry logs should always be `debug` level. (#4224) by @antonpirker
- fix(ai): Do not consume anthropic streaming stop (#4232) by @colin-sentry
- fix(spotlight): Do not spam sentry_sdk.warnings logger w/ Spotlight (#4219) by @BYK
- fix(docs): fixed code snippet (#4218) by @antonpirker
- build(deps): bump actions/create-github-app-token from 1.11.7 to 1.12.0 (#4214) by @dependabot

## 2.25.0

### Various fixes & improvements

- **New Beta Feature** Enable Sentry logs in `logging` Integration (#4143) by @colin-sentry

  You can now send existing log messages to the new Sentry Logs feature.

  For more information see: https://github.com/getsentry/sentry/discussions/86804

  This is how you can use it (Sentry Logs is in beta right now so the API can still change):

  ```python
  import logging

  import sentry_sdk
  from sentry_sdk.integrations.logging import LoggingIntegration

  # Setup Sentry SDK to send log messages with a level of "error" or higher to Sentry.
  sentry_sdk.init(
    dsn="...",
    _experiments={
        "enable_logs": True
    }
    integrations=[
      LoggingIntegration(sentry_logs_level=logging.ERROR),
    ]
  )

  # Your existing logging setup
  some_logger = logging.Logger("some-logger")

  some_logger.info('In this example info events will not be sent to Sentry logs. my_value=%s', my_value)
  some_logger.error('But error events will be sent to Sentry logs. my_value=%s', my_value)
  ```

- Spotlight: Sample everything 100% w/ Spotlight & no DSN set (#4207) by @BYK
- Dramatiq: use set_transaction_name (#4175) by @timdrijvers
- toxgen: Make it clearer which suites can be migrated (#4196) by @sentrivana
- Move Litestar under toxgen (#4197) by @sentrivana
- Added flake8 plugings to pre-commit call of flake8 (#4190) by @antonpirker
- Deprecate Scope.user (#4194) by @sentrivana
- Fix hanging when capturing long stacktrace (#4191) by @szokeasaurusrex
- Fix GraphQL failures (#4208) by @sentrivana
- Fix flaky test (#4198) by @sentrivana
- Update Ubuntu in Github test runners (#4204) by @antonpirker

## 2.24.1

### Various fixes & improvements

- Always set `_spotlight_url` (#4186) by @BYK
- Broader except in Django `parsed_body` (#4189) by @orhanhenrik
- Add platform header to the `chunk` item-type in the envelope (#4178) by @viglia
- Move `mypy` config into `pyproject.toml` (#4181) by @antonpirker
- Move `flake8` config into `pyproject.toml` (#4185) by @antonpirker
- Move `pytest` config into `pyproject.toml` (#4184) by @antonpirker
- Bump `actions/create-github-app-token` from `1.11.6` to `1.11.7` (#4188) by @dependabot
- Add `CODEOWNERS` (#4182) by @sentrivana

## 2.24.0

### Various fixes & improvements

- fix(tracing): Fix `InvalidOperation` (#4179) by @szokeasaurusrex
- Fix memory leak by not piling up breadcrumbs forever in Spark workers.  (#4167) by @antonpirker
- Update scripts sources (#4166) by @emmanuel-ferdman
- Fixed flaky test (#4165) by @antonpirker
- chore(profiler): Add deprecation warning for session functions (#4171) by @sentrivana
- feat(profiling): reverse profile_session start/stop methods deprecation (#4162) by @viglia
- Reset `DedupeIntegration`'s `last-seen` if `before_send` dropped the event (#4142) by @sentrivana
- style(integrations): Fix captured typo (#4161) by @pimuzzo
- Handle loguru msg levels that are not supported by Sentry (#4147) by @antonpirker
- feat(tests): Update tox.ini (#4146) by @sentrivana
- Support Starlette/FastAPI `app.host` (#4157) by @sentrivana

## 2.23.1

### Various fixes & improvements

- Fix import problem in release 2.23.0 (#4140) by @antonpirker

## 2.23.0

### Various fixes & improvements

- Feat(profiling): Add new functions to start/stop continuous profiler (#4056) by @Zylphrex
- Feat(profiling): Export start/stop profile session (#4079) by @Zylphrex
- Feat(tracing): Backfill missing `sample_rand` on `PropagationContext` (#4038) by @szokeasaurusrex
- Feat(logs): Add alpha version of Sentry logs (#4126) by @colin-sentry
- Security(gha): fix potential for shell injection (#4099) by @mdtro
- Docs: Add `init()` parameters to ApiDocs. (#4100) by @antonpirker
- Docs: Document that caller must check `mutable` (#4010) by @szokeasaurusrex
- Fix(Anthropic): Add partial json support to streams (#3674)
- Fix(ASGI): Fix KeyError if transaction does not exist (#4095) by @kevinji
- Fix(asyncio): Improve asyncio integration error handling. (#4129) by @antonpirker
- Fix(AWS Lambda): Fix capturing errors during AWS Lambda INIT phase (#3943)
- Fix(Bottle): Prevent internal error on 404 (#4131) by @sentrivana
- Fix(CI): Fix API doc failure in CI (#4075) by @sentrivana
- Fix(ClickHouse) ClickHouse in test suite (#4087) by @antonpirker
- Fix(cloudresourcecontext): Added timeout to HTTP requests in CloudResourceContextIntegration (#4120) by @antonpirker
- Fix(crons): Fixed bug when `cron_jobs` is set to `None` in arq integration (#4115) by @antonpirker
- Fix(debug): Take into account parent handlers for debug logger (#4133) by @sentrivana
- Fix(FastAPI/Starlette):  Fix middleware with positional arguments.  (#4118) by @antonpirker
- Fix(featureflags): add LRU update/dedupe test coverage (#4082)
- Fix(logging): Coerce None values into strings in logentry params. (#4121) by @antonpirker
- Fix(pyspark): Grab `attemptId` more defensively (#4130) by @sentrivana
- Fix(Quart): Support `quart_flask_patch` (#4132) by @sentrivana
- Fix(tests): A way to locally run AWS Lambda functions (#4128) by @antonpirker
- Fix(tests): Add concurrency testcase for arq (#4125) by @sentrivana
- Fix(tests): Add fail_on_changes to toxgen by @sentrivana
- Fix(tests): Run AWS Lambda tests locally (#3988) by @antonpirker
- Fix(tests): Test relevant prereleases and allow to ignore releases
- Fix(tracing): Move `TRANSACTION_SOURCE_*` constants to `Enum` (#3889) by @mgaligniana
- Fix(typing): Add more typing info to Scope.update_from_kwargs's "contexts" (#4080)
- Fix(typing): Set correct type for `set_context` everywhere (#4123) by @sentrivana
- Chore(tests): Regenerate tox.ini (#4108) by @sentrivana
- Build(deps): bump actions/create-github-app-token from 1.11.5 to 1.11.6 (#4113) by @dependabot
- Build(deps): bump codecov/codecov-action from 5.3.1 to 5.4.0 (#4112) by @dependabot

## 2.22.0

### Various fixes & improvements

- **New integration:** Add [Statsig](https://statsig.com/) integration (#4022) by @aliu39

  For more information, see the documentation for the [StatsigIntegration](https://docs.sentry.io/platforms/python/integrations/statsig/).

- Profiling: Continuous profiling lifecycle (#4017) by @Zylphrex
- Fix: Revert "feat(tracing): Add `propagate_traces` deprecation warning (#3899)" (#4055) by @cmanallen
- Tests: Generate Web 1 group tox entries by toxgen script (#3980) by @sentrivana
- Tests: Generate Web 2 group tox entries by toxgen script (#3981) by @sentrivana
- Tests: Generate Tasks group tox entries by toxgen script (#3976) by @sentrivana
- Tests: Generate AI group tox entries by toxgen script (#3977) by @sentrivana
- Tests: Generate DB group tox entries by toxgen script (#3978) by @sentrivana
- Tests: Generate Misc group tox entries by toxgen script (#3982) by @sentrivana
- Tests: Generate Flags group tox entries by toxgen script (#3974) by @sentrivana
- Tests: Generate gRPC tox entries by toxgen script (#3979) by @sentrivana
- Tests: Remove toxgen cutoff, add statsig (#4048) by @sentrivana
- Tests: Reduce continuous profiling test flakiness (#4052) by @Zylphrex
- Tests: Fix Clickhouse test (#4053) by @sentrivana
- Tests: Fix flaky HTTPS test (#4057) by @Zylphrex
- Update sample rate in DSC (#4018) by @sentrivana
- Move the GraphQL group over to the tox gen script (#3975) by @sentrivana
- Update changelog with `profile_session_sample_rate` (#4046) by @sentrivana

## 2.21.0

### Various fixes & improvements

- Fix incompatibility with new Strawberry version (#4026) by @sentrivana
- Add `failed_request_status_codes` to Litestar (#4021) by @vrslev

  See https://docs.sentry.io/platforms/python/integrations/litestar/ for details.
- Deprecate `enable_tracing` option (#3935) by @antonpirker

  The `enable_tracing` option is now deprecated. Please use `traces_sample_rate` instead. See https://docs.sentry.io/platforms/python/configuration/options/#traces_sample_rate for more information.
- Explicitly use `None` default when checking metadata (#4039) by @mpurnell1
- Fix bug where concurrent accesses to the flags property could raise a `RuntimeError` (#4034) by @cmanallen
- Add more min versions of frameworks (#3973) by @sentrivana
- Set level based on status code for HTTP client breadcrumbs (#4004) by @sentrivana
- Don't set transaction status to error on `sys.exit(0)` (#4025) by @sentrivana
- Continuous profiling sample rate (#4002) by @Zylphrex

  Set `profile_session_sample_rate=1.0` in your `init()` to collect continuous profiles for 100% of profile sessions. See https://docs.sentry.io/platforms/python/profiling/#enable-continuous-profiling for more information.
- Track and report spans that were dropped (#4005) by @constantinius
- Change continuous profile buffer size (#3987) by @Zylphrex
- Handle `MultiPartParserError` to avoid internal sentry crash (#4001) by @orhanhenrik
- Handle `None` lineno in `get_source_context` (#3925) by @sentrivana
- Add support for Python 3.12 and 3.13 to AWS Lambda integration (#3965) by @antonpirker
- Add `propagate_traces` deprecation warning (#3899) by @mgaligniana
- Check that `__module__` is `str` (#3942) by @szokeasaurusrex
- Add `__repr__` to `Baggage` (#4043) by @szokeasaurusrex
- Fix a typo (#3923) by @antonpirker
- Fix various CI errors on master (#4009) by @Zylphrex
- Split gevent tests off (#3964) by @sentrivana
- Add tox generation script, but don't use it yet (#3971) by @sentrivana
- Use `httpx_mock` in `test_httpx` (#3967) by @sl0thentr0py
- Fix typo in test name (#4036) by @szokeasaurusrex
- Fix mypy (#4019) by @sentrivana
- Test Celery's latest RC (#3938) by @sentrivana
- Bump `actions/create-github-app-token` from `1.11.2` to `1.11.3` (#4023) by @dependabot
- Bump `actions/create-github-app-token` from `1.11.1` to `1.11.2` (#4015) by @dependabot
- Bump `codecov/codecov-action` from `5.1.2` to `5.3.1` (#3995) by @dependabot

## 2.20.0

- **New integration:** Add [Typer](https://typer.tiangolo.com/) integration (#3869) by @patrick91

  For more information, see the documentation for the [TyperIntegration](https://docs.sentry.io/platforms/python/integrations/typer/).

- **New integration:** Add [Unleash](https://www.getunleash.io/) feature flagging integration (#3888) by @aliu39

  For more information, see the documentation for the [UnleashIntegration](https://docs.sentry.io/platforms/python/integrations/unleash/).

- Add custom tracking of feature flag evaluations (#3860) by @aliu39
- Feature Flags: Register LD hook in setup instead of init, and don't check for initialization (#3890) by @aliu39
- Feature Flags: Moved adding of `flags` context into Scope (#3917) by @antonpirker
- Create a separate group for feature flag test suites (#3911) by @sentrivana
- Fix flaky LaunchDarkly tests (#3896) by @aliu39
- Fix LRU cache copying (#3883) by @ffelixg
- Fix cache pollution from mutable reference (#3887) by @cmanallen
- Centralize minimum version checking (#3910) by @sentrivana
- Support SparkIntegration activation after SparkContext created (#3411) by @seyoon-lim
- Preserve ARQ enqueue_job __kwdefaults__ after patching (#3903) by @danmr
- Add Github workflow to comment on issues when a fix was released (#3866) by @antonpirker
- Update test matrix for Sanic (#3904) by @antonpirker
- Rename scripts (#3885) by @sentrivana
- Fix CI (#3878) by @sentrivana
- Treat `potel-base` as release branch in CI (#3912) by @sentrivana
- build(deps): bump actions/create-github-app-token from 1.11.0 to 1.11.1 (#3893) by @dependabot
- build(deps): bump codecov/codecov-action from 5.0.7 to 5.1.1 (#3867) by @dependabot
- build(deps): bump codecov/codecov-action from 5.1.1 to 5.1.2 (#3892) by @dependabot

## 2.19.2

### Various fixes & improvements

- Deepcopy and ensure get_all function always terminates (#3861) by @cmanallen
- Cleanup chalice test environment (#3858) by @antonpirker

## 2.19.1

### Various fixes & improvements

- Fix errors when instrumenting Django cache (#3855) by @BYK
- Copy `scope.client` reference as well (#3857) by @sl0thentr0py
- Don't give up on Spotlight on 3 errors (#3856) by @BYK
- Add missing stack frames (#3673) by @antonpirker
- Fix wrong metadata type in async gRPC interceptor (#3205) by @fdellekart
- Rename launch darkly hook to match JS SDK (#3743) by @aliu39
- Script for checking if our instrumented libs are Python 3.13 compatible (#3425) by @antonpirker
- Improve Ray tests (#3846) by @antonpirker
- Test with Celery `5.5.0rc3` (#3842) by @sentrivana
- Fix asyncio testing setup (#3832) by @sl0thentr0py
- Bump `codecov/codecov-action` from `5.0.2` to `5.0.7` (#3821) by @dependabot
- Fix CI (#3834) by @sentrivana
- Use new ClickHouse GH action (#3826) by @antonpirker

## 2.19.0

### Various fixes & improvements

- New: introduce `rust_tracing` integration. See https://docs.sentry.io/platforms/python/integrations/rust_tracing/ (#3717) by @matt-codecov
- Auto enable Litestar integration (#3540) by @provinzkraut
- Deprecate `sentry_sdk.init` context manager (#3729) by @szokeasaurusrex
- feat(spotlight): Send PII to Spotlight when no DSN is set (#3804) by @BYK
- feat(spotlight): Add info logs when Sentry is enabled (#3735) by @BYK
- feat(spotlight): Inject Spotlight button on Django (#3751) by @BYK
- feat(spotlight): Auto enable cache_spans for Spotlight on DEBUG (#3791) by @BYK
- fix(logging): Handle parameter `stack_info` for the `LoggingIntegration` (#3745) by @gmcrocetti
- fix(pure-eval): Make sentry-sdk[pure-eval] installable with pip==24.0 (#3757) by @sentrivana
- fix(rust_tracing): include_tracing_fields arg to control unvetted data in rust_tracing integration (#3780) by @matt-codecov
- fix(aws) Fix aws lambda tests (by reducing event size) (#3770) by @antonpirker
- fix(arq): fix integration with Worker settings as a dict (#3742) by @saber-solooki
- fix(httpx): Prevent Sentry baggage duplication (#3728) by @szokeasaurusrex
- fix(falcon): Don't exhaust request body stream (#3768) by @szokeasaurusrex
- fix(integrations): Check `retries_left` before capturing exception (#3803) by @malkovro
- fix(openai): Use name instead of description (#3807) by @sourceful-rob
- test(gcp): Only run GCP tests when they should (#3721) by @szokeasaurusrex
- chore: Shorten CI workflow names (#3805) by @sentrivana
- chore: Test with pyspark prerelease (#3760) by @sentrivana
- build(deps): bump codecov/codecov-action from 4.6.0 to 5.0.2 (#3792) by @dependabot
- build(deps): bump actions/checkout from 4.2.1 to 4.2.2 (#3691) by @dependabot

## 2.18.0

### Various fixes & improvements

- **New integration:** Add [LaunchDarkly](https://launchdarkly.com/) integration (#3648) by @cmanallen

  For more information, see the documentation for the [LaunchDarklyIntegration](https://docs.sentry.io/platforms/python/integrations/launchdarkly/).

- **New integration:** Add [OpenFeature](https://openfeature.dev/) feature flagging integration (#3648) by @cmanallen

  For more information, see the documentation for the [OpenFeatureIntegration](https://docs.sentry.io/platforms/python/integrations/openfeature/).

- Add LaunchDarkly and OpenFeature integration (#3648) by @cmanallen
- Correct typo in a comment (#3726) by @szokeasaurusrex
- End `http.client` span on timeout (#3723) by @Zylphrex
- Check for `h2` existence in HTTP/2 transport (#3690) by @BYK
- Use `type()` instead when extracting frames (#3716) by @Zylphrex
- Prefer `python_multipart` import over `multipart` (#3710) by @musicinmybrain
- Update active thread for asgi (#3669) by @Zylphrex
- Only enable HTTP2 when DSN is HTTPS (#3678) by @BYK
- Prepare for upstream Strawberry extension removal (#3649) by @DoctorJohn
- Enhance README with improved clarity and developer-friendly examples (#3667) by @UTSAVS26
- Run license compliance action on all PRs (#3699) by @szokeasaurusrex
- Run CodeQL action on all PRs (#3698) by @szokeasaurusrex
- Fix UTC assuming test (#3722) by @BYK
- Exclude fakeredis 2.26.0 on py3.6 and 3.7 (#3695) by @szokeasaurusrex
- Unpin `pytest` for `tornado-latest` tests (#3714) by @szokeasaurusrex
- Install `pytest-asyncio` for `redis` tests (Python 3.12-13) (#3706) by @szokeasaurusrex
- Clarify that only pinned tests are required (#3713) by @szokeasaurusrex
- Remove accidentally-committed print (#3712) by @szokeasaurusrex
- Disable broken RQ test in newly-released RQ 2.0 (#3708) by @szokeasaurusrex
- Unpin `pytest` for `celery` tests (#3701) by @szokeasaurusrex
- Unpin `pytest` on Python 3.8+ `gevent` tests (#3700) by @szokeasaurusrex
- Unpin `pytest` for Python 3.8+ `common` tests (#3697) by @szokeasaurusrex
- Remove `pytest` pin in `requirements-devenv.txt` (#3696) by @szokeasaurusrex
- Test with Falcon 4.0 (#3684) by @sentrivana

## 2.17.0

### Various fixes & improvements

- Add support for async calls in Anthropic and OpenAI integration (#3497) by @vetyy
- Allow custom transaction names in ASGI (#3664) by @sl0thentr0py
- Langchain: Handle case when parent span wasn't traced (#3656) by @rbasoalto
- Fix Anthropic integration when using tool calls (#3615) by @kwnath
- More defensive Django Spotlight middleware injection (#3665) by @BYK
- Remove `ensure_integration_enabled_async` (#3632) by @sentrivana
- Test with newer Falcon version (#3644, #3653, #3662) by @sentrivana
- Fix mypy (#3657) by @sentrivana
- Fix flaky transport test (#3666) by @sentrivana
- Remove pin on `sphinx` (#3650) by @sentrivana
- Bump `actions/checkout` from `4.2.0` to `4.2.1` (#3651) by @dependabot

## 2.16.0

### Integrations

- Bottle: Add `failed_request_status_codes` (#3618) by @szokeasaurusrex

  You can now define a set of integers that will determine which status codes
  should be reported to Sentry.

    ```python
    sentry_sdk.init(
        integrations=[
            BottleIntegration(
                failed_request_status_codes={403, *range(500, 600)},
            )
        ]
    )
    ```

  Examples of valid `failed_request_status_codes`:

  - `{500}` will only send events on HTTP 500.
  - `{400, *range(500, 600)}` will send events on HTTP 400 as well as the 5xx range.
  - `{500, 503}` will send events on HTTP 500 and 503.
  - `set()` (the empty set) will not send events for any HTTP status code.

  The default is `{*range(500, 600)}`, meaning that all 5xx status codes are reported to Sentry.

- Bottle: Delete never-reached code (#3605) by @szokeasaurusrex
- Redis: Remove flaky test (#3626) by @sentrivana
- Django: Improve getting `psycopg3` connection info (#3580) by @nijel
- Django: Add `SpotlightMiddleware` when Spotlight is enabled (#3600) by @BYK
- Django: Open relevant error when `SpotlightMiddleware` is on (#3614) by @BYK
- Django: Support `http_methods_to_capture` in ASGI Django (#3607) by @sentrivana

  ASGI Django now also supports the `http_methods_to_capture` integration option. This is a configurable tuple of HTTP method verbs that should create a transaction in Sentry. The default is `("CONNECT", "DELETE", "GET", "PATCH", "POST", "PUT", "TRACE",)`. `OPTIONS` and `HEAD` are not included by default.

  Here's how to use it:

  ```python
  sentry_sdk.init(
      integrations=[
          DjangoIntegration(
              http_methods_to_capture=("GET", "POST"),
          ),
      ],
  )
  ```

### Miscellaneous

- Add 3.13 to setup.py (#3574) by @sentrivana
- Add 3.13 to basepython (#3589) by @sentrivana
- Fix type of `sample_rate` in DSC (and add explanatory tests) (#3603) by @antonpirker
- Add `httpcore` based `HTTP2Transport` (#3588) by @BYK
- Add opportunistic Brotli compression (#3612) by @BYK
- Add `__notes__` support (#3620) by @szokeasaurusrex
- Remove useless makefile targets (#3604) by @antonpirker
- Simplify tox version spec (#3609) by @sentrivana
- Consolidate contributing docs (#3606) by @antonpirker
- Bump `codecov/codecov-action` from `4.5.0` to `4.6.0` (#3617) by @dependabot

## 2.15.0

### Integrations

- Configure HTTP methods to capture in ASGI/WSGI middleware and frameworks (#3531) by @antonpirker

  We've added a new option to the Django, Flask, Starlette and FastAPI integrations called `http_methods_to_capture`. This is a configurable tuple of HTTP method verbs that should create a transaction in Sentry. The default is `("CONNECT", "DELETE", "GET", "PATCH", "POST", "PUT", "TRACE",)`. `OPTIONS` and `HEAD` are not included by default.

  Here's how to use it (substitute Flask for your framework integration):

  ```python
  sentry_sdk.init(
      integrations=[
        FlaskIntegration(
            http_methods_to_capture=("GET", "POST"),
        ),
    ],
  )
  ```

- Django: Allow ASGI to use `drf_request` in `DjangoRequestExtractor` (#3572) by @PakawiNz
- Django: Don't let `RawPostDataException` bubble up (#3553) by @sentrivana
- Django: Add `sync_capable` to `SentryWrappingMiddleware` (#3510) by @szokeasaurusrex
- AIOHTTP: Add `failed_request_status_codes` (#3551) by @szokeasaurusrex

  You can now define a set of integers that will determine which status codes
  should be reported to Sentry.

    ```python
    sentry_sdk.init(
        integrations=[
            AioHttpIntegration(
                failed_request_status_codes={403, *range(500, 600)},
            )
        ]
    )
    ```

  Examples of valid `failed_request_status_codes`:

  - `{500}` will only send events on HTTP 500.
  - `{400, *range(500, 600)}` will send events on HTTP 400 as well as the 5xx range.
  - `{500, 503}` will send events on HTTP 500 and 503.
  - `set()` (the empty set) will not send events for any HTTP status code.

  The default is `{*range(500, 600)}`, meaning that all 5xx status codes are reported to Sentry.

- AIOHTTP: Delete test which depends on AIOHTTP behavior (#3568) by @szokeasaurusrex
- AIOHTTP: Handle invalid responses (#3554) by @szokeasaurusrex
- FastAPI/Starlette: Support new `failed_request_status_codes` (#3563) by @szokeasaurusrex

  The format of `failed_request_status_codes` has changed from a list
  of integers and containers to a set:

  ```python
  sentry_sdk.init(
      integrations=StarletteIntegration(
          failed_request_status_codes={403, *range(500, 600)},
      ),
  )
  ```

  The old way of defining `failed_request_status_codes` will continue to work
  for the time being. Examples of valid new-style `failed_request_status_codes`:

  - `{500}` will only send events on HTTP 500.
  - `{400, *range(500, 600)}` will send events on HTTP 400 as well as the 5xx range.
  - `{500, 503}` will send events on HTTP 500 and 503.
  - `set()` (the empty set) will not send events for any HTTP status code.

  The default is `{*range(500, 600)}`, meaning that all 5xx status codes are reported to Sentry.

- FastAPI/Starlette: Fix `failed_request_status_codes=[]` (#3561) by @szokeasaurusrex
- FastAPI/Starlette: Remove invalid `failed_request_status_code` tests (#3560) by @szokeasaurusrex
- FastAPI/Starlette: Refactor shared test parametrization (#3562) by @szokeasaurusrex

### Miscellaneous

- Deprecate `sentry_sdk.metrics` (#3512) by @szokeasaurusrex
- Add `name` parameter to `start_span()` and deprecate `description` parameter (#3524 & #3525) by @antonpirker
- Fix `add_query_source` with modules outside of project root (#3313) by @rominf
- Test more integrations on 3.13 (#3578) by @sentrivana
- Fix trailing whitespace (#3579) by @sentrivana
- Improve `get_integration` typing (#3550) by @szokeasaurusrex
- Make import-related tests stable (#3548) by @BYK
- Fix breadcrumb sorting (#3511) by @sentrivana
- Fix breadcrumb timestamp casting and its tests (#3546) by @BYK
- Don't use deprecated `logger.warn` (#3552) by @sentrivana
- Fix Cohere API change (#3549) by @BYK
- Fix deprecation message (#3536) by @antonpirker
- Remove experimental `explain_plan` feature. (#3534) by @antonpirker
- X-fail one of the Lambda tests (#3592) by @antonpirker
- Update Codecov config (#3507) by @antonpirker
- Update `actions/upload-artifact` to `v4` with merge (#3545) by @joshuarli
- Bump `actions/checkout` from `4.1.7` to `4.2.0` (#3585) by @dependabot

## 2.14.0

### Various fixes & improvements

- New `SysExitIntegration` (#3401) by @szokeasaurusrex

  For more information, see the documentation for the [SysExitIntegration](https://docs.sentry.io/platforms/python/integrations/sys_exit).

- Add `SENTRY_SPOTLIGHT` env variable support (#3443) by @BYK
- Support Strawberry `0.239.2` (#3491) by @szokeasaurusrex
- Add separate `pii_denylist` to `EventScrubber` and run it always (#3463) by @sl0thentr0py
- Celery: Add wrapper for `Celery().send_task` to support behavior as `Task.apply_async` (#2377) by @divaltor
- Django: SentryWrappingMiddleware.__init__ fails if super() is object (#2466) by @cameron-simpson
- Fix data_category for sessions envelope items (#3473) by @sl0thentr0py
- Fix non-UTC timestamps (#3461) by @szokeasaurusrex
- Remove obsolete object as superclass (#3480) by @sentrivana
- Replace custom `TYPE_CHECKING` with stdlib `typing.TYPE_CHECKING` (#3447) by @dev-satoshi
- Refactor `tracing_utils.py` (#3452) by @rominf
- Explicitly export symbol in subpackages instead of ignoring (#3400) by @hartungstenio
- Better test coverage reports (#3498) by @antonpirker
- Fixed config for old coverage versions (#3504) by @antonpirker
- Fix AWS Lambda tests (#3495) by @antonpirker
- Remove broken Bottle tests (#3505) by @sentrivana

## 2.13.0

### Various fixes & improvements

- **New integration:** [Ray](https://docs.sentry.io/platforms/python/integrations/ray/) (#2400) (#2444) by @glowskir

  Usage: (add the RayIntegration to your `sentry_sdk.init()` call and make sure it is called in the worker processes)
  ```python
  import ray

  import sentry_sdk
  from sentry_sdk.integrations.ray import RayIntegration

  def init_sentry():
      sentry_sdk.init(
          dsn="...",
          traces_sample_rate=1.0,
          integrations=[RayIntegration()],
      )

  init_sentry()

  ray.init(
      runtime_env=dict(worker_process_setup_hook=init_sentry),
  )
  ```
  For more information, see the documentation for the [Ray integration](https://docs.sentry.io/platforms/python/integrations/ray/).

- **New integration:** [Litestar](https://docs.sentry.io/platforms/python/integrations/litestar/) (#2413) (#3358) by @KellyWalker

  Usage: (add the LitestarIntegration to your `sentry_sdk.init()`)
  ```python
  from litestar import Litestar, get

  import sentry_sdk
  from sentry_sdk.integrations.litestar import LitestarIntegration

  sentry_sdk.init(
      dsn="...",
      traces_sample_rate=1.0,
      integrations=[LitestarIntegration()],
  )

  @get("/")
  async def index() -> str:
      return "Hello, world!"

  app = Litestar(...)
  ```
  For more information, see the documentation for the [Litestar integration](https://docs.sentry.io/platforms/python/integrations/litestar/).

- **New integration:** [Dramatiq](https://docs.sentry.io/platforms/python/integrations/dramatiq/) from @jacobsvante (#3397) by @antonpirker
  Usage: (add the DramatiqIntegration to your `sentry_sdk.init()`)
  ```python
  import dramatiq

  import sentry_sdk
  from sentry_sdk.integrations.dramatiq import DramatiqIntegration

  sentry_sdk.init(
      dsn="...",
      traces_sample_rate=1.0,
      integrations=[DramatiqIntegration()],
  )

  @dramatiq.actor(max_retries=0)
  def dummy_actor(x, y):
      return x / y

  dummy_actor.send(12, 0)
  ```

  For more information, see the documentation for the [Dramatiq integration](https://docs.sentry.io/platforms/python/integrations/dramatiq/).

- **New config option:** Expose `custom_repr` function that precedes `safe_repr` invocation in serializer (#3438) by @sl0thentr0py

  See: https://docs.sentry.io/platforms/python/configuration/options/#custom-repr

- Profiling: Add client SDK info to profile chunk (#3386) by @Zylphrex
- Serialize vars early to avoid living references (#3409) by @sl0thentr0py
- Deprecate hub-based `sessions.py` logic (#3419) by @szokeasaurusrex
- Deprecate `is_auto_session_tracking_enabled` (#3428) by @szokeasaurusrex
- Add note to generated yaml files (#3423) by @sentrivana
- Slim down PR template (#3382) by @sentrivana
- Use new banner in readme (#3390) by @sentrivana

## 2.12.0

### Various fixes & improvements

- API: Expose the scope getters to top level API and use them everywhere  (#3357) by @sl0thentr0py
- API: `push_scope` deprecation warning (#3355) (#3355) by @szokeasaurusrex
- API: Replace `push_scope` (#3353, #3354) by @szokeasaurusrex
- API: Deprecate, avoid, or stop using `configure_scope` (#3348, #3349, #3350, #3351) by @szokeasaurusrex
- OTel: Remove experimental autoinstrumentation (#3239) by @sentrivana
- Graphene: Add span for grapqhl operation (#2788) by @czyber
- AI: Add async support for `ai_track` decorator (#3376) by @czyber
- CI: Workaround bug preventing Django test runs (#3371) by @szokeasaurusrex
- CI: Remove Django setuptools pin (#3378) by @szokeasaurusrex
- Tests: Test with Django 5.1 RC (#3370) by @sentrivana
- Broaden `add_attachment` type (#3342) by @szokeasaurusrex
- Add span data to the transactions trace context (#3374) by @antonpirker
- Gracefully fail attachment path not found case (#3337) by @sl0thentr0py
- Document attachment parameters (#3342) by @szokeasaurusrex
- Bump checkouts/data-schemas from `0feb234` to `6d2c435` (#3369) by @dependabot
- Bump checkouts/data-schemas from `88273a9` to `0feb234` (#3252) by @dependabot

## 2.11.0

### Various fixes & improvements

- Add `disabled_integrations` (#3328) by @sentrivana

  Disabling individual integrations is now much easier.
  Instead of disabling all automatically enabled integrations and specifying the ones
  you want to keep, you can now use the new
  [`disabled_integrations`](https://docs.sentry.io/platforms/python/configuration/options/#auto-enabling-integrations)
  config option to provide a list of integrations to disable:

  ```python
  import sentry_sdk
  from sentry_sdk.integrations.flask import FlaskIntegration

  sentry_sdk.init(
      # Do not use the Flask integration even if Flask is installed.
      disabled_integrations=[
          FlaskIntegration(),
      ],
  )
  ```

- Use operation name as transaction name in Strawberry (#3294) by @sentrivana
- WSGI integrations respect `SCRIPT_NAME` env variable (#2622) by @sarvaSanjay
- Make Django DB spans have origin `auto.db.django` (#3319) by @antonpirker
- Sort breadcrumbs by time before sending (#3307) by @antonpirker
- Fix `KeyError('sentry-monitor-start-timestamp-s')` (#3278) by @Mohsen-Khodabakhshi
- Set MongoDB tags directly on span data (#3290) by @0Calories
- Lower logger level for some messages (#3305) by @sentrivana and @antonpirker
- Emit deprecation warnings from `Hub` API (#3280) by @szokeasaurusrex
- Clarify that `instrumenter` is internal-only (#3299) by @szokeasaurusrex
- Support Django 5.1 (#3207) by @sentrivana
- Remove apparently unnecessary `if` (#3298) by @szokeasaurusrex
- Preliminary support for Python 3.13 (#3200) by @sentrivana
- Move `sentry_sdk.init` out of `hub.py` (#3276) by @szokeasaurusrex
- Unhardcode integration list (#3240) by @rominf
- Allow passing of PostgreSQL port in tests (#3281) by @rominf
- Add tests for `@ai_track` decorator (#3325) by @colin-sentry
- Do not include type checking code in coverage report (#3327) by @antonpirker
- Fix test_installed_modules (#3309) by @szokeasaurusrex
- Fix typos and grammar in a comment (#3293) by @szokeasaurusrex
- Fixed failed tests setup (#3303) by @antonpirker
- Only assert warnings we are interested in (#3314) by @szokeasaurusrex

## 2.10.0

### Various fixes & improvements

- Add client cert and key support to `HttpTransport` (#3258) by @grammy-jiang

  Add `cert_file` and `key_file` to your `sentry_sdk.init` to use a custom client cert and key. Alternatively, the environment variables `CLIENT_CERT_FILE` and `CLIENT_KEY_FILE` can be used as well.

- OpenAI: Lazy initialize tiktoken to avoid http at import time (#3287) by @colin-sentry
- OpenAI, Langchain: Make tiktoken encoding name configurable + tiktoken usage opt-in (#3289) by @colin-sentry

  Fixed a bug where having certain packages installed along the Sentry SDK caused an HTTP request to be made to OpenAI infrastructure when the Sentry SDK was initialized. The request was made when the `tiktoken` package and at least one of the `openai` or `langchain` packages were installed.

  The request was fetching a `tiktoken` encoding in order to correctly measure token usage in some OpenAI and Langchain calls. This behavior is now opt-in. The choice of encoding to use was made configurable as well. To opt in, set the `tiktoken_encoding_name` parameter in the OpenAPI or Langchain integration.

  ```python
  sentry_sdk.init(
      integrations=[
          OpenAIIntegration(tiktoken_encoding_name="cl100k_base"),
          LangchainIntegration(tiktoken_encoding_name="cl100k_base"),
      ],
  )
  ```

- PyMongo: Send query description as valid JSON (#3291) by @0Calories
- Remove Python 2 compatibility code (#3284) by @szokeasaurusrex
- Fix `sentry_sdk.init` type hint (#3283) by @szokeasaurusrex
- Deprecate `hub` in `Profile` (#3270) by @szokeasaurusrex
- Stop using `Hub` in `init` (#3275) by @szokeasaurusrex
- Delete `_should_send_default_pii` (#3274) by @szokeasaurusrex
- Remove `Hub` usage in `conftest` (#3273) by @szokeasaurusrex
- Rename debug logging filter (#3260) by @szokeasaurusrex
- Update `NoOpSpan.finish` signature (#3267) by @szokeasaurusrex
- Remove `Hub` in `Transaction.finish` (#3267) by @szokeasaurusrex
- Remove Hub from `capture_internal_exception` logic (#3264) by @szokeasaurusrex
- Improve `Scope._capture_internal_exception` type hint (#3264) by @szokeasaurusrex
- Correct `ExcInfo` type (#3266) by @szokeasaurusrex
- Stop using `Hub` in `tracing_utils` (#3269) by @szokeasaurusrex

## 2.9.0

### Various fixes & improvements

- ref(transport): Improve event data category typing (#3243) by @szokeasaurusrex
- ref(tracing): Improved handling of span status (#3261) by @antonpirker
- test(client): Add tests for dropped span client reports (#3244) by @szokeasaurusrex
- test(transport): Test new client report features (#3244) by @szokeasaurusrex
- feat(tracing): Record lost spans in client reports (#3244) by @szokeasaurusrex
- test(sampling): Replace custom logic with `capture_record_lost_event_calls` (#3257) by @szokeasaurusrex
- test(transport): Non-order-dependent discarded events assertion (#3255) by @szokeasaurusrex
- test(core): Introduce `capture_record_lost_event_calls` fixture (#3254) by @szokeasaurusrex
- test(core): Fix non-idempotent test (#3253) by @szokeasaurusrex

## 2.8.0

### Various fixes & improvements

- `profiler_id` uses underscore (#3249) by @Zylphrex
- Don't send full env to subprocess (#3251) by @kmichel-aiven
- Stop using `Hub` in `HttpTransport` (#3247) by @szokeasaurusrex
- Remove `ipdb` from test requirements (#3237) by @rominf
- Avoid propagation of empty baggage (#2968) by @hartungstenio
- Add entry point for `SentryPropagator` (#3086) by @mender
- Bump checkouts/data-schemas from `8c13457` to `88273a9` (#3225) by @dependabot

## 2.7.1

### Various fixes & improvements

- fix(otel): Fix missing baggage (#3218) by @sentrivana
- This is the config file of asdf-vm which we do not use. (#3215) by @antonpirker
- Added option to disable middleware spans in Starlette (#3052) by @antonpirker
- build: Update tornado version in setup.py to match code check. (#3206) by @aclemons

## 2.7.0

- Add `origin` to spans and transactions (#3133) by @antonpirker
- OTel: Set up typing for OTel (#3168) by @sentrivana
- OTel: Auto instrumentation skeleton (#3143) by @sentrivana
- OpenAI: If there is an internal error, still return a value (#3192) by @colin-sentry
- MongoDB: Add MongoDB collection span tag (#3182) by @0Calories
- MongoDB: Change span operation from `db.query` to `db` (#3186) by @0Calories
- MongoDB: Remove redundant command name in query description (#3189) by @0Calories
- Apache Spark: Fix spark driver integration (#3162) by @seyoon-lim
- Apache Spark: Add Spark test suite to tox.ini and to CI (#3199) by @sentrivana
- Codecov: Add failed test commits in PRs (#3190) by @antonpirker
- Update library, Python versions in tests (#3202) by @sentrivana
- Remove Hub from our test suite (#3197) by @antonpirker
- Use env vars for default CA cert bundle location (#3160) by @DragoonAethis
- Create a separate test group for AI (#3198) by @sentrivana
- Add additional stub packages for type checking (#3122) by @Daverball
- Proper naming of requirements files (#3191) by @antonpirker
- Pinning pip because new version does not work with some versions of Celery and Httpx (#3195) by @antonpirker
- build(deps): bump supercharge/redis-github-action from 1.7.0 to 1.8.0 (#3193) by @dependabot
- build(deps): bump actions/checkout from 4.1.6 to 4.1.7 (#3171) by @dependabot
- build(deps): update pytest-asyncio requirement (#3087) by @dependabot

## 2.6.0

- Introduce continuous profiling mode (#2830) by @Zylphrex
- Profiling: Add deprecation comment for profiler internals (#3167) by @sentrivana
- Profiling: Move thread data to trace context (#3157) by @Zylphrex
- Explicitly export cron symbols for typecheckers (#3072) by @spladug
- Cleaning up ASGI tests for Django (#3180) by @antonpirker
- Celery: Add Celery receive latency (#3174) by @antonpirker
- Metrics: Update type hints for tag values (#3156) by @elramen
- Django: Fix psycopg3 reconnect error (#3111) by @szokeasaurusrex
- Tracing: Keep original function signature when decorated (#3178) by @sentrivana
- Reapply "Refactor the Celery Beat integration (#3105)" (#3144) (#3175) by @antonpirker
- Added contributor image to readme (#3183) by @antonpirker
- bump actions/checkout from 4.1.4 to 4.1.6 (#3147) by @dependabot
- bump checkouts/data-schemas from `59f9683` to `8c13457` (#3146) by @dependabot

## 2.5.1

This change fixes a regression in our cron monitoring feature, which caused cron checkins not to be sent. The regression appears to have been introduced in version 2.4.0.

**We recommend that all users, who use Cron monitoring and are currently running sentry-python ≥2.4.0, upgrade to this release as soon as possible!**

### Other fixes & improvements

- feat(tracing): Warn if not-started transaction entered (#3003) by @szokeasaurusrex
- test(scope): Ensure `last_event_id` cleared (#3124) by @szokeasaurusrex
- fix(scope): Clear last_event_id on scope clear (#3124) by @szokeasaurusrex

## 2.5.0

### Various fixes & improvements

- Allow to configure status codes to report to Sentry in Starlette and FastAPI (#3008) by @sentrivana

  By passing a new option to the FastAPI and Starlette integrations, you're now able to configure what
  status codes should be sent as events to Sentry. Here's how it works:

  ```python
  from sentry_sdk.integrations.starlette import StarletteIntegration
  from sentry_sdk.integrations.fastapi import FastApiIntegration

  sentry_sdk.init(
      # ...
      integrations=[
          StarletteIntegration(
              failed_request_status_codes=[403, range(500, 599)],
          ),
          FastApiIntegration(
              failed_request_status_codes=[403, range(500, 599)],
          ),
      ]
  )
  ```

  `failed_request_status_codes` expects a list of integers or containers (objects that allow membership checks via `in`)
  of integers. Examples of valid `failed_request_status_codes`:

  - `[500]` will only send events on HTTP 500.
  - `[400, range(500, 599)]` will send events on HTTP 400 as well as the 500-599 range.
  - `[500, 503]` will send events on HTTP 500 and 503.

  The default is `[range(500, 599)]`.

  See the [FastAPI](https://docs.sentry.io/platforms/python/integrations/fastapi/) and [Starlette](https://docs.sentry.io/platforms/python/integrations/starlette/) integration docs for more details.

- Support multiple keys with `cache_prefixes` (#3136) by @sentrivana
- Support integer Redis keys (#3132) by @sentrivana
- Update SDK version in CONTRIBUTING.md (#3129) by @sentrivana
- Bump actions/checkout from 4.1.4 to 4.1.5 (#3067) by @dependabot

## 2.4.0

### Various fixes & improvements

- Celery: Made `cache.key` span data field a list (#3110) by @antonpirker
- Celery Beat: Refactor the Celery Beat integration (#3105) by @antonpirker
- GRPC: Add None check for grpc.aio interceptor (#3109) by @ordinary-jamie
- Docs: Remove `last_event_id` from migration guide (#3126) by @szokeasaurusrex
- fix(django): Proper transaction names for i18n routes (#3104) by @sentrivana
- fix(scope): Copy `_last_event_id` in `Scope.__copy__` (#3123) by @szokeasaurusrex
- fix(tests): Adapt to new Anthropic version (#3119) by @sentrivana
- build(deps): bump checkouts/data-schemas from `4381a97` to `59f9683` (#3066) by @dependabot

## 2.3.1

### Various fixes & improvements

- Handle also byte arras as strings in Redis caches (#3101) by @antonpirker
- Do not crash exceptiongroup (by patching excepthook and keeping the name of the function) (#3099) by @antonpirker

## 2.3.0

### Various fixes & improvements

- NEW: Redis integration supports now Sentry Caches module. See https://docs.sentry.io/product/performance/caches/ (#3073) by @antonpirker
- NEW: Django integration supports now Sentry Caches module. See https://docs.sentry.io/product/performance/caches/ (#3009) by @antonpirker
- Fix `cohere` testsuite for new release of `cohere` (#3098) by @antonpirker
- Fix ClickHouse integration where `_sentry_span` might be missing (#3096) by @sentrivana

## 2.2.1

### Various fixes & improvements

- Add conditional check for delivery_info's existence (#3083) by @cmanallen
- Updated deps for latest langchain version (#3092) by @antonpirker
- Fixed grpcio extras to work as described in the docs (#3081) by @antonpirker
- Use pythons venv instead of virtualenv to create virtual envs (#3077) by @antonpirker
- Celery: Add comment about kwargs_headers (#3079) by @szokeasaurusrex
- Celery: Queues module producer implementation (#3079) by @szokeasaurusrex
- Fix N803 flake8 failures (#3082) by @szokeasaurusrex

## 2.2.0

### New features

- Celery integration now sends additional data to Sentry to enable new features to guage the health of your queues
- Added a new integration for Cohere
- Reintroduced the `last_event_id` function, which had been removed in 2.0.0

### Other fixes & improvements

- Add tags + data passing functionality to @ai_track (#3071) by @colin-sentry
- Only propagate headers from spans within transactions (#3070) by @szokeasaurusrex
- Improve type hints for set metrics (#3048) by @elramen
- Fix `get_client` typing (#3063) by @szokeasaurusrex
- Auto-enable Anthropic integration + gate imports (#3054) by @colin-sentry
- Made `MeasurementValue.unit` NotRequired (#3051) by @antonpirker

## 2.1.1

- Fix trace propagation in Celery tasks started by Celery Beat. (#3047) by @antonpirker

## 2.1.0

- fix(quart): Fix Quart integration (#3043) by @szokeasaurusrex

- **New integration:** [Langchain](https://docs.sentry.io/platforms/python/integrations/langchain/) (#2911) by @colin-sentry

  Usage: (Langchain is auto enabling, so you do not need to do anything special)
  ```python
  from langchain_openai import ChatOpenAI
  import sentry_sdk

  sentry_sdk.init(
      dsn="...",
      enable_tracing=True,
      traces_sample_rate=1.0,
  )

  llm = ChatOpenAI(model="gpt-3.5-turbo-0125", temperature=0)
  ```

  Check out [the LangChain docs](https://docs.sentry.io/platforms/python/integrations/langchain/) for details.

- **New integration:** [Anthropic](https://docs.sentry.io/platforms/python/integrations/anthropic/) (#2831) by @czyber

  Usage: (add the AnthropicIntegration to your `sentry_sdk.init()` call)
  ```python
  from anthropic import Anthropic

  import sentry_sdk

  sentry_sdk.init(
      dsn="...",
      enable_tracing=True,
      traces_sample_rate=1.0,
      integrations=[AnthropicIntegration()],
  )

  client = Anthropic()
  ```
  Check out [the Anthropic docs](https://docs.sentry.io/platforms/python/integrations/anthropic/) for details.

- **New integration:** [Huggingface Hub](https://docs.sentry.io/platforms/python/integrations/huggingface/) (#3033) by @colin-sentry

  Usage: (Huggingface Hub is auto enabling, so you do not need to do anything special)

  ```python
  import sentry_sdk
  from huggingface_hub import InferenceClient

  sentry_sdk.init(
      dsn="...",
      enable_tracing=True,
      traces_sample_rate=1.0,
  )

  client = InferenceClient("some-model")
  ```

  Check out [the Huggingface docs](https://docs.sentry.io/platforms/python/integrations/huggingface/) for details. (comming soon!)

- fix(huggingface): Reduce API cross-section for huggingface in test (#3042) by @colin-sentry
- fix(django): Fix Django ASGI integration on Python 3.12 (#3027) by @bellini666
- feat(perf): Add ability to put measurements directly on spans. (#2967) by @colin-sentry
- fix(tests): Fix trytond tests (#3031) by @sentrivana
- fix(tests): Update `pytest-asyncio` to fix CI (#3030) by @sentrivana
- fix(docs): Link to respective migration guides directly (#3020) by @sentrivana
- docs(scope): Add docstring to `Scope.set_tags` (#2978) by @szokeasaurusrex
- test(scope): Fix typos in assert error message (#2978) by @szokeasaurusrex
- feat(scope): New `set_tags` function (#2978) by @szokeasaurusrex
- test(scope): Add unit test for `Scope.set_tags` (#2978) by @szokeasaurusrex
- feat(scope): Add `set_tags` to top-level API (#2978) by @szokeasaurusrex
- test(scope): Add unit test for top-level API `set_tags` (#2978) by @szokeasaurusrex
- feat(tests): Parallelize tox (#3025) by @sentrivana
- build(deps): Bump checkouts/data-schemas from `4aa14a7` to `4381a97` (#3028) by @dependabot
- meta(license): Bump copyright year (#3029) by @szokeasaurusrex

## 2.0.1

### Various fixes & improvements

- Fix: Do not use convenience decorator (#3022) by @sentrivana
- Refactoring propagation context (#2970) by @antonpirker
- Use `pid` for test database name in Django tests (#2998) by @antonpirker
- Remove outdated RC mention in docs (#3018) by @sentrivana
- Delete inaccurate comment from docs (#3002) by @szokeasaurusrex
- Add Lambda function that deletes test Lambda functions (#2960) by @antonpirker
- Correct discarded transaction debug message (#3002) by @szokeasaurusrex
- Add tests for discarded transaction debug messages (#3002) by @szokeasaurusrex
- Fix comment typo in metrics (#2992) by @szokeasaurusrex
- build(deps): bump actions/checkout from 4.1.1 to 4.1.4 (#3011) by @dependabot
- build(deps): bump checkouts/data-schemas from `1e17eb5` to `4aa14a7` (#2997) by @dependabot

## 2.0.0

This is the first major update in a *long* time!

We dropped support for some ancient languages and frameworks (Yes, Python 2.7 is no longer supported). Additionally we refactored a big part of the foundation of the SDK (how data inside the SDK is handled).

We hope you like it!

For a shorter version of what you need to do, to upgrade to Sentry SDK 2.0 see: https://docs.sentry.io/platforms/python/migration/1.x-to-2.x

### New Features

- Additional integrations will now be activated automatically if the SDK detects the respective package is installed: Ariadne, ARQ, asyncpg, Chalice, clickhouse-driver, GQL, Graphene, huey, Loguru, PyMongo, Quart, Starlite, Strawberry.
- Added new API for custom instrumentation: `new_scope`, `isolation_scope`. See the [Deprecated](#deprecated) section to see how they map to the existing APIs.

### Changed
(These changes are all backwards-incompatible. **Breaking Change** (if you are just skimming for that phrase))

- The Pyramid integration will not capture errors that might happen in `authenticated_userid()` in a custom `AuthenticationPolicy` class.
- The method `need_code_loation` of the `MetricsAggregator` was renamed to `need_code_location`.
- The `BackgroundWorker` thread used to process events was renamed from `raven-sentry.BackgroundWorker` to `sentry-sdk.BackgroundWorker`.
- The `reraise` function was moved from `sentry_sdk._compat` to `sentry_sdk.utils`.
- The `_ScopeManager` was moved from `sentry_sdk.hub` to `sentry_sdk.scope`.
- Moved the contents of `tracing_utils_py3.py` to `tracing_utils.py`. The `start_child_span_decorator` is now in `sentry_sdk.tracing_utils`.
- The actual implementation of `get_current_span` was moved to `sentry_sdk.tracing_utils`. `sentry_sdk.get_current_span` is still accessible as part of the top-level API.
- `sentry_sdk.tracing_utils.add_query_source()`: Removed the `hub` parameter. It is not necessary anymore.
- `sentry_sdk.tracing_utils.record_sql_queries()`: Removed the `hub` parameter. It is not necessary anymore.
- `sentry_sdk.tracing_utils.get_current_span()` does now take a `scope` instead of a `hub` as parameter.
- `sentry_sdk.tracing_utils.should_propagate_trace()` now takes a `Client` instead of a `Hub` as first parameter.
- `sentry_sdk.utils.is_sentry_url()` now takes a `Client` instead of a `Hub` as first parameter.
- `sentry_sdk.utils._get_contextvars` does not return a tuple with three values, but a tuple with two values. The `copy_context` was removed.
- If you create a transaction manually and later mutate the transaction in a `configure_scope` block this does not work anymore. Here is a recipe on how to change your code to make it work:
    Your existing implementation:
    ```python
    transaction = sentry_sdk.transaction(...)

    # later in the code execution:

    with sentry_sdk.configure_scope() as scope:
        scope.set_transaction_name("new-transaction-name")
    ```

    needs to be changed to this:
    ```python
    transaction = sentry_sdk.transaction(...)

    # later in the code execution:

    scope = sentry_sdk.get_current_scope()
    scope.set_transaction_name("new-transaction-name")
    ```
- The classes listed in the table below are now abstract base classes. Therefore, they can no longer be instantiated. Subclasses can only be instantiated if they implement all of the abstract methods.
  <details>
    <summary><b>Show table</b></summary>

  | Class                                 | Abstract methods                       |
  | ------------------------------------- | -------------------------------------- |
  | `sentry_sdk.integrations.Integration` | `setup_once`                           |
  | `sentry_sdk.metrics.Metric`           | `add`, `serialize_value`, and `weight` |
  | `sentry_sdk.profiler.Scheduler`       | `setup` and `teardown`                 |
  | `sentry_sdk.transport.Transport`      | `capture_envelope`                     |

    </details>

### Removed
(These changes are all backwards-incompatible. **Breaking Change** (if you are just skimming for that phrase))

- Removed support for Python 2 and Python 3.5. The SDK now requires at least Python 3.6.
- Removed support for Celery 3.\*.
- Removed support for Django 1.8, 1.9, 1.10.
- Removed support for Flask 0.\*.
- Removed support for gRPC < 1.39.
- Removed support for Tornado < 6.
- Removed `last_event_id()` top level API. The last event ID is still returned by `capture_event()`, `capture_exception()` and `capture_message()` but the top level API `sentry_sdk.last_event_id()` has been removed.
- Removed support for sending events to the `/store` endpoint. Everything is now sent to the `/envelope` endpoint. If you're on SaaS you don't have to worry about this, but if you're running Sentry yourself you'll need version `20.6.0` or higher of self-hosted Sentry.
- The deprecated `with_locals` configuration option was removed. Use `include_local_variables` instead. See https://docs.sentry.io/platforms/python/configuration/options/#include-local-variables.
- The deprecated `request_bodies` configuration option was removed. Use `max_request_body_size`. See https://docs.sentry.io/platforms/python/configuration/options/#max-request-body-size.
- Removed support for `user.segment`. It was also removed from the trace header as well as from the dynamic sampling context.
- Removed support for the `install` method for custom integrations. Please use `setup_once` instead.
- Removed `sentry_sdk.tracing.Span.new_span`. Use `sentry_sdk.tracing.Span.start_child` instead.
- Removed `sentry_sdk.tracing.Transaction.new_span`. Use `sentry_sdk.tracing.Transaction.start_child` instead.
- Removed support for creating transactions via `sentry_sdk.tracing.Span(transaction=...)`. To create a transaction, please use `sentry_sdk.tracing.Transaction(name=...)`.
- Removed `sentry_sdk.utils.Auth.store_api_url`.
- `sentry_sdk.utils.Auth.get_api_url`'s now accepts a `sentry_sdk.consts.EndpointType` enum instead of a string as its only parameter. We recommend omitting this argument when calling the function, since the parameter's default value is the only possible `sentry_sdk.consts.EndpointType` value. The parameter exists for future compatibility.
- Removed `tracing_utils_py2.py`. The `start_child_span_decorator` is now in `sentry_sdk.tracing_utils`.
- Removed the `sentry_sdk.profiler.Scheduler.stop_profiling` method. Any calls to this method can simply be removed, since this was a no-op method.

### Deprecated

- Using the `Hub` directly as well as using hub-based APIs has been deprecated. Where available, use [the top-level API instead](sentry_sdk/api.py); otherwise use the [scope API](sentry_sdk/scope.py) or the [client API](sentry_sdk/client.py).

  Before:

  ```python
  with hub.start_span(...):
      # do something
  ```

  After:

  ```python
  import sentry_sdk

  with sentry_sdk.start_span(...):
      # do something
  ```

- Hub cloning is deprecated.

  Before:

  ```python
  with Hub(Hub.current) as hub:
      # do something with the cloned hub
  ```

  After:

  ```python
  import sentry_sdk

  with sentry_sdk.isolation_scope() as scope:
      # do something with the forked scope
  ```

- `configure_scope` is deprecated. Use the new isolation scope directly via `get_isolation_scope()` instead.

  Before:

  ```python
  with configure_scope() as scope:
      # do something with `scope`
  ```

  After:

  ```python
  from sentry_sdk import get_isolation_scope

  scope = get_isolation_scope()
  # do something with `scope`
  ```

- `push_scope` is deprecated. Use the new `new_scope` context manager to fork the necessary scopes.

  Before:

  ```python
  with push_scope() as scope:
      # do something with `scope`
  ```

  After:

  ```python
  import sentry_sdk

  with sentry_sdk.new_scope() as scope:
      # do something with `scope`
  ```

- Accessing the client via the hub has been deprecated. Use the top-level `sentry_sdk.get_client()` to get the current client.
- `profiler_mode` and `profiles_sample_rate` have been deprecated as `_experiments` options. Use them as top level options instead:
  ```python
  sentry_sdk.init(
      ...,
      profiler_mode="thread",
      profiles_sample_rate=1.0,
  )
  ```
- Deprecated `sentry_sdk.transport.Transport.capture_event`. Please use `sentry_sdk.transport.Transport.capture_envelope`, instead.
- Passing a function to `sentry_sdk.init`'s `transport` keyword argument has been deprecated. If you wish to provide a custom transport, please pass a `sentry_sdk.transport.Transport` instance or a subclass.
- The parameter `propagate_hub` in `ThreadingIntegration()` was deprecated and renamed to `propagate_scope`.

## 1.45.0

This is the final 1.x release for the forseeable future. Development will continue on the 2.x release line. The first 2.x version will be available in the next few weeks.

### Various fixes & improvements

- Allow to upsert monitors (#2929) by @sentrivana

  It's now possible to provide `monitor_config` to the `monitor` decorator/context manager directly:

  ```python
  from sentry_sdk.crons import monitor

  # All keys except `schedule` are optional
  monitor_config = {
      "schedule": {"type": "crontab", "value": "0 0 * * *"},
      "timezone": "Europe/Vienna",
      "checkin_margin": 10,
      "max_runtime": 10,
      "failure_issue_threshold": 5,
      "recovery_threshold": 5,
  }

  @monitor(monitor_slug='<monitor-slug>', monitor_config=monitor_config)
  def tell_the_world():
      print('My scheduled task...')
  ```

  Check out [the cron docs](https://docs.sentry.io/platforms/python/crons/) for details.

- Add Django `signals_denylist` to filter signals that are attached to by `signals_spans` (#2758) by @lieryan

  If you want to exclude some Django signals from performance tracking, you can use the new `signals_denylist` Django option:

  ```python
  import django.db.models.signals
  import sentry_sdk

  sentry_sdk.init(
      ...
      integrations=[
          DjangoIntegration(
              ...
              signals_denylist=[
                  django.db.models.signals.pre_init,
                  django.db.models.signals.post_init,
              ],
          ),
      ],
  )
  ```

- `increment` for metrics (#2588) by @mitsuhiko

  `increment` and `inc` are equivalent, so you can pick whichever you like more.

- Add `value`, `unit` to `before_emit_metric` (#2958) by @sentrivana

  If you add a custom `before_emit_metric`, it'll now accept 4 arguments (the `key`, `value`, `unit` and `tags`) instead of just `key` and `tags`.

  ```python
  def before_emit(key, value, unit, tags):
      if key == "removed-metric":
          return False
      tags["extra"] = "foo"
      del tags["release"]
      return True

  sentry_sdk.init(
      ...
      _experiments={
          "before_emit_metric": before_emit,
      }
  )
  ```

- Remove experimental metric summary options (#2957) by @sentrivana

  The `_experiments` options `metrics_summary_sample_rate` and `should_summarize_metric` have been removed.

- New normalization rules for metric keys, names, units, tags (#2946) by @sentrivana
- Change `data_category` from `statsd` to `metric_bucket` (#2954) by @cleptric
- Accessing `__mro__` might throw a `ValueError` (#2952) by @sentrivana
- Suppress prompt spawned by subprocess when using `pythonw` (#2936) by @collinbanko
- Handle `None` in GraphQL query #2715 (#2762) by @czyber
- Do not send "quiet" Sanic exceptions to Sentry (#2821) by @hamedsh
- Implement `metric_bucket` rate limits (#2933) by @cleptric
- Fix type hints for `monitor` decorator (#2944) by @szokeasaurusrex
- Remove deprecated `typing` imports in crons (#2945) by @szokeasaurusrex
- Make `monitor_config` a `TypedDict` (#2931) by @sentrivana
- Add `devenv-requirements.txt` and update env setup instructions (#2761) by @arr-ee
- Bump `types-protobuf` from `4.24.0.20240311` to `4.24.0.20240408` (#2941) by @dependabot
- Disable Codecov check run annotations (#2537) by @eliatcodecov

## 1.44.1

### Various fixes & improvements

- Make `monitor` async friendly (#2912) by @sentrivana

  You can now decorate your async functions with the `monitor`
  decorator and they will correctly report their duration
  and completion status.

- Fixed `Event | None` runtime `TypeError` (#2928) by @szokeasaurusrex


## 1.44.0

### Various fixes & improvements

- ref: Define types at runtime (#2914) by @szokeasaurusrex
- Explicit reexport of types (#2866) (#2913) by @szokeasaurusrex
- feat(profiling): Add thread data to spans (#2843) by @Zylphrex

## 1.43.0

### Various fixes & improvements

- Add optional `keep_alive` (#2842) by @sentrivana

  If you're experiencing frequent network issues between the SDK and Sentry,
  you can try turning on TCP keep-alive:

  ```python
  import sentry_sdk

  sentry_sdk.init(
      # ...your usual settings...
      keep_alive=True,
  )
  ```

- Add support for Celery Redbeat cron tasks (#2643) by @kwigley

  The SDK now supports the Redbeat scheduler in addition to the default
  Celery Beat scheduler for auto instrumenting crons. See
  [the docs](https://docs.sentry.io/platforms/python/integrations/celery/crons/)
  for more information about how to set this up.

- `aws_event` can be an empty list (#2849) by @sentrivana
- Re-export `Event` in `types.py` (#2829) by @szokeasaurusrex
- Small API docs improvement (#2828) by @antonpirker
- Fixed OpenAI tests (#2834) by @antonpirker
- Bump `checkouts/data-schemas` from `ed078ed` to `8232f17` (#2832) by @dependabot


## 1.42.0

### Various fixes & improvements

- **New integration:** [OpenAI integration](https://docs.sentry.io/platforms/python/integrations/openai/) (#2791) by @colin-sentry

  We added an integration for OpenAI to capture errors and also performance data when using the OpenAI Python SDK.

  Useage:

  This integrations is auto-enabling, so if you have the `openai` package in your project it will be enabled. Just initialize Sentry before you create your OpenAI client.

  ```python
  from openai import OpenAI

  import sentry_sdk

  sentry_sdk.init(
      dsn="___PUBLIC_DSN___",
      enable_tracing=True,
      traces_sample_rate=1.0,
  )

  client = OpenAI()
  ```

  For more information, see the documentation for [OpenAI integration](https://docs.sentry.io/platforms/python/integrations/openai/).

- Discard open OpenTelemetry spans after 10 minutes (#2801) by @antonpirker
- Propagate sentry-trace and baggage headers to Huey tasks (#2792) by @cnschn
- Added Event type (#2753) by @szokeasaurusrex
- Improve scrub_dict typing (#2768) by @szokeasaurusrex
- Dependencies: bump types-protobuf from 4.24.0.20240302 to 4.24.0.20240311 (#2797) by @dependabot

## 1.41.0

### Various fixes & improvements

- Add recursive scrubbing to `EventScrubber` (#2755) by @Cheapshot003

  By default, the `EventScrubber` will not search your events for potential
  PII recursively. With this release, you can enable this behavior with:

  ```python
  import sentry_sdk
  from sentry_sdk.scrubber import EventScrubber

  sentry_sdk.init(
      # ...your usual settings...
      event_scrubber=EventScrubber(recursive=True),
  )
  ```

- Expose `socket_options` (#2786) by @sentrivana

  If the SDK is experiencing connection issues (connection resets, server
  closing connection without response, etc.) while sending events to Sentry,
  tweaking the default `urllib3` socket options to the following can help:

  ```python
  import socket
  from urllib3.connection import HTTPConnection
  import sentry_sdk

  sentry_sdk.init(
      # ...your usual settings...
      socket_options=HTTPConnection.default_socket_options + [
          (socket.SOL_SOCKET, socket.SO_KEEPALIVE, 1),
          # note: skip the following line if you're on MacOS since TCP_KEEPIDLE doesn't exist there
          (socket.SOL_TCP, socket.TCP_KEEPIDLE, 45),
          (socket.SOL_TCP, socket.TCP_KEEPINTVL, 10),
          (socket.SOL_TCP, socket.TCP_KEEPCNT, 6),
      ],
  )
  ```

- Allow to configure merge target for releases (#2777) by @sentrivana
- Allow empty character in metric tags values (#2775) by @viglia
- Replace invalid tag values with an empty string instead of _ (#2773) by @markushi
- Add documentation comment to `scrub_list` (#2769) by @szokeasaurusrex
- Fixed regex to parse version in lambda package file (#2767) by @antonpirker
- xfail broken AWS Lambda tests for now (#2794) by @sentrivana
- Removed print statements because it messes with the tests (#2789) by @antonpirker
- Bump `types-protobuf` from 4.24.0.20240129 to 4.24.0.20240302 (#2782) by @dependabot
- Bump `checkouts/data-schemas` from `eb941c2` to `ed078ed` (#2781) by @dependabot

## 1.40.6

### Various fixes & improvements

- Fix compatibility with `greenlet`/`gevent` (#2756) by @sentrivana
- Fix query source relative filepath (#2717) by @gggritso
- Support `clickhouse-driver==0.2.7` (#2752) by @sentrivana
- Bump `checkouts/data-schemas` from `6121fd3` to `eb941c2` (#2747) by @dependabot

## 1.40.5

### Various fixes & improvements

- Deprecate `last_event_id()`. (#2749) by @antonpirker
- Warn if uWSGI is set up without proper thread support (#2738) by @sentrivana

    uWSGI has to be run in threaded mode for the SDK to run properly. If this is
    not the case, the consequences could range from features not working unexpectedly
    to uWSGI workers crashing.

    Please make sure to run uWSGI with both `--enable-threads` and `--py-call-uwsgi-fork-hooks`.

- `parsed_url` can be `None` (#2734) by @sentrivana
- Python 3.7 is not supported anymore by Lambda, so removed it and added 3.12 (#2729) by @antonpirker

## 1.40.4

### Various fixes & improvements

- Only start metrics flusher thread on demand (#2727) by @sentrivana
- Bump checkouts/data-schemas from `aa7058c` to `6121fd3` (#2724) by @dependabot

## 1.40.3

### Various fixes & improvements

- Turn off metrics for uWSGI (#2720) by @sentrivana
- Minor improvements (#2714) by @antonpirker

## 1.40.2

### Various fixes & improvements

- test: Fix `pytest` error (#2712) by @szokeasaurusrex
- build(deps): bump types-protobuf from 4.24.0.4 to 4.24.0.20240129 (#2691) by @dependabot

## 1.40.1

### Various fixes & improvements

- Fix uWSGI workers hanging (#2694) by @sentrivana
- Make metrics work with `gevent` (#2694) by @sentrivana
- Guard against `engine.url` being `None` (#2708) by @sentrivana
- Fix performance regression in `sentry_sdk.utils._generate_installed_modules` (#2703) by @GlenWalker
- Guard against Sentry initialization mid SQLAlchemy cursor (#2702) by @apmorton
- Fix yaml generation script (#2695) by @sentrivana
- Fix AWS Lambda workflow (#2710) by @sentrivana
- Bump `codecov/codecov-action` from 3 to 4 (#2706) by @dependabot
- Bump `actions/cache` from 3 to 4 (#2661) by @dependabot
- Bump `actions/checkout` from 3.1.0 to 4.1.1 (#2561) by @dependabot
- Bump `github/codeql-action` from 2 to 3 (#2603) by @dependabot
- Bump `actions/setup-python` from 4 to 5 (#2577) by @dependabot

## 1.40.0

### Various fixes & improvements

- Enable metrics related settings by default (#2685) by @iambriccardo
- Fix `UnicodeDecodeError` on Python 2 (#2657) by @sentrivana
- Enable DB query source by default (#2629) by @sentrivana
- Fix query source duration check (#2675) by @sentrivana
- Reformat with `black==24.1.0` (#2680) by @sentrivana
- Cleaning up existing code to prepare for new Scopes API (#2611) by @antonpirker
- Moved redis related tests to databases (#2674) by @antonpirker
- Improve `sentry_sdk.trace` type hints (#2633) by @szokeasaurusrex
- Bump `checkouts/data-schemas` from `e9f7d58` to `aa7058c` (#2639) by @dependabot

## 1.39.2

### Various fixes & improvements

- Fix timestamp in transaction created by OTel (#2627) by @antonpirker
- Fix relative path in DB query source  (#2624) by @antonpirker
- Run more CI checks on 2.0 branch (#2625) by @sentrivana
- Fix tracing `TypeError` for static and class methods (#2559) by @szokeasaurusrex
- Fix missing `ctx` in Arq integration (#2600) by @ivanovart
- Change `data_category` from `check_in` to `monitor` (#2598) by @sentrivana

## 1.39.1

### Various fixes & improvements

- Fix psycopg2 detection in the Django integration (#2593) by @sentrivana
- Filter out empty string releases (#2591) by @sentrivana
- Fixed local var not present when there is an error in a user's `error_sampler` function (#2511) by @antonpirker
- Fixed typing in `aiohttp` (#2590) by @antonpirker

## 1.39.0

### Various fixes & improvements

- Add support for cluster clients from Redis SDK (#2394) by @md384
- Improve location reporting for timer metrics (#2552) by @mitsuhiko
- Fix Celery `TypeError` with no-argument `apply_async` (#2575) by @szokeasaurusrex
- Fix Lambda integration with EventBridge source (#2546) by @davidcroda
- Add max tries to Spotlight (#2571) by @hazAT
- Handle `os.path.devnull` access issues (#2579) by @sentrivana
- Change `code.filepath` frame picking logic (#2568) by @sentrivana
- Trigger AWS Lambda tests on label (#2538) by @sentrivana
- Run permissions step on pull_request_target but not push (#2548) by @sentrivana
- Hash AWS Lambda test functions based on current revision (#2557) by @sentrivana
- Update Django version in tests (#2562) by @sentrivana
- Make metrics tests non-flaky (#2572) by @antonpirker

## 1.38.0

### Various fixes & improvements

- Only add trace context to checkins and do not run `event_processors` for checkins (#2536) by @antonpirker
- Metric span summaries (#2522) by @mitsuhiko
- Add source context to code locations (#2539) by @jan-auer
- Use in-app filepath instead of absolute path (#2541) by @antonpirker
- Switch to `jinja2` for generating CI yamls (#2534) by @sentrivana

## 1.37.1

### Various fixes & improvements

- Fix `NameError` on `parse_version` with eventlet (#2532) by @sentrivana
- build(deps): bump checkouts/data-schemas from `68def1e` to `e9f7d58` (#2501) by @dependabot

## 1.37.0

### Various fixes & improvements

- Move installed modules code to utils (#2429) by @sentrivana

    Note: We moved the internal function `_get_installed_modules` from `sentry_sdk.integrations.modules` to `sentry_sdk.utils`.
    So if you use this function you have to update your imports

- Add code locations for metrics (#2526) by @jan-auer
- Add query source to DB spans (#2521) by @antonpirker
- Send events to Spotlight sidecar (#2524) by @HazAT
- Run integration tests with newest `pytest` (#2518) by @sentrivana
- Bring tests up to date (#2512) by @sentrivana
- Fix: Prevent global var from being discarded at shutdown (#2530) by @antonpirker
- Fix: Scope transaction source not being updated in scope.span setter (#2519) by @sl0thentr0py

## 1.36.0

### Various fixes & improvements

- Django: Support Django 5.0 (#2490) by @sentrivana
- Django: Handling ASGI body in the right way. (#2513) by @antonpirker
- Flask: Test with Flask 3.0 (#2506) by @sentrivana
- Celery: Do not create a span when task is triggered by Celery Beat (#2510) by @antonpirker
- Redis: Ensure `RedisIntegration` is disabled, unless `redis` is installed (#2504) by @szokeasaurusrex
- Quart: Fix Quart integration for Quart 0.19.4  (#2516) by @antonpirker
- gRPC: Make async gRPC less noisy (#2507) by @jyggen

## 1.35.0

### Various fixes & improvements

- **Updated gRPC integration:** Asyncio interceptors and easier setup (#2369) by @fdellekart

  Our gRPC integration now instruments incoming unary-unary grpc requests and outgoing unary-unary, unary-stream grpc requests using grpcio channels. Everything works now for sync and async code.

  Before this release you had to add Sentry interceptors by hand to your gRPC code, now the only thing you need to do is adding the `GRPCIntegration` to you `sentry_sdk_init()` call. (See [documentation](https://docs.sentry.io/platforms/python/integrations/grpc/) for more information):

  ```python
  import sentry_sdk
  from sentry_sdk.integrations.grpc import GRPCIntegration

  sentry_sdk.init(
      dsn="___PUBLIC_DSN___",
      enable_tracing=True,
      integrations=[
          GRPCIntegration(),
      ],
  )
  ```
  The old way still works, but we strongly encourage you to update your code to the way described above.

- Python 3.12: Replace deprecated datetime functions (#2502) by @sentrivana
- Metrics: Unify datetime format (#2409) by @mitsuhiko
- Celery: Set correct data in `check_in`s (#2500) by @antonpirker
- Celery: Read timezone for Crons monitors from `celery_schedule` if existing (#2497) by @antonpirker
- Django: Removing redundant code in Django tests (#2491) by @vagi8
- Django: Make reading the request body work in Django ASGI apps. (#2495) by @antonpirker
- FastAPI: Use wraps on fastapi request call wrapper (#2476) by @nkaras
- Fix: Probe for psycopg2 and psycopg3 parameters function. (#2492) by @antonpirker
- Fix: Remove unnecessary TYPE_CHECKING alias (#2467) by @rafrafek

## 1.34.0

### Various fixes & improvements
- Added Python 3.12 support (#2471, #2483)
- Handle missing `connection_kwargs` in `patch_redis_client` (#2482) by @szokeasaurusrex
- Run common test suite on Python 3.12 (#2479) by @sentrivana

## 1.33.1

### Various fixes & improvements

- Make parse_version work in utils.py itself. (#2474) by @antonpirker

## 1.33.0

### Various fixes & improvements

- New: Added `error_sampler` option (#2456) by @szokeasaurusrex
- Python 3.12: Detect interpreter in shutdown state on thread spawn (#2468) by @mitsuhiko
- Patch eventlet under Sentry SDK (#2464) by @szokeasaurusrex
- Mitigate CPU spikes when sending lots of events with lots of data (#2449) by @antonpirker
- Make `debug` option also configurable via environment (#2450) by @antonpirker
- Make sure `get_dsn_parameters` is an actual function (#2441) by @sentrivana
- Bump pytest-localserver, add compat comment (#2448) by @sentrivana
- AWS Lambda: Update compatible runtimes for AWS Lambda layer (#2453) by @antonpirker
- AWS Lambda: Load AWS Lambda secrets in Github CI (#2153) by @antonpirker
- Redis: Connection attributes in `redis` database spans (#2398) by @antonpirker
- Falcon: Falcon integration checks response status before reporting error (#2465) by @szokeasaurusrex
- Quart: Support Quart 0.19 onwards (#2403) by @pgjones
- Sanic: Sanic integration initial version (#2419) by @szokeasaurusrex
- Django: Fix parsing of Django `path` patterns (#2452) by @sentrivana
- Django: Add Django 4.2 to test suite (#2462) by @sentrivana
- Polish changelog (#2434) by @sentrivana
- Update CONTRIBUTING.md (#2443) by @krishvsoni
- Update README.md (#2435) by @sentrivana

## 1.32.0

### Various fixes & improvements

- **New:** Error monitoring for some of the most popular Python GraphQL libraries:
  - Add [GQL GraphQL integration](https://docs.sentry.io/platforms/python/integrations/gql/) (#2368) by @szokeasaurusrex

    Usage:

    ```python
      import sentry_sdk
      from sentry_sdk.integrations.gql import GQLIntegration

      sentry_sdk.init(
          dsn='___PUBLIC_DSN___',
          integrations=[
              GQLIntegration(),
          ],
      )
    ```

  - Add [Graphene GraphQL error integration](https://docs.sentry.io/platforms/python/integrations/graphene/) (#2389) by @sentrivana

    Usage:

    ```python
      import sentry_sdk
      from sentry_sdk.integrations.graphene import GrapheneIntegration

      sentry_sdk.init(
          dsn='___PUBLIC_DSN___',
          integrations=[
              GrapheneIntegration(),
          ],
      )
    ```

  - Add [Strawberry GraphQL error & tracing integration](https://docs.sentry.io/platforms/python/integrations/strawberry/) (#2393) by @sentrivana

    Usage:

    ```python
      import sentry_sdk
      from sentry_sdk.integrations.strawberry import StrawberryIntegration

      sentry_sdk.init(
          dsn='___PUBLIC_DSN___',
          integrations=[
              # make sure to set async_execution to False if you're executing
              # GraphQL queries synchronously
              StrawberryIntegration(async_execution=True),
          ],
          traces_sample_rate=1.0,
      )
    ```

  - Add [Ariadne GraphQL error integration](https://docs.sentry.io/platforms/python/integrations/ariadne/) (#2387) by @sentrivana

    Usage:

    ```python
      import sentry_sdk
      from sentry_sdk.integrations.ariadne import AriadneIntegration

      sentry_sdk.init(
          dsn='___PUBLIC_DSN___',
          integrations=[
              AriadneIntegration(),
          ],
      )
    ```

- Capture multiple named groups again (#2432) by @sentrivana
- Don't fail when upstream scheme is unusual (#2371) by @vanschelven
- Support new RQ version (#2405) by @antonpirker
- Remove `utcnow`, `utcfromtimestamp` deprecated in Python 3.12 (#2415) by @rmad17
- Add `trace` to `__all__` in top-level `__init__.py` (#2401) by @lobsterkatie
- Move minimetrics code to the SDK (#2385) by @mitsuhiko
- Add configurable compression levels (#2382) by @mitsuhiko
- Shift flushing by up to a rollup window (#2396) by @mitsuhiko
- Make a consistent noop flush behavior (#2428) by @mitsuhiko
- Stronger recursion protection (#2426) by @mitsuhiko
- Remove `OpenTelemetryIntegration` from `__init__.py` (#2379) by @sentrivana
- Update API docs (#2397) by @antonpirker
- Pin some test requirements because new majors break our tests (#2404) by @antonpirker
- Run more `requests`, `celery`, `falcon` tests (#2414) by @sentrivana
- Move `importorskip`s in tests to `__init__.py` files (#2412) by @sentrivana
- Fix `mypy` errors (#2433) by @sentrivana
- Fix pre-commit issues (#2424) by @bukzor-sentryio
- Update [CONTRIBUTING.md](https://github.com/getsentry/sentry-python/blob/master/CONTRIBUTING.md) (#2411) by @sentrivana
- Bump `sphinx` from 7.2.5 to 7.2.6 (#2378) by @dependabot
- [Experimental] Add explain plan to DB spans (#2315) by @antonpirker

## 1.31.0

### Various fixes & improvements

- **New:** Add integration for `clickhouse-driver` (#2167) by @mimre25

  For more information, see the documentation for [clickhouse-driver](https://docs.sentry.io/platforms/python/configuration/integrations/clickhouse-driver) for more information.

  Usage:

  ```python
    import sentry_sdk
    from sentry_sdk.integrations.clickhouse_driver import ClickhouseDriverIntegration

    sentry_sdk.init(
        dsn='___PUBLIC_DSN___',
        integrations=[
            ClickhouseDriverIntegration(),
        ],
    )
  ```

- **New:** Add integration for `asyncpg` (#2314) by @mimre25

  For more information, see the documentation for [asyncpg](https://docs.sentry.io/platforms/python/configuration/integrations/asyncpg/) for more information.

  Usage:

  ```python
    import sentry_sdk
    from sentry_sdk.integrations.asyncpg import AsyncPGIntegration

    sentry_sdk.init(
        dsn='___PUBLIC_DSN___',
        integrations=[
            AsyncPGIntegration(),
        ],
    )
  ```

- **New:** Allow to override `propagate_traces` in `Celery` per task (#2331) by @jan-auer

  For more information, see the documentation for [Celery](https://docs.sentry.io//platforms/python/guides/celery/#distributed-traces) for more information.

  Usage:
  ```python
    import sentry_sdk
    from sentry_sdk.integrations.celery import CeleryIntegration

    # Enable global distributed traces (this is the default, just to be explicit.)
    sentry_sdk.init(
        dsn='___PUBLIC_DSN___',
        integrations=[
            CeleryIntegration(propagate_traces=True),
        ],
    )

    ...

    # This will NOT propagate the trace. (The task will start its own trace):
    my_task_b.apply_async(
        args=("some_parameter", ),
        headers={"sentry-propagate-traces": False},
    )
  ```

- Prevent Falcon integration from breaking ASGI apps (#2359) by @szokeasaurusrex
- Backpressure: only downsample a max of 10 times (#2347) by @sl0thentr0py
- Made NoOpSpan compatible to Transactions. (#2364) by @antonpirker
- Cleanup ASGI integration (#2335) by @antonpirker
- Pin anyio in tests (dep of httpx), because new major 4.0.0 breaks tests. (#2336) by @antonpirker
- Added link to backpressure section in docs. (#2354) by @antonpirker
- Add .vscode to .gitignore (#2317) by @shoaib-mohd
- Documenting Spans and Transactions (#2358) by @antonpirker
- Fix in profiler: do not call getcwd from module root (#2329) by @Zylphrex
- Fix deprecated version attribute (#2338) by @vagi8
- Fix transaction name in Starlette and FastAPI (#2341) by @antonpirker
- Fix tests using Postgres (#2362) by @antonpirker
- build(deps): Updated linting tooling (#2350) by @antonpirker
- build(deps): bump sphinx from 7.2.4 to 7.2.5 (#2344) by @dependabot
- build(deps): bump actions/checkout from 2 to 4 (#2352) by @dependabot
- build(deps): bump checkouts/data-schemas from `ebc77d3` to `68def1e` (#2351) by @dependabot

## 1.30.0

### Various fixes & improvements

- Officially support Python 3.11 (#2300) by @sentrivana
- Context manager monitor (#2290) by @szokeasaurusrex
- Set response status code in transaction `response` context. (#2312) by @antonpirker
- Add missing context kwarg to `_sentry_task_factory` (#2267) by @JohnnyDeuss
- In Postgres take the connection params from the connection  (#2308) by @antonpirker
- Experimental: Allow using OTel for performance instrumentation (#2272) by @sentrivana

    This release includes experimental support for replacing Sentry's default
    performance monitoring solution with one powered by OpenTelemetry without having
    to do any manual setup.

    Try it out by installing `pip install sentry-sdk[opentelemetry-experimental]` and
    then initializing the SDK with:

    ```python
    sentry_sdk.init(
        # ...your usual options...
        _experiments={"otel_powered_performance": True},
    )
    ```

    This enables OpenTelemetry performance monitoring support for some of the most
    popular frameworks and libraries (Flask, Django, FastAPI, requests...).

    We're looking forward to your feedback! Please let us know about your experience
    in this discussion: https://github.com/getsentry/sentry/discussions/55023

    **Important note:** Please note that this feature is experimental and in a
    proof-of-concept stage and is not meant for production use. It may be changed or
    removed at any point.

- Enable backpressure handling by default (#2298) by @sl0thentr0py

    The SDK now dynamically downsamples transactions to reduce backpressure in high
    throughput systems. It starts a new `Monitor` thread to perform some health checks
    which decide to downsample (halved each time) in 10 second intervals till the system
    is healthy again.

    To disable this behavior, use:

    ```python
    sentry_sdk.init(
        # ...your usual options...
        enable_backpressure_handling=False,
    )
    ```

    If your system serves heavy load, please let us know how this feature works for you!

    Check out the [documentation](https://docs.sentry.io/platforms/python/configuration/options/#enable-backpressure-handling) for more information.

- Stop recording spans for internal web requests to Sentry (#2297) by @szokeasaurusrex
- Add test for `ThreadPoolExecutor` (#2259) by @gggritso
- Add docstrings for `Scope.update_from_*` (#2311) by @sentrivana
- Moved `is_sentry_url` to utils (#2304) by @szokeasaurusrex
- Fix: arq attribute error on settings, support worker args (#2260) by @rossmacarthur
- Fix: Exceptions include detail property for their value  (#2193) by @nicolassanmar
- build(deps): bump mypy from 1.4.1 to 1.5.1 (#2319) by @dependabot
- build(deps): bump sphinx from 7.1.2 to 7.2.4 (#2322) by @dependabot
- build(deps): bump sphinx from 7.0.1 to 7.1.2 (#2296) by @dependabot
- build(deps): bump checkouts/data-schemas from `1b85152` to `ebc77d3` (#2254) by @dependabot

## 1.29.2

### Various fixes & improvements

- Revert GraphQL integration (#2287) by @sentrivana

## 1.29.1

### Various fixes & improvements

- Fix GraphQL integration swallowing responses (#2286) by @sentrivana
- Fix typo (#2283) by @sentrivana

## 1.29.0

### Various fixes & improvements

- Capture GraphQL client errors (#2243) by @sentrivana
  - The SDK will now create dedicated errors whenever an HTTP client makes a request to a `/graphql` endpoint and the response contains an error. You can opt out of this by providing `capture_graphql_errors=False` to the HTTP client integration.
- Read MAX_VALUE_LENGTH from client options (#2121) (#2171) by @puittenbroek
- Rename `request_bodies` to `max_request_body_size` (#2247) by @mgaligniana
- Always sample checkin regardless of `sample_rate` (#2279) by @szokeasaurusrex
- Add information to short-interval cron error message (#2246) by @lobsterkatie
- Add DB connection attributes in spans (#2274) by @antonpirker
- Add `db.system` to remaining Redis spans (#2271) by @AbhiPrasad
- Clarified the procedure for running tests (#2276) by @szokeasaurusrex
- Fix Chalice tests (#2278) by @sentrivana
- Bump Black from 23.3.0 to 23.7.0 (#2256) by @dependabot
- Remove py3.4 from tox.ini (#2248) by @sentrivana

## 1.28.1

### Various fixes & improvements

- Redis: Add support for redis.asyncio (#1933) by @Zhenay
- Make sure each task that is started by Celery Beat has its own trace. (#2249) by @antonpirker
- Add Sampling Decision to Trace Envelope Header (#2239) by @antonpirker
- Do not add trace headers (`sentry-trace` and `baggage`) to HTTP requests to Sentry (#2240) by @antonpirker
- Prevent adding `sentry-trace` header multiple times (#2235) by @antonpirker
- Skip distributions with incomplete metadata (#2231) by @rominf
- Remove stale.yml (#2245) by @hubertdeng123
- Django: Fix 404 Handler handler being labeled as "generic ASGI request" (#1277) by @BeryJu

## 1.28.0

### Various fixes & improvements

- Add support for cron jobs in ARQ integration (#2088) by @lewazo
- Backpressure handling prototype (#2189) by @sl0thentr0py
- Add "replay" context to event payload (#2234) by @antonpirker
- Update test Django app to be compatible for Django 4.x (#1794) by @DilLip-Chowdary-Codes

## 1.27.1

### Various fixes & improvements

- Add Starlette/FastAPI template tag for adding Sentry tracing information (#2225) by @antonpirker
  - By adding `{{ sentry_trace_meta }}` to your Starlette/FastAPI Jinja2 templates we will include Sentry trace information as a meta tag in the rendered HTML to allow your frontend to pick up and continue the trace started in the backend.
- Fixed generation of baggage when a DSC is already in propagation context (#2232) by @antonpirker
- Handle explicitly passing `None` for `trace_configs` in `aiohttp` (#2230) by @Harmon758
- Support newest Starlette versions (#2227) by @antonpirker

## 1.27.0

### Various fixes & improvements

- Support for SQLAlchemy 2.0 (#2200) by @antonpirker
- Add instrumentation of `aiohttp` client requests (#1761) by @md384
- Add Django template tag for adding Sentry tracing information (#2222) by @antonpirker
  - By adding `{{ sentry_trace_meta }}` to your Django templates we will include Sentry trace information as a meta tag in the rendered HTML to allow your frontend to pick up and continue the trace started in the backend.

- Update Flask HTML meta helper (#2203) by @antonpirker
- Take trace ID always from propagation context (#2209) by @antonpirker
- Fix trace context in event payload (#2205) by @antonpirker
- Use new top level API in `trace_propagation_meta` (#2202) by @antonpirker
- Do not overwrite existing baggage on outgoing requests (#2191, #2214) by @sentrivana
- Set the transaction/span status from an OTel span (#2115) by @daniil-konovalenko
- Fix propagation of OTel `NonRecordingSpan` (#2187) by @hartungstenio
- Fix `TaskLockedException` handling in Huey integration (#2206) by @Zhenay
- Add message format configuration arguments to Loguru integration (#2208) by @Gwill
- Profiling: Add client reports for profiles (#2207) by @Zylphrex
- CI: Fix CI (#2220) by @antonpirker
- Dependencies: Bump `checkouts/data-schemas` from `7fdde87` to `1b85152` (#2218) by @dependabot
- Dependencies: Bump `mypy` from 1.3.0 to 1.4.1 (#2194) by @dependabot
- Docs: Change API doc theme (#2210) by @sentrivana
- Docs: Allow (some) autocompletion for top-level API (#2213) by @sentrivana
- Docs: Revert autocomplete hack (#2224) by @sentrivana

## 1.26.0

### Various fixes & improvements

- Tracing without performance (#2136) by @antonpirker
- Load tracing information from environment (#2176) by @antonpirker
- Auto-enable HTTPX integration if HTTPX installed (#2177) by @sentrivana
- Support for SOCKS proxies (#1050) by @Roguelazer
- Wrap `parse_url` calls in `capture_internal_exceptions` (#2162) by @sentrivana
- Run 2.7 tests in CI again (#2181) by @sentrivana
- Crons: Do not support sub-minute cron intervals (#2172) by @antonpirker
- Profile: Add function name to profiler frame cache (#2164) by @Zylphrex
- Dependencies: bump checkouts/data-schemas from `0ed3357` to `7fdde87` (#2165) by @dependabot
- Update changelog (#2163) by @sentrivana

## 1.25.1

### Django update (ongoing)

Collections of improvements to our Django integration.

By: @mgaligniana (#1773)

### Various fixes & improvements

- Fix `parse_url` (#2161) by @sentrivana and @antonpirker

  Our URL sanitization used in multiple integrations broke with the recent Python security update. If you started seeing `ValueError`s with `"'Filtered' does not appear to be an IPv4 or IPv6 address"`, this release fixes that. See [the original issue](https://github.com/getsentry/sentry-python/issues/2160) for more context.

- Better version parsing in integrations (#2152) by @antonpirker

  We now properly support all integration versions that conform to [PEP 440](https://peps.python.org/pep-0440/). This replaces our naïve version parsing that wouldn't accept versions such as `2.0.0rc1` or `2.0.5.post1`.

- Align HTTP status code as span data field `http.response.status_code` (#2113) by @antonpirker
- Do not encode cached value to determine size (#2143) by @sentrivana
- Fix using `unittest.mock` whenever available (#1926) by @mgorny
- Fix 2.7 `common` tests (#2145) by @sentrivana
- Bump `actions/stale` from `6` to `8` (#1978) by @dependabot
- Bump `black` from `22.12.0` to `23.3.0` (#1984) by @dependabot
- Bump `mypy` from `1.2.0` to `1.3.0` (#2110) by @dependabot
- Bump `sphinx` from `5.3.0` to `7.0.1` (#2112) by @dependabot

## 1.25.0

### Various fixes & improvements

- Support urllib3>=2.0.0 (#2148) by @asottile-sentry

  We're now supporting urllib3's new major version, 2.0.0. If you encounter issues (e.g. some of your dependencies not supporting the new urllib3 version yet) you might consider pinning the urllib3 version to `<2.0.0` manually in your project. Check out the [the urllib3 migration guide](https://urllib3.readthedocs.io/en/latest/v2-migration-guide.html#migrating-as-an-application-developer) for details.

- Auto-retry tests on failure (#2134) by @sentrivana
- Correct `importlib.metadata` check in `test_modules` (#2149) by @asottile-sentry
- Fix distribution name normalization (PEP-0503) (#2144) by @rominf
- Fix `functions_to_trace` typing (#2141) by @rcmarron

## 1.24.0

### Various fixes & improvements

- **New:** Celery Beat exclude tasks option (#2130) by @antonpirker

  You can exclude Celery Beat tasks from being auto-instrumented. To do this, add a list of tasks you want to exclude as option `exclude_beat_tasks` when creating `CeleryIntegration`. The list can contain simple strings with the full task name, as specified in the Celery Beat schedule, or regular expressions to match multiple tasks.

  For more information, see the documentation for [Crons](https://docs.sentry.io/platforms/python/guides/celery/crons/) for more information.

  Usage:

  ```python
      exclude_beat_tasks = [
          "some-task-a",
          "payment-check-.*",
      ]
      sentry_sdk.init(
          dsn='___PUBLIC_DSN___',
          integrations=[
              CeleryIntegration(
                  monitor_beat_tasks=True,
                  exclude_beat_tasks=exclude_beat_tasks,
              ),
          ],
      )
  ```

  In this example the task `some-task-a` and all tasks with a name starting with `payment-check-` will be ignored.

- **New:** Add support for **ExceptionGroups** (#2025) by @antonpirker

  _Note:_ If running Self-Hosted Sentry, you should wait to adopt this SDK update until after updating to the 23.6.0 (est. June 2023) release of Sentry. Updating early will not break anything, but you will not get the full benefit of the Exception Groups improvements to issue grouping that were added to the Sentry backend.

- Prefer `importlib.metadata` over `pkg_resources` if available (#2081) by @sentrivana
- Work with a copy of request, vars in the event (#2125) by @sentrivana
- Pinned version of dependency that broke the build (#2133) by @antonpirker

## 1.23.1

### Various fixes & improvements

- Disable Django Cache spans by default. (#2120) by @antonpirker

## 1.23.0

### Various fixes & improvements

- **New:** Add `loguru` integration (#1994) by @PerchunPak

  Check [the documentation](https://docs.sentry.io/platforms/python/configuration/integrations/loguru/) for more information.

  Usage:

  ```python
  from loguru import logger
  import sentry_sdk
  from sentry_sdk.integrations.loguru import LoguruIntegration

  sentry_sdk.init(
      dsn="___PUBLIC_DSN___",
      integrations=[
          LoguruIntegration(),
      ],
  )

  logger.debug("I am ignored")
  logger.info("I am a breadcrumb")
  logger.error("I am an event", extra=dict(bar=43))
  logger.exception("An exception happened")
  ```

  - An error event with the message `"I am an event"` will be created.
  - `"I am a breadcrumb"` will be attached as a breadcrumb to that event.
  - `bar` will end up in the `extra` attributes of that event.
  - `"An exception happened"` will send the current exception from `sys.exc_info()` with the stack trace to Sentry. If there's no exception, the current stack will be attached.
  - The debug message `"I am ignored"` will not be captured by Sentry. To capture it, set `level` to `DEBUG` or lower in `LoguruIntegration`.

- Do not truncate request body if `request_bodies` is `"always"` (#2092) by @sentrivana
- Fixed Celery headers for Beat auto-instrumentation (#2102) by @antonpirker
- Add `db.operation` to Redis and MongoDB spans (#2089) by @antonpirker
- Make sure we're importing `redis` the library (#2106) by @sentrivana
- Add `include_source_context` option (#2020) by @farhat-nawaz and @sentrivana
- Import `Markup` from `markupsafe` (#2047) by @rco-ableton
- Fix `__qualname__` missing attribute in asyncio integration (#2105) by @sl0thentr0py
- Remove relay extension from AWS Layer (#2068) by @sl0thentr0py
- Add a note about `pip freeze` to the bug template (#2103) by @sentrivana

## 1.22.2

### Various fixes & improvements

- Fix: Django caching spans when using keyword arguments (#2086) by @antonpirker
- Fix: Duration in Celery Beat tasks monitoring (#2087) by @antonpirker
- Fix: Docstrings of SPANDATA (#2084) by @antonpirker

## 1.22.1

### Various fixes & improvements

- Fix: Handle a list of keys (not just a single key) in Django cache spans (#2082) by @antonpirker

## 1.22.0

### Various fixes & improvements

- Add `cache.hit` and `cache.item_size` to Django (#2057) by @antonpirker

  _Note:_ This will add spans for all requests to the caches configured in Django. This will probably add some overhead to your server an also add multiple spans to your performance waterfall diagrams. If you do not want this, you can disable this feature in the DjangoIntegration:

  ```python
  sentry_sdk.init(
      dsn="...",
      integrations=[
          DjangoIntegration(cache_spans=False),
      ]
  )
  ```

- Use `http.method` instead of `method` (#2054) by @AbhiPrasad
- Handle non-int `exc.status_code` in Starlette (#2075) by @sentrivana
- Handle SQLAlchemy `engine.name` being bytes (#2074) by @sentrivana
- Fix `KeyError` in `capture_checkin` if SDK is not initialized (#2073) by @antonpirker
- Use `functools.wrap` for `ThreadingIntegration` patches to fix attributes (#2080) by @EpicWink
- Pin `urllib3` to <2.0.0 for now (#2069) by @sl0thentr0py

## 1.21.1

### Various fixes & improvements

- Do not send monitor_config when unset (#2058) by @evanpurkhiser
- Add `db.system` span data (#2040, #2042) by @antonpirker
- Fix memory leak in profiling (#2049) by @Zylphrex
- Fix crash loop when returning none in before_send (#2045) by @sentrivana

## 1.21.0

### Various fixes & improvements

- Better handling of redis span/breadcrumb data (#2033) by @antonpirker

  _Note:_ With this release we will limit the description of redis db spans and the data in breadcrumbs represting redis db operations to 1024 characters.

  This can can lead to truncated data. If you do not want this there is a new parameter `max_data_size` in `RedisIntegration`. You can set this to `None` for disabling trimming.

  Example for **disabling** trimming of redis commands in spans or breadcrumbs:

  ```python
  sentry_sdk.init(
    integrations=[
      RedisIntegration(max_data_size=None),
    ]
  )
  ```

  Example for custom trim size of redis commands in spans or breadcrumbs:

  ```python
  sentry_sdk.init(
    integrations=[
      RedisIntegration(max_data_size=50),
    ]
  )`

  ```

- Add `db.system` to redis and SQLAlchemy db spans (#2037, #2038, #2039) (#2037) by @AbhiPrasad
- Upgraded linting tooling (#2026) by @antonpirker
- Made code more resilient. (#2031) by @antonpirker

## 1.20.0

### Various fixes & improvements

- Send all events to /envelope endpoint when tracing is enabled (#2009) by @antonpirker

  _Note:_ If you’re self-hosting Sentry 9, you need to stay in the previous version of the SDK or update your self-hosted to at least 20.6.0

- Profiling: Remove profile context from SDK (#2013) by @Zylphrex
- Profiling: Additionl performance improvements to the profiler (#1991) by @Zylphrex
- Fix: Celery Beat monitoring without restarting the Beat process (#2001) by @antonpirker
- Fix: Using the Codecov uploader instead of deprecated python package (#2011) by @antonpirker
- Fix: Support for Quart (#2003)` (#2003) by @antonpirker

## 1.19.1

### Various fixes & improvements

- Make auto monitoring beat update support Celery 4 and 5 (#1989) by @antonpirker

## 1.19.0

### Various fixes & improvements

- **New:** [Celery Beat](https://docs.celeryq.dev/en/stable/userguide/periodic-tasks.html) auto monitoring (#1967) by @antonpirker

  The CeleryIntegration can now also monitor your Celery Beat scheduled tasks automatically using the new [Crons](https://blog.sentry.io/2023/01/04/cron-job-monitoring-beta-because-scheduled-jobs-fail-too/) feature of Sentry.

  To learn more see our [Celery Beat Auto Discovery](https://docs.sentry.io/platforms/python/guides/celery/crons/) documentation.

  Usage:

  ```python
  from celery import Celery, signals
  from celery.schedules import crontab

  import sentry_sdk
  from sentry_sdk.integrations.celery import CeleryIntegration


  app = Celery('tasks', broker='...')
  app.conf.beat_schedule = {
      'set-in-beat-schedule': {
          'task': 'tasks.some_important_task',
          'schedule': crontab(...),
      },
  }


  @signals.celeryd_init.connect
  def init_sentry(**kwargs):
      sentry_sdk.init(
          dsn='...',
          integrations=[CeleryIntegration(monitor_beat_tasks=True)],  # 👈 here
          environment="local.dev.grace",
          release="v1.0",
      )
  ```

  This will auto detect all schedules tasks in your `beat_schedule` and will monitor them with Sentry [Crons](https://blog.sentry.io/2023/01/04/cron-job-monitoring-beta-because-scheduled-jobs-fail-too/).

- **New:** [gRPC](https://grpc.io/) integration (#1911) by @hossein-raeisi

  The [gRPC](https://grpc.io/) integration instruments all incoming requests and outgoing unary-unary, unary-stream grpc requests using grpcio channels.

  To learn more see our [gRPC Integration](https://docs.sentry.io/platforms/python/configuration/integrations/grpc/) documentation.

  On the server:

  ```python
  import grpc
  from sentry_sdk.integrations.grpc.server import ServerInterceptor


  server = grpc.server(
      thread_pool=...,
      interceptors=[ServerInterceptor()],
  )
  ```

  On the client:

  ```python
  import grpc
  from sentry_sdk.integrations.grpc.client import ClientInterceptor


  with grpc.insecure_channel("example.com:12345") as channel:
      channel = grpc.intercept_channel(channel, *[ClientInterceptor()])

  ```

- **New:** socket integration (#1911) by @hossein-raeisi

  Use this integration to create spans for DNS resolves (`socket.getaddrinfo()`) and connection creations (`socket.create_connection()`).

  To learn more see our [Socket Integration](https://docs.sentry.io/platforms/python/configuration/integrations/socket/) documentation.

  Usage:

  ```python
  import sentry_sdk
  from sentry_sdk.integrations.socket import SocketIntegration
  sentry_sdk.init(
      dsn="___PUBLIC_DSN___",
      integrations=[
          SocketIntegration(),
      ],
  )
  ```

- Fix: Do not trim span descriptions. (#1983) by @antonpirker

## 1.18.0

### Various fixes & improvements

- **New:** Implement `EventScrubber` (#1943) by @sl0thentr0py

  To learn more see our [Scrubbing Sensitive Data](https://docs.sentry.io/platforms/python/data-management/sensitive-data/#event-scrubber) documentation.

  Add a new `EventScrubber` class that scrubs certain potentially sensitive interfaces with a `DEFAULT_DENYLIST`. The default scrubber is automatically run if `send_default_pii = False`:

  ```python
  import sentry_sdk
  from sentry_sdk.scrubber import EventScrubber
  sentry_sdk.init(
      # ...
      send_default_pii=False,
      event_scrubber=EventScrubber(),  # this is set by default
  )
  ```

  You can also pass in a custom `denylist` to the `EventScrubber` class and filter additional fields that you want.

  ```python
  from sentry_sdk.scrubber import EventScrubber, DEFAULT_DENYLIST
  # custom denylist
  denylist = DEFAULT_DENYLIST + ["my_sensitive_var"]
  sentry_sdk.init(
      # ...
      send_default_pii=False,
      event_scrubber=EventScrubber(denylist=denylist),
  )
  ```

- **New:** Added new `functions_to_trace` option for central way of performance instrumentation (#1960) by @antonpirker

  To learn more see our [Tracing Options](https://docs.sentry.io/platforms/python/configuration/options/#functions-to-trace) documentation.

  An optional list of functions that should be set up for performance monitoring. For each function in the list, a span will be created when the function is executed.

  ```python
  functions_to_trace = [
      {"qualified_name": "tests.test_basics._hello_world_counter"},
      {"qualified_name": "time.sleep"},
      {"qualified_name": "collections.Counter.most_common"},
  ]

  sentry_sdk.init(
      # ...
      traces_sample_rate=1.0,
      functions_to_trace=functions_to_trace,
  )
  ```

- Updated denylist to include other widely used cookies/headers (#1972) by @antonpirker
- Forward all `sentry-` baggage items (#1970) by @cleptric
- Update OSS licensing (#1973) by @antonpirker
- Profiling: Handle non frame types in profiler (#1965) by @Zylphrex
- Tests: Bad arq dependency in tests (#1966) by @Zylphrex
- Better naming (#1962) by @antonpirker

## 1.17.0

### Various fixes & improvements

- **New:** Monitor Celery Beat tasks with Sentry [Cron Monitoring](https://docs.sentry.io/product/crons/).

  With this feature you can make sure that your Celery beat tasks run at the right time and see if they where successful or not.

  > **Warning**
  > Cron Monitoring is currently in beta. Beta features are still in-progress and may have bugs. We recognize the irony.
  > If you have any questions or feedback, please email us at crons-feedback@sentry.io, reach out via Discord (#cronjobs), or open an issue.

  Usage:

  ```python
  # File: tasks.py

  from celery import Celery, signals
  from celery.schedules import crontab

  import sentry_sdk
  from sentry_sdk.crons import monitor
  from sentry_sdk.integrations.celery import CeleryIntegration


  # 1. Setup your Celery beat configuration

  app = Celery('mytasks', broker='redis://localhost:6379/0')
  app.conf.beat_schedule = {
      'set-in-beat-schedule': {
          'task': 'tasks.tell_the_world',
          'schedule': crontab(hour='10', minute='15'),
          'args': ("in beat_schedule set", ),
      },
  }


  # 2. Initialize Sentry either in `celeryd_init` or `beat_init` signal.

  #@signals.celeryd_init.connect
  @signals.beat_init.connect
  def init_sentry(**kwargs):
      sentry_sdk.init(
          dsn='...',
          integrations=[CeleryIntegration()],
          environment="local.dev.grace",
          release="v1.0.7-a1",
      )


  # 3. Link your Celery task to a Sentry Cron Monitor

  @app.task
  @monitor(monitor_slug='3b861d62-ff82-4aa0-9cd6-b2b6403bd0cf')
  def tell_the_world(msg):
      print(msg)
  ```

- **New:** Add decorator for Sentry tracing (#1089) by @ynouri

  This allows you to use a decorator to setup custom performance instrumentation.

  To learn more see [Custom Instrumentation](https://docs.sentry.io/platforms/python/performance/instrumentation/custom-instrumentation/).

  Usage: Just add the new decorator to your function, and a span will be created for it:

  ```python
  import sentry_sdk

  @sentry_sdk.trace
  def my_complex_function():
    # do stuff
    ...
  ```

- Make Django signals tracing optional (#1929) by @antonpirker

  See the [Django Guide](https://docs.sentry.io/platforms/python/guides/django) to learn more.

- Deprecated `with_locals` in favor of `include_local_variables` (#1924) by @antonpirker
- Added top level API to get current span (#1954) by @antonpirker
- Profiling: Add profiler options to init (#1947) by @Zylphrex
- Profiling: Set active thread id for quart (#1830) by @Zylphrex
- Fix: Update `get_json` function call for werkzeug 2.1.0+ (#1939) by @michielderoos
- Fix: Returning the tasks result. (#1931) by @antonpirker
- Fix: Rename MYPY to TYPE_CHECKING (#1934) by @untitaker
- Fix: Fix type annotation for ignore_errors in sentry_sdk.init() (#1928) by @tiangolo
- Tests: Start a real http server instead of mocking libs (#1938) by @antonpirker

## 1.16.0

### Various fixes & improvements

- **New:** Add [arq](https://arq-docs.helpmanual.io/) Integration (#1872) by @Zhenay

  This integration will create performance spans when arq jobs will be enqueued and when they will be run.
  It will also capture errors in jobs and will link them to the performance spans.

  Usage:

  ```python
  import asyncio

  from httpx import AsyncClient
  from arq import create_pool
  from arq.connections import RedisSettings

  import sentry_sdk
  from sentry_sdk.integrations.arq import ArqIntegration
  from sentry_sdk.tracing import TransactionSource

  sentry_sdk.init(
      dsn="...",
      integrations=[ArqIntegration()],
  )

  async def download_content(ctx, url):
      session: AsyncClient = ctx['session']
      response = await session.get(url)
      print(f'{url}: {response.text:.80}...')
      return len(response.text)

  async def startup(ctx):
      ctx['session'] = AsyncClient()

  async def shutdown(ctx):
      await ctx['session'].aclose()

  async def main():
      with sentry_sdk.start_transaction(name="testing_arq_tasks", source=TransactionSource.COMPONENT):
          redis = await create_pool(RedisSettings())
          for url in ('https://facebook.com', 'https://microsoft.com', 'https://github.com', "asdf"
                      ):
              await redis.enqueue_job('download_content', url)

  class WorkerSettings:
      functions = [download_content]
      on_startup = startup
      on_shutdown = shutdown

  if __name__ == '__main__':
      asyncio.run(main())
  ```

- Update of [Falcon](https://falconframework.org/) Integration (#1733) by @bartolootrit
- Adding [Cloud Resource Context](https://docs.sentry.io/platforms/python/configuration/integrations/cloudresourcecontext/) integration (#1882) by @antonpirker
- Profiling: Use the transaction timestamps to anchor the profile (#1898) by @Zylphrex
- Profiling: Add debug logs to profiling (#1883) by @Zylphrex
- Profiling: Start profiler thread lazily (#1903) by @Zylphrex
- Fixed checks for structured http data (#1905) by @antonpirker
- Make `set_measurement` public api and remove experimental status (#1909) by @sl0thentr0py
- Add `trace_propagation_targets` option (#1916) by @antonpirker
- Add `enable_tracing` to default traces_sample_rate to 1.0 (#1900) by @sl0thentr0py
- Remove deprecated `tracestate` (#1907) by @sl0thentr0py
- Sanitize URLs in Span description and breadcrumbs (#1876) by @antonpirker
- Mechanism should default to true unless set explicitly (#1889) by @sl0thentr0py
- Better setting of in-app in stack frames (#1894) by @antonpirker
- Add workflow to test gevent (#1870) by @Zylphrex
- Updated outdated HTTPX test matrix (#1917) by @antonpirker
- Switch to MIT license (#1908) by @cleptric

## 1.15.0

### Various fixes & improvements

- New: Add [Huey](https://huey.readthedocs.io/en/latest/) Integration (#1555) by @Zhenay

  This integration will create performance spans when Huey tasks will be enqueued and when they will be executed.

  Usage:

  Task definition in `demo.py`:

  ```python
  import time

  from huey import SqliteHuey, crontab

  import sentry_sdk
  from sentry_sdk.integrations.huey import HueyIntegration

  sentry_sdk.init(
      dsn="...",
      integrations=[
          HueyIntegration(),
      ],
      traces_sample_rate=1.0,
  )

  huey = SqliteHuey(filename='/tmp/demo.db')

  @huey.task()
  def add_numbers(a, b):
      return a + b
  ```

  Running the tasks in `run.py`:

  ```python
  from demo import add_numbers, flaky_task, nightly_backup

  import sentry_sdk
  from sentry_sdk.integrations.huey import HueyIntegration
  from sentry_sdk.tracing import TransactionSource, Transaction


  def main():
      sentry_sdk.init(
          dsn="...",
          integrations=[
              HueyIntegration(),
          ],
          traces_sample_rate=1.0,
      )

      with sentry_sdk.start_transaction(name="testing_huey_tasks", source=TransactionSource.COMPONENT):
          r = add_numbers(1, 2)

  if __name__ == "__main__":
      main()
  ```

- Profiling: Do not send single sample profiles (#1879) by @Zylphrex
- Profiling: Add additional test coverage for profiler (#1877) by @Zylphrex
- Profiling: Always use builtin time.sleep (#1869) by @Zylphrex
- Profiling: Defaul in_app decision to None (#1855) by @Zylphrex
- Profiling: Remove use of threading.Event (#1864) by @Zylphrex
- Profiling: Enable profiling on all transactions (#1797) by @Zylphrex
- FastAPI: Fix check for Starlette in FastAPI integration (#1868) by @antonpirker
- Flask: Do not overwrite default for username with email address in FlaskIntegration (#1873) by @homeworkprod
- Tests: Add py3.11 to test-common (#1871) by @Zylphrex
- Fix: Don't log whole event in before_send / event_processor drops (#1863) by @sl0thentr0py

## 1.14.0

### Various fixes & improvements

- Add `before_send_transaction` (#1840) by @antonpirker

  Adds a hook (similar to `before_send`) that is called for all transaction events (performance releated data).

  Usage:

  ```python
    import sentry_sdk

    def strip_sensitive_data(event, hint):
        # modify event here (or return `None` if you want to drop the event entirely)
        return event

    sentry_sdk.init(
        # ...
        before_send_transaction=strip_sensitive_data,
    )
  ```

  See also: https://docs.sentry.io/platforms/python/configuration/filtering/#using-platformidentifier-namebefore-send-transaction-

- Django: Always remove values of Django session related cookies. (#1842) by @antonpirker
- Profiling: Enable profiling for ASGI frameworks (#1824) by @Zylphrex
- Profiling: Better gevent support (#1822) by @Zylphrex
- Profiling: Add profile context to transaction (#1860) by @Zylphrex
- Profiling: Use co_qualname in python 3.11 (#1831) by @Zylphrex
- OpenTelemetry: fix Use dict for sentry-trace context instead of tuple (#1847) by @AbhiPrasad
- OpenTelemetry: fix extra dependency (#1825) by @bernardotorres
- OpenTelemetry: fix NoOpSpan updates scope (#1834) by @Zylphrex
- OpenTelemetry: Make sure to noop when there is no DSN (#1852) by @antonpirker
- FastAPI: Fix middleware being patched multiple times (#1841) by @JohnnyDeuss
- Starlette: Avoid import of pkg_resource with Starlette integration (#1836) by @mgu
- Removed code coverage target (#1862) by @antonpirker

## 1.13.0

### Various fixes & improvements

- Add Starlite integration (#1748) by @gazorby

  Adding support for the [Starlite](https://starlite-api.github.io/starlite/1.48/) framework. Unhandled errors are captured. Performance spans for Starlite middleware are also captured. Thanks @gazorby for the great work!

  Usage:

  ```python
  from starlite import Starlite, get

  import sentry_sdk
  from sentry_sdk.integrations.starlite import StarliteIntegration

  sentry_sdk.init(
      dsn="...",
      traces_sample_rate=1.0,
      integrations=[
          StarliteIntegration(),
      ],
  )

  @get("/")
  def hello_world() -> dict[str, str]:
      """Keeping the tradition alive with hello world."""
      bla = 1/0  # causing an error
      return {"hello": "world"}

  app = Starlite(route_handlers=[hello_world])
  ```

- Profiling: Remove sample buffer from profiler (#1791) by @Zylphrex
- Profiling: Performance tweaks to profile sampler (#1789) by @Zylphrex
- Add span for Django SimpleTemplateResponse rendering (#1818) by @chdsbd
- Use @wraps for Django Signal receivers (#1815) by @meanmail
- Add enqueued_at and started_at to rq job extra (#1024) by @kruvasyan
- Remove sanic v22 pin (#1819) by @sl0thentr0py
- Add support for `byterray` and `memoryview` built-in types (#1833) by @Tarty
- Handle `"rc"` in SQLAlchemy version. (#1812) by @peterschutt
- Doc: Use .venv (not .env) as a virtual env location in CONTRIBUTING.md (#1790) by @tonyo
- Auto publish to internal pypi on release (#1823) by @asottile-sentry
- Added Python 3.11 to test suite (#1795) by @antonpirker
- Update test/linting dependencies (#1801) by @antonpirker
- Deps: bump sphinx from 5.2.3 to 5.3.0 (#1686) by @dependabot

## 1.12.1

### Various fixes & improvements

- Link errors to OTel spans (#1787) by @antonpirker

## 1.12.0

### Basic OTel support

This adds support to automatically integrate OpenTelemetry performance tracing with Sentry.

See the documentation on how to set it up:
https://docs.sentry.io/platforms/python/performance/instrumentation/opentelemetry/

Give it a try and let us know if you have any feedback or problems with using it.

By: @antonpirker (#1772, #1766, #1765)

### Various fixes & improvements

- Tox Cleanup (#1749) by @antonpirker
- CI: Fix Github action checks (#1780) by @Zylphrex
- Profiling: Introduce active thread id on scope (#1764) by @Zylphrex
- Profiling: Eagerly hash stack for profiles (#1755) by @Zylphrex
- Profiling: Resolve inherited method class names (#1756) by @Zylphrex

## 1.11.1

### Various fixes & improvements

- Move set_transaction_name out of event processor in fastapi/starlette (#1751) by @sl0thentr0py
- Expose proxy_headers as top level config and use in ProxyManager: https://docs.sentry.io/platforms/python/configuration/options/#proxy-headers (#1746) by @sl0thentr0py

## 1.11.0

### Various fixes & improvements

- Fix signals problem on sentry.io (#1732) by @antonpirker
- Fix reading FastAPI request body twice. (#1724) by @antonpirker
- ref(profiling): Do not error if already setup (#1731) by @Zylphrex
- ref(profiling): Use sleep scheduler by default (#1729) by @Zylphrex
- feat(profiling): Extract more frame info (#1702) by @Zylphrex
- Update actions/upload-artifact to v3.1.1 (#1718) by @mattgauntseo-sentry
- Performance optimizations (#1725) by @antonpirker
- feat(pymongo): add PyMongo integration (#1590) by @Agalin
- Move relay to port 5333 to avoid collisions (#1716) by @sl0thentr0py
- fix(utils): strip_string() checks text length counting bytes not chars (#1711) by @mgaligniana
- chore: remove jira workflow (#1707) by @vladanpaunovic
- build(deps): bump checkouts/data-schemas from `a214fbc` to `20ff3b9` (#1703) by @dependabot
- perf(profiling): Tune the sample profile generation code for performance (#1694) by @Zylphrex

## 1.10.1

### Various fixes & improvements

- Bug fixes for FastAPI and Sentry SDK 1.10.0 (#1699) by @antonpirker
- The wrapped receive() did not return anything. (#1698) by @antonpirker

## 1.10.0

### Various fixes & improvements

- Unified naming for span ops (#1661) by @antonpirker

  We have unified the strings of our span operations. See https://develop.sentry.dev/sdk/performance/span-operations/

  **WARNING**: If you have Sentry Dashboards or Sentry Discover queries that use `transaction.op` in their fields, conditions, aggregates or columns this change could potentially break your Dashboards/Discover setup.
  Here is a list of the changes we made to the `op`s. Please adjust your dashboards and Discover queries accordingly:

  | Old operation (`op`)     | New Operation (`op`)   |
  | ------------------------ | ---------------------- |
  | `asgi.server`            | `http.server`          |
  | `aws.request`            | `http.client`          |
  | `aws.request.stream`     | `http.client.stream`   |
  | `celery.submit`          | `queue.submit.celery`  |
  | `celery.task`            | `queue.task.celery`    |
  | `django.middleware`      | `middleware.django`    |
  | `django.signals`         | `event.django`         |
  | `django.template.render` | `template.render`      |
  | `django.view`            | `view.render`          |
  | `http`                   | `http.client`          |
  | `redis`                  | `db.redis`             |
  | `rq.task`                | `queue.task.rq`        |
  | `serverless.function`    | `function.aws`         |
  | `serverless.function`    | `function.gcp`         |
  | `starlette.middleware`   | `middleware.starlette` |

- Include framework in SDK name (#1662) by @antonpirker
- Asyncio integration (#1671) by @antonpirker
- Add exception handling to Asyncio Integration (#1695) by @antonpirker
- Fix asyncio task factory (#1689) by @antonpirker
- Have instrumentation for ASGI middleware receive/send callbacks. (#1673) by @antonpirker
- Use Django internal ASGI handling from Channels version 4.0.0. (#1688) by @antonpirker
- fix(integrations): Fix http putrequest when url is None (#1693) by @MattFlower
- build(deps): bump checkouts/data-schemas from `f0a57f2` to `a214fbc` (#1627) by @dependabot
- build(deps): bump flake8-bugbear from 22.9.11 to 22.9.23 (#1637) by @dependabot
- build(deps): bump sphinx from 5.1.1 to 5.2.3 (#1653) by @dependabot
- build(deps): bump actions/stale from 5 to 6 (#1638) by @dependabot
- build(deps): bump black from 22.8.0 to 22.10.0 (#1670) by @dependabot
- Remove unused node setup from ci. (#1681) by @antonpirker
- Check for Decimal is in_valid_sample_rate (#1672) by @Arvind2222
- Add session for aiohttp integration (#1605) by @denys-pidlisnyi
- feat(profiling): Extract qualified name for each frame (#1669) by @Zylphrex
- feat(profiling): Attach thread metadata to profiles (#1660) by @Zylphrex
- ref(profiling): Rename profiling frame keys (#1680) by @Zylphrex
- fix(profiling): get_frame_name only look at arguments (#1684) by @Zylphrex
- fix(profiling): Need to sample profile correctly (#1679) by @Zylphrex
- fix(profiling): Race condition spawning multiple profiling threads (#1676) by @Zylphrex
- tests(profiling): Add basic profiling tests (#1677) by @Zylphrex
- tests(profiling): Add tests for thread schedulers (#1683) by @Zylphrex

## 1.9.10

### Various fixes & improvements

- Use content-length header in ASGI instead of reading request body (#1646, #1631, #1595, #1573) (#1649) by @antonpirker
- Added newer Celery versions to test suite (#1655) by @antonpirker
- Django 4.x support (#1632) by @antonpirker
- Cancel old CI runs when new one is started. (#1651) by @antonpirker
- Increase max string size for desc (#1647) by @k-fish
- Pin Sanic version for CI (#1650) by @antonpirker
- Fix for partial signals in old Django and old Python versions. (#1641) by @antonpirker
- Convert profile output to the sample format (#1611) by @phacops
- Dynamically adjust profiler sleep time (#1634) by @Zylphrex

## 1.9.9

### Django update (ongoing)

- Instrument Django Signals so they show up in "Performance" view (#1526) by @BeryJu
- include other Django enhancements brought up by the community

### Various fixes & improvements

- fix(profiling): Profiler mode type hints (#1633) by @Zylphrex
- New ASGIMiddleware tests (#1600) by @antonpirker
- build(deps): bump mypy from 0.961 to 0.971 (#1517) by @dependabot
- build(deps): bump black from 22.3.0 to 22.8.0 (#1596) by @dependabot
- build(deps): bump sphinx from 5.0.2 to 5.1.1 (#1524) by @dependabot
- ref: upgrade linters to flake8 5.x (#1610) by @asottile-sentry
- feat(profiling): Introduce different profiler schedulers (#1616) by @Zylphrex
- fix(profiling): Check transaction sampled status before profiling (#1624) by @Zylphrex
- Wrap Baggage ser/deser in capture_internal_exceptions (#1630) by @sl0thentr0py
- Faster Tests (DjangoCon) (#1602) by @antonpirker
- feat(profiling): Add support for profiles_sample_rate (#1613) by @Zylphrex
- feat(profiling): Support for multithreaded profiles (#1570) by @Zylphrex

## 1.9.8

### Various fixes & improvements

- Baggage creation for head of trace (#1589) by @sl0thentr0py
  - The SDK now also generates new baggage entries for dynamic sampling when it is the first (head) SDK in the pipeline.

## 1.9.7

### Various fixes & improvements

- Let SentryAsgiMiddleware work with Starlette and FastAPI integrations (#1594) by @antonpirker

**Note:** The last version 1.9.6 introduced a breaking change where projects that used Starlette or FastAPI
and had manually setup `SentryAsgiMiddleware` could not start. This versions fixes this behaviour.
With this version if you have a manual `SentryAsgiMiddleware` setup and are using Starlette or FastAPI
everything just works out of the box.

Sorry for any inconveniences the last version might have brought to you.

We can do better and in the future we will do our best to not break your code again.

## 1.9.6

### Various fixes & improvements

- Auto-enable Starlette and FastAPI (#1533) by @antonpirker
- Add more version constraints (#1574) by @isra17
- Fix typo in starlette attribute check (#1566) by @sl0thentr0py

## 1.9.5

### Various fixes & improvements

- fix(redis): import redis pipeline using full path (#1565) by @olksdr
- Fix side effects for parallel tests (#1554) by @sl0thentr0py

## 1.9.4

### Various fixes & improvements

- Remove TRANSACTION_SOURCE_UNKNOWN and default to CUSTOM (#1558) by @sl0thentr0py
- feat(redis): Add instrumentation for redis pipeline (#1543) by @jjbayer
- Handle no release when uploading profiles (#1548) by @szokeasaurusrex

## 1.9.3

### Various fixes & improvements

- Wrap StarletteRequestExtractor in capture_internal_exceptions (#1551) by @sl0thentr0py

## 1.9.2

### Various fixes & improvements

- chore: remove quotes (#1545) by @vladanpaunovic

## 1.9.1

### Various fixes & improvements

- Fix FastAPI issues (#1532) ( #1514) (#1532) by @antonpirker
- Add deprecation warning for 3.4, 3.5 (#1541) by @sl0thentr0py
- Fast tests (#1504) by @antonpirker
- Replace Travis CI badge with GitHub Actions badge (#1538) by @153957
- chore(deps): update urllib3 minimum version with environment markers (#1312) by @miketheman
- Update Flask and Quart integrations (#1520) by @pgjones
- chore: Remove ancient examples from tracing prototype (#1528) by @sl0thentr0py
- fix(django): Send correct "url" transaction source if Django resolver fails to resolve (#1525) by @sl0thentr0py

## 1.9.0

### Various fixes & improvements

- feat(profiler): Add experimental profiler under experiments.enable_profiling (#1481) by @szokeasaurusrex
- Fixed problem with broken response and python-multipart (#1516) by @antonpirker

## 1.8.0

### Various fixes & improvements

- feat(starlette): add Starlette integration (#1441) by @sl0thentr0py
  **Important:** Remove manual usage of `SentryAsgiMiddleware`! This is now done by the Starlette integration.
  Usage:

  ```python
  from starlette.applications import Starlette

  from sentry_sdk.integrations.starlette import StarletteIntegration

  sentry_sdk.init(
      dsn="...",
      integrations=[StarletteIntegration()],
  )

  app = Starlette(debug=True, routes=[...])
  ```

- feat(fastapi): add FastAPI integration (#829) by @antonpirker

  **Important:** Remove manual usage of `SentryAsgiMiddleware`! This is now done by the FastAPI integration.

  Usage:

  ```python
  from fastapi import FastAPI

  from sentry_sdk.integrations.starlette import StarletteIntegration
  from sentry_sdk.integrations.fastapi import FastApiIntegration

  sentry_sdk.init(
      dsn="...",
      integrations=[StarletteIntegration(), FastApiIntegration()],
  )

  app = FastAPI()
  ```

  Yes, you have to add both, the `StarletteIntegration` **AND** the `FastApiIntegration`!

- fix: avoid sending empty Baggage header (#1507) by @intgr
- fix: properly freeze Baggage object (#1508) by @intgr
- docs: fix simple typo, collecter | collector (#1505) by @timgates42

## 1.7.2

### Various fixes & improvements

- feat(transactions): Transaction Source (#1490) by @antonpirker
- Removed (unused) sentry_timestamp header (#1494) by @antonpirker

## 1.7.1

### Various fixes & improvements

- Skip malformed baggage items (#1491) by @robyoung

## 1.7.0

### Various fixes & improvements

- feat(tracing): Dynamic Sampling Context / Baggage continuation (#1485) by @sl0thentr0py

  The SDK now propagates the [W3C Baggage Header](https://www.w3.org/TR/baggage/) from
  incoming transactions to outgoing requests.
  It also extracts Sentry specific [sampling information](https://develop.sentry.dev/sdk/performance/dynamic-sampling-context/)
  and adds it to the transaction headers to enable Dynamic Sampling in the product.

## 1.6.0

### Various fixes & improvements

- Fix Deployment (#1474) by @antonpirker
- Serverless V2 (#1450) by @antonpirker
- Use logging levelno instead of levelname. Levelnames can be overridden (#1449) by @rrauenza

## 1.5.12

### Various fixes & improvements

- feat(measurements): Add experimental set_measurement api on transaction (#1359) by @sl0thentr0py
- fix: Remove incorrect usage from flask helper example (#1434) by @BYK

## 1.5.11

### Various fixes & improvements

- chore: Bump mypy and fix abstract ContextManager typing (#1421) by @sl0thentr0py
- chore(issues): add link to Sentry support (#1420) by @vladanpaunovic
- fix: replace git.io links with redirect targets (#1412) by @asottile-sentry
- ref: Update error verbose for sentry init (#1361) by @targhs
- fix(sessions): Update session also for non sampled events and change filter order (#1394) by @adinauer

## 1.5.10

### Various fixes & improvements

- Remove Flask version contraint (#1395) by @antonpirker
- Change ordering of event drop mechanisms (#1390) by @adinauer

## 1.5.9

### Various fixes & improvements

- fix(sqlalchemy): Use context instead of connection in sqlalchemy integration (#1388) by @sl0thentr0py
- Update correct test command in contributing docs (#1377) by @targhs
- Update black (#1379) by @antonpirker
- build(deps): bump sphinx from 4.1.1 to 4.5.0 (#1376) by @dependabot
- fix: Auto-enabling Redis and Pyramid integration (#737) by @untitaker
- feat(testing): Add pytest-watch (#853) by @lobsterkatie
- Treat x-api-key header as sensitive (#1236) by @simonschmidt
- fix: Remove obsolete MAX_FORMAT_PARAM_LENGTH (#1375) by @blueyed

## 1.5.8

### Various fixes & improvements

- feat(asgi): Add support for setting transaction name to path in FastAPI (#1349) by @tiangolo
- fix(sqlalchemy): Change context manager type to avoid race in threads (#1368) by @Fofanko
- fix(perf): Fix transaction setter on scope to use containing_transaction to match with getter (#1366) by @sl0thentr0py
- chore(ci): Change stale GitHub workflow to run once a day (#1367) by @kamilogorek
- feat(django): Make django middleware expose more wrapped attributes (#1202) by @MattFisher

## 1.5.7

### Various fixes & improvements

- fix(serializer): Make sentry_repr dunder method to avoid mock problems (#1364) by @sl0thentr0py

## 1.5.6

### Various fixes & improvements

- Create feature.yml (#1350) by @vladanpaunovic
- Update contribution guide (#1346) by @antonpirker
- chore: add bug issue template (#1345) by @vladanpaunovic
- Added default value for auto_session_tracking (#1337) by @antonpirker
- docs(readme): reordered content (#1343) by @antonpirker
- fix(tests): Removed unsupported Django 1.6 from tests to avoid confusion (#1338) by @antonpirker
- Group captured warnings under separate issues (#1324) by @mnito
- build(changelogs): Use automated changelogs from Craft (#1340) by @BYK
- fix(aiohttp): AioHttpIntegration sentry_app_handle() now ignores ConnectionResetError (#1331) by @cmalek
- meta: Remove black GH action (#1339) by @sl0thentr0py
- feat(flask): Add `sentry_trace()` template helper (#1336) by @BYK

## 1.5.5

- Add session tracking to ASGI integration (#1329)
- Pinning test requirements versions (#1330)
- Allow classes to short circuit serializer with `sentry_repr` (#1322)
- Set default on json.dumps in compute_tracestate_value to ensure string conversion (#1318)

Work in this release contributed by @tomchuk. Thank you for your contribution!

## 1.5.4

- Add Python 3.10 to test suite (#1309)
- Capture only 5xx HTTP errors in Falcon Integration (#1314)
- Attempt custom urlconf resolve in `got_request_exception` as well (#1317)

## 1.5.3

- Pick up custom urlconf set by Django middlewares from request if any (#1308)

## 1.5.2

- Record event_processor client reports #1281
- Add a Quart integration #1248
- Sanic v21.12 support #1292
- Support Celery abstract tasks #1287

Work in this release contributed by @johnzeringue, @pgjones and @ahopkins. Thank you for your contribution!

## 1.5.1

- Fix django legacy url resolver regex substitution due to upstream CVE-2021-44420 fix #1272
- Record lost `sample_rate` events only if tracing is enabled #1268
- Fix gevent version parsing for non-numeric parts #1243
- Record span and breadcrumb when Django opens db connection #1250

## 1.5.0

- Also record client outcomes for before send #1211
- Add support for implicitly sized envelope items #1229
- Fix integration with Apache Beam 2.32, 2.33 #1233
- Remove Python 2.7 support for AWS Lambda layers in craft config #1241
- Refactor Sanic integration for v21.9 support #1212
- AWS Lambda Python 3.9 runtime support #1239
- Fix "shutdown_timeout" typing #1256

Work in this release contributed by @galuszkak, @kianmeng, @ahopkins, @razumeiko, @tomscytale, and @seedofjoy. Thank you for your contribution!

## 1.4.3

- Turned client reports on by default.

## 1.4.2

- Made envelope modifications in the HTTP transport non observable #1206

## 1.4.1

- Fix race condition between `finish` and `start_child` in tracing #1203

## 1.4.0

- No longer set the last event id for transactions #1186
- Added support for client reports (disabled by default for now) #1181
- Added `tracestate` header handling #1179
- Added real ip detection to asgi integration #1199

## 1.3.1

- Fix detection of contextvars compatibility with Gevent versions >=20.9.0 #1157

## 1.3.0

- Add support for Sanic versions 20 and 21 #1146

## 1.2.0

- Fix for `AWSLambda` Integration to handle other path formats for function initial handler #1139
- Fix for worker to set daemon attribute instead of deprecated setDaemon method #1093
- Fix for `bottle` Integration that discards `-dev` for version extraction #1085
- Fix for transport that adds a unified hook for capturing metrics about dropped events #1100
- Add `Httpx` Integration #1119
- Add support for china domains in `AWSLambda` Integration #1051

## 1.1.0

- Fix for `AWSLambda` integration returns value of original handler #1106
- Fix for `RQ` integration that only captures exception if RQ job has failed and ignore retries #1076
- Feature that supports Tracing for the `Tornado` integration #1060
- Feature that supports wild cards in `ignore_logger` in the `Logging` Integration #1053
- Fix for django that deals with template span description names that are either lists or tuples #1054

## 1.0.0

This release contains a breaking change

- **BREAKING CHANGE**: Feat: Moved `auto_session_tracking` experimental flag to a proper option and removed explicitly setting experimental `session_mode` in favor of auto detecting its value, hence enabling release health by default #994
- Fixed Django transaction name by setting the name to `request.path_info` rather than `request.path`
- Fix for tracing by getting HTTP headers from span rather than transaction when possible #1035
- Fix for Flask transactions missing request body in non errored transactions #1034
- Fix for honoring the `X-Forwarded-For` header #1037
- Fix for worker that logs data dropping of events with level error #1032

## 0.20.3

- Added scripts to support auto instrumentation of no code AWS lambda Python functions

## 0.20.2

- Fix incorrect regex in craft to include wheel file in pypi release

## 0.20.1

- Fix for error that occurs with Async Middlewares when the middleware is a function rather than a class

## 0.20.0

- Fix for header extraction for AWS lambda/API extraction
- Fix multiple \*\*kwargs type hints # 967
- Fix that corrects AWS lambda integration failure to detect the aws-lambda-ric 1.0 bootstrap #976
- Fix AWSLambda integration: variable "timeout_thread" referenced before assignment #977
- Use full git sha as release name #960
- **BREAKING CHANGE**: The default environment is now production, not based on release
- Django integration now creates transaction spans for template rendering
- Fix headers not parsed correctly in ASGI middleware, Decode headers before creating transaction #984
- Restored ability to have tracing disabled #991
- Fix Django async views not behaving asynchronously
- Performance improvement: supported pre-aggregated sessions

## 0.19.5

- Fix two regressions added in 0.19.2 with regard to sampling behavior when reading the sampling decision from headers.
- Increase internal transport queue size and make it configurable.

## 0.19.4

- Fix a bug that would make applications crash if an old version of `boto3` was installed.

## 0.19.3

- Automatically pass integration-relevant data to `traces_sampler` for AWS, AIOHTTP, ASGI, Bottle, Celery, Django, Falcon, Flask, GCP, Pyramid, Tryton, RQ, and WSGI integrations
- Fix a bug where the AWS integration would crash if event was anything besides a dictionary
- Fix the Django integrations's ASGI handler for Channels 3.0. Thanks Luke Pomfrey!

## 0.19.2

- Add `traces_sampler` option.
- The SDK now attempts to infer a default release from various environment variables and the current git repo.
- Fix a crash with async views in Django 3.1.
- Fix a bug where complex URL patterns in Django would create malformed transaction names.
- Add options for transaction styling in AIOHTTP.
- Add basic attachment support (documentation tbd).
- fix a crash in the `pure_eval` integration.
- Integration for creating spans from `boto3`.

## 0.19.1

- Fix dependency check for `blinker` fixes #858
- Fix incorrect timeout warnings in AWS Lambda and GCP integrations #854

## 0.19.0

- Removed `_experiments.auto_enabling_integrations` in favor of just `auto_enabling_integrations` which is now enabled by default.

## 0.18.0

- **Breaking change**: The `no_proxy` environment variable is now honored when inferring proxy settings from the system. Thanks Xavier Fernandez!
- Added Performance/Tracing support for AWS and GCP functions.
- Fix an issue with Django instrumentation where the SDK modified `resolver_match.callback` and broke user code.

## 0.17.8

- Fix yet another bug with disjoint traces in Celery.
- Added support for Chalice 1.20. Thanks again to the folks at Cuenca MX!

## 0.17.7

- Internal: Change data category for transaction envelopes.
- Fix a bug under Celery 4.2+ that may have caused disjoint traces or missing transactions.

## 0.17.6

- Support for Flask 0.10 (only relaxing version check)

## 0.17.5

- Work around an issue in the Python stdlib that makes the entire process deadlock during garbage collection if events are sent from a `__del__` implementation.
- Add possibility to wrap ASGI application twice in middleware to enable split up of request scope data and exception catching.

## 0.17.4

- New integration for the Chalice web framework for AWS Lambda. Thanks to the folks at Cuenca MX!

## 0.17.3

- Fix an issue with the `pure_eval` integration in interaction with trimming where `pure_eval` would create a lot of useless local variables that then drown out the useful ones in trimming.

## 0.17.2

- Fix timezone bugs in GCP integration.

## 0.17.1

- Fix timezone bugs in AWS Lambda integration.
- Fix crash on GCP integration because of missing parameter `timeout_warning`.

## 0.17.0

- Fix a bug where class-based callables used as Django views (without using Django's regular class-based views) would not have `csrf_exempt` applied.
- New integration for Google Cloud Functions.
- Fix a bug where a recently released version of `urllib3` would cause the SDK to enter an infinite loop on networking and SSL errors.
- **Breaking change**: Remove the `traceparent_v2` option. The option has been ignored since 0.16.3, just remove it from your code.

## 0.16.5

- Fix a bug that caused Django apps to crash if the view didn't have a `__name__` attribute.

## 0.16.4

- Add experiment to avoid trunchating span descriptions. Initialize with `init(_experiments={"smart_transaction_trimming": True})`.
- Add a span around the Django view in transactions to distinguish its operations from middleware operations.

## 0.16.3

- Fix AWS Lambda support for Python 3.8.
- The AWS Lambda integration now captures initialization/import errors for Python 3.
- The AWS Lambda integration now supports an option to warn about functions likely to time out.
- Testing for RQ 1.5
- Flip default of `traceparent_v2`. This change should have zero impact. The flag will be removed in 0.17.
- Fix compatibility bug with Django 3.1.

## 0.16.2

- New (optional) integrations for richer stacktraces: `pure_eval` for additional variables, `executing` for better function names.

## 0.16.1

- Flask integration: Fix a bug that prevented custom tags from being attached to transactions.

## 0.16.0

- Redis integration: add tags for more commands
- Redis integration: Patch rediscluster package if installed.
- Session tracking: A session is no longer considered crashed if there has been a fatal log message (only unhandled exceptions count).
- **Breaking change**: Revamping of the tracing API.
- **Breaking change**: `before_send` is no longer called for transactions.

## 0.15.1

- Fix fatal crash in Pyramid integration on 404.

## 0.15.0

- **Breaking change:** The ASGI middleware will now raise an exception if contextvars are not available, like it is already the case for other asyncio integrations.
- Contextvars are now used in more circumstances following a bugfix release of `gevent`. This will fix a few instances of wrong request data being attached to events while using an asyncio-based web framework.
- APM: Fix a bug in the SQLAlchemy integration where a span was left open if the database transaction had to be rolled back. This could have led to deeply nested span trees under that db query span.
- Fix a bug in the Pyramid integration where the transaction name could not be overridden at all.
- Fix a broken type annotation on `capture_exception`.
- Basic support for Django 3.1. More work is required for async middlewares to be instrumented properly for APM.

## 0.14.4

- Fix bugs in transport rate limit enforcement for specific data categories. The bug should not have affected anybody because we do not yet emit rate limits for specific event types/data categories.
- Fix a bug in `capture_event` where it would crash if given additional kwargs. Thanks to Tatiana Vasilevskaya!
- Fix a bug where contextvars from the request handler were inaccessible in AIOHTTP error handlers.
- Fix a bug where the Celery integration would crash if newrelic instrumented Celery as well.

## 0.14.3

- Attempt to use a monotonic clock to measure span durations in Performance/APM.
- Avoid overwriting explicitly set user data in web framework integrations.
- Allow to pass keyword arguments to `capture_event` instead of configuring the scope.
- Feature development for session tracking.

## 0.14.2

- Fix a crash in Django Channels instrumentation when SDK is reinitialized.
- More contextual data for AWS Lambda (cloudwatch logs link).

## 0.14.1

- Fix a crash in the Django integration when used in combination with Django Rest Framework's test utilities for request.
- Fix high memory consumption when sending a lot of errors in the same process. Particularly noticeable in async environments.

## 0.14.0

- Show ASGI request data in Django 3.0
- New integration for the Trytond ERP framework. Thanks n1ngu!

## 0.13.5

- Fix trace continuation bugs in APM.
- No longer report `asyncio.CancelledError` as part of AIOHTTP integration.

## 0.13.4

- Fix package classifiers to mark this package as supporting Python 3.8. The SDK supported 3.8 before though.
- Update schema sent for transaction events (transaction status).
- Fix a bug where `None` inside request data was skipped/omitted.

## 0.13.3

- Fix an issue with the ASGI middleware that would cause Uvicorn to infer the wrong ASGI versions and call the wrapped application with the wrong argument count.
- Do not ignore the `tornado.application` logger.
- The Redis integration now instruments Redis blaster for breadcrumbs and transaction spans.

## 0.13.2

- Fix a bug in APM that would cause wrong durations to be displayed on non-UTC servers.

## 0.13.1

- Add new global functions for setting scope/context data.
- Fix a bug that would make Django 1.11+ apps crash when using function-based middleware.

## 0.13.0

- Remove an old deprecation warning (behavior itself already changed since a long time).
- The AIOHTTP integration now attaches the request body to crash reports. Thanks to Vitali Rebkavets!
- Add an experimental PySpark integration.
- First release to be tested under Python 3.8. No code changes were necessary though, so previous releases also might have worked.

## 0.12.3

- Various performance improvements to event sending.
- Avoid crashes when scope or hub is racy.
- Revert a change that broke applications using gevent and channels (in the same virtualenv, but different processes).
- Fix a bug that made the SDK crash on unicode in SQL.

## 0.12.2

- Fix a crash with ASGI (Django Channels) when the ASGI request type is neither HTTP nor Websockets.

## 0.12.1

- Temporarily remove sending of SQL parameters (as part of breadcrumbs or spans for APM) to Sentry to avoid memory consumption issues.

## 0.12.0

- Sentry now has a [Discord server](https://discord.gg/cWnMQeA)! Join the server to get involved into SDK development and ask questions.
- Fix a bug where the response object for httplib (or requests) was held onto for an unnecessarily long amount of time.
- APM: Add spans for more methods on `subprocess.Popen` objects.
- APM: Add spans for Django middlewares.
- APM: Add spans for ASGI requests.
- Automatically inject the ASGI middleware for Django Channels 2.0. This will **break your Channels 2.0 application if it is running on Python 3.5 or 3.6** (while previously it would "only" leak a lot of memory for each ASGI request). **Install `aiocontextvars` from PyPI to make it work again.**

## 0.11.2

- Fix a bug where the SDK would throw an exception on shutdown when running under eventlet.
- Add missing data to Redis breadcrumbs.

## 0.11.1

- Remove a faulty assertion (observed in environment with Django Channels and ASGI).

## 0.11.0

- Fix type hints for the logging integration. Thanks Steven Dignam!
- Fix an issue where scope/context data would leak in applications that use `gevent` with its threading monkeypatch. The fix is to avoid usage of contextvars in such environments. Thanks Ran Benita!
- Fix a reference cycle in the `ThreadingIntegration` that led to exceptions on interpreter shutdown. Thanks Guang Tian Li!
- Fix a series of bugs in the stdlib integration that broke usage of `subprocess`.
- More instrumentation for APM.
- New integration for SQLAlchemy (creates breadcrumbs from queries).
- New (experimental) integration for Apache Beam.
- Fix a bug in the `LoggingIntegration` that would send breadcrumbs timestamps in the wrong timezone.
- The `AiohttpIntegration` now sets the event's transaction name.
- Fix a bug that caused infinite recursion when serializing local variables that logged errors or otherwise created Sentry events.

## 0.10.2

- Fix a bug where a log record with non-strings as `extra` keys would make the SDK crash.
- Added ASGI integration for better hub propagation, request data for your events and capturing uncaught exceptions. Using this middleware explicitly in your code will also fix a few issues with Django Channels.
- Fix a bug where `celery-once` was deadlocking when used in combination with the celery integration.
- Fix a memory leak in the new tracing feature when it is not enabled.

## 0.10.1

- Fix bug where the SDK would yield a deprecation warning about `collections.abc` vs `collections`.
- Fix bug in stdlib integration that would cause spawned subprocesses to not inherit the environment variables from the parent process.

## 0.10.0

- Massive refactor in preparation to tracing. There are no intentional breaking changes, but there is a risk of breakage (hence the minor version bump). Two new client options `traces_sample_rate` and `traceparent_v2` have been added. Do not change the defaults in production, they will bring your application down or at least fill your Sentry project up with nonsense events.

## 0.9.5

- Do not use `getargspec` on Python 3 to evade deprecation warning.

## 0.9.4

- Revert a change in 0.9.3 that prevented passing a `unicode` string as DSN to `init()`.

## 0.9.3

- Add type hints for `init()`.
- Include user agent header when sending events.

## 0.9.2

- Fix a bug in the Django integration that would prevent the user from initializing the SDK at the top of `settings.py`.

  This bug was introduced in 0.9.1 for all Django versions, but has been there for much longer for Django 1.6 in particular.

## 0.9.1

- Fix a bug on Python 3.7 where gunicorn with gevent would cause the SDK to leak event data between requests.
- Fix a bug where the GNU backtrace integration would not parse certain frames.
- Fix a bug where the SDK would not pick up request bodies for Django Rest Framework based apps.
- Remove a few more headers containing sensitive data per default.
- Various improvements to type hints. Thanks Ran Benita!
- Add a event hint to access the log record from `before_send`.
- Fix a bug that would ignore `__tracebackhide__`. Thanks Matt Millican!
- Fix distribution information for mypy support (add `py.typed` file). Thanks Ran Benita!

## 0.9.0

- The SDK now captures `SystemExit` and other `BaseException`s when coming from within a WSGI app (Flask, Django, ...)
- Pyramid: No longer report an exception if there exists an exception view for it.

## 0.8.1

- Fix infinite recursion bug in Celery integration.

## 0.8.0

- Add the always_run option in excepthook integration.
- Fix performance issues when attaching large data to events. This is not really intended to be a breaking change, but this release does include a rewrite of a larger chunk of code, therefore the minor version bump.

## 0.7.14

- Fix crash when using Celery integration (`TypeError` when using `apply_async`).

## 0.7.13

- Fix a bug where `Ignore` raised in a Celery task would be reported to Sentry.
- Add experimental support for tracing PoC.

## 0.7.12

- Read from `X-Real-IP` for user IP address.
- Fix a bug that would not apply in-app rules for attached callstacks.
- It's now possible to disable automatic proxy support by passing `http_proxy=""`. Thanks Marco Neumann!

## 0.7.11

- Fix a bug that would send `errno` in an invalid format to the server.
- Fix import-time crash when running Python with `-O` flag.
- Fix a bug that would prevent the logging integration from attaching `extra` keys called `data`.
- Fix order in which exception chains are reported to match Raven behavior.
- New integration for the Falcon web framework. Thanks to Jacob Magnusson!

## 0.7.10

- Add more event trimming.
- Log Sentry's response body in debug mode.
- Fix a few bad typehints causing issues in IDEs.
- Fix a bug in the Bottle integration that would report HTTP exceptions (e.g. redirects) as errors.
- Fix a bug that would prevent use of `in_app_exclude` without setting `in_app_include`.
- Fix a bug where request bodies of Django Rest Framework apps were not captured.
- Suppress errors during SQL breadcrumb capturing in Django integration. Also change order in which formatting strategies are tried.

## 0.7.9

- New integration for the Bottle web framework. Thanks to Stepan Henek!
- Self-protect against broken mapping implementations and other broken reprs instead of dropping all local vars from a stacktrace. Thanks to Marco Neumann!

## 0.7.8

- Add support for Sanic versions 18 and 19.
- Fix a bug that causes an SDK crash when using composed SQL from psycopg2.

## 0.7.7

- Fix a bug that would not capture request bodies if they were empty JSON arrays, objects or strings.
- New GNU backtrace integration parses stacktraces from exception messages and appends them to existing stacktrace.
- Capture Tornado formdata.
- Support Python 3.6 in Sanic and AIOHTTP integration.
- Clear breadcrumbs before starting a new request.
- Fix a bug in the Celery integration that would drop pending events during worker shutdown (particularly an issue when running with `max_tasks_per_child = 1`)
- Fix a bug with `repr`ing locals whose `__repr__` simultaneously changes the WSGI environment or other data that we're also trying to serialize at the same time.

## 0.7.6

- Fix a bug where artificial frames for Django templates would not be marked as in-app and would always appear as the innermost frame. Implement a heuristic to show template frame closer to `render` or `parse` invocation.

## 0.7.5

- Fix bug into Tornado integration that would send broken cookies to the server.
- Fix a bug in the logging integration that would ignore the client option `with_locals`.

## 0.7.4

- Read release and environment from process environment like the Raven SDK does. The keys are called `SENTRY_RELEASE` and `SENTRY_ENVIRONMENT`.
- Fix a bug in the `serverless` integration where it would not push a new scope for each function call (leaking tags and other things across calls).
- Experimental support for type hints.

## 0.7.3

- Fix crash in AIOHTTP integration when integration was set up but disabled.
- Flask integration now adds usernames, email addresses based on the protocol Flask-User defines on top of Flask-Login.
- New threading integration catches exceptions from crashing threads.
- New method `flush` on hubs and clients. New global `flush` function.
- Add decorator for serverless functions to fix common problems in those environments.
- Fix a bug in the logging integration where using explicit handlers required enabling the integration.

## 0.7.2

- Fix `celery.exceptions.Retry` spamming in Celery integration.

## 0.7.1

- Fix `UnboundLocalError` crash in Celery integration.

## 0.7.0

- Properly display chained exceptions (PEP-3134).
- Rewrite celery integration to monkeypatch instead of using signals due to bugs in Celery 3's signal handling. The Celery scope is also now available in prerun and postrun signals.
- Fix Tornado integration to work with Tornado 6.
- Do not evaluate Django `QuerySet` when trying to capture local variables. Also an internal hook was added to overwrite `repr` for local vars.

## 0.6.9

- Second attempt at fixing the bug that was supposed to be fixed in 0.6.8.

  > No longer access arbitrary sequences in local vars due to possible side effects.

## 0.6.8

- No longer access arbitrary sequences in local vars due to possible side effects.

## 0.6.7

- Sourcecode Django templates is now displayed in stackframes like Jinja templates in Flask already were.
- Updates to AWS Lambda integration for changes Amazon did to their Python 3.7 runtime.
- Fix a bug in the AIOHTTP integration that would report 300s and other HTTP status codes as errors.
- Fix a bug where a crashing `before_send` would crash the SDK and app.
- Fix a bug where cyclic references in e.g. local variables or `extra` data would crash the SDK.

## 0.6.6

- Un-break API of internal `Auth` object that we use in Sentry itself.

## 0.6.5

- Capture WSGI request data eagerly to save memory and avoid issues with uWSGI.
- Ability to use subpaths in DSN.
- Ignore `django.request` logger.

## 0.6.4

- Fix bug that would lead to an `AssertionError: stack must have at least one layer`, at least in testsuites for Flask apps.

## 0.6.3

- New integration for Tornado
- Fix request data in Django, Flask and other WSGI frameworks leaking between events.
- Fix infinite recursion when sending more events in `before_send`.

## 0.6.2

- Fix crash in AWS Lambda integration when using Zappa. This only silences the error, the underlying bug is still in Zappa.

## 0.6.1

- New integration for aiohttp-server.
- Fix crash when reading hostname in broken WSGI environments.

## 0.6.0

- Fix bug where a 429 without Retry-After would not be honored.
- Fix bug where proxy setting would not fall back to `http_proxy` for HTTPs traffic.
- A WSGI middleware is now available for catching errors and adding context about the current request to them.
- Using `logging.debug("test", exc_info=True)` will now attach the current stacktrace if no `sys.exc_info` is available.
- The Python 3.7 runtime for AWS Lambda is now supported.
- Fix a bug that would drop an event or parts of it when it contained bytes that were not UTF-8 encoded.
- Logging an exception will no longer add the exception as breadcrumb to the exception's own event.

## 0.5.5

- New client option `ca_certs`.
- Fix crash with Django and psycopg2.

## 0.5.4

- Fix deprecation warning in relation to the `collections` stdlib module.
- Fix bug that would crash Django and Flask when streaming responses are failing halfway through.

## 0.5.3

- Fix bug where using `push_scope` with a callback would not pop the scope.
- Fix crash when initializing the SDK in `push_scope`.
- Fix bug where IP addresses were sent when `send_default_pii=False`.

## 0.5.2

- Fix bug where events sent through the RQ integration were sometimes lost.
- Remove a deprecation warning about usage of `logger.warn`.
- Fix bug where large frame local variables would lead to the event being rejected by Sentry.

## 0.5.1

- Integration for Redis Queue (RQ)

## 0.5.0

- Fix a bug that would omit several debug logs during SDK initialization.
- Fix issue that sent a event key `""` Sentry wouldn't understand.
- **Breaking change:** The `level` and `event_level` options in the logging integration now work separately from each other.
- Fix a bug in the Sanic integration that would report the exception behind any HTTP error code.
- Fix a bug that would spam breadcrumbs in the Celery integration. Ignore logger `celery.worker.job`.
- Additional attributes on log records are now put into `extra`.
- Integration for Pyramid.
- `sys.argv` is put into extra automatically.

## 0.4.3

- Fix a bug that would leak WSGI responses.

## 0.4.2

- Fix a bug in the Sanic integration that would leak data between requests.
- Fix a bug that would hide all debug logging happening inside of the built-in transport.
- Fix a bug that would report errors for typos in Django's shell.

## 0.4.1

- Fix bug that would only show filenames in stacktraces but not the parent directories.

## 0.4.0

- Changed how integrations are initialized. Integrations are now configured and enabled per-client.

## 0.3.11

- Fix issue with certain deployment tools and the AWS Lambda integration.

## 0.3.10

- Set transactions for Django like in Raven. Which transaction behavior is used can be configured.
- Fix a bug which would omit frame local variables from stacktraces in Celery.
- New option: `attach_stacktrace`

## 0.3.9

- Bugfixes for AWS Lambda integration: Using Zappa did not catch any exceptions.

## 0.3.8

- Nicer log level for internal errors.

## 0.3.7

- Remove `repos` configuration option. There was never a way to make use of this feature.
- Fix a bug in `last_event_id`.
- Add Django SQL queries to breadcrumbs.
- Django integration won't set user attributes if they were already set.
- Report correct SDK version to Sentry.

## 0.3.6

- Integration for Sanic

## 0.3.5

- Integration for AWS Lambda
- Fix mojibake when encoding local variable values

## 0.3.4

- Performance improvement when storing breadcrumbs

## 0.3.3

- Fix crash when breadcrumbs had to be trunchated

## 0.3.2

- Fixed an issue where some paths where not properly sent as absolute paths<|MERGE_RESOLUTION|>--- conflicted
+++ resolved
@@ -1,6 +1,5 @@
 # Changelog
 
-<<<<<<< HEAD
 ## 3.0.0a3
 
 We're excited to announce that version 3.0 of the Sentry Python SDK is now
@@ -20,14 +19,13 @@
 *nothing* working as expected? Something in between? Please let us know
 [on GitHub](https://github.com/getsentry/sentry-python/discussions/3936) or
 [on Discord](https://discord.com/invite/Ww9hbqr).
-=======
+
 ## 2.34.1
 
 ### Various fixes & improvements
 
 - Fix: Make sure Span data in AI instrumentations is always a primitive data type (#4643) by @antonpirker
 - Fix: Typo in CHANGELOG.md (#4640) by @jgillard
->>>>>>> c1861a3c
 
 ## 2.34.0
 
