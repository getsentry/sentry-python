--- conflicted
+++ resolved
@@ -1,6 +1,5 @@
 # Changelog
 
-<<<<<<< HEAD
 ## 3.0.0a1
 
 We're excited to announce that version 3.0 of the Sentry Python SDK is now
@@ -20,7 +19,7 @@
 *nothing* working as expected? Something in between? Please let us know
 [on GitHub](https://github.com/getsentry/sentry-python/discussions/3936) or
 [on Discord](https://discord.gg/wdNEHETs87).
-=======
+
 ## 2.30.0
 
 ### Various fixes & improvements
@@ -59,7 +58,6 @@
 - tests: Regenerate toxgen (#4403) by @sentrivana
 - tests: Regenerate tox.ini & fix CI (#4435) by @sentrivana
 - build(deps): bump codecov/codecov-action from 5.4.2 to 5.4.3 (#4397) by @dependabot
->>>>>>> c15b390d
 
 ## 2.29.1
 
