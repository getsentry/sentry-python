[pytest]
DJANGO_SETTINGS_MODULE = tests.integrations.django.myapp.settings
addopts = --tb=short
<<<<<<< HEAD
markers = tests_internal_exceptions

[pytest-watch]
; Enable this to drop into pdb on errors
; pdb = True

verbose = True
nobeep = True
=======
markers =
    tests_internal_exceptions
    only: A temporary marker, to make pytest only run the tests with the mark, similar to jest's `it.only`. To use, run `pytest -v -m only`.
>>>>>>> a7f7e2ab
<|MERGE_RESOLUTION|>--- conflicted
+++ resolved
@@ -1,17 +1,13 @@
 [pytest]
 DJANGO_SETTINGS_MODULE = tests.integrations.django.myapp.settings
 addopts = --tb=short
-<<<<<<< HEAD
-markers = tests_internal_exceptions
+markers =
+    tests_internal_exceptions
+    only: A temporary marker, to make pytest only run the tests with the mark, similar to jest's `it.only`. To use, run `pytest -v -m only`.
 
 [pytest-watch]
 ; Enable this to drop into pdb on errors
 ; pdb = True
 
 verbose = True
-nobeep = True
-=======
-markers =
-    tests_internal_exceptions
-    only: A temporary marker, to make pytest only run the tests with the mark, similar to jest's `it.only`. To use, run `pytest -v -m only`.
->>>>>>> a7f7e2ab
+nobeep = True