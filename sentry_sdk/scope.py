import os
import sys
import uuid
from copy import copy
from collections import deque
from contextlib import contextmanager
from enum import Enum
from datetime import datetime, timezone
from functools import wraps
from itertools import chain

from sentry_sdk.attachments import Attachment
from sentry_sdk.consts import DEFAULT_MAX_BREADCRUMBS, FALSE_VALUES, INSTRUMENTER
from sentry_sdk.profiler import Profile
from sentry_sdk.session import Session
from sentry_sdk.tracing_utils import (
    Baggage,
    extract_sentrytrace_data,
    has_tracing_enabled,
    normalize_incoming_data,
)
from sentry_sdk.tracing import (
    BAGGAGE_HEADER_NAME,
    SENTRY_TRACE_HEADER_NAME,
    NoOpSpan,
    Span,
    Transaction,
)
from sentry_sdk._types import TYPE_CHECKING
from sentry_sdk.utils import (
    capture_internal_exceptions,
    ContextVar,
    event_from_exception,
    exc_info_from_error,
    logger,
)

if TYPE_CHECKING:
    from collections.abc import MutableMapping

    from typing import Any
    from typing import Callable
    from typing import Deque
    from typing import Dict
    from typing import Generator
    from typing import Iterator
    from typing import List
    from typing import Optional
    from typing import ParamSpec
    from typing import Tuple
    from typing import TypeVar
    from typing import Union

    from typing_extensions import Unpack

    from sentry_sdk._types import (
        Breadcrumb,
        BreadcrumbHint,
        ErrorProcessor,
        Event,
        EventProcessor,
        ExcInfo,
        Hint,
<<<<<<< HEAD
        SamplingContext,
=======
        LogLevelStr,
>>>>>>> 5717f1b1
        Type,
    )

    from sentry_sdk.tracing import TransactionKwargs

    import sentry_sdk

    class StartTransactionKwargs(TransactionKwargs, total=False):
        client: Optional["sentry_sdk.Client"]
        custom_sampling_context: SamplingContext

    P = ParamSpec("P")
    R = TypeVar("R")

    F = TypeVar("F", bound=Callable[..., Any])
    T = TypeVar("T")


# Holds data that will be added to **all** events sent by this process.
# In case this is a http server (think web framework) with multiple users
# the data will be added to events of all users.
# Typically this is used for process wide data such as the release.
_global_scope = None  # type: Optional[Scope]

# Holds data for the active request.
# This is used to isolate data for different requests or users.
# The isolation scope is usually created by integrations, but may also
# be created manually
_isolation_scope = ContextVar("isolation_scope", default=None)

# Holds data for the active span.
# This can be used to manually add additional data to a span.
_current_scope = ContextVar("current_scope", default=None)

global_event_processors = []  # type: List[EventProcessor]


class ScopeType(Enum):
    CURRENT = "current"
    ISOLATION = "isolation"
    GLOBAL = "global"
    MERGED = "merged"


class _ScopeManager:
    def __init__(self, hub=None):
        # type: (Optional[Any]) -> None
        self._old_scopes = []  # type: List[Scope]

    def __enter__(self):
        # type: () -> Scope
        isolation_scope = Scope.get_isolation_scope()

        self._old_scopes.append(isolation_scope)

        forked_scope = isolation_scope.fork()
        _isolation_scope.set(forked_scope)

        return forked_scope

    def __exit__(self, exc_type, exc_value, tb):
        # type: (Any, Any, Any) -> None
        old_scope = self._old_scopes.pop()
        _isolation_scope.set(old_scope)


def add_global_event_processor(processor):
    # type: (EventProcessor) -> None
    global_event_processors.append(processor)


def _attr_setter(fn):
    # type: (Any) -> Any
    return property(fset=fn, doc=fn.__doc__)


def _disable_capture(fn):
    # type: (F) -> F
    @wraps(fn)
    def wrapper(self, *args, **kwargs):
        # type: (Any, *Dict[str, Any], **Any) -> Any
        if not self._should_capture:
            return
        try:
            self._should_capture = False
            return fn(self, *args, **kwargs)
        finally:
            self._should_capture = True

    return wrapper  # type: ignore


class Scope(object):
    """The scope holds extra information that should be sent with all
    events that belong to it.
    """

    # NOTE: Even though it should not happen, the scope needs to not crash when
    # accessed by multiple threads. It's fine if it's full of races, but those
    # races should never make the user application crash.
    #
    # The same needs to hold for any accesses of the scope the SDK makes.

    __slots__ = (
        "_level",
        "_name",
        "_fingerprint",
        # note that for legacy reasons, _transaction is the transaction *name*,
        # not a Transaction object (the object is stored in _span)
        "_transaction",
        "_transaction_info",
        "_user",
        "_tags",
        "_contexts",
        "_extras",
        "_breadcrumbs",
        "_event_processors",
        "_error_processors",
        "_should_capture",
        "_span",
        "_session",
        "_attachments",
        "_force_auto_session_tracking",
        "_profile",
        "_propagation_context",
        "client",
        "_type",
    )

    def __init__(self, ty=None, client=None):
        # type: (Optional[ScopeType], Optional[sentry_sdk.Client]) -> None
        self._type = ty

        self._event_processors = []  # type: List[EventProcessor]
        self._error_processors = []  # type: List[ErrorProcessor]

        self._name = None  # type: Optional[str]
        self._propagation_context = None  # type: Optional[Dict[str, Any]]

        self.client = NonRecordingClient()  # type: sentry_sdk.client.BaseClient

        if client is not None:
            self.set_client(client)

        self.clear()

        incoming_trace_information = self._load_trace_data_from_env()
        self.generate_propagation_context(incoming_data=incoming_trace_information)

    def __copy__(self):
        # type: () -> Scope
        """
        Returns a copy of this scope.
        This also creates a copy of all referenced data structures.
        """
        rv = object.__new__(self.__class__)  # type: Scope

        rv._type = self._type
        rv._level = self._level
        rv._name = self._name
        rv._fingerprint = self._fingerprint
        rv._transaction = self._transaction
        rv._transaction_info = dict(self._transaction_info)
        rv._user = self._user

        rv._tags = dict(self._tags)
        rv._contexts = dict(self._contexts)
        rv._extras = dict(self._extras)

        rv._breadcrumbs = copy(self._breadcrumbs)
        rv._event_processors = list(self._event_processors)
        rv._error_processors = list(self._error_processors)
        rv._propagation_context = self._propagation_context

        rv._should_capture = self._should_capture
        rv._span = self._span
        rv._session = self._session
        rv._force_auto_session_tracking = self._force_auto_session_tracking
        rv._attachments = list(self._attachments)

        rv._profile = self._profile

        return rv

    @classmethod
    def get_current_scope(cls):
        # type: () -> Scope
        """
        .. versionadded:: 2.0.0

        Returns the current scope.
        """
        current_scope = _current_scope.get()
        if current_scope is None:
            current_scope = Scope(ty=ScopeType.CURRENT)
            _current_scope.set(current_scope)

        return current_scope

    @classmethod
    def set_current_scope(cls, new_current_scope):
        # type: (Scope) -> None
        """
        .. versionadded:: 2.0.0

        Sets the given scope as the new current scope overwriting the existing current scope.
        :param new_current_scope: The scope to set as the new current scope.
        """
        _current_scope.set(new_current_scope)

    @classmethod
    def get_isolation_scope(cls):
        # type: () -> Scope
        """
        .. versionadded:: 2.0.0

        Returns the isolation scope.
        """
        isolation_scope = _isolation_scope.get()
        if isolation_scope is None:
            isolation_scope = Scope(ty=ScopeType.ISOLATION)
            _isolation_scope.set(isolation_scope)

        return isolation_scope

    @classmethod
    def set_isolation_scope(cls, new_isolation_scope):
        # type: (Scope) -> None
        """
        .. versionadded:: 2.0.0

        Sets the given scope as the new isolation scope overwriting the existing isolation scope.
        :param new_isolation_scope: The scope to set as the new isolation scope.
        """
        _isolation_scope.set(new_isolation_scope)

    @classmethod
    def get_global_scope(cls):
        # type: () -> Scope
        """
        .. versionadded:: 2.0.0

        Returns the global scope.
        """
        global _global_scope
        if _global_scope is None:
            _global_scope = Scope(ty=ScopeType.GLOBAL)

        return _global_scope

    def _merge_scopes(self, additional_scope=None, additional_scope_kwargs=None):
        # type: (Optional[Scope], Optional[Dict[str, Any]]) -> Scope
        """
        Merges global, isolation and current scope into a new scope and
        adds the given additional scope or additional scope kwargs to it.
        """
        if additional_scope and additional_scope_kwargs:
            raise TypeError("cannot provide scope and kwargs")

        final_scope = copy(_global_scope) if _global_scope is not None else Scope()
        final_scope._type = ScopeType.MERGED

        isolation_scope = _isolation_scope.get()
        if isolation_scope is not None:
            final_scope.update_from_scope(isolation_scope)

        current_scope = _current_scope.get()
        if current_scope is not None:
            final_scope.update_from_scope(current_scope)

        if self != current_scope and self != isolation_scope:
            final_scope.update_from_scope(self)

        if additional_scope is not None:
            if callable(additional_scope):
                additional_scope(final_scope)
            else:
                final_scope.update_from_scope(additional_scope)

        elif additional_scope_kwargs:
            final_scope.update_from_kwargs(**additional_scope_kwargs)

        return final_scope

    @classmethod
    def get_client(cls):
        # type: () -> sentry_sdk.client.BaseClient
        """
        .. versionadded:: 2.0.0

        Returns the currently used :py:class:`sentry_sdk.Client`.
        This checks the current scope, the isolation scope and the global scope for a client.
        If no client is available a :py:class:`sentry_sdk.client.NonRecordingClient` is returned.
        """
        current_scope = _current_scope.get()
        try:
            client = current_scope.client
        except AttributeError:
            client = None

        if client is not None and client.is_active():
            return client

        isolation_scope = _isolation_scope.get()
        try:
            client = isolation_scope.client
        except AttributeError:
            client = None

        if client is not None and client.is_active():
            return client

        try:
            client = _global_scope.client  # type: ignore
        except AttributeError:
            client = None

        if client is not None and client.is_active():
            return client

        return NonRecordingClient()

    def set_client(self, client=None):
        # type: (Optional[sentry_sdk.client.BaseClient]) -> None
        """
        .. versionadded:: 2.0.0

        Sets the client for this scope.

        :param client: The client to use in this scope.
            If `None` the client of the scope will be replaced by a :py:class:`sentry_sdk.NonRecordingClient`.

        """
        self.client = client if client is not None else NonRecordingClient()

    def fork(self):
        # type: () -> Scope
        """
        .. versionadded:: 2.0.0

        Returns a fork of this scope.
        """
        forked_scope = copy(self)
        return forked_scope

    def _load_trace_data_from_env(self):
        # type: () -> Optional[Dict[str, str]]
        """
        Load Sentry trace id and baggage from environment variables.
        Can be disabled by setting SENTRY_USE_ENVIRONMENT to "false".
        """
        incoming_trace_information = None

        sentry_use_environment = (
            os.environ.get("SENTRY_USE_ENVIRONMENT") or ""
        ).lower()
        use_environment = sentry_use_environment not in FALSE_VALUES
        if use_environment:
            incoming_trace_information = {}

            if os.environ.get("SENTRY_TRACE"):
                incoming_trace_information[SENTRY_TRACE_HEADER_NAME] = (
                    os.environ.get("SENTRY_TRACE") or ""
                )

            if os.environ.get("SENTRY_BAGGAGE"):
                incoming_trace_information[BAGGAGE_HEADER_NAME] = (
                    os.environ.get("SENTRY_BAGGAGE") or ""
                )

        return incoming_trace_information or None

    def _extract_propagation_context(self, data):
        # type: (Dict[str, Any]) -> Optional[Dict[str, Any]]
        context = {}  # type: Dict[str, Any]
        normalized_data = normalize_incoming_data(data)

        baggage_header = normalized_data.get(BAGGAGE_HEADER_NAME)
        if baggage_header:
            context["dynamic_sampling_context"] = Baggage.from_incoming_header(
                baggage_header
            ).dynamic_sampling_context()

        sentry_trace_header = normalized_data.get(SENTRY_TRACE_HEADER_NAME)
        if sentry_trace_header:
            sentrytrace_data = extract_sentrytrace_data(sentry_trace_header)
            if sentrytrace_data is not None:
                context.update(sentrytrace_data)

        only_baggage_no_sentry_trace = (
            "dynamic_sampling_context" in context and "trace_id" not in context
        )
        if only_baggage_no_sentry_trace:
            context.update(self._create_new_propagation_context())

        if context:
            if not context.get("span_id"):
                context["span_id"] = uuid.uuid4().hex[16:]

            return context

        return None

    def _create_new_propagation_context(self):
        # type: () -> Dict[str, Any]
        return {
            "trace_id": uuid.uuid4().hex,
            "span_id": uuid.uuid4().hex[16:],
            "parent_span_id": None,
            "dynamic_sampling_context": None,
        }

    def set_new_propagation_context(self):
        # type: () -> None
        """
        Creates a new propagation context and sets it as `_propagation_context`. Overwriting existing one.
        """
        self._propagation_context = self._create_new_propagation_context()
        logger.debug(
            "[Tracing] Create new propagation context: %s",
            self._propagation_context,
        )

    def generate_propagation_context(self, incoming_data=None):
        # type: (Optional[Dict[str, str]]) -> None
        """
        Makes sure the propagation context (`_propagation_context`) is set.
        The propagation context only lives on the current scope.
        If there is `incoming_data` overwrite existing `_propagation_context`.
        if there is no `incoming_data` create new `_propagation_context`, but do NOT overwrite if already existing.
        """
        if incoming_data:
            context = self._extract_propagation_context(incoming_data)

            if context is not None:
                self._propagation_context = context
                logger.debug(
                    "[Tracing] Extracted propagation context from incoming data: %s",
                    self._propagation_context,
                )

        if self._propagation_context is None and self._type != ScopeType.CURRENT:
            self.set_new_propagation_context()

    def get_dynamic_sampling_context(self):
        # type: () -> Optional[Dict[str, str]]
        """
        Returns the Dynamic Sampling Context from the Propagation Context.
        If not existing, creates a new one.
        """
        if self._propagation_context is None:
            return None

        baggage = self.get_baggage()
        if baggage is not None:
            self._propagation_context["dynamic_sampling_context"] = (
                baggage.dynamic_sampling_context()
            )

        return self._propagation_context["dynamic_sampling_context"]

    def get_traceparent(self, *args, **kwargs):
        # type: (Any, Any) -> Optional[str]
        """
        Returns the Sentry "sentry-trace" header (aka the traceparent) from the
        currently active span or the scopes Propagation Context.
        """
        client = Scope.get_client()

        # If we have an active span, return traceparent from there
        if has_tracing_enabled(client.options) and self.span is not None:
            return self.span.to_traceparent()

        # If this scope has a propagation context, return traceparent from there
        if self._propagation_context is not None:
            traceparent = "%s-%s" % (
                self._propagation_context["trace_id"],
                self._propagation_context["span_id"],
            )
            return traceparent

        # Fall back to isolation scope's traceparent. It always has one
        return Scope.get_isolation_scope().get_traceparent()

    def get_baggage(self, *args, **kwargs):
        # type: (Any, Any) -> Optional[Baggage]
        """
        Returns the Sentry "baggage" header containing trace information from the
        currently active span or the scopes Propagation Context.
        """
        client = Scope.get_client()

        # If we have an active span, return baggage from there
        if has_tracing_enabled(client.options) and self.span is not None:
            return self.span.to_baggage()

        # If this scope has a propagation context, return baggage from there
        if self._propagation_context is not None:
            dynamic_sampling_context = self._propagation_context.get(
                "dynamic_sampling_context"
            )
            if dynamic_sampling_context is None:
                return Baggage.from_options(self)
            else:
                return Baggage(dynamic_sampling_context)

        # Fall back to isolation scope's baggage. It always has one
        return Scope.get_isolation_scope().get_baggage()

    def get_trace_context(self):
        # type: () -> Any
        """
        Returns the Sentry "trace" context from the Propagation Context.
        """
        if self._propagation_context is None:
            return None

        trace_context = {
            "trace_id": self._propagation_context["trace_id"],
            "span_id": self._propagation_context["span_id"],
            "parent_span_id": self._propagation_context["parent_span_id"],
            "dynamic_sampling_context": self.get_dynamic_sampling_context(),
        }  # type: Dict[str, Any]

        return trace_context

    def trace_propagation_meta(self, *args, **kwargs):
        # type: (*Any, **Any) -> str
        """
        Return meta tags which should be injected into HTML templates
        to allow propagation of trace information.
        """
        span = kwargs.pop("span", None)
        if span is not None:
            logger.warning(
                "The parameter `span` in trace_propagation_meta() is deprecated and will be removed in the future."
            )

        meta = ""

        sentry_trace = self.get_traceparent()
        if sentry_trace is not None:
            meta += '<meta name="%s" content="%s">' % (
                SENTRY_TRACE_HEADER_NAME,
                sentry_trace,
            )

        baggage = self.get_baggage()
        if baggage is not None:
            meta += '<meta name="%s" content="%s">' % (
                BAGGAGE_HEADER_NAME,
                baggage.serialize(),
            )

        return meta

    def iter_headers(self):
        # type: () -> Iterator[Tuple[str, str]]
        """
        Creates a generator which returns the `sentry-trace` and `baggage` headers from the Propagation Context.
        """
        if self._propagation_context is not None:
            traceparent = self.get_traceparent()
            if traceparent is not None:
                yield SENTRY_TRACE_HEADER_NAME, traceparent

            dsc = self.get_dynamic_sampling_context()
            if dsc is not None:
                baggage = Baggage(dsc).serialize()
                yield BAGGAGE_HEADER_NAME, baggage

    def iter_trace_propagation_headers(self, *args, **kwargs):
        # type: (Any, Any) -> Generator[Tuple[str, str], None, None]
        """
        Return HTTP headers which allow propagation of trace data. Data taken
        from the span representing the request, if available, or the current
        span on the scope if not.
        """
        client = Scope.get_client()
        if not client.options.get("propagate_traces"):
            return

        span = kwargs.pop("span", None)
        span = span or self.span

        if has_tracing_enabled(client.options) and span is not None:
            for header in span.iter_headers():
                yield header
        else:
            # If this scope has a propagation context, return headers from there
            # (it could be that self is not the current scope nor the isolation scope)
            if self._propagation_context is not None:
                for header in self.iter_headers():
                    yield header
            else:
                # otherwise try headers from current scope
                current_scope = Scope.get_current_scope()
                if current_scope._propagation_context is not None:
                    for header in current_scope.iter_headers():
                        yield header
                else:
                    # otherwise fall back to headers from isolation scope
                    isolation_scope = Scope.get_isolation_scope()
                    if isolation_scope._propagation_context is not None:
                        for header in isolation_scope.iter_headers():
                            yield header

    def get_active_propagation_context(self):
        # type: () -> Dict[str, Any]
        if self._propagation_context is not None:
            return self._propagation_context

        current_scope = Scope.get_current_scope()
        if current_scope._propagation_context is not None:
            return current_scope._propagation_context

        isolation_scope = Scope.get_isolation_scope()
        if isolation_scope._propagation_context is not None:
            return isolation_scope._propagation_context

        return {}

    def clear(self):
        # type: () -> None
        """Clears the entire scope."""
        self._level = None  # type: Optional[LogLevelStr]
        self._fingerprint = None  # type: Optional[List[str]]
        self._transaction = None  # type: Optional[str]
        self._transaction_info = {}  # type: MutableMapping[str, str]
        self._user = None  # type: Optional[Dict[str, Any]]

        self._tags = {}  # type: Dict[str, Any]
        self._contexts = {}  # type: Dict[str, Dict[str, Any]]
        self._extras = {}  # type: MutableMapping[str, Any]
        self._attachments = []  # type: List[Attachment]

        self.clear_breadcrumbs()
        self._should_capture = True  # type: bool

        self._span = None  # type: Optional[Span]
        self._session = None  # type: Optional[Session]
        self._force_auto_session_tracking = None  # type: Optional[bool]

        self._profile = None  # type: Optional[Profile]

        self._propagation_context = None

    @_attr_setter
    def level(self, value):
        # type: (Optional[LogLevelStr]) -> None
        """When set this overrides the level. Deprecated in favor of set_level."""
        self._level = value

    def set_level(self, value):
        # type: (Optional[LogLevelStr]) -> None
        """Sets the level for the scope."""
        self._level = value

    @_attr_setter
    def fingerprint(self, value):
        # type: (Optional[List[str]]) -> None
        """When set this overrides the default fingerprint."""
        self._fingerprint = value

    @property
    def transaction(self):
        # type: () -> Any
        # would be type: () -> Optional[Transaction], see https://github.com/python/mypy/issues/3004
        """Return the transaction (root span) in the scope, if any."""

        # there is no span/transaction on the scope
        if self._span is None:
            return None

        # there is an orphan span on the scope
        if self._span.containing_transaction is None:
            return None

        # there is either a transaction (which is its own containing
        # transaction) or a non-orphan span on the scope
        return self._span.containing_transaction

    @transaction.setter
    def transaction(self, value):
        # type: (Any) -> None
        # would be type: (Optional[str]) -> None, see https://github.com/python/mypy/issues/3004
        """When set this forces a specific transaction name to be set.

        Deprecated: use set_transaction_name instead."""

        # XXX: the docstring above is misleading. The implementation of
        # apply_to_event prefers an existing value of event.transaction over
        # anything set in the scope.
        # XXX: note that with the introduction of the Scope.transaction getter,
        # there is a semantic and type mismatch between getter and setter. The
        # getter returns a Transaction, the setter sets a transaction name.
        # Without breaking version compatibility, we could make the setter set a
        # transaction name or transaction (self._span) depending on the type of
        # the value argument.

        logger.warning(
            "Assigning to scope.transaction directly is deprecated: use scope.set_transaction_name() instead."
        )
        self._transaction = value
        if self._span and self._span.containing_transaction:
            self._span.containing_transaction.name = value

    def set_transaction_name(self, name, source=None):
        # type: (str, Optional[str]) -> None
        """Set the transaction name and optionally the transaction source."""
        self._transaction = name

        if self._span and self._span.containing_transaction:
            self._span.containing_transaction.name = name
            if source:
                self._span.containing_transaction.source = source

        if source:
            self._transaction_info["source"] = source

    @_attr_setter
    def user(self, value):
        # type: (Optional[Dict[str, Any]]) -> None
        """When set a specific user is bound to the scope. Deprecated in favor of set_user."""
        self.set_user(value)

    def set_user(self, value):
        # type: (Optional[Dict[str, Any]]) -> None
        """Sets a user for the scope."""
        self._user = value
        session = Scope.get_isolation_scope()._session
        if session is not None:
            session.update(user=value)

    @property
    def span(self):
        # type: () -> Optional[Span]
        """Get/set current tracing span or transaction."""
        return self._span

    @span.setter
    def span(self, span):
        # type: (Optional[Span]) -> None
        self._span = span
        # XXX: this differs from the implementation in JS, there Scope.setSpan
        # does not set Scope._transactionName.
        if isinstance(span, Transaction):
            transaction = span
            if transaction.name:
                self._transaction = transaction.name
                if transaction.source:
                    self._transaction_info["source"] = transaction.source

    @property
    def profile(self):
        # type: () -> Optional[Profile]
        return self._profile

    @profile.setter
    def profile(self, profile):
        # type: (Optional[Profile]) -> None

        self._profile = profile

    def set_tag(
        self,
        key,  # type: str
        value,  # type: Any
    ):
        # type: (...) -> None
        """Sets a tag for a key to a specific value."""
        self._tags[key] = value

    def remove_tag(
        self, key  # type: str
    ):
        # type: (...) -> None
        """Removes a specific tag."""
        self._tags.pop(key, None)

    def set_context(
        self,
        key,  # type: str
        value,  # type: Dict[str, Any]
    ):
        # type: (...) -> None
        """Binds a context at a certain key to a specific value."""
        self._contexts[key] = value

    def remove_context(
        self, key  # type: str
    ):
        # type: (...) -> None
        """Removes a context."""
        self._contexts.pop(key, None)

    def set_extra(
        self,
        key,  # type: str
        value,  # type: Any
    ):
        # type: (...) -> None
        """Sets an extra key to a specific value."""
        self._extras[key] = value

    def remove_extra(
        self, key  # type: str
    ):
        # type: (...) -> None
        """Removes a specific extra key."""
        self._extras.pop(key, None)

    def clear_breadcrumbs(self):
        # type: () -> None
        """Clears breadcrumb buffer."""
        self._breadcrumbs = deque()  # type: Deque[Breadcrumb]

    def add_attachment(
        self,
        bytes=None,  # type: Optional[bytes]
        filename=None,  # type: Optional[str]
        path=None,  # type: Optional[str]
        content_type=None,  # type: Optional[str]
        add_to_transactions=False,  # type: bool
    ):
        # type: (...) -> None
        """Adds an attachment to future events sent."""
        self._attachments.append(
            Attachment(
                bytes=bytes,
                path=path,
                filename=filename,
                content_type=content_type,
                add_to_transactions=add_to_transactions,
            )
        )

    def add_breadcrumb(self, crumb=None, hint=None, **kwargs):
        # type: (Optional[Breadcrumb], Optional[BreadcrumbHint], Any) -> None
        """
        Adds a breadcrumb.

        :param crumb: Dictionary with the data as the sentry v7/v8 protocol expects.

        :param hint: An optional value that can be used by `before_breadcrumb`
            to customize the breadcrumbs that are emitted.
        """
        client = Scope.get_client()

        if not client.is_active():
            logger.info("Dropped breadcrumb because no client bound")
            return

        before_breadcrumb = client.options.get("before_breadcrumb")
        max_breadcrumbs = client.options.get("max_breadcrumbs", DEFAULT_MAX_BREADCRUMBS)

        crumb = dict(crumb or ())  # type: Breadcrumb
        crumb.update(kwargs)
        if not crumb:
            return

        hint = dict(hint or ())  # type: Hint

        if crumb.get("timestamp") is None:
            crumb["timestamp"] = datetime.now(timezone.utc)
        if crumb.get("type") is None:
            crumb["type"] = "default"

        if before_breadcrumb is not None:
            new_crumb = before_breadcrumb(crumb, hint)
        else:
            new_crumb = crumb

        if new_crumb is not None:
            self._breadcrumbs.append(new_crumb)
        else:
            logger.info("before breadcrumb dropped breadcrumb (%s)", crumb)

        while len(self._breadcrumbs) > max_breadcrumbs:
            self._breadcrumbs.popleft()

    def start_transaction(
        self, transaction=None, instrumenter=INSTRUMENTER.SENTRY, **kwargs
    ):
        # type: (Optional[Transaction], str, Unpack[StartTransactionKwargs]) -> Union[Transaction, NoOpSpan]
        """
        Start and return a transaction.

        Start an existing transaction if given, otherwise create and start a new
        transaction with kwargs.

        This is the entry point to manual tracing instrumentation.

        A tree structure can be built by adding child spans to the transaction,
        and child spans to other spans. To start a new child span within the
        transaction or any span, call the respective `.start_child()` method.

        Every child span must be finished before the transaction is finished,
        otherwise the unfinished spans are discarded.

        When used as context managers, spans and transactions are automatically
        finished at the end of the `with` block. If not using context managers,
        call the `.finish()` method.

        When the transaction is finished, it will be sent to Sentry with all its
        finished child spans.

        For supported `**kwargs` see :py:class:`sentry_sdk.tracing.Transaction`.
        """
        kwargs.setdefault("scope", self)

        client = Scope.get_client()

        configuration_instrumenter = client.options["instrumenter"]

        if instrumenter != configuration_instrumenter:
            return NoOpSpan()

        custom_sampling_context = kwargs.pop("custom_sampling_context", {})

        # kwargs at this point has type TransactionKwargs, since we have removed
        # the client and custom_sampling_context from it.
        transaction_kwargs = kwargs  # type: TransactionKwargs

        # if we haven't been given a transaction, make one
        if transaction is None:
            transaction = Transaction(**transaction_kwargs)

        # use traces_sample_rate, traces_sampler, and/or inheritance to make a
        # sampling decision
        sampling_context = {
            "transaction_context": transaction.to_json(),
            "parent_sampled": transaction.parent_sampled,
        }
        sampling_context.update(custom_sampling_context)
        transaction._set_initial_sampling_decision(sampling_context=sampling_context)

        profile = Profile(transaction)
        profile._set_initial_sampling_decision(sampling_context=sampling_context)

        # we don't bother to keep spans if we already know we're not going to
        # send the transaction
        if transaction.sampled:
            max_spans = (client.options["_experiments"].get("max_spans")) or 1000
            transaction.init_span_recorder(maxlen=max_spans)

        return transaction

    def start_span(self, instrumenter=INSTRUMENTER.SENTRY, **kwargs):
        # type: (str, Any) -> Span
        """
        Start a span whose parent is the currently active span or transaction, if any.

        The return value is a :py:class:`sentry_sdk.tracing.Span` instance,
        typically used as a context manager to start and stop timing in a `with`
        block.

        Only spans contained in a transaction are sent to Sentry. Most
        integrations start a transaction at the appropriate time, for example
        for every incoming HTTP request. Use
        :py:meth:`sentry_sdk.start_transaction` to start a new transaction when
        one is not already in progress.

        For supported `**kwargs` see :py:class:`sentry_sdk.tracing.Span`.
        """
        with new_scope():
            kwargs.setdefault("scope", self)

            client = Scope.get_client()

            configuration_instrumenter = client.options["instrumenter"]

            if instrumenter != configuration_instrumenter:
                return NoOpSpan()

            # get current span or transaction
            span = self.span or Scope.get_isolation_scope().span

            if span is None:
                # New spans get the `trace_id`` from the scope
                if "trace_id" not in kwargs:

                    trace_id = self.get_active_propagation_context().get("trace_id")
                    if trace_id is not None:
                        kwargs["trace_id"] = trace_id

                span = Span(**kwargs)
            else:
                # Children take `trace_id`` from the parent span.
                span = span.start_child(**kwargs)

            return span

    def continue_trace(self, environ_or_headers, op=None, name=None, source=None):
        # type: (Dict[str, Any], Optional[str], Optional[str], Optional[str]) -> Transaction
        """
        Sets the propagation context from environment or headers and returns a transaction.
        """
        self.generate_propagation_context(environ_or_headers)

        transaction = Transaction.continue_from_headers(
            normalize_incoming_data(environ_or_headers),
            op=op,
            name=name,
            source=source,
        )

        return transaction

    def capture_event(self, event, hint=None, scope=None, **scope_kwargs):
        # type: (Event, Optional[Hint], Optional[Scope], Any) -> Optional[str]
        """
        Captures an event.

        Merges given scope data and calls :py:meth:`sentry_sdk.client._Client.capture_event`.

        :param event: A ready-made event that can be directly sent to Sentry.

        :param hint: Contains metadata about the event that can be read from `before_send`, such as the original exception object or a HTTP request object.

        :param scope: An optional :py:class:`sentry_sdk.Scope` to apply to events.
            The `scope` and `scope_kwargs` parameters are mutually exclusive.

        :param scope_kwargs: Optional data to apply to event.
            For supported `**scope_kwargs` see :py:meth:`sentry_sdk.Scope.update_from_kwargs`.
            The `scope` and `scope_kwargs` parameters are mutually exclusive.

        :returns: An `event_id` if the SDK decided to send the event (see :py:meth:`sentry_sdk.client._Client.capture_event`).
        """
        scope = self._merge_scopes(scope, scope_kwargs)

        return Scope.get_client().capture_event(event=event, hint=hint, scope=scope)

<<<<<<< HEAD
    def capture_message(self, message, level=None, scope=None, **scope_kwargs):
        # type: (str, Optional[str], Optional[Scope], Any) -> Optional[str]
=======
    def capture_message(
        self, message, level=None, client=None, scope=None, **scope_kwargs
    ):
        # type: (str, Optional[LogLevelStr], Optional[sentry_sdk.Client], Optional[Scope], Any) -> Optional[str]
>>>>>>> 5717f1b1
        """
        Captures a message.

        :param message: The string to send as the message.

        :param level: If no level is provided, the default level is `info`.

        :param scope: An optional :py:class:`sentry_sdk.Scope` to apply to events.
            The `scope` and `scope_kwargs` parameters are mutually exclusive.

        :param scope_kwargs: Optional data to apply to event.
            For supported `**scope_kwargs` see :py:meth:`sentry_sdk.Scope.update_from_kwargs`.
            The `scope` and `scope_kwargs` parameters are mutually exclusive.

        :returns: An `event_id` if the SDK decided to send the event (see :py:meth:`sentry_sdk.client._Client.capture_event`).
        """
        if level is None:
            level = "info"

        event = {
            "message": message,
            "level": level,
        }  # type: Event

        return self.capture_event(event, scope=scope, **scope_kwargs)

    def capture_exception(self, error=None, scope=None, **scope_kwargs):
        # type: (Optional[Union[BaseException, ExcInfo]], Optional[Scope], Any) -> Optional[str]
        """Captures an exception.

        :param error: An exception to capture. If `None`, `sys.exc_info()` will be used.

        :param scope: An optional :py:class:`sentry_sdk.Scope` to apply to events.
            The `scope` and `scope_kwargs` parameters are mutually exclusive.

        :param scope_kwargs: Optional data to apply to event.
            For supported `**scope_kwargs` see :py:meth:`sentry_sdk.Scope.update_from_kwargs`.
            The `scope` and `scope_kwargs` parameters are mutually exclusive.

        :returns: An `event_id` if the SDK decided to send the event (see :py:meth:`sentry_sdk.client._Client.capture_event`).
        """
        if error is not None:
            exc_info = exc_info_from_error(error)
        else:
            exc_info = sys.exc_info()

        event, hint = event_from_exception(
            exc_info, client_options=Scope.get_client().options
        )

        try:
            return self.capture_event(event, hint=hint, scope=scope, **scope_kwargs)
        except Exception:
            self._capture_internal_exception(sys.exc_info())

        return None

    def _capture_internal_exception(
        self, exc_info  # type: Any
    ):
        # type: (...) -> Any
        """
        Capture an exception that is likely caused by a bug in the SDK
        itself.

        These exceptions do not end up in Sentry and are just logged instead.
        """
        logger.error("Internal error in sentry_sdk", exc_info=exc_info)

    def start_session(self, *args, **kwargs):
        # type: (*Any, **Any) -> None
        """Starts a new session."""
        session_mode = kwargs.pop("session_mode", "application")

        self.end_session()

        client = Scope.get_client()
        self._session = Session(
            release=client.options.get("release"),
            environment=client.options.get("environment"),
            user=self._user,
            session_mode=session_mode,
        )

    def end_session(self, *args, **kwargs):
        # type: (*Any, **Any) -> None
        """Ends the current session if there is one."""
        session = self._session
        self._session = None

        if session is not None:
            session.close()
            Scope.get_client().capture_session(session)

    def stop_auto_session_tracking(self, *args, **kwargs):
        # type: (*Any, **Any) -> None
        """Stops automatic session tracking.

        This temporarily session tracking for the current scope when called.
        To resume session tracking call `resume_auto_session_tracking`.
        """
        self.end_session()
        self._force_auto_session_tracking = False

    def resume_auto_session_tracking(self):
        # type: (...) -> None
        """Resumes automatic session tracking for the current scope if
        disabled earlier.  This requires that generally automatic session
        tracking is enabled.
        """
        self._force_auto_session_tracking = None

    def add_event_processor(
        self, func  # type: EventProcessor
    ):
        # type: (...) -> None
        """Register a scope local event processor on the scope.

        :param func: This function behaves like `before_send.`
        """
        if len(self._event_processors) > 20:
            logger.warning(
                "Too many event processors on scope! Clearing list to free up some memory: %r",
                self._event_processors,
            )
            del self._event_processors[:]

        self._event_processors.append(func)

    def add_error_processor(
        self,
        func,  # type: ErrorProcessor
        cls=None,  # type: Optional[Type[BaseException]]
    ):
        # type: (...) -> None
        """Register a scope local error processor on the scope.

        :param func: A callback that works similar to an event processor but is invoked with the original exception info triple as second argument.

        :param cls: Optionally, only process exceptions of this type.
        """
        if cls is not None:
            cls_ = cls  # For mypy.
            real_func = func

            def func(event, exc_info):
                # type: (Event, ExcInfo) -> Optional[Event]
                try:
                    is_inst = isinstance(exc_info[1], cls_)
                except Exception:
                    is_inst = False
                if is_inst:
                    return real_func(event, exc_info)
                return event

        self._error_processors.append(func)

    def _apply_level_to_event(self, event, hint, options):
        # type: (Event, Hint, Optional[Dict[str, Any]]) -> None
        if self._level is not None:
            event["level"] = self._level

    def _apply_breadcrumbs_to_event(self, event, hint, options):
        # type: (Event, Hint, Optional[Dict[str, Any]]) -> None
        event.setdefault("breadcrumbs", {}).setdefault("values", []).extend(
            self._breadcrumbs
        )

    def _apply_user_to_event(self, event, hint, options):
        # type: (Event, Hint, Optional[Dict[str, Any]]) -> None
        if event.get("user") is None and self._user is not None:
            event["user"] = self._user

    def _apply_transaction_name_to_event(self, event, hint, options):
        # type: (Event, Hint, Optional[Dict[str, Any]]) -> None
        if event.get("transaction") is None and self._transaction is not None:
            event["transaction"] = self._transaction

    def _apply_transaction_info_to_event(self, event, hint, options):
        # type: (Event, Hint, Optional[Dict[str, Any]]) -> None
        if event.get("transaction_info") is None and self._transaction_info is not None:
            event["transaction_info"] = self._transaction_info

    def _apply_fingerprint_to_event(self, event, hint, options):
        # type: (Event, Hint, Optional[Dict[str, Any]]) -> None
        if event.get("fingerprint") is None and self._fingerprint is not None:
            event["fingerprint"] = self._fingerprint

    def _apply_extra_to_event(self, event, hint, options):
        # type: (Event, Hint, Optional[Dict[str, Any]]) -> None
        if self._extras:
            event.setdefault("extra", {}).update(self._extras)

    def _apply_tags_to_event(self, event, hint, options):
        # type: (Event, Hint, Optional[Dict[str, Any]]) -> None
        if self._tags:
            event.setdefault("tags", {}).update(self._tags)

    def _apply_contexts_to_event(self, event, hint, options):
        # type: (Event, Hint, Optional[Dict[str, Any]]) -> None
        if self._contexts:
            event.setdefault("contexts", {}).update(self._contexts)

        contexts = event.setdefault("contexts", {})

        # Add "trace" context
        if contexts.get("trace") is None:
            if has_tracing_enabled(options) and self._span is not None:
                contexts["trace"] = self._span.get_trace_context()
            else:
                contexts["trace"] = self.get_trace_context()

<<<<<<< HEAD
    def _drop(self, cause, ty):
        # type: (Any, str) -> Optional[Any]
        logger.info("%s (%s) dropped event", ty, cause)
        return None
=======
        # Add "reply_id" context
        try:
            replay_id = contexts["trace"]["dynamic_sampling_context"]["replay_id"]  # type: ignore
        except (KeyError, TypeError):
            replay_id = None
>>>>>>> 5717f1b1

    def run_error_processors(self, event, hint):
        # type: (Event, Hint) -> Optional[Event]
        """
        Runs the error processors on the event and returns the modified event.
        """
        exc_info = hint.get("exc_info")
        if exc_info is not None:
            error_processors = chain(
                Scope.get_global_scope()._error_processors,
                Scope.get_isolation_scope()._error_processors,
                Scope.get_current_scope()._error_processors,
            )

            for error_processor in error_processors:
                new_event = error_processor(event, exc_info)
                if new_event is None:
                    return self._drop(error_processor, "error processor")

                event = new_event

        return event

    def run_event_processors(self, event, hint):
        # type: (Event, Hint) -> Optional[Event]
        """
        Runs the event processors on the event and returns the modified event.
        """
        ty = event.get("type")
        is_check_in = ty == "check_in"

        if not is_check_in:
            # Get scopes without creating them to prevent infinite recursion
            isolation_scope = _isolation_scope.get()
            current_scope = _current_scope.get()

            event_processors = chain(
                global_event_processors,
                _global_scope and _global_scope._event_processors or [],
                isolation_scope and isolation_scope._event_processors or [],
                current_scope and current_scope._event_processors or [],
            )

            for event_processor in event_processors:
                new_event = event
                with capture_internal_exceptions():
                    new_event = event_processor(event, hint)
                if new_event is None:
                    return self._drop(event_processor, "event processor")
                event = new_event

        return event

    @_disable_capture
    def apply_to_event(
        self,
        event,  # type: Event
        hint,  # type: Hint
        options=None,  # type: Optional[Dict[str, Any]]
    ):
        # type: (...) -> Optional[Event]
        """Applies the information contained on the scope to the given event."""
        ty = event.get("type")
        is_transaction = ty == "transaction"
        is_check_in = ty == "check_in"

        # put all attachments into the hint. This lets callbacks play around
        # with attachments. We also later pull this out of the hint when we
        # create the envelope.
        attachments_to_send = hint.get("attachments") or []
        for attachment in self._attachments:
            if not is_transaction or attachment.add_to_transactions:
                attachments_to_send.append(attachment)
        hint["attachments"] = attachments_to_send

        self._apply_contexts_to_event(event, hint, options)

        if is_check_in:
            # Check-ins only support the trace context, strip all others
            event["contexts"] = {
                "trace": event.setdefault("contexts", {}).get("trace", {})
            }

        if not is_check_in:
            self._apply_level_to_event(event, hint, options)
            self._apply_fingerprint_to_event(event, hint, options)
            self._apply_user_to_event(event, hint, options)
            self._apply_transaction_name_to_event(event, hint, options)
            self._apply_transaction_info_to_event(event, hint, options)
            self._apply_tags_to_event(event, hint, options)
            self._apply_extra_to_event(event, hint, options)

        if not is_transaction and not is_check_in:
            self._apply_breadcrumbs_to_event(event, hint, options)

        event = self.run_error_processors(event, hint)
        if event is None:
            return None

        event = self.run_event_processors(event, hint)
        if event is None:
            return None

        return event

    def update_from_scope(self, scope):
        # type: (Scope) -> None
        """Update the scope with another scope's data."""
        if scope._level is not None:
            self._level = scope._level
        if scope._fingerprint is not None:
            self._fingerprint = scope._fingerprint
        if scope._transaction is not None:
            self._transaction = scope._transaction
        if scope._transaction_info is not None:
            self._transaction_info.update(scope._transaction_info)
        if scope._user is not None:
            self._user = scope._user
        if scope._tags:
            self._tags.update(scope._tags)
        if scope._contexts:
            self._contexts.update(scope._contexts)
        if scope._extras:
            self._extras.update(scope._extras)
        if scope._breadcrumbs:
            self._breadcrumbs.extend(scope._breadcrumbs)
        if scope._span:
            self._span = scope._span
        if scope._attachments:
            self._attachments.extend(scope._attachments)
        if scope._profile:
            self._profile = scope._profile
        if scope._propagation_context:
            self._propagation_context = scope._propagation_context
        if scope._session:
            self._session = scope._session

    def update_from_kwargs(
        self,
        user=None,  # type: Optional[Any]
        level=None,  # type: Optional[LogLevelStr]
        extras=None,  # type: Optional[Dict[str, Any]]
        contexts=None,  # type: Optional[Dict[str, Any]]
        tags=None,  # type: Optional[Dict[str, str]]
        fingerprint=None,  # type: Optional[List[str]]
    ):
        # type: (...) -> None
        """Update the scope's attributes."""
        if level is not None:
            self._level = level
        if user is not None:
            self._user = user
        if extras is not None:
            self._extras.update(extras)
        if contexts is not None:
            self._contexts.update(contexts)
        if tags is not None:
            self._tags.update(tags)
        if fingerprint is not None:
            self._fingerprint = fingerprint

    def __repr__(self):
        # type: () -> str
        return "<%s id=%s name=%s type=%s>" % (
            self.__class__.__name__,
            hex(id(self)),
            self._name,
            self._type,
        )


@contextmanager
def new_scope():
    # type: () -> Generator[Scope, None, None]
    """
    .. versionadded:: 2.0.0

    Context manager that forks the current scope and runs the wrapped code in it.
    After the wrapped code is executed, the original scope is restored.

    Example Usage:

    .. code-block:: python

        import sentry_sdk

        with sentry_sdk.new_scope() as scope:
            scope.set_tag("color", "green")
            sentry_sdk.capture_message("hello") # will include `color` tag.

        sentry_sdk.capture_message("hello, again") # will NOT include `color` tag.

    """
    # fork current scope
    current_scope = Scope.get_current_scope()
    new_scope = current_scope.fork()
    token = _current_scope.set(new_scope)

    try:
        yield new_scope

    finally:
        # restore original scope
        _current_scope.reset(token)


@contextmanager
def use_scope(scope):
    # type: (Scope) -> Generator[Scope, None, None]
    """
    .. versionadded:: 2.0.0

    Context manager that uses the given `scope` and runs the wrapped code in it.
    After the wrapped code is executed, the original scope is restored.

    Example Usage:
    Suppose the variable `scope` contains a `Scope` object, which is not currently
    the active scope.

    .. code-block:: python

        import sentry_sdk

        with sentry_sdk.use_scope(scope):
            scope.set_tag("color", "green")
            sentry_sdk.capture_message("hello") # will include `color` tag.

        sentry_sdk.capture_message("hello, again") # will NOT include `color` tag.

    """
    # set given scope as current scope
    token = _current_scope.set(scope)

    try:
        yield scope

    finally:
        # restore original scope
        _current_scope.reset(token)


@contextmanager
def isolation_scope():
    # type: () -> Generator[Scope, None, None]
    """
    .. versionadded:: 2.0.0

    Context manager that forks the current isolation scope and runs the wrapped code in it.
    The current scope is also forked to not bleed data into the existing current scope.
    After the wrapped code is executed, the original scopes are restored.

    Example Usage:

    .. code-block:: python

        import sentry_sdk

        with sentry_sdk.isolation_scope() as scope:
            scope.set_tag("color", "green")
            sentry_sdk.capture_message("hello") # will include `color` tag.

        sentry_sdk.capture_message("hello, again") # will NOT include `color` tag.

    """
    # fork current scope
    current_scope = Scope.get_current_scope()
    forked_current_scope = current_scope.fork()
    current_token = _current_scope.set(forked_current_scope)

    # fork isolation scope
    isolation_scope = Scope.get_isolation_scope()
    new_isolation_scope = isolation_scope.fork()
    isolation_token = _isolation_scope.set(new_isolation_scope)

    try:
        yield new_isolation_scope

    finally:
        # restore original scopes
        _current_scope.reset(current_token)
        _isolation_scope.reset(isolation_token)


@contextmanager
def use_isolation_scope(isolation_scope):
    # type: (Scope) -> Generator[Scope, None, None]
    """
    .. versionadded:: 2.0.0

    Context manager that uses the given `isolation_scope` and runs the wrapped code in it.
    The current scope is also forked to not bleed data into the existing current scope.
    After the wrapped code is executed, the original scopes are restored.

    Example Usage:

    .. code-block:: python

        import sentry_sdk

        with sentry_sdk.isolation_scope() as scope:
            scope.set_tag("color", "green")
            sentry_sdk.capture_message("hello") # will include `color` tag.

        sentry_sdk.capture_message("hello, again") # will NOT include `color` tag.

    """
    # fork current scope
    current_scope = Scope.get_current_scope()
    forked_current_scope = current_scope.fork()
    current_token = _current_scope.set(forked_current_scope)

    # set given scope as isolation scope
    isolation_token = _isolation_scope.set(isolation_scope)

    try:
        yield isolation_scope

    finally:
        # restore original scopes
        _current_scope.reset(current_token)
        _isolation_scope.reset(isolation_token)


# Circular imports
from sentry_sdk.client import NonRecordingClient<|MERGE_RESOLUTION|>--- conflicted
+++ resolved
@@ -61,11 +61,8 @@
         EventProcessor,
         ExcInfo,
         Hint,
-<<<<<<< HEAD
+        LogLevelStr,
         SamplingContext,
-=======
-        LogLevelStr,
->>>>>>> 5717f1b1
         Type,
     )
 
@@ -1099,15 +1096,8 @@
 
         return Scope.get_client().capture_event(event=event, hint=hint, scope=scope)
 
-<<<<<<< HEAD
     def capture_message(self, message, level=None, scope=None, **scope_kwargs):
-        # type: (str, Optional[str], Optional[Scope], Any) -> Optional[str]
-=======
-    def capture_message(
-        self, message, level=None, client=None, scope=None, **scope_kwargs
-    ):
-        # type: (str, Optional[LogLevelStr], Optional[sentry_sdk.Client], Optional[Scope], Any) -> Optional[str]
->>>>>>> 5717f1b1
+        # type: (str, Optional[LogLevelStr], Optional[Scope], Any) -> Optional[str]
         """
         Captures a message.
 
@@ -1320,18 +1310,10 @@
             else:
                 contexts["trace"] = self.get_trace_context()
 
-<<<<<<< HEAD
     def _drop(self, cause, ty):
         # type: (Any, str) -> Optional[Any]
         logger.info("%s (%s) dropped event", ty, cause)
         return None
-=======
-        # Add "reply_id" context
-        try:
-            replay_id = contexts["trace"]["dynamic_sampling_context"]["replay_id"]  # type: ignore
-        except (KeyError, TypeError):
-            replay_id = None
->>>>>>> 5717f1b1
 
     def run_error_processors(self, event, hint):
         # type: (Event, Hint) -> Optional[Event]
