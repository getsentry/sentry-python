--- conflicted
+++ resolved
@@ -1,16 +1,10 @@
-<<<<<<< HEAD
-from copy import copy
-from collections import deque
-from contextlib import contextmanager
-from enum import Enum
-from itertools import chain
-=======
->>>>>>> 80ec86d1
 import os
 import sys
 import uuid
 from copy import copy
 from collections import deque
+from contextlib import contextmanager
+from enum import Enum
 from datetime import datetime, timezone
 from functools import wraps
 from itertools import chain
@@ -1262,18 +1256,6 @@
             else:
                 contexts["trace"] = self.get_trace_context()
 
-<<<<<<< HEAD
-        # Add "reply_id" context
-        try:
-            replay_id = contexts["trace"]["dynamic_sampling_context"]["replay_id"]
-        except (KeyError, TypeError):
-            replay_id = None
-
-        if replay_id is not None:
-            contexts["replay"] = {
-                "replay_id": replay_id,
-            }
-
     def _drop(self, cause, ty):
         # type: (Any, str) -> Optional[Any]
         logger.info("%s (%s) dropped event", ty, cause)
@@ -1331,8 +1313,6 @@
 
         return event
 
-=======
->>>>>>> 80ec86d1
     @_disable_capture
     def apply_to_event(
         self,
