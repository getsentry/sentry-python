import os
import sys
import warnings
from copy import copy, deepcopy
from collections import deque
from contextlib import contextmanager
from enum import Enum
from datetime import datetime, timezone
from functools import wraps
from itertools import chain

from sentry_sdk._types import AnnotatedValue
from sentry_sdk.attachments import Attachment
from sentry_sdk.consts import DEFAULT_MAX_BREADCRUMBS, FALSE_VALUES, INSTRUMENTER
from sentry_sdk.feature_flags import FlagBuffer, DEFAULT_FLAG_CAPACITY
from sentry_sdk.profiler.continuous_profiler import (
    get_profiler_id,
    try_autostart_continuous_profiler,
    try_profile_lifecycle_trace_start,
)
from sentry_sdk.profiler.transaction_profiler import Profile
from sentry_sdk.session import Session
from sentry_sdk.tracing_utils import (
    Baggage,
    has_tracing_enabled,
    normalize_incoming_data,
    PropagationContext,
)
from sentry_sdk.tracing import (
    BAGGAGE_HEADER_NAME,
    SENTRY_TRACE_HEADER_NAME,
    NoOpSpan,
    Span,
    Transaction,
)
from sentry_sdk.utils import (
    capture_internal_exception,
    capture_internal_exceptions,
    ContextVar,
    datetime_from_isoformat,
    disable_capture_event,
    event_from_exception,
    exc_info_from_error,
    logger,
)

import typing
from typing import TYPE_CHECKING, cast

if TYPE_CHECKING:
    from collections.abc import Mapping

    from typing import Any
    from typing import Callable
    from typing import Deque
    from typing import Dict
    from typing import Generator
    from typing import Iterator
    from typing import List
    from typing import Optional
    from typing import ParamSpec
    from typing import Tuple
    from typing import TypeVar
    from typing import Union

    from typing_extensions import Unpack

    from sentry_sdk._types import (
        Breadcrumb,
        BreadcrumbHint,
        ErrorProcessor,
        Event,
        EventProcessor,
        ExcInfo,
        Hint,
        LogLevelStr,
        SamplingContext,
        Type,
    )

    from sentry_sdk.tracing import TransactionKwargs

    import sentry_sdk

    P = ParamSpec("P")
    R = TypeVar("R")

    F = TypeVar("F", bound=Callable[..., Any])
    T = TypeVar("T")


# Holds data that will be added to **all** events sent by this process.
# In case this is a http server (think web framework) with multiple users
# the data will be added to events of all users.
# Typically this is used for process wide data such as the release.
_global_scope: "Optional[Scope]" = None

# Holds data for the active request.
# This is used to isolate data for different requests or users.
# The isolation scope is usually created by integrations, but may also
# be created manually
_isolation_scope = ContextVar("isolation_scope", default=None)

# Holds data for the active span.
# This can be used to manually add additional data to a span.
_current_scope = ContextVar("current_scope", default=None)

global_event_processors: "List[EventProcessor]" = []

# A function returning a (trace_id, span_id) tuple
# from an external tracing source (such as otel)
_external_propagation_context_fn: "Optional[Callable[[], Optional[Tuple[str, str]]]]" = None


class ScopeType(Enum):
    CURRENT = "current"
    ISOLATION = "isolation"
    GLOBAL = "global"
    MERGED = "merged"


class _ScopeManager:
    def __init__(self, hub: "Optional[Any]" = None) -> None:
        self._old_scopes: "List[Scope]" = []

    def __enter__(self) -> "Scope":
        isolation_scope = Scope.get_isolation_scope()

        self._old_scopes.append(isolation_scope)

        forked_scope = isolation_scope.fork()
        _isolation_scope.set(forked_scope)

        return forked_scope

    def __exit__(self, exc_type: "Any", exc_value: "Any", tb: "Any") -> None:
        old_scope = self._old_scopes.pop()
        _isolation_scope.set(old_scope)


def add_global_event_processor(processor: "EventProcessor") -> None:
    global_event_processors.append(processor)


def register_external_propagation_context(
    fn: "Callable[[], Optional[Tuple[str, str]]]",
) -> None:
    global _external_propagation_context_fn
    _external_propagation_context_fn = fn


def remove_external_propagation_context() -> None:
    global _external_propagation_context_fn
    _external_propagation_context_fn = None


def get_external_propagation_context() -> "Optional[Tuple[str, str]]":
    return (
        _external_propagation_context_fn() if _external_propagation_context_fn else None
    )


<<<<<<< HEAD
def _attr_setter(fn: "Any") -> "Any":
=======
def has_external_propagation_context():
    # type: () -> bool
    return _external_propagation_context_fn is not None


def _attr_setter(fn):
    # type: (Any) -> Any
>>>>>>> 1dcf70bf
    return property(fset=fn, doc=fn.__doc__)


def _disable_capture(fn: "F") -> "F":
    @wraps(fn)
    def wrapper(self: "Any", *args: "Dict[str, Any]", **kwargs: "Any") -> "Any":
        if not self._should_capture:
            return
        try:
            self._should_capture = False
            return fn(self, *args, **kwargs)
        finally:
            self._should_capture = True

    return wrapper  # type: ignore


class Scope:
    """The scope holds extra information that should be sent with all
    events that belong to it.
    """

    # NOTE: Even though it should not happen, the scope needs to not crash when
    # accessed by multiple threads. It's fine if it's full of races, but those
    # races should never make the user application crash.
    #
    # The same needs to hold for any accesses of the scope the SDK makes.

    __slots__ = (
        "_level",
        "_name",
        "_fingerprint",
        # note that for legacy reasons, _transaction is the transaction *name*,
        # not a Transaction object (the object is stored in _span)
        "_transaction",
        "_transaction_info",
        "_user",
        "_tags",
        "_contexts",
        "_extras",
        "_breadcrumbs",
        "_n_breadcrumbs_truncated",
        "_gen_ai_original_message_count",
        "_event_processors",
        "_error_processors",
        "_should_capture",
        "_span",
        "_session",
        "_attachments",
        "_force_auto_session_tracking",
        "_profile",
        "_propagation_context",
        "client",
        "_type",
        "_last_event_id",
        "_flags",
    )

    def __init__(
        self,
        ty: "Optional[ScopeType]" = None,
        client: "Optional[sentry_sdk.Client]" = None,
    ) -> None:
        self._type = ty

        self._event_processors: "List[EventProcessor]" = []
        self._error_processors: "List[ErrorProcessor]" = []

        self._name: "Optional[str]" = None
        self._propagation_context: "Optional[PropagationContext]" = None
        self._n_breadcrumbs_truncated: int = 0
        self._gen_ai_original_message_count: "Dict[str, int]" = {}

        self.client: "sentry_sdk.client.BaseClient" = NonRecordingClient()

        if client is not None:
            self.set_client(client)

        self.clear()

        incoming_trace_information = self._load_trace_data_from_env()
        self.generate_propagation_context(incoming_data=incoming_trace_information)

    def __copy__(self) -> "Scope":
        """
        Returns a copy of this scope.
        This also creates a copy of all referenced data structures.
        """
        rv: "Scope" = object.__new__(self.__class__)

        rv._type = self._type
        rv.client = self.client
        rv._level = self._level
        rv._name = self._name
        rv._fingerprint = self._fingerprint
        rv._transaction = self._transaction
        rv._transaction_info = self._transaction_info.copy()
        rv._user = self._user

        rv._tags = self._tags.copy()
        rv._contexts = self._contexts.copy()
        rv._extras = self._extras.copy()

        rv._breadcrumbs = copy(self._breadcrumbs)
        rv._n_breadcrumbs_truncated = self._n_breadcrumbs_truncated
        rv._gen_ai_original_message_count = self._gen_ai_original_message_count.copy()
        rv._event_processors = self._event_processors.copy()
        rv._error_processors = self._error_processors.copy()
        rv._propagation_context = self._propagation_context

        rv._should_capture = self._should_capture
        rv._span = self._span
        rv._session = self._session
        rv._force_auto_session_tracking = self._force_auto_session_tracking
        rv._attachments = self._attachments.copy()

        rv._profile = self._profile

        rv._last_event_id = self._last_event_id

        rv._flags = deepcopy(self._flags)

        return rv

    @classmethod
    def get_current_scope(cls) -> "Scope":
        """
        .. versionadded:: 2.0.0

        Returns the current scope.
        """
        current_scope = _current_scope.get()
        if current_scope is None:
            current_scope = Scope(ty=ScopeType.CURRENT)
            _current_scope.set(current_scope)

        return current_scope

    @classmethod
    def set_current_scope(cls, new_current_scope: "Scope") -> None:
        """
        .. versionadded:: 2.0.0

        Sets the given scope as the new current scope overwriting the existing current scope.
        :param new_current_scope: The scope to set as the new current scope.
        """
        _current_scope.set(new_current_scope)

    @classmethod
    def get_isolation_scope(cls) -> "Scope":
        """
        .. versionadded:: 2.0.0

        Returns the isolation scope.
        """
        isolation_scope = _isolation_scope.get()
        if isolation_scope is None:
            isolation_scope = Scope(ty=ScopeType.ISOLATION)
            _isolation_scope.set(isolation_scope)

        return isolation_scope

    @classmethod
    def set_isolation_scope(cls, new_isolation_scope: "Scope") -> None:
        """
        .. versionadded:: 2.0.0

        Sets the given scope as the new isolation scope overwriting the existing isolation scope.
        :param new_isolation_scope: The scope to set as the new isolation scope.
        """
        _isolation_scope.set(new_isolation_scope)

    @classmethod
    def get_global_scope(cls) -> "Scope":
        """
        .. versionadded:: 2.0.0

        Returns the global scope.
        """
        global _global_scope
        if _global_scope is None:
            _global_scope = Scope(ty=ScopeType.GLOBAL)

        return _global_scope

    @classmethod
    def last_event_id(cls) -> "Optional[str]":
        """
        .. versionadded:: 2.2.0

        Returns event ID of the event most recently captured by the isolation scope, or None if no event
        has been captured. We do not consider events that are dropped, e.g. by a before_send hook.
        Transactions also are not considered events in this context.

        The event corresponding to the returned event ID is NOT guaranteed to actually be sent to Sentry;
        whether the event is sent depends on the transport. The event could be sent later or not at all.
        Even a sent event could fail to arrive in Sentry due to network issues, exhausted quotas, or
        various other reasons.
        """
        return cls.get_isolation_scope()._last_event_id

    def _merge_scopes(
        self,
        additional_scope: "Optional[Scope]" = None,
        additional_scope_kwargs: "Optional[Dict[str, Any]]" = None,
    ) -> "Scope":
        """
        Merges global, isolation and current scope into a new scope and
        adds the given additional scope or additional scope kwargs to it.
        """
        if additional_scope and additional_scope_kwargs:
            raise TypeError("cannot provide scope and kwargs")

        final_scope = copy(_global_scope) if _global_scope is not None else Scope()
        final_scope._type = ScopeType.MERGED

        isolation_scope = _isolation_scope.get()
        if isolation_scope is not None:
            final_scope.update_from_scope(isolation_scope)

        current_scope = _current_scope.get()
        if current_scope is not None:
            final_scope.update_from_scope(current_scope)

        if self != current_scope and self != isolation_scope:
            final_scope.update_from_scope(self)

        if additional_scope is not None:
            if callable(additional_scope):
                additional_scope(final_scope)
            else:
                final_scope.update_from_scope(additional_scope)

        elif additional_scope_kwargs:
            final_scope.update_from_kwargs(**additional_scope_kwargs)

        return final_scope

    @classmethod
    def get_client(cls) -> "sentry_sdk.client.BaseClient":
        """
        .. versionadded:: 2.0.0

        Returns the currently used :py:class:`sentry_sdk.Client`.
        This checks the current scope, the isolation scope and the global scope for a client.
        If no client is available a :py:class:`sentry_sdk.client.NonRecordingClient` is returned.
        """
        current_scope = _current_scope.get()
        try:
            client = current_scope.client
        except AttributeError:
            client = None

        if client is not None and client.is_active():
            return client

        isolation_scope = _isolation_scope.get()
        try:
            client = isolation_scope.client
        except AttributeError:
            client = None

        if client is not None and client.is_active():
            return client

        try:
            client = _global_scope.client  # type: ignore
        except AttributeError:
            client = None

        if client is not None and client.is_active():
            return client

        return NonRecordingClient()

    def set_client(
        self, client: "Optional[sentry_sdk.client.BaseClient]" = None
    ) -> None:
        """
        .. versionadded:: 2.0.0

        Sets the client for this scope.

        :param client: The client to use in this scope.
            If `None` the client of the scope will be replaced by a :py:class:`sentry_sdk.NonRecordingClient`.

        """
        self.client = client if client is not None else NonRecordingClient()

    def fork(self) -> "Scope":
        """
        .. versionadded:: 2.0.0

        Returns a fork of this scope.
        """
        forked_scope = copy(self)
        return forked_scope

    def _load_trace_data_from_env(self) -> "Optional[Dict[str, str]]":
        """
        Load Sentry trace id and baggage from environment variables.
        Can be disabled by setting SENTRY_USE_ENVIRONMENT to "false".
        """
        incoming_trace_information = None

        sentry_use_environment = (
            os.environ.get("SENTRY_USE_ENVIRONMENT") or ""
        ).lower()
        use_environment = sentry_use_environment not in FALSE_VALUES
        if use_environment:
            incoming_trace_information = {}

            if os.environ.get("SENTRY_TRACE"):
                incoming_trace_information[SENTRY_TRACE_HEADER_NAME] = (
                    os.environ.get("SENTRY_TRACE") or ""
                )

            if os.environ.get("SENTRY_BAGGAGE"):
                incoming_trace_information[BAGGAGE_HEADER_NAME] = (
                    os.environ.get("SENTRY_BAGGAGE") or ""
                )

        return incoming_trace_information or None

    def set_new_propagation_context(self) -> None:
        """
        Creates a new propagation context and sets it as `_propagation_context`. Overwriting existing one.
        """
        self._propagation_context = PropagationContext()

    def generate_propagation_context(
        self, incoming_data: "Optional[Dict[str, str]]" = None
    ) -> None:
        """
        Makes sure the propagation context is set on the scope.
        If there is `incoming_data` overwrite existing propagation context.
        If there is no `incoming_data` create new propagation context, but do NOT overwrite if already existing.
        """
        if incoming_data is not None:
            self._propagation_context = PropagationContext.from_incoming_data(
                incoming_data
            )

        # TODO-neel this below is a BIG code smell but requires a bunch of other refactoring
        if self._type != ScopeType.CURRENT:
            if self._propagation_context is None:
                self.set_new_propagation_context()

    def get_dynamic_sampling_context(self) -> "Optional[Dict[str, str]]":
        """
        Returns the Dynamic Sampling Context from the Propagation Context.
        If not existing, creates a new one.

        Deprecated: Logic moved to PropagationContext, don't use directly.
        """
        if self._propagation_context is None:
            return None

        return self._propagation_context.dynamic_sampling_context

    def get_traceparent(self, *args: "Any", **kwargs: "Any") -> "Optional[str]":
        """
        Returns the Sentry "sentry-trace" header (aka the traceparent) from the
        currently active span or the scopes Propagation Context.
        """
        client = self.get_client()

        # If we have an active span, return traceparent from there
        if has_tracing_enabled(client.options) and self.span is not None:
            return self.span.to_traceparent()

        # else return traceparent from the propagation context
        return self.get_active_propagation_context().to_traceparent()

    def get_baggage(self, *args: "Any", **kwargs: "Any") -> "Optional[Baggage]":
        """
        Returns the Sentry "baggage" header containing trace information from the
        currently active span or the scopes Propagation Context.
        """
        client = self.get_client()

        # If we have an active span, return baggage from there
        if has_tracing_enabled(client.options) and self.span is not None:
            return self.span.to_baggage()

        # else return baggage from the propagation context
        return self.get_active_propagation_context().get_baggage()

    def get_trace_context(self) -> "Dict[str, Any]":
        """
        Returns the Sentry "trace" context from the Propagation Context.
        """
        if has_tracing_enabled(self.get_client().options) and self._span is not None:
            return self._span.get_trace_context()

        # if we are tracing externally (otel), those values take precedence
        external_propagation_context = get_external_propagation_context()
        if external_propagation_context:
            trace_id, span_id = external_propagation_context
            return {"trace_id": trace_id, "span_id": span_id}

        propagation_context = self.get_active_propagation_context()

        return {
            "trace_id": propagation_context.trace_id,
            "span_id": propagation_context.span_id,
            "parent_span_id": propagation_context.parent_span_id,
            "dynamic_sampling_context": propagation_context.dynamic_sampling_context,
        }

    def trace_propagation_meta(self, *args: "Any", **kwargs: "Any") -> str:
        """
        Return meta tags which should be injected into HTML templates
        to allow propagation of trace information.
        """
        span = kwargs.pop("span", None)
        if span is not None:
            logger.warning(
                "The parameter `span` in trace_propagation_meta() is deprecated and will be removed in the future."
            )

        meta = ""

        for name, content in self.iter_trace_propagation_headers():
            meta += f'<meta name="{name}" content="{content}">'

        return meta

    def iter_headers(self) -> "Iterator[Tuple[str, str]]":
        """
        Creates a generator which returns the `sentry-trace` and `baggage` headers from the Propagation Context.
        Deprecated: use PropagationContext.iter_headers instead.
        """
        if self._propagation_context is not None:
            yield from self._propagation_context.iter_headers()

    def iter_trace_propagation_headers(
        self, *args: "Any", **kwargs: "Any"
    ) -> "Generator[Tuple[str, str], None, None]":
        """
        Return HTTP headers which allow propagation of trace data.

        If a span is given, the trace data will taken from the span.
        If no span is given, the trace data is taken from the scope.
        """
        client = self.get_client()
        if not client.options.get("propagate_traces"):
            warnings.warn(
                "The `propagate_traces` parameter is deprecated. Please use `trace_propagation_targets` instead.",
                DeprecationWarning,
                stacklevel=2,
            )
            return

        span = kwargs.pop("span", None)
        span = span or self.span

        if has_tracing_enabled(client.options) and span is not None:
            for header in span.iter_headers():
                yield header
        elif has_external_propagation_context():
            # when we have an external_propagation_context (otlp)
            # we leave outgoing propagation to the propagator
            return
        else:
            for header in self.get_active_propagation_context().iter_headers():
                yield header

<<<<<<< HEAD
    def get_active_propagation_context(self) -> "Optional[PropagationContext]":
=======
    def get_active_propagation_context(self):
        # type: () -> PropagationContext
>>>>>>> 1dcf70bf
        if self._propagation_context is not None:
            return self._propagation_context

        current_scope = self.get_current_scope()
        if current_scope._propagation_context is not None:
            return current_scope._propagation_context

        isolation_scope = self.get_isolation_scope()
        # should actually never happen, but just in case someone calls scope.clear
        if isolation_scope._propagation_context is None:
            isolation_scope._propagation_context = PropagationContext()
        return isolation_scope._propagation_context

    def clear(self) -> None:
        """Clears the entire scope."""
        self._level: "Optional[LogLevelStr]" = None
        self._fingerprint: "Optional[List[str]]" = None
        self._transaction: "Optional[str]" = None
        self._transaction_info: "dict[str, str]" = {}
        self._user: "Optional[Dict[str, Any]]" = None

        self._tags: "Dict[str, Any]" = {}
        self._contexts: "Dict[str, Dict[str, Any]]" = {}
        self._extras: "dict[str, Any]" = {}
        self._attachments: "List[Attachment]" = []

        self.clear_breadcrumbs()
        self._should_capture: bool = True

        self._span: "Optional[Span]" = None
        self._session: "Optional[Session]" = None
        self._force_auto_session_tracking: "Optional[bool]" = None

        self._profile: "Optional[Profile]" = None

        self._propagation_context = None

        # self._last_event_id is only applicable to isolation scopes
        self._last_event_id: "Optional[str]" = None
        self._flags: "Optional[FlagBuffer]" = None

    @_attr_setter
    def level(self, value: "LogLevelStr") -> None:
        """
        When set this overrides the level.

        .. deprecated:: 1.0.0
            Use :func:`set_level` instead.

        :param value: The level to set.
        """
        logger.warning(
            "Deprecated: use .set_level() instead. This will be removed in the future."
        )

        self._level = value

    def set_level(self, value: "LogLevelStr") -> None:
        """
        Sets the level for the scope.

        :param value: The level to set.
        """
        self._level = value

    @_attr_setter
    def fingerprint(self, value: "Optional[List[str]]") -> None:
        """When set this overrides the default fingerprint."""
        self._fingerprint = value

    @property
    def transaction(self) -> "Any":
        # would be type: () -> Optional[Transaction], see https://github.com/python/mypy/issues/3004
        """Return the transaction (root span) in the scope, if any."""

        # there is no span/transaction on the scope
        if self._span is None:
            return None

        # there is an orphan span on the scope
        if self._span.containing_transaction is None:
            return None

        # there is either a transaction (which is its own containing
        # transaction) or a non-orphan span on the scope
        return self._span.containing_transaction

    @transaction.setter
    def transaction(self, value: "Any") -> None:
        # would be type: (Optional[str]) -> None, see https://github.com/python/mypy/issues/3004
        """When set this forces a specific transaction name to be set.

        Deprecated: use set_transaction_name instead."""

        # XXX: the docstring above is misleading. The implementation of
        # apply_to_event prefers an existing value of event.transaction over
        # anything set in the scope.
        # XXX: note that with the introduction of the Scope.transaction getter,
        # there is a semantic and type mismatch between getter and setter. The
        # getter returns a Transaction, the setter sets a transaction name.
        # Without breaking version compatibility, we could make the setter set a
        # transaction name or transaction (self._span) depending on the type of
        # the value argument.

        logger.warning(
            "Assigning to scope.transaction directly is deprecated: use scope.set_transaction_name() instead."
        )
        self._transaction = value
        if self._span and self._span.containing_transaction:
            self._span.containing_transaction.name = value

    def set_transaction_name(self, name: str, source: "Optional[str]" = None) -> None:
        """Set the transaction name and optionally the transaction source."""
        self._transaction = name

        if self._span and self._span.containing_transaction:
            self._span.containing_transaction.name = name
            if source:
                self._span.containing_transaction.source = source

        if source:
            self._transaction_info["source"] = source

    @_attr_setter
    def user(self, value: "Optional[Dict[str, Any]]") -> None:
        """When set a specific user is bound to the scope. Deprecated in favor of set_user."""
        warnings.warn(
            "The `Scope.user` setter is deprecated in favor of `Scope.set_user()`.",
            DeprecationWarning,
            stacklevel=2,
        )
        self.set_user(value)

    def set_user(self, value: "Optional[Dict[str, Any]]") -> None:
        """Sets a user for the scope."""
        self._user = value
        session = self.get_isolation_scope()._session
        if session is not None:
            session.update(user=value)

    @property
    def span(self) -> "Optional[Span]":
        """Get/set current tracing span or transaction."""
        return self._span

    @span.setter
    def span(self, span: "Optional[Span]") -> None:
        self._span = span
        # XXX: this differs from the implementation in JS, there Scope.setSpan
        # does not set Scope._transactionName.
        if isinstance(span, Transaction):
            transaction = span
            if transaction.name:
                self._transaction = transaction.name
                if transaction.source:
                    self._transaction_info["source"] = transaction.source

    @property
    def profile(self) -> "Optional[Profile]":
        return self._profile

    @profile.setter
    def profile(self, profile: "Optional[Profile]") -> None:
        self._profile = profile

    def set_tag(self, key: str, value: "Any") -> None:
        """
        Sets a tag for a key to a specific value.

        :param key: Key of the tag to set.

        :param value: Value of the tag to set.
        """
        self._tags[key] = value

    def set_tags(self, tags: "Mapping[str, object]") -> None:
        """Sets multiple tags at once.

        This method updates multiple tags at once. The tags are passed as a dictionary
        or other mapping type.

        Calling this method is equivalent to calling `set_tag` on each key-value pair
        in the mapping. If a tag key already exists in the scope, its value will be
        updated. If the tag key does not exist in the scope, the key-value pair will
        be added to the scope.

        This method only modifies tag keys in the `tags` mapping passed to the method.
        `scope.set_tags({})` is, therefore, a no-op.

        :param tags: A mapping of tag keys to tag values to set.
        """
        self._tags.update(tags)

    def remove_tag(self, key: str) -> None:
        """
        Removes a specific tag.

        :param key: Key of the tag to remove.
        """
        self._tags.pop(key, None)

    def set_context(
        self,
        key: str,
        value: "Dict[str, Any]",
    ) -> None:
        """
        Binds a context at a certain key to a specific value.
        """
        self._contexts[key] = value

    def remove_context(
        self,
        key: str,
    ) -> None:
        """Removes a context."""
        self._contexts.pop(key, None)

    def set_extra(
        self,
        key: str,
        value: "Any",
    ) -> None:
        """Sets an extra key to a specific value."""
        self._extras[key] = value

    def remove_extra(
        self,
        key: str,
    ) -> None:
        """Removes a specific extra key."""
        self._extras.pop(key, None)

    def clear_breadcrumbs(self) -> None:
        """Clears breadcrumb buffer."""
        self._breadcrumbs: "Deque[Breadcrumb]" = deque()
        self._n_breadcrumbs_truncated = 0

    def add_attachment(
        self,
        bytes: "Union[None, bytes, Callable[[], bytes]]" = None,
        filename: "Optional[str]" = None,
        path: "Optional[str]" = None,
        content_type: "Optional[str]" = None,
        add_to_transactions: bool = False,
    ) -> None:
        """Adds an attachment to future events sent from this scope.

        The parameters are the same as for the :py:class:`sentry_sdk.attachments.Attachment` constructor.
        """
        self._attachments.append(
            Attachment(
                bytes=bytes,
                path=path,
                filename=filename,
                content_type=content_type,
                add_to_transactions=add_to_transactions,
            )
        )

    def add_breadcrumb(
        self,
        crumb: "Optional[Breadcrumb]" = None,
        hint: "Optional[BreadcrumbHint]" = None,
        **kwargs: "Any",
    ) -> None:
        """
        Adds a breadcrumb.

        :param crumb: Dictionary with the data as the sentry v7/v8 protocol expects.

        :param hint: An optional value that can be used by `before_breadcrumb`
            to customize the breadcrumbs that are emitted.
        """
        client = self.get_client()

        if not client.is_active():
            logger.info("Dropped breadcrumb because no client bound")
            return

        before_breadcrumb = client.options.get("before_breadcrumb")
        max_breadcrumbs = client.options.get("max_breadcrumbs", DEFAULT_MAX_BREADCRUMBS)

        crumb: "Breadcrumb" = dict(crumb or ())
        crumb.update(kwargs)
        if not crumb:
            return

        hint: "Hint" = dict(hint or ())

        if crumb.get("timestamp") is None:
            crumb["timestamp"] = datetime.now(timezone.utc)
        if crumb.get("type") is None:
            crumb["type"] = "default"

        if before_breadcrumb is not None:
            new_crumb = before_breadcrumb(crumb, hint)
        else:
            new_crumb = crumb

        if new_crumb is not None:
            self._breadcrumbs.append(new_crumb)
        else:
            logger.info("before breadcrumb dropped breadcrumb (%s)", crumb)

        while len(self._breadcrumbs) > max_breadcrumbs:
            self._breadcrumbs.popleft()
            self._n_breadcrumbs_truncated += 1

    def start_transaction(
        self,
        transaction: "Optional[Transaction]" = None,
        instrumenter: str = INSTRUMENTER.SENTRY,
        custom_sampling_context: "Optional[SamplingContext]" = None,
        **kwargs: "Unpack[TransactionKwargs]",
    ) -> "Union[Transaction, NoOpSpan]":
        """
        Start and return a transaction.

        Start an existing transaction if given, otherwise create and start a new
        transaction with kwargs.

        This is the entry point to manual tracing instrumentation.

        A tree structure can be built by adding child spans to the transaction,
        and child spans to other spans. To start a new child span within the
        transaction or any span, call the respective `.start_child()` method.

        Every child span must be finished before the transaction is finished,
        otherwise the unfinished spans are discarded.

        When used as context managers, spans and transactions are automatically
        finished at the end of the `with` block. If not using context managers,
        call the `.finish()` method.

        When the transaction is finished, it will be sent to Sentry with all its
        finished child spans.

        :param transaction: The transaction to start. If omitted, we create and
            start a new transaction.
        :param instrumenter: This parameter is meant for internal use only. It
            will be removed in the next major version.
        :param custom_sampling_context: The transaction's custom sampling context.
        :param kwargs: Optional keyword arguments to be passed to the Transaction
            constructor. See :py:class:`sentry_sdk.tracing.Transaction` for
            available arguments.
        """
        kwargs.setdefault("scope", self)

        client = self.get_client()

        configuration_instrumenter = client.options["instrumenter"]

        if instrumenter != configuration_instrumenter:
            return NoOpSpan()

        try_autostart_continuous_profiler()

        custom_sampling_context = custom_sampling_context or {}

        # kwargs at this point has type TransactionKwargs, since we have removed
        # the client and custom_sampling_context from it.
        transaction_kwargs: "TransactionKwargs" = kwargs

        # if we haven't been given a transaction, make one
        if transaction is None:
            transaction = Transaction(**transaction_kwargs)

        # use traces_sample_rate, traces_sampler, and/or inheritance to make a
        # sampling decision
        sampling_context = {
            "transaction_context": transaction.to_json(),
            "parent_sampled": transaction.parent_sampled,
        }
        sampling_context.update(custom_sampling_context)
        transaction._set_initial_sampling_decision(sampling_context=sampling_context)

        # update the sample rate in the dsc
        if transaction.sample_rate is not None:
            propagation_context = self.get_active_propagation_context()
            baggage = propagation_context.baggage

            if baggage is not None:
                baggage.sentry_items["sample_rate"] = str(transaction.sample_rate)

            if transaction._baggage:
                transaction._baggage.sentry_items["sample_rate"] = str(
                    transaction.sample_rate
                )

        if transaction.sampled:
            profile = Profile(
                transaction.sampled, transaction._start_timestamp_monotonic_ns
            )
            profile._set_initial_sampling_decision(sampling_context=sampling_context)

            transaction._profile = profile

            transaction._continuous_profile = try_profile_lifecycle_trace_start()

            # Typically, the profiler is set when the transaction is created. But when
            # using the auto lifecycle, the profiler isn't running when the first
            # transaction is started. So make sure we update the profiler id on it.
            if transaction._continuous_profile is not None:
                transaction.set_profiler_id(get_profiler_id())

            # we don't bother to keep spans if we already know we're not going to
            # send the transaction
            max_spans = (client.options["_experiments"].get("max_spans")) or 1000
            transaction.init_span_recorder(maxlen=max_spans)

        return transaction

    def start_span(
        self, instrumenter: str = INSTRUMENTER.SENTRY, **kwargs: "Any"
    ) -> "Span":
        """
        Start a span whose parent is the currently active span or transaction, if any.

        The return value is a :py:class:`sentry_sdk.tracing.Span` instance,
        typically used as a context manager to start and stop timing in a `with`
        block.

        Only spans contained in a transaction are sent to Sentry. Most
        integrations start a transaction at the appropriate time, for example
        for every incoming HTTP request. Use
        :py:meth:`sentry_sdk.start_transaction` to start a new transaction when
        one is not already in progress.

        For supported `**kwargs` see :py:class:`sentry_sdk.tracing.Span`.

        The instrumenter parameter is deprecated for user code, and it will
        be removed in the next major version. Going forward, it should only
        be used by the SDK itself.
        """
        if kwargs.get("description") is not None:
            warnings.warn(
                "The `description` parameter is deprecated. Please use `name` instead.",
                DeprecationWarning,
                stacklevel=2,
            )

        with new_scope():
            kwargs.setdefault("scope", self)

            client = self.get_client()

            configuration_instrumenter = client.options["instrumenter"]

            if instrumenter != configuration_instrumenter:
                return NoOpSpan()

            # get current span or transaction
            span = self.span or self.get_isolation_scope().span

            if span is None:
                # New spans get the `trace_id` from the scope
                if "trace_id" not in kwargs:
                    propagation_context = self.get_active_propagation_context()
                    kwargs["trace_id"] = propagation_context.trace_id

                span = Span(**kwargs)
            else:
                # Children take `trace_id`` from the parent span.
                span = span.start_child(**kwargs)

            return span

    def continue_trace(
        self,
        environ_or_headers: "Dict[str, Any]",
        op: "Optional[str]" = None,
        name: "Optional[str]" = None,
        source: "Optional[str]" = None,
        origin: str = "manual",
    ) -> "Transaction":
        """
        Sets the propagation context from environment or headers and returns a transaction.
        """
        self.generate_propagation_context(environ_or_headers)

        # generate_propagation_context ensures that the propagation_context is not None.
        propagation_context = cast(PropagationContext, self._propagation_context)

        optional_kwargs = {}
        if name:
            optional_kwargs["name"] = name
        if source:
            optional_kwargs["source"] = source

        return Transaction(
            op=op,
            origin=origin,
            baggage=propagation_context.baggage,
            parent_sampled=propagation_context.parent_sampled,
            trace_id=propagation_context.trace_id,
            parent_span_id=propagation_context.parent_span_id,
            same_process_as_parent=False,
            **optional_kwargs,
        )

    def capture_event(
        self,
        event: "Event",
        hint: "Optional[Hint]" = None,
        scope: "Optional[Scope]" = None,
        **scope_kwargs: "Any",
    ) -> "Optional[str]":
        """
        Captures an event.

        Merges given scope data and calls :py:meth:`sentry_sdk.client._Client.capture_event`.

        :param event: A ready-made event that can be directly sent to Sentry.

        :param hint: Contains metadata about the event that can be read from `before_send`, such as the original exception object or a HTTP request object.

        :param scope: An optional :py:class:`sentry_sdk.Scope` to apply to events.
            The `scope` and `scope_kwargs` parameters are mutually exclusive.

        :param scope_kwargs: Optional data to apply to event.
            For supported `**scope_kwargs` see :py:meth:`sentry_sdk.Scope.update_from_kwargs`.
            The `scope` and `scope_kwargs` parameters are mutually exclusive.

        :returns: An `event_id` if the SDK decided to send the event (see :py:meth:`sentry_sdk.client._Client.capture_event`).
        """
        if disable_capture_event.get(False):
            return None

        scope = self._merge_scopes(scope, scope_kwargs)

        event_id = self.get_client().capture_event(event=event, hint=hint, scope=scope)

        if event_id is not None and event.get("type") != "transaction":
            self.get_isolation_scope()._last_event_id = event_id

        return event_id

    def capture_message(
        self,
        message: str,
        level: "Optional[LogLevelStr]" = None,
        scope: "Optional[Scope]" = None,
        **scope_kwargs: "Any",
    ) -> "Optional[str]":
        """
        Captures a message.

        :param message: The string to send as the message.

        :param level: If no level is provided, the default level is `info`.

        :param scope: An optional :py:class:`sentry_sdk.Scope` to apply to events.
            The `scope` and `scope_kwargs` parameters are mutually exclusive.

        :param scope_kwargs: Optional data to apply to event.
            For supported `**scope_kwargs` see :py:meth:`sentry_sdk.Scope.update_from_kwargs`.
            The `scope` and `scope_kwargs` parameters are mutually exclusive.

        :returns: An `event_id` if the SDK decided to send the event (see :py:meth:`sentry_sdk.client._Client.capture_event`).
        """
        if disable_capture_event.get(False):
            return None

        if level is None:
            level = "info"

        event: "Event" = {
            "message": message,
            "level": level,
        }

        return self.capture_event(event, scope=scope, **scope_kwargs)

    def capture_exception(
        self,
        error: "Optional[Union[BaseException, ExcInfo]]" = None,
        scope: "Optional[Scope]" = None,
        **scope_kwargs: "Any",
    ) -> "Optional[str]":
        """Captures an exception.

        :param error: An exception to capture. If `None`, `sys.exc_info()` will be used.

        :param scope: An optional :py:class:`sentry_sdk.Scope` to apply to events.
            The `scope` and `scope_kwargs` parameters are mutually exclusive.

        :param scope_kwargs: Optional data to apply to event.
            For supported `**scope_kwargs` see :py:meth:`sentry_sdk.Scope.update_from_kwargs`.
            The `scope` and `scope_kwargs` parameters are mutually exclusive.

        :returns: An `event_id` if the SDK decided to send the event (see :py:meth:`sentry_sdk.client._Client.capture_event`).
        """
        if disable_capture_event.get(False):
            return None

        if error is not None:
            exc_info = exc_info_from_error(error)
        else:
            exc_info = sys.exc_info()

        event, hint = event_from_exception(
            exc_info, client_options=self.get_client().options
        )

        try:
            return self.capture_event(event, hint=hint, scope=scope, **scope_kwargs)
        except Exception:
            capture_internal_exception(sys.exc_info())

        return None

    def start_session(self, *args: "Any", **kwargs: "Any") -> None:
        """Starts a new session."""
        session_mode = kwargs.pop("session_mode", "application")

        self.end_session()

        client = self.get_client()
        self._session = Session(
            release=client.options.get("release"),
            environment=client.options.get("environment"),
            user=self._user,
            session_mode=session_mode,
        )

    def end_session(self, *args: "Any", **kwargs: "Any") -> None:
        """Ends the current session if there is one."""
        session = self._session
        self._session = None

        if session is not None:
            session.close()
            self.get_client().capture_session(session)

    def stop_auto_session_tracking(self, *args: "Any", **kwargs: "Any") -> None:
        """Stops automatic session tracking.

        This temporarily session tracking for the current scope when called.
        To resume session tracking call `resume_auto_session_tracking`.
        """
        self.end_session()
        self._force_auto_session_tracking = False

    def resume_auto_session_tracking(self) -> None:
        """Resumes automatic session tracking for the current scope if
        disabled earlier.  This requires that generally automatic session
        tracking is enabled.
        """
        self._force_auto_session_tracking = None

    def add_event_processor(
        self,
        func: "EventProcessor",
    ) -> None:
        """Register a scope local event processor on the scope.

        :param func: This function behaves like `before_send.`
        """
        if len(self._event_processors) > 20:
            logger.warning(
                "Too many event processors on scope! Clearing list to free up some memory: %r",
                self._event_processors,
            )
            del self._event_processors[:]

        self._event_processors.append(func)

    def add_error_processor(
        self,
        func: "ErrorProcessor",
        cls: "Optional[Type[BaseException]]" = None,
    ) -> None:
        """Register a scope local error processor on the scope.

        :param func: A callback that works similar to an event processor but is invoked with the original exception info triple as second argument.

        :param cls: Optionally, only process exceptions of this type.
        """
        if cls is not None:
            cls_ = cls  # For mypy.
            real_func = func

            def func(event: "Event", exc_info: "ExcInfo") -> "Optional[Event]":
                try:
                    is_inst = isinstance(exc_info[1], cls_)
                except Exception:
                    is_inst = False
                if is_inst:
                    return real_func(event, exc_info)
                return event

        self._error_processors.append(func)

    def _apply_level_to_event(
        self, event: "Event", hint: "Hint", options: "Optional[Dict[str, Any]]"
    ) -> None:
        if self._level is not None:
            event["level"] = self._level

    def _apply_breadcrumbs_to_event(
        self, event: "Event", hint: "Hint", options: "Optional[Dict[str, Any]]"
    ) -> None:
        event.setdefault("breadcrumbs", {})

        # This check is just for mypy -
        if not isinstance(event["breadcrumbs"], AnnotatedValue):
            event["breadcrumbs"].setdefault("values", [])
            event["breadcrumbs"]["values"].extend(self._breadcrumbs)

        # Attempt to sort timestamps
        try:
            if not isinstance(event["breadcrumbs"], AnnotatedValue):
                for crumb in event["breadcrumbs"]["values"]:
                    if isinstance(crumb["timestamp"], str):
                        crumb["timestamp"] = datetime_from_isoformat(crumb["timestamp"])

                event["breadcrumbs"]["values"].sort(
                    key=lambda crumb: crumb["timestamp"]
                )
        except Exception as err:
            logger.debug("Error when sorting breadcrumbs", exc_info=err)
            pass

    def _apply_user_to_event(
        self, event: "Event", hint: "Hint", options: "Optional[Dict[str, Any]]"
    ) -> None:
        if event.get("user") is None and self._user is not None:
            event["user"] = self._user

    def _apply_transaction_name_to_event(
        self, event: "Event", hint: "Hint", options: "Optional[Dict[str, Any]]"
    ) -> None:
        if event.get("transaction") is None and self._transaction is not None:
            event["transaction"] = self._transaction

    def _apply_transaction_info_to_event(
        self, event: "Event", hint: "Hint", options: "Optional[Dict[str, Any]]"
    ) -> None:
        if event.get("transaction_info") is None and self._transaction_info is not None:
            event["transaction_info"] = self._transaction_info

    def _apply_fingerprint_to_event(
        self, event: "Event", hint: "Hint", options: "Optional[Dict[str, Any]]"
    ) -> None:
        if event.get("fingerprint") is None and self._fingerprint is not None:
            event["fingerprint"] = self._fingerprint

    def _apply_extra_to_event(
        self, event: "Event", hint: "Hint", options: "Optional[Dict[str, Any]]"
    ) -> None:
        if self._extras:
            event.setdefault("extra", {}).update(self._extras)

    def _apply_tags_to_event(
        self, event: "Event", hint: "Hint", options: "Optional[Dict[str, Any]]"
    ) -> None:
        if self._tags:
            event.setdefault("tags", {}).update(self._tags)

    def _apply_contexts_to_event(
        self, event: "Event", hint: "Hint", options: "Optional[Dict[str, Any]]"
    ) -> None:
        if self._contexts:
            event.setdefault("contexts", {}).update(self._contexts)

        contexts = event.setdefault("contexts", {})

        # Add "trace" context
        if contexts.get("trace") is None:
            contexts["trace"] = self.get_trace_context()

    def _apply_flags_to_event(
        self, event: "Event", hint: "Hint", options: "Optional[Dict[str, Any]]"
    ) -> None:
        flags = self.flags.get()
        if len(flags) > 0:
            event.setdefault("contexts", {}).setdefault("flags", {}).update(
                {"values": flags}
            )

    def _drop(self, cause: "Any", ty: str) -> "Optional[Any]":
        logger.info("%s (%s) dropped event", ty, cause)
        return None

    def run_error_processors(self, event: "Event", hint: "Hint") -> "Optional[Event]":
        """
        Runs the error processors on the event and returns the modified event.
        """
        exc_info = hint.get("exc_info")
        if exc_info is not None:
            error_processors = chain(
                self.get_global_scope()._error_processors,
                self.get_isolation_scope()._error_processors,
                self.get_current_scope()._error_processors,
            )

            for error_processor in error_processors:
                new_event = error_processor(event, exc_info)
                if new_event is None:
                    return self._drop(error_processor, "error processor")

                event = new_event

        return event

    def run_event_processors(self, event: "Event", hint: "Hint") -> "Optional[Event]":
        """
        Runs the event processors on the event and returns the modified event.
        """
        ty = event.get("type")
        is_check_in = ty == "check_in"

        if not is_check_in:
            # Get scopes without creating them to prevent infinite recursion
            isolation_scope = _isolation_scope.get()
            current_scope = _current_scope.get()

            event_processors = chain(
                global_event_processors,
                _global_scope and _global_scope._event_processors or [],
                isolation_scope and isolation_scope._event_processors or [],
                current_scope and current_scope._event_processors or [],
            )

            for event_processor in event_processors:
                new_event = event
                with capture_internal_exceptions():
                    new_event = event_processor(event, hint)
                if new_event is None:
                    return self._drop(event_processor, "event processor")
                event = new_event

        return event

    @_disable_capture
    def apply_to_event(
        self,
        event: "Event",
        hint: "Hint",
        options: "Optional[Dict[str, Any]]" = None,
    ) -> "Optional[Event]":
        """Applies the information contained on the scope to the given event."""
        ty = event.get("type")
        is_transaction = ty == "transaction"
        is_check_in = ty == "check_in"

        # put all attachments into the hint. This lets callbacks play around
        # with attachments. We also later pull this out of the hint when we
        # create the envelope.
        attachments_to_send = hint.get("attachments") or []
        for attachment in self._attachments:
            if not is_transaction or attachment.add_to_transactions:
                attachments_to_send.append(attachment)
        hint["attachments"] = attachments_to_send

        self._apply_contexts_to_event(event, hint, options)

        if is_check_in:
            # Check-ins only support the trace context, strip all others
            event["contexts"] = {
                "trace": event.setdefault("contexts", {}).get("trace", {})
            }

        if not is_check_in:
            self._apply_level_to_event(event, hint, options)
            self._apply_fingerprint_to_event(event, hint, options)
            self._apply_user_to_event(event, hint, options)
            self._apply_transaction_name_to_event(event, hint, options)
            self._apply_transaction_info_to_event(event, hint, options)
            self._apply_tags_to_event(event, hint, options)
            self._apply_extra_to_event(event, hint, options)

        if not is_transaction and not is_check_in:
            self._apply_breadcrumbs_to_event(event, hint, options)
            self._apply_flags_to_event(event, hint, options)

        event = self.run_error_processors(event, hint)
        if event is None:
            return None

        event = self.run_event_processors(event, hint)
        if event is None:
            return None

        return event

    def update_from_scope(self, scope: "Scope") -> None:
        """Update the scope with another scope's data."""
        if scope._level is not None:
            self._level = scope._level
        if scope._fingerprint is not None:
            self._fingerprint = scope._fingerprint
        if scope._transaction is not None:
            self._transaction = scope._transaction
        if scope._transaction_info is not None:
            self._transaction_info.update(scope._transaction_info)
        if scope._user is not None:
            self._user = scope._user
        if scope._tags:
            self._tags.update(scope._tags)
        if scope._contexts:
            self._contexts.update(scope._contexts)
        if scope._extras:
            self._extras.update(scope._extras)
        if scope._breadcrumbs:
            self._breadcrumbs.extend(scope._breadcrumbs)
        if scope._n_breadcrumbs_truncated:
            self._n_breadcrumbs_truncated = (
                self._n_breadcrumbs_truncated + scope._n_breadcrumbs_truncated
            )
        if scope._gen_ai_original_message_count:
            self._gen_ai_original_message_count.update(
                scope._gen_ai_original_message_count
            )
        if scope._span:
            self._span = scope._span
        if scope._attachments:
            self._attachments.extend(scope._attachments)
        if scope._profile:
            self._profile = scope._profile
        if scope._propagation_context:
            self._propagation_context = scope._propagation_context
        if scope._session:
            self._session = scope._session
        if scope._flags:
            if not self._flags:
                self._flags = deepcopy(scope._flags)
            else:
                for flag in scope._flags.get():
                    self._flags.set(flag["flag"], flag["result"])

    def update_from_kwargs(
        self,
        user: "Optional[Any]" = None,
        level: "Optional[LogLevelStr]" = None,
        extras: "Optional[Dict[str, Any]]" = None,
        contexts: "Optional[Dict[str, Dict[str, Any]]]" = None,
        tags: "Optional[Dict[str, str]]" = None,
        fingerprint: "Optional[List[str]]" = None,
    ) -> None:
        """Update the scope's attributes."""
        if level is not None:
            self._level = level
        if user is not None:
            self._user = user
        if extras is not None:
            self._extras.update(extras)
        if contexts is not None:
            self._contexts.update(contexts)
        if tags is not None:
            self._tags.update(tags)
        if fingerprint is not None:
            self._fingerprint = fingerprint

    def __repr__(self) -> str:
        return "<%s id=%s name=%s type=%s>" % (
            self.__class__.__name__,
            hex(id(self)),
            self._name,
            self._type,
        )

    @property
    def flags(self) -> "FlagBuffer":
        if self._flags is None:
            max_flags = (
                self.get_client().options["_experiments"].get("max_flags")
                or DEFAULT_FLAG_CAPACITY
            )
            self._flags = FlagBuffer(capacity=max_flags)
        return self._flags


@contextmanager
def new_scope() -> "Generator[Scope, None, None]":
    """
    .. versionadded:: 2.0.0

    Context manager that forks the current scope and runs the wrapped code in it.
    After the wrapped code is executed, the original scope is restored.

    Example Usage:

    .. code-block:: python

        import sentry_sdk

        with sentry_sdk.new_scope() as scope:
            scope.set_tag("color", "green")
            sentry_sdk.capture_message("hello") # will include `color` tag.

        sentry_sdk.capture_message("hello, again") # will NOT include `color` tag.

    """
    # fork current scope
    current_scope = Scope.get_current_scope()
    new_scope = current_scope.fork()
    token = _current_scope.set(new_scope)

    try:
        yield new_scope

    finally:
        try:
            # restore original scope
            _current_scope.reset(token)
        except (LookupError, ValueError):
            capture_internal_exception(sys.exc_info())


@contextmanager
def use_scope(scope: "Scope") -> "Generator[Scope, None, None]":
    """
    .. versionadded:: 2.0.0

    Context manager that uses the given `scope` and runs the wrapped code in it.
    After the wrapped code is executed, the original scope is restored.

    Example Usage:
    Suppose the variable `scope` contains a `Scope` object, which is not currently
    the active scope.

    .. code-block:: python

        import sentry_sdk

        with sentry_sdk.use_scope(scope):
            scope.set_tag("color", "green")
            sentry_sdk.capture_message("hello") # will include `color` tag.

        sentry_sdk.capture_message("hello, again") # will NOT include `color` tag.

    """
    # set given scope as current scope
    token = _current_scope.set(scope)

    try:
        yield scope

    finally:
        try:
            # restore original scope
            _current_scope.reset(token)
        except (LookupError, ValueError):
            capture_internal_exception(sys.exc_info())


@contextmanager
def isolation_scope() -> "Generator[Scope, None, None]":
    """
    .. versionadded:: 2.0.0

    Context manager that forks the current isolation scope and runs the wrapped code in it.
    The current scope is also forked to not bleed data into the existing current scope.
    After the wrapped code is executed, the original scopes are restored.

    Example Usage:

    .. code-block:: python

        import sentry_sdk

        with sentry_sdk.isolation_scope() as scope:
            scope.set_tag("color", "green")
            sentry_sdk.capture_message("hello") # will include `color` tag.

        sentry_sdk.capture_message("hello, again") # will NOT include `color` tag.

    """
    # fork current scope
    current_scope = Scope.get_current_scope()
    forked_current_scope = current_scope.fork()
    current_token = _current_scope.set(forked_current_scope)

    # fork isolation scope
    isolation_scope = Scope.get_isolation_scope()
    new_isolation_scope = isolation_scope.fork()
    isolation_token = _isolation_scope.set(new_isolation_scope)

    try:
        yield new_isolation_scope

    finally:
        # restore original scopes
        try:
            _current_scope.reset(current_token)
        except (LookupError, ValueError):
            capture_internal_exception(sys.exc_info())

        try:
            _isolation_scope.reset(isolation_token)
        except (LookupError, ValueError):
            capture_internal_exception(sys.exc_info())


@contextmanager
def use_isolation_scope(isolation_scope: "Scope") -> "Generator[Scope, None, None]":
    """
    .. versionadded:: 2.0.0

    Context manager that uses the given `isolation_scope` and runs the wrapped code in it.
    The current scope is also forked to not bleed data into the existing current scope.
    After the wrapped code is executed, the original scopes are restored.

    Example Usage:

    .. code-block:: python

        import sentry_sdk

        with sentry_sdk.isolation_scope() as scope:
            scope.set_tag("color", "green")
            sentry_sdk.capture_message("hello") # will include `color` tag.

        sentry_sdk.capture_message("hello, again") # will NOT include `color` tag.

    """
    # fork current scope
    current_scope = Scope.get_current_scope()
    forked_current_scope = current_scope.fork()
    current_token = _current_scope.set(forked_current_scope)

    # set given scope as isolation scope
    isolation_token = _isolation_scope.set(isolation_scope)

    try:
        yield isolation_scope

    finally:
        # restore original scopes
        try:
            _current_scope.reset(current_token)
        except (LookupError, ValueError):
            capture_internal_exception(sys.exc_info())

        try:
            _isolation_scope.reset(isolation_token)
        except (LookupError, ValueError):
            capture_internal_exception(sys.exc_info())


def should_send_default_pii() -> bool:
    """Shortcut for `Scope.get_client().should_send_default_pii()`."""
    return Scope.get_client().should_send_default_pii()


# Circular imports
from sentry_sdk.client import NonRecordingClient

if TYPE_CHECKING:
    import sentry_sdk.client<|MERGE_RESOLUTION|>--- conflicted
+++ resolved
@@ -160,17 +160,11 @@
     )
 
 
-<<<<<<< HEAD
+def has_external_propagation_context() -> bool:
+    return _external_propagation_context_fn is not None
+
+
 def _attr_setter(fn: "Any") -> "Any":
-=======
-def has_external_propagation_context():
-    # type: () -> bool
-    return _external_propagation_context_fn is not None
-
-
-def _attr_setter(fn):
-    # type: (Any) -> Any
->>>>>>> 1dcf70bf
     return property(fset=fn, doc=fn.__doc__)
 
 
@@ -639,12 +633,7 @@
             for header in self.get_active_propagation_context().iter_headers():
                 yield header
 
-<<<<<<< HEAD
-    def get_active_propagation_context(self) -> "Optional[PropagationContext]":
-=======
-    def get_active_propagation_context(self):
-        # type: () -> PropagationContext
->>>>>>> 1dcf70bf
+    def get_active_propagation_context(self) -> "PropagationContext":
         if self._propagation_context is not None:
             return self._propagation_context
 
