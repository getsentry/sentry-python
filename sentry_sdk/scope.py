from copy import copy
from collections import deque
from itertools import chain
import os
import uuid

from sentry_sdk.attachments import Attachment
from sentry_sdk._functools import wraps
from sentry_sdk.tracing_utils import (
    Baggage,
    extract_sentrytrace_data,
    has_tracing_enabled,
    normalize_incoming_data,
)
from sentry_sdk.tracing import (
    BAGGAGE_HEADER_NAME,
    SENTRY_TRACE_HEADER_NAME,
    Transaction,
)
from sentry_sdk._types import TYPE_CHECKING
from sentry_sdk.utils import logger, capture_internal_exceptions


if TYPE_CHECKING:
    from typing import Any
    from typing import Dict
    from typing import Iterator
    from typing import Optional
    from typing import Deque
    from typing import List
    from typing import Callable
    from typing import Tuple
    from typing import TypeVar

    from sentry_sdk._types import (
        Breadcrumb,
        Event,
        EventProcessor,
        ErrorProcessor,
        ExcInfo,
        Hint,
        Type,
    )

    from sentry_sdk.profiler import Profile
    from sentry_sdk.tracing import Span
    from sentry_sdk.session import Session

    F = TypeVar("F", bound=Callable[..., Any])
    T = TypeVar("T")


global_event_processors = []  # type: List[EventProcessor]


def add_global_event_processor(processor):
    # type: (EventProcessor) -> None
    global_event_processors.append(processor)


def _attr_setter(fn):
    # type: (Any) -> Any
    return property(fset=fn, doc=fn.__doc__)


def _disable_capture(fn):
    # type: (F) -> F
    @wraps(fn)
    def wrapper(self, *args, **kwargs):
        # type: (Any, *Dict[str, Any], **Any) -> Any
        if not self._should_capture:
            return
        try:
            self._should_capture = False
            return fn(self, *args, **kwargs)
        finally:
            self._should_capture = True

    return wrapper  # type: ignore


class Scope(object):
    """The scope holds extra information that should be sent with all
    events that belong to it.
    """

    # NOTE: Even though it should not happen, the scope needs to not crash when
    # accessed by multiple threads. It's fine if it's full of races, but those
    # races should never make the user application crash.
    #
    # The same needs to hold for any accesses of the scope the SDK makes.

    __slots__ = (
        "_level",
        "_name",
        "_fingerprint",
        # note that for legacy reasons, _transaction is the transaction *name*,
        # not a Transaction object (the object is stored in _span)
        "_transaction",
        "_transaction_info",
        "_user",
        "_tags",
        "_contexts",
        "_extras",
        "_breadcrumbs",
        "_event_processors",
        "_error_processors",
        "_should_capture",
        "_span",
        "_session",
        "_attachments",
        "_force_auto_session_tracking",
        "_profile",
        "_propagation_context",
    )

    def __init__(self):
        # type: () -> None
        self._event_processors = []  # type: List[EventProcessor]
        self._error_processors = []  # type: List[ErrorProcessor]

        self._name = None  # type: Optional[str]
        self._propagation_context = None  # type: Optional[Dict[str, Any]]

        self.clear()

        incoming_trace_information = self._load_trace_data_from_env()
        self.generate_propagation_context(incoming_data=incoming_trace_information)

    def _load_trace_data_from_env(self):
        # type: () -> Optional[Dict[str, str]]
        """
        Load Sentry trace id and baggage from environment variables.
        Can be disabled by setting SENTRY_USE_ENVIRONMENT to "false".
        """
        incoming_trace_information = None

        false_values = [
            "false",
            "False",
            "FALSE",
            "no",
            "No",
            "NO",
            "n",
            "0",
            "off",
            "Off",
            "OFF",
        ]

        use_environment = (
            False if os.environ.get("SENTRY_USE_ENVIRONMENT") in false_values else True
        )
        if use_environment:
            incoming_trace_information = {}

            if os.environ.get("SENTRY_TRACE"):
                incoming_trace_information[SENTRY_TRACE_HEADER_NAME] = os.environ.get(
                    "SENTRY_TRACE"
                )

            if os.environ.get("SENTRY_BAGGAGE"):
                incoming_trace_information[BAGGAGE_HEADER_NAME] = os.environ.get(
                    "SENTRY_BAGGAGE"
                )

        return incoming_trace_information or None

    def _extract_propagation_context(self, data):
        # type: (Dict[str, Any]) -> Optional[Dict[str, Any]]
        context = {}  # type: Dict[str, Any]
        normalized_data = normalize_incoming_data(data)

<<<<<<< HEAD
        if normalized_data.get(SENTRY_TRACE_HEADER_NAME):
            sentrytrace_data = extract_sentrytrace_data(
                normalized_data.get(SENTRY_TRACE_HEADER_NAME)
            )
=======
        baggage_header = normalized_data.get(BAGGAGE_HEADER_NAME)
        if baggage_header:
            context["dynamic_sampling_context"] = Baggage.from_incoming_header(
                baggage_header
            ).dynamic_sampling_context()

        sentry_trace_header = normalized_data.get(SENTRY_TRACE_HEADER_NAME)
        if sentry_trace_header:
            sentrytrace_data = extract_sentrytrace_data(sentry_trace_header)
>>>>>>> 35e74312
            if sentrytrace_data is not None:
                context.update(sentrytrace_data)

        if normalized_data.get(BAGGAGE_HEADER_NAME):
            context["dynamic_sampling_context"] = Baggage.from_incoming_header(
                normalized_data.get(BAGGAGE_HEADER_NAME)
            ).dynamic_sampling_context()

        only_baggage_no_sentry_trace = (
            "dynamic_sampling_context" in context and "trace_id" not in context
        )
        if only_baggage_no_sentry_trace:
            context.update(self._create_new_propagation_context())

        if context:
            if not context.get("span_id"):
                context["span_id"] = uuid.uuid4().hex[16:]

            return context

        return None

    def _create_new_propagation_context(self):
        # type: () -> Dict[str, Any]
        return {
            "trace_id": uuid.uuid4().hex,
            "span_id": uuid.uuid4().hex[16:],
            "parent_span_id": None,
            "dynamic_sampling_context": None,
        }

    def generate_propagation_context(self, incoming_data=None):
        # type: (Optional[Dict[str, str]]) -> None
        """
        Populates `_propagation_context`. Either from `incoming_data` or with a new propagation context.
        """
        if incoming_data:
            context = self._extract_propagation_context(incoming_data)

            if context is not None:
                self._propagation_context = context
                logger.debug(
                    "[Tracing] Extracted propagation context from incoming data: %s",
                    self._propagation_context,
                )

        if self._propagation_context is None:
            self._propagation_context = self._create_new_propagation_context()
            logger.debug(
                "[Tracing] Create new propagation context: %s",
                self._propagation_context,
            )

    def get_dynamic_sampling_context(self):
        # type: () -> Optional[Dict[str, str]]
        """
        Returns the Dynamic Sampling Context from the Propagation Context.
        If not existing, creates a new one.
        """
        if self._propagation_context is None:
            return None

        baggage = self.get_baggage()
        if baggage is not None:
            self._propagation_context[
                "dynamic_sampling_context"
            ] = baggage.dynamic_sampling_context()

        return self._propagation_context["dynamic_sampling_context"]

    def get_traceparent(self):
        # type: () -> Optional[str]
        """
        Returns the Sentry "sentry-trace" header (aka the traceparent) from the Propagation Context.
        """
        if self._propagation_context is None:
            return None

        traceparent = "%s-%s" % (
            self._propagation_context["trace_id"],
            self._propagation_context["span_id"],
        )
        return traceparent

    def get_baggage(self):
        # type: () -> Optional[Baggage]
        if self._propagation_context is None:
            return None

        if self._propagation_context.get("dynamic_sampling_context") is None:
            return Baggage.from_options(self)

        return None

    def get_trace_context(self):
        # type: () -> Any
        """
        Returns the Sentry "trace" context from the Propagation Context.
        """
        if self._propagation_context is None:
            return None

        trace_context = {
            "trace_id": self._propagation_context["trace_id"],
            "span_id": self._propagation_context["span_id"],
            "parent_span_id": self._propagation_context["parent_span_id"],
            "dynamic_sampling_context": self.get_dynamic_sampling_context(),
        }  # type: Dict[str, Any]

        return trace_context

    def iter_headers(self):
        # type: () -> Iterator[Tuple[str, str]]
        """
        Creates a generator which returns the `sentry-trace` and `baggage` headers from the Propagation Context.
        """
        if self._propagation_context is not None:
            traceparent = self.get_traceparent()
            if traceparent is not None:
                yield SENTRY_TRACE_HEADER_NAME, traceparent

            dsc = self.get_dynamic_sampling_context()
            if dsc is not None:
                baggage = Baggage(dsc).serialize()
                yield BAGGAGE_HEADER_NAME, baggage

    def clear(self):
        # type: () -> None
        """Clears the entire scope."""
        self._level = None  # type: Optional[str]
        self._fingerprint = None  # type: Optional[List[str]]
        self._transaction = None  # type: Optional[str]
        self._transaction_info = {}  # type: Dict[str, str]
        self._user = None  # type: Optional[Dict[str, Any]]

        self._tags = {}  # type: Dict[str, Any]
        self._contexts = {}  # type: Dict[str, Dict[str, Any]]
        self._extras = {}  # type: Dict[str, Any]
        self._attachments = []  # type: List[Attachment]

        self.clear_breadcrumbs()
        self._should_capture = True

        self._span = None  # type: Optional[Span]
        self._session = None  # type: Optional[Session]
        self._force_auto_session_tracking = None  # type: Optional[bool]

        self._profile = None  # type: Optional[Profile]

        self._propagation_context = None

    @_attr_setter
    def level(self, value):
        # type: (Optional[str]) -> None
        """When set this overrides the level. Deprecated in favor of set_level."""
        self._level = value

    def set_level(self, value):
        # type: (Optional[str]) -> None
        """Sets the level for the scope."""
        self._level = value

    @_attr_setter
    def fingerprint(self, value):
        # type: (Optional[List[str]]) -> None
        """When set this overrides the default fingerprint."""
        self._fingerprint = value

    @property
    def transaction(self):
        # type: () -> Any
        # would be type: () -> Optional[Transaction], see https://github.com/python/mypy/issues/3004
        """Return the transaction (root span) in the scope, if any."""

        # there is no span/transaction on the scope
        if self._span is None:
            return None

        # there is an orphan span on the scope
        if self._span.containing_transaction is None:
            return None

        # there is either a transaction (which is its own containing
        # transaction) or a non-orphan span on the scope
        return self._span.containing_transaction

    @transaction.setter
    def transaction(self, value):
        # type: (Any) -> None
        # would be type: (Optional[str]) -> None, see https://github.com/python/mypy/issues/3004
        """When set this forces a specific transaction name to be set.

        Deprecated: use set_transaction_name instead."""

        # XXX: the docstring above is misleading. The implementation of
        # apply_to_event prefers an existing value of event.transaction over
        # anything set in the scope.
        # XXX: note that with the introduction of the Scope.transaction getter,
        # there is a semantic and type mismatch between getter and setter. The
        # getter returns a Transaction, the setter sets a transaction name.
        # Without breaking version compatibility, we could make the setter set a
        # transaction name or transaction (self._span) depending on the type of
        # the value argument.

        logger.warning(
            "Assigning to scope.transaction directly is deprecated: use scope.set_transaction_name() instead."
        )
        self._transaction = value
        if self._span and self._span.containing_transaction:
            self._span.containing_transaction.name = value

    def set_transaction_name(self, name, source=None):
        # type: (str, Optional[str]) -> None
        """Set the transaction name and optionally the transaction source."""
        self._transaction = name

        if self._span and self._span.containing_transaction:
            self._span.containing_transaction.name = name
            if source:
                self._span.containing_transaction.source = source

        if source:
            self._transaction_info["source"] = source

    @_attr_setter
    def user(self, value):
        # type: (Optional[Dict[str, Any]]) -> None
        """When set a specific user is bound to the scope. Deprecated in favor of set_user."""
        self.set_user(value)

    def set_user(self, value):
        # type: (Optional[Dict[str, Any]]) -> None
        """Sets a user for the scope."""
        self._user = value
        if self._session is not None:
            self._session.update(user=value)

    @property
    def span(self):
        # type: () -> Optional[Span]
        """Get/set current tracing span or transaction."""
        return self._span

    @span.setter
    def span(self, span):
        # type: (Optional[Span]) -> None
        self._span = span
        # XXX: this differs from the implementation in JS, there Scope.setSpan
        # does not set Scope._transactionName.
        if isinstance(span, Transaction):
            transaction = span
            if transaction.name:
                self._transaction = transaction.name

    @property
    def profile(self):
        # type: () -> Optional[Profile]
        return self._profile

    @profile.setter
    def profile(self, profile):
        # type: (Optional[Profile]) -> None

        self._profile = profile

    def set_tag(
        self,
        key,  # type: str
        value,  # type: Any
    ):
        # type: (...) -> None
        """Sets a tag for a key to a specific value."""
        self._tags[key] = value

    def remove_tag(
        self, key  # type: str
    ):
        # type: (...) -> None
        """Removes a specific tag."""
        self._tags.pop(key, None)

    def set_context(
        self,
        key,  # type: str
        value,  # type: Dict[str, Any]
    ):
        # type: (...) -> None
        """Binds a context at a certain key to a specific value."""
        self._contexts[key] = value

    def remove_context(
        self, key  # type: str
    ):
        # type: (...) -> None
        """Removes a context."""
        self._contexts.pop(key, None)

    def set_extra(
        self,
        key,  # type: str
        value,  # type: Any
    ):
        # type: (...) -> None
        """Sets an extra key to a specific value."""
        self._extras[key] = value

    def remove_extra(
        self, key  # type: str
    ):
        # type: (...) -> None
        """Removes a specific extra key."""
        self._extras.pop(key, None)

    def clear_breadcrumbs(self):
        # type: () -> None
        """Clears breadcrumb buffer."""
        self._breadcrumbs = deque()  # type: Deque[Breadcrumb]

    def add_attachment(
        self,
        bytes=None,  # type: Optional[bytes]
        filename=None,  # type: Optional[str]
        path=None,  # type: Optional[str]
        content_type=None,  # type: Optional[str]
        add_to_transactions=False,  # type: bool
    ):
        # type: (...) -> None
        """Adds an attachment to future events sent."""
        self._attachments.append(
            Attachment(
                bytes=bytes,
                path=path,
                filename=filename,
                content_type=content_type,
                add_to_transactions=add_to_transactions,
            )
        )

    def add_event_processor(
        self, func  # type: EventProcessor
    ):
        # type: (...) -> None
        """Register a scope local event processor on the scope.

        :param func: This function behaves like `before_send.`
        """
        if len(self._event_processors) > 20:
            logger.warning(
                "Too many event processors on scope! Clearing list to free up some memory: %r",
                self._event_processors,
            )
            del self._event_processors[:]

        self._event_processors.append(func)

    def add_error_processor(
        self,
        func,  # type: ErrorProcessor
        cls=None,  # type: Optional[Type[BaseException]]
    ):
        # type: (...) -> None
        """Register a scope local error processor on the scope.

        :param func: A callback that works similar to an event processor but is invoked with the original exception info triple as second argument.

        :param cls: Optionally, only process exceptions of this type.
        """
        if cls is not None:
            cls_ = cls  # For mypy.
            real_func = func

            def func(event, exc_info):
                # type: (Event, ExcInfo) -> Optional[Event]
                try:
                    is_inst = isinstance(exc_info[1], cls_)
                except Exception:
                    is_inst = False
                if is_inst:
                    return real_func(event, exc_info)
                return event

        self._error_processors.append(func)

    @_disable_capture
    def apply_to_event(
        self,
        event,  # type: Event
        hint,  # type: Hint
        options=None,  # type: Optional[Dict[str, Any]]
    ):
        # type: (...) -> Optional[Event]
        """Applies the information contained on the scope to the given event."""

        def _drop(cause, ty):
            # type: (Any, str) -> Optional[Any]
            logger.info("%s (%s) dropped event", ty, cause)
            return None

        is_transaction = event.get("type") == "transaction"

        # put all attachments into the hint. This lets callbacks play around
        # with attachments. We also later pull this out of the hint when we
        # create the envelope.
        attachments_to_send = hint.get("attachments") or []
        for attachment in self._attachments:
            if not is_transaction or attachment.add_to_transactions:
                attachments_to_send.append(attachment)
        hint["attachments"] = attachments_to_send

        if self._level is not None:
            event["level"] = self._level

        if not is_transaction:
            event.setdefault("breadcrumbs", {}).setdefault("values", []).extend(
                self._breadcrumbs
            )

        if event.get("user") is None and self._user is not None:
            event["user"] = self._user

        if event.get("transaction") is None and self._transaction is not None:
            event["transaction"] = self._transaction

        if event.get("transaction_info") is None and self._transaction_info is not None:
            event["transaction_info"] = self._transaction_info

        if event.get("fingerprint") is None and self._fingerprint is not None:
            event["fingerprint"] = self._fingerprint

        if self._extras:
            event.setdefault("extra", {}).update(self._extras)

        if self._tags:
            event.setdefault("tags", {}).update(self._tags)

        if self._contexts:
            event.setdefault("contexts", {}).update(self._contexts)

        contexts = event.setdefault("contexts", {})

        if has_tracing_enabled(options):
            if self._span is not None:
                contexts["trace"] = self._span.get_trace_context()
        else:
            contexts["trace"] = self.get_trace_context()

        exc_info = hint.get("exc_info")
        if exc_info is not None:
            for error_processor in self._error_processors:
                new_event = error_processor(event, exc_info)
                if new_event is None:
                    return _drop(error_processor, "error processor")
                event = new_event

        for event_processor in chain(global_event_processors, self._event_processors):
            new_event = event
            with capture_internal_exceptions():
                new_event = event_processor(event, hint)
            if new_event is None:
                return _drop(event_processor, "event processor")
            event = new_event

        return event

    def update_from_scope(self, scope):
        # type: (Scope) -> None
        if scope._level is not None:
            self._level = scope._level
        if scope._fingerprint is not None:
            self._fingerprint = scope._fingerprint
        if scope._transaction is not None:
            self._transaction = scope._transaction
        if scope._transaction_info is not None:
            self._transaction_info.update(scope._transaction_info)
        if scope._user is not None:
            self._user = scope._user
        if scope._tags:
            self._tags.update(scope._tags)
        if scope._contexts:
            self._contexts.update(scope._contexts)
        if scope._extras:
            self._extras.update(scope._extras)
        if scope._breadcrumbs:
            self._breadcrumbs.extend(scope._breadcrumbs)
        if scope._span:
            self._span = scope._span
        if scope._attachments:
            self._attachments.extend(scope._attachments)
        if scope._profile:
            self._profile = scope._profile
        if scope._propagation_context:
            self._propagation_context = scope._propagation_context

    def update_from_kwargs(
        self,
        user=None,  # type: Optional[Any]
        level=None,  # type: Optional[str]
        extras=None,  # type: Optional[Dict[str, Any]]
        contexts=None,  # type: Optional[Dict[str, Any]]
        tags=None,  # type: Optional[Dict[str, str]]
        fingerprint=None,  # type: Optional[List[str]]
    ):
        # type: (...) -> None
        if level is not None:
            self._level = level
        if user is not None:
            self._user = user
        if extras is not None:
            self._extras.update(extras)
        if contexts is not None:
            self._contexts.update(contexts)
        if tags is not None:
            self._tags.update(tags)
        if fingerprint is not None:
            self._fingerprint = fingerprint

    def __copy__(self):
        # type: () -> Scope
        rv = object.__new__(self.__class__)  # type: Scope

        rv._level = self._level
        rv._name = self._name
        rv._fingerprint = self._fingerprint
        rv._transaction = self._transaction
        rv._transaction_info = dict(self._transaction_info)
        rv._user = self._user

        rv._tags = dict(self._tags)
        rv._contexts = dict(self._contexts)
        rv._extras = dict(self._extras)

        rv._breadcrumbs = copy(self._breadcrumbs)
        rv._event_processors = list(self._event_processors)
        rv._error_processors = list(self._error_processors)
        rv._propagation_context = self._propagation_context

        rv._should_capture = self._should_capture
        rv._span = self._span
        rv._session = self._session
        rv._force_auto_session_tracking = self._force_auto_session_tracking
        rv._attachments = list(self._attachments)

        rv._profile = self._profile

        return rv

    def __repr__(self):
        # type: () -> str
        return "<%s id=%s name=%s>" % (
            self.__class__.__name__,
            hex(id(self)),
            self._name,
        )<|MERGE_RESOLUTION|>--- conflicted
+++ resolved
@@ -172,12 +172,6 @@
         context = {}  # type: Dict[str, Any]
         normalized_data = normalize_incoming_data(data)
 
-<<<<<<< HEAD
-        if normalized_data.get(SENTRY_TRACE_HEADER_NAME):
-            sentrytrace_data = extract_sentrytrace_data(
-                normalized_data.get(SENTRY_TRACE_HEADER_NAME)
-            )
-=======
         baggage_header = normalized_data.get(BAGGAGE_HEADER_NAME)
         if baggage_header:
             context["dynamic_sampling_context"] = Baggage.from_incoming_header(
@@ -187,7 +181,6 @@
         sentry_trace_header = normalized_data.get(SENTRY_TRACE_HEADER_NAME)
         if sentry_trace_header:
             sentrytrace_data = extract_sentrytrace_data(sentry_trace_header)
->>>>>>> 35e74312
             if sentrytrace_data is not None:
                 context.update(sentrytrace_data)
 
