import os
import sys
import warnings
from copy import copy
from collections import deque
from contextlib import contextmanager
from enum import Enum
from datetime import datetime, timezone
from functools import wraps
from itertools import chain

from sentry_sdk.attachments import Attachment
from sentry_sdk.consts import DEFAULT_MAX_BREADCRUMBS, FALSE_VALUES
from sentry_sdk.profiler.continuous_profiler import try_autostart_continuous_profiler
from sentry_sdk.profiler.transaction_profiler import Profile
from sentry_sdk.session import Session
from sentry_sdk.tracing_utils import (
    Baggage,
    has_tracing_enabled,
    normalize_incoming_data,
    PropagationContext,
)
from sentry_sdk.tracing import (
    BAGGAGE_HEADER_NAME,
    SENTRY_TRACE_HEADER_NAME,
    NoOpSpan,
    Span,
    Transaction,
)
from sentry_sdk.utils import (
    capture_internal_exception,
    capture_internal_exceptions,
    ContextVar,
    disable_capture_event,
    event_from_exception,
    exc_info_from_error,
    logger,
)

from typing import TYPE_CHECKING

if TYPE_CHECKING:
    from collections.abc import Mapping, MutableMapping

    from typing import Any
    from typing import Callable
    from typing import Deque
    from typing import Dict
    from typing import Generator
    from typing import Iterator
    from typing import List
    from typing import Optional
    from typing import ParamSpec
    from typing import Tuple
    from typing import TypeVar
    from typing import Union

    from typing_extensions import Unpack

    from sentry_sdk._types import (
        Breadcrumb,
        BreadcrumbHint,
        ErrorProcessor,
        Event,
        EventProcessor,
        ExcInfo,
        Hint,
        LogLevelStr,
        SamplingContext,
        Type,
    )

    from sentry_sdk.tracing import TransactionKwargs

    import sentry_sdk

    P = ParamSpec("P")
    R = TypeVar("R")

    F = TypeVar("F", bound=Callable[..., Any])
    T = TypeVar("T")


# Holds data that will be added to **all** events sent by this process.
# In case this is a http server (think web framework) with multiple users
# the data will be added to events of all users.
# Typically this is used for process wide data such as the release.
_global_scope = None  # type: Optional[Scope]

# Holds data for the active request.
# This is used to isolate data for different requests or users.
# The isolation scope is usually created by integrations, but may also
# be created manually
_isolation_scope = ContextVar("isolation_scope", default=None)

# Holds data for the active span.
# This can be used to manually add additional data to a span.
_current_scope = ContextVar("current_scope", default=None)

global_event_processors = []  # type: List[EventProcessor]


class ScopeType(Enum):
    CURRENT = "current"
    ISOLATION = "isolation"
    GLOBAL = "global"
    MERGED = "merged"


def add_global_event_processor(processor):
    # type: (EventProcessor) -> None
    global_event_processors.append(processor)


def _attr_setter(fn):
    # type: (Any) -> Any
    return property(fset=fn, doc=fn.__doc__)


def _disable_capture(fn):
    # type: (F) -> F
    @wraps(fn)
    def wrapper(self, *args, **kwargs):
        # type: (Any, *Dict[str, Any], **Any) -> Any
        if not self._should_capture:
            return
        try:
            self._should_capture = False
            return fn(self, *args, **kwargs)
        finally:
            self._should_capture = True

    return wrapper  # type: ignore


class Scope:
    """The scope holds extra information that should be sent with all
    events that belong to it.
    """

    # NOTE: Even though it should not happen, the scope needs to not crash when
    # accessed by multiple threads. It's fine if it's full of races, but those
    # races should never make the user application crash.
    #
    # The same needs to hold for any accesses of the scope the SDK makes.

    __slots__ = (
        "_level",
        "_name",
        "_fingerprint",
        # note that for legacy reasons, _transaction is the transaction *name*,
        # not a Transaction object (the object is stored in _span)
        "_transaction",
        "_transaction_info",
        "_user",
        "_tags",
        "_contexts",
        "_extras",
        "_breadcrumbs",
        "_event_processors",
        "_error_processors",
        "_should_capture",
        "_span",
        "_session",
        "_attachments",
        "_force_auto_session_tracking",
        "_profile",
        "_propagation_context",
        "client",
        "_type",
        "_last_event_id",
    )

    def __init__(self, ty=None, client=None):
        # type: (Optional[ScopeType], Optional[sentry_sdk.Client]) -> None
        self._type = ty

        self._event_processors = []  # type: List[EventProcessor]
        self._error_processors = []  # type: List[ErrorProcessor]

        self._name = None  # type: Optional[str]
        self._propagation_context = None  # type: Optional[PropagationContext]

        self.client = NonRecordingClient()  # type: sentry_sdk.client.BaseClient

        if client is not None:
            self.set_client(client)

        self.clear()

        incoming_trace_information = self._load_trace_data_from_env()
        self.generate_propagation_context(incoming_data=incoming_trace_information)

    def __copy__(self):
        # type: () -> Scope
        """
        Returns a copy of this scope.
        This also creates a copy of all referenced data structures.
        """
        rv = object.__new__(self.__class__)  # type: Scope

        rv._type = self._type
        rv._level = self._level
        rv._name = self._name
        rv._fingerprint = self._fingerprint
        rv._transaction = self._transaction
        rv._transaction_info = dict(self._transaction_info)
        rv._user = self._user

        rv._tags = dict(self._tags)
        rv._contexts = dict(self._contexts)
        rv._extras = dict(self._extras)

        rv._breadcrumbs = copy(self._breadcrumbs)
        rv._event_processors = list(self._event_processors)
        rv._error_processors = list(self._error_processors)
        rv._propagation_context = self._propagation_context

        rv._should_capture = self._should_capture
        rv._span = self._span
        rv._session = self._session
        rv._force_auto_session_tracking = self._force_auto_session_tracking
        rv._attachments = list(self._attachments)

        rv._profile = self._profile

        rv._last_event_id = self._last_event_id

        return rv

    @classmethod
    def get_current_scope(cls):
        # type: () -> Scope
        """
        .. versionadded:: 2.0.0

        Returns the current scope.
        """
        current_scope = cls._get_current_scope()
        if current_scope is None:
            current_scope = Scope(ty=ScopeType.CURRENT)
            _current_scope.set(current_scope)

        return current_scope

    @classmethod
    def _get_current_scope(cls):
        # type: () -> Optional[Scope]
        """
        Returns the current scope without creating a new one. Internal use only.
        """
        return _current_scope.get()

    @classmethod
    def set_current_scope(cls, new_current_scope):
        # type: (Scope) -> None
        """
        .. versionadded:: 2.0.0

        Sets the given scope as the new current scope overwriting the existing current scope.
        :param new_current_scope: The scope to set as the new current scope.
        """
        _current_scope.set(new_current_scope)

    @classmethod
    def get_isolation_scope(cls):
        # type: () -> Scope
        """
        .. versionadded:: 2.0.0

        Returns the isolation scope.
        """
        isolation_scope = cls._get_isolation_scope()
        if isolation_scope is None:
            isolation_scope = Scope(ty=ScopeType.ISOLATION)
            _isolation_scope.set(isolation_scope)

        return isolation_scope

    @classmethod
    def _get_isolation_scope(cls):
        # type: () -> Optional[Scope]
        """
        Returns the isolation scope without creating a new one. Internal use only.
        """
        return _isolation_scope.get()

    @classmethod
    def set_isolation_scope(cls, new_isolation_scope):
        # type: (Scope) -> None
        """
        .. versionadded:: 2.0.0

        Sets the given scope as the new isolation scope overwriting the existing isolation scope.
        :param new_isolation_scope: The scope to set as the new isolation scope.
        """
        _isolation_scope.set(new_isolation_scope)

    @classmethod
    def get_global_scope(cls):
        # type: () -> Scope
        """
        .. versionadded:: 2.0.0

        Returns the global scope.
        """
        global _global_scope
        if _global_scope is None:
            _global_scope = Scope(ty=ScopeType.GLOBAL)

        return _global_scope

    @classmethod
    def last_event_id(cls):
        # type: () -> Optional[str]
        """
        .. versionadded:: 2.2.0

        Returns event ID of the event most recently captured by the isolation scope, or None if no event
        has been captured. We do not consider events that are dropped, e.g. by a before_send hook.
        Transactions also are not considered events in this context.

        The event corresponding to the returned event ID is NOT guaranteed to actually be sent to Sentry;
        whether the event is sent depends on the transport. The event could be sent later or not at all.
        Even a sent event could fail to arrive in Sentry due to network issues, exhausted quotas, or
        various other reasons.
        """
        return cls.get_isolation_scope()._last_event_id

    def _merge_scopes(self, additional_scope=None, additional_scope_kwargs=None):
        # type: (Optional[Scope], Optional[Dict[str, Any]]) -> Scope
        """
        Merges global, isolation and current scope into a new scope and
        adds the given additional scope or additional scope kwargs to it.
        """
        if additional_scope and additional_scope_kwargs:
            raise TypeError("cannot provide scope and kwargs")

        final_scope = self.__class__()
        final_scope._type = ScopeType.MERGED

        global_scope = self.get_global_scope()
        final_scope.update_from_scope(global_scope)

        isolation_scope = self.get_isolation_scope()
        final_scope.update_from_scope(self.get_isolation_scope())

        current_scope = self.get_current_scope()
        final_scope.update_from_scope(current_scope)

        if self != current_scope and self != isolation_scope:
            final_scope.update_from_scope(self)

        if additional_scope is not None:
            if callable(additional_scope):
                additional_scope(final_scope)
            else:
                final_scope.update_from_scope(additional_scope)

        elif additional_scope_kwargs:
            final_scope.update_from_kwargs(**additional_scope_kwargs)

        return final_scope

    @classmethod
    def get_client(cls):
        # type: () -> sentry_sdk.client.BaseClient
        """
        .. versionadded:: 2.0.0

        Returns the currently used :py:class:`sentry_sdk.Client`.
        This checks the current scope, the isolation scope and the global scope for a client.
        If no client is available a :py:class:`sentry_sdk.client.NonRecordingClient` is returned.
        """
        current_scope = cls._get_current_scope()
        try:
            client = current_scope.client
        except AttributeError:
            client = None

        if client is not None and client.is_active():
            return client

        isolation_scope = cls._get_isolation_scope()
        try:
            client = isolation_scope.client
        except AttributeError:
            client = None

        if client is not None and client.is_active():
            return client

        try:
            client = _global_scope.client  # type: ignore
        except AttributeError:
            client = None

        if client is not None and client.is_active():
            return client

        return NonRecordingClient()

    def set_client(self, client=None):
        # type: (Optional[sentry_sdk.client.BaseClient]) -> None
        """
        .. versionadded:: 2.0.0

        Sets the client for this scope.

        :param client: The client to use in this scope.
            If `None` the client of the scope will be replaced by a :py:class:`sentry_sdk.NonRecordingClient`.

        """
        self.client = client if client is not None else NonRecordingClient()

    def fork(self):
        # type: () -> Scope
        """
        .. versionadded:: 2.0.0

        Returns a fork of this scope.
        """
        forked_scope = copy(self)
        return forked_scope

    def _load_trace_data_from_env(self):
        # type: () -> Optional[Dict[str, str]]
        """
        Load Sentry trace id and baggage from environment variables.
        Can be disabled by setting SENTRY_USE_ENVIRONMENT to "false".
        """
        incoming_trace_information = None

        sentry_use_environment = (
            os.environ.get("SENTRY_USE_ENVIRONMENT") or ""
        ).lower()
        use_environment = sentry_use_environment not in FALSE_VALUES
        if use_environment:
            incoming_trace_information = {}

            if os.environ.get("SENTRY_TRACE"):
                incoming_trace_information[SENTRY_TRACE_HEADER_NAME] = (
                    os.environ.get("SENTRY_TRACE") or ""
                )

            if os.environ.get("SENTRY_BAGGAGE"):
                incoming_trace_information[BAGGAGE_HEADER_NAME] = (
                    os.environ.get("SENTRY_BAGGAGE") or ""
                )

        return incoming_trace_information or None

    def set_new_propagation_context(self):
        # type: () -> None
        """
        Creates a new propagation context and sets it as `_propagation_context`. Overwriting existing one.
        """
        self._propagation_context = PropagationContext()

    def generate_propagation_context(self, incoming_data=None):
        # type: (Optional[Dict[str, str]]) -> None
        """
        Makes sure the propagation context is set on the scope.
        If there is `incoming_data` overwrite existing propagation context.
        If there is no `incoming_data` create new propagation context, but do NOT overwrite if already existing.
        """
        if incoming_data:
            propagation_context = PropagationContext.from_incoming_data(incoming_data)
            if propagation_context is not None:
                self._propagation_context = propagation_context

        if self._type != ScopeType.CURRENT:
            if self._propagation_context is None:
                self.set_new_propagation_context()

    def get_dynamic_sampling_context(self):
        # type: () -> Optional[Dict[str, str]]
        """
        Returns the Dynamic Sampling Context from the Propagation Context.
        """
        return (
            self._propagation_context.dynamic_sampling_context
            if self._propagation_context
            else None
        )

    def get_traceparent(self, *args, **kwargs):
        # type: (Any, Any) -> Optional[str]
        """
        Returns the Sentry "sentry-trace" header (aka the traceparent) from the
        currently active span or the scopes Propagation Context.
        """
        client = self.get_client()

        # If we have an active span, return traceparent from there
        if has_tracing_enabled(client.options) and self.span is not None:
            return self.span.to_traceparent()

        # If this scope has a propagation context, return traceparent from there
        if self._propagation_context is not None:
            traceparent = "%s-%s" % (
                self._propagation_context.trace_id,
                self._propagation_context.span_id,
            )
            return traceparent

        # Fall back to isolation scope's traceparent. It always has one
        return self.get_isolation_scope().get_traceparent()

    def get_baggage(self, *args, **kwargs):
        # type: (Any, Any) -> Optional[Baggage]
        """
        Returns the Sentry "baggage" header containing trace information from the
        currently active span or the scopes Propagation Context.
        If not existing, creates a new one.
        """
        client = self.get_client()

        # If we have an active span, return baggage from there
        if has_tracing_enabled(client.options) and self.span is not None:
            return self.span.to_baggage()

        # If this scope has a propagation context, return baggage from there
        # populate a fresh one if it doesn't exist
        if self._propagation_context is not None:
            if self._propagation_context.baggage is None:
                self._propagation_context.baggage = Baggage.from_options(self)
            return self._propagation_context.baggage

        # Fall back to isolation scope's baggage. It always has one
        return self.get_isolation_scope().get_baggage()

    def get_trace_context(self):
        # type: () -> Any
        """
        Returns the Sentry "trace" context from the Propagation Context.
        """
        if self._propagation_context is None:
            return None

        trace_context = {
            "trace_id": self._propagation_context.trace_id,
            "span_id": self._propagation_context.span_id,
            "parent_span_id": self._propagation_context.parent_span_id,
            "dynamic_sampling_context": self.get_dynamic_sampling_context(),
        }  # type: Dict[str, Any]

        return trace_context

    def trace_propagation_meta(self, *args, **kwargs):
        # type: (*Any, **Any) -> str
        """
        Return meta tags which should be injected into HTML templates
        to allow propagation of trace information.
        """
        span = kwargs.pop("span", None)
        if span is not None:
            logger.warning(
                "The parameter `span` in trace_propagation_meta() is deprecated and will be removed in the future."
            )

        meta = ""

        sentry_trace = self.get_traceparent()
        if sentry_trace is not None:
            meta += '<meta name="%s" content="%s">' % (
                SENTRY_TRACE_HEADER_NAME,
                sentry_trace,
            )

        baggage = self.get_baggage()
        if baggage is not None:
            meta += '<meta name="%s" content="%s">' % (
                BAGGAGE_HEADER_NAME,
                baggage.serialize(),
            )

        return meta

    def iter_headers(self):
        # type: () -> Iterator[Tuple[str, str]]
        """
        Creates a generator which returns the `sentry-trace` and `baggage` headers from the Propagation Context.
        """
        if self._propagation_context is not None:
            traceparent = self.get_traceparent()
            if traceparent is not None:
                yield SENTRY_TRACE_HEADER_NAME, traceparent

            baggage = self.get_baggage()
            if baggage is not None:
                yield BAGGAGE_HEADER_NAME, baggage.serialize()

    def iter_trace_propagation_headers(self, *args, **kwargs):
        # type: (Any, Any) -> Generator[Tuple[str, str], None, None]
        """
        Return HTTP headers which allow propagation of trace data.

        If a span is given, the trace data will taken from the span.
        If no span is given, the trace data is taken from the scope.
        """
        client = self.get_client()
        if not client.options.get("propagate_traces"):
            return

        span = kwargs.pop("span", None)
        span = span or self.span

        if has_tracing_enabled(client.options) and span is not None:
            for header in span.iter_headers():
                yield header
        else:
            # If this scope has a propagation context, return headers from there
            # (it could be that self is not the current scope nor the isolation scope)
            if self._propagation_context is not None:
                for header in self.iter_headers():
                    yield header
            else:
                # otherwise try headers from current scope
                current_scope = self.get_current_scope()
                if current_scope._propagation_context is not None:
                    for header in current_scope.iter_headers():
                        yield header
                else:
                    # otherwise fall back to headers from isolation scope
                    isolation_scope = self.get_isolation_scope()
                    if isolation_scope._propagation_context is not None:
                        for header in isolation_scope.iter_headers():
                            yield header

    def get_active_propagation_context(self):
        # type: () -> Optional[PropagationContext]
        if self._propagation_context is not None:
            return self._propagation_context

        current_scope = self.get_current_scope()
        if current_scope._propagation_context is not None:
            return current_scope._propagation_context

        isolation_scope = self.get_isolation_scope()
        if isolation_scope._propagation_context is not None:
            return isolation_scope._propagation_context

        return None

    def clear(self):
        # type: () -> None
        """Clears the entire scope."""
        self._level = None  # type: Optional[LogLevelStr]
        self._fingerprint = None  # type: Optional[List[str]]
        self._transaction = None  # type: Optional[str]
        self._transaction_info = {}  # type: MutableMapping[str, str]
        self._user = None  # type: Optional[Dict[str, Any]]

        self._tags = {}  # type: Dict[str, Any]
        self._contexts = {}  # type: Dict[str, Dict[str, Any]]
        self._extras = {}  # type: MutableMapping[str, Any]
        self._attachments = []  # type: List[Attachment]

        self.clear_breadcrumbs()
        self._should_capture = True  # type: bool

        self._span = None  # type: Optional[Span]
        self._session = None  # type: Optional[Session]
        self._force_auto_session_tracking = None  # type: Optional[bool]

        self._profile = None  # type: Optional[Profile]

        self._propagation_context = None

        # self._last_event_id is only applicable to isolation scopes
        self._last_event_id = None  # type: Optional[str]

    def set_level(self, value):
        # type: (LogLevelStr) -> None
        """
        Sets the level for the scope.

        :param value: The level to set.
        """
        self._level = value

    @_attr_setter
    def fingerprint(self, value):
        # type: (Optional[List[str]]) -> None
        """When set this overrides the default fingerprint."""
        self._fingerprint = value

    @property
    def transaction(self):
        # type: () -> Any
        # would be type: () -> Optional[Transaction], see https://github.com/python/mypy/issues/3004
        """Return the transaction (root span) in the scope, if any."""

        # there is no span/transaction on the scope
        if self._span is None:
            return None

        # there is an orphan span on the scope
        if self._span.containing_transaction is None:
            return None
        # there is either a transaction (which is its own containing
        # transaction) or a non-orphan span on the scope
        return self._span.containing_transaction

    @transaction.setter
    def transaction(self, value):
        # type: (Any) -> None
        # would be type: (Optional[str]) -> None, see https://github.com/python/mypy/issues/3004
        """When set this forces a specific transaction name to be set.

        Deprecated: use set_transaction_name instead."""

        # XXX: the docstring above is misleading. The implementation of
        # apply_to_event prefers an existing value of event.transaction over
        # anything set in the scope.
        # XXX: note that with the introduction of the Scope.transaction getter,
        # there is a semantic and type mismatch between getter and setter. The
        # getter returns a Transaction, the setter sets a transaction name.
        # Without breaking version compatibility, we could make the setter set a
        # transaction name or transaction (self._span) depending on the type of
        # the value argument.

        logger.warning(
            "Assigning to scope.transaction directly is deprecated: use scope.set_transaction_name() instead."
        )
        self._transaction = value
        if self._span and self._span.containing_transaction:
            self._span.containing_transaction.name = value

    def set_transaction_name(self, name, source=None):
        # type: (str, Optional[str]) -> None
        """Set the transaction name and optionally the transaction source."""
        self._transaction = name

        if self._span and self._span.containing_transaction:
            self._span.containing_transaction.name = name
            if source:
                self._span.containing_transaction.source = source

        if source:
            self._transaction_info["source"] = source

    @_attr_setter
    def user(self, value):
        # type: (Optional[Dict[str, Any]]) -> None
        """When set a specific user is bound to the scope. Deprecated in favor of set_user."""
        self.set_user(value)

    def set_user(self, value):
        # type: (Optional[Dict[str, Any]]) -> None
        """Sets a user for the scope."""
        self._user = value
        session = self.get_isolation_scope()._session
        if session is not None:
            session.update(user=value)

    @property
    def span(self):
        # type: () -> Optional[Span]
        """Get current tracing span."""
        return self._span

    @span.setter
    def span(self, span):
        # type: (Optional[Span]) -> None
        """Set current tracing span."""
        self._span = span
        # XXX: this differs from the implementation in JS, there Scope.setSpan
        # does not set Scope._transactionName.
        if isinstance(span, Transaction):
            transaction = span
            if transaction.name:
                self._transaction = transaction.name
                if transaction.source:
                    self._transaction_info["source"] = transaction.source

    @property
    def profile(self):
        # type: () -> Optional[Profile]
        return self._profile

    @profile.setter
    def profile(self, profile):
        # type: (Optional[Profile]) -> None

        self._profile = profile

    def set_tag(self, key, value):
        # type: (str, Any) -> None
        """
        Sets a tag for a key to a specific value.

        :param key: Key of the tag to set.

        :param value: Value of the tag to set.
        """
        self._tags[key] = value

    def set_tags(self, tags):
        # type: (Mapping[str, object]) -> None
        """Sets multiple tags at once.

        This method updates multiple tags at once. The tags are passed as a dictionary
        or other mapping type.

        Calling this method is equivalent to calling `set_tag` on each key-value pair
        in the mapping. If a tag key already exists in the scope, its value will be
        updated. If the tag key does not exist in the scope, the key-value pair will
        be added to the scope.

        This method only modifies tag keys in the `tags` mapping passed to the method.
        `scope.set_tags({})` is, therefore, a no-op.

        :param tags: A mapping of tag keys to tag values to set.
        """
        self._tags.update(tags)

    def remove_tag(self, key):
        # type: (str) -> None
        """
        Removes a specific tag.

        :param key: Key of the tag to remove.
        """
        self._tags.pop(key, None)

    def set_context(
        self,
        key,  # type: str
        value,  # type: Dict[str, Any]
    ):
        # type: (...) -> None
        """
        Binds a context at a certain key to a specific value.
        """
        self._contexts[key] = value

    def remove_context(
        self, key  # type: str
    ):
        # type: (...) -> None
        """Removes a context."""
        self._contexts.pop(key, None)

    def set_extra(
        self,
        key,  # type: str
        value,  # type: Any
    ):
        # type: (...) -> None
        """Sets an extra key to a specific value."""
        self._extras[key] = value

    def remove_extra(
        self, key  # type: str
    ):
        # type: (...) -> None
        """Removes a specific extra key."""
        self._extras.pop(key, None)

    def clear_breadcrumbs(self):
        # type: () -> None
        """Clears breadcrumb buffer."""
        self._breadcrumbs = deque()  # type: Deque[Breadcrumb]

    def add_attachment(
        self,
        bytes=None,  # type: Union[None, bytes, Callable[[], bytes]]
        filename=None,  # type: Optional[str]
        path=None,  # type: Optional[str]
        content_type=None,  # type: Optional[str]
        add_to_transactions=False,  # type: bool
    ):
        # type: (...) -> None
        """Adds an attachment to future events sent from this scope.

        The parameters are the same as for the :py:class:`sentry_sdk.attachments.Attachment` constructor.
        """
        self._attachments.append(
            Attachment(
                bytes=bytes,
                path=path,
                filename=filename,
                content_type=content_type,
                add_to_transactions=add_to_transactions,
            )
        )

    def add_breadcrumb(self, crumb=None, hint=None, **kwargs):
        # type: (Optional[Breadcrumb], Optional[BreadcrumbHint], Any) -> None
        """
        Adds a breadcrumb.

        :param crumb: Dictionary with the data as the sentry v7/v8 protocol expects.

        :param hint: An optional value that can be used by `before_breadcrumb`
            to customize the breadcrumbs that are emitted.
        """
        client = self.get_client()

        if not client.is_active():
            logger.info("Dropped breadcrumb because no client bound")
            return

        before_breadcrumb = client.options.get("before_breadcrumb")
        max_breadcrumbs = client.options.get("max_breadcrumbs", DEFAULT_MAX_BREADCRUMBS)

        crumb = dict(crumb or ())  # type: Breadcrumb
        crumb.update(kwargs)
        if not crumb:
            return

        hint = dict(hint or ())  # type: Hint

        if crumb.get("timestamp") is None:
            crumb["timestamp"] = datetime.now(timezone.utc)
        if crumb.get("type") is None:
            crumb["type"] = "default"

        if before_breadcrumb is not None:
            new_crumb = before_breadcrumb(crumb, hint)
        else:
            new_crumb = crumb

        if new_crumb is not None:
            self._breadcrumbs.append(new_crumb)
        else:
            logger.info("before breadcrumb dropped breadcrumb (%s)", crumb)

        while len(self._breadcrumbs) > max_breadcrumbs:
            self._breadcrumbs.popleft()

    def start_transaction(
<<<<<<< HEAD
        self, transaction=None, custom_sampling_context=None, **kwargs
=======
        self,
        transaction=None,
        instrumenter=INSTRUMENTER.SENTRY,
        custom_sampling_context=None,
        **kwargs,
>>>>>>> dce589ca
    ):
        # type: (Optional[Transaction], Optional[SamplingContext], Unpack[TransactionKwargs]) -> Union[Transaction, NoOpSpan]
        """
        Start and return a transaction.

        Start an existing transaction if given, otherwise create and start a new
        transaction with kwargs.

        This is the entry point to manual tracing instrumentation.

        A tree structure can be built by adding child spans to the transaction,
        and child spans to other spans. To start a new child span within the
        transaction or any span, call the respective `.start_child()` method.

        Every child span must be finished before the transaction is finished,
        otherwise the unfinished spans are discarded.

        When used as context managers, spans and transactions are automatically
        finished at the end of the `with` block. If not using context managers,
        call the `.finish()` method.

        When the transaction is finished, it will be sent to Sentry with all its
        finished child spans.

        :param transaction: The transaction to start. If omitted, we create and
            start a new transaction.
        :param custom_sampling_context: The transaction's custom sampling context.
        :param kwargs: Optional keyword arguments to be passed to the Transaction
            constructor. See :py:class:`sentry_sdk.tracing.Transaction` for
            available arguments.
        """
        kwargs.setdefault("scope", self)

        client = self.get_client()

        try_autostart_continuous_profiler()

        custom_sampling_context = custom_sampling_context or {}

        # if we haven't been given a transaction, make one
        transaction = Transaction(**kwargs)

        # use traces_sample_rate, traces_sampler, and/or inheritance to make a
        # sampling decision
        sampling_context = {
            "transaction_context": transaction.to_json(),
            "parent_sampled": transaction.parent_sampled,
        }
        sampling_context.update(custom_sampling_context)
        transaction._set_initial_sampling_decision(sampling_context=sampling_context)

        if transaction.sampled:
            profile = Profile(
                transaction.sampled, transaction._start_timestamp_monotonic_ns
            )
            profile._set_initial_sampling_decision(sampling_context=sampling_context)

            transaction._profile = profile

            # we don't bother to keep spans if we already know we're not going to
            # send the transaction
            max_spans = (client.options["_experiments"].get("max_spans")) or 1000
            transaction.init_span_recorder(maxlen=max_spans)

        return transaction

    def start_span(self, **kwargs):
        # type: (Optional[Span], Any) -> Span
        """
        Start a span whose parent is the currently active span, if any.

        The return value is a :py:class:`sentry_sdk.tracing.Span` instance,
        typically used as a context manager to start and stop timing in a `with`
        block.

        For supported `**kwargs` see :py:class:`sentry_sdk.tracing.Span`.
        """
        if kwargs.get("description") is not None:
            warnings.warn(
                "The `description` parameter is deprecated. Please use `name` instead.",
                DeprecationWarning,
                stacklevel=2,
            )

        with new_scope():
            kwargs.setdefault("scope", self)

            # get current span or transaction
            span = self.span or self.get_isolation_scope().span

            if span is None:
                # New spans get the `trace_id` from the scope
                if "trace_id" not in kwargs:
                    propagation_context = self.get_active_propagation_context()
                    if propagation_context is not None:
                        kwargs["trace_id"] = propagation_context.trace_id

                span = Span(**kwargs)
            else:
                # Children take `trace_id`` from the parent span.
                span = span.start_child(**kwargs)

            return span

    def continue_trace(
        self, environ_or_headers, op=None, name=None, source=None, origin=None
    ):
        # type: (Dict[str, Any], Optional[str], Optional[str], Optional[str], Optional[str]) -> Transaction
        """
        Sets the propagation context from environment or headers and returns a transaction.
        """
        self.generate_propagation_context(environ_or_headers)

        transaction = Transaction.continue_from_headers(
            normalize_incoming_data(environ_or_headers),
            op=op,
            origin=origin,
            name=name,
            source=source,
        )

        return transaction

    def capture_event(self, event, hint=None, scope=None, **scope_kwargs):
        # type: (Event, Optional[Hint], Optional[Scope], Any) -> Optional[str]
        """
        Captures an event.

        Merges given scope data and calls :py:meth:`sentry_sdk.client._Client.capture_event`.

        :param event: A ready-made event that can be directly sent to Sentry.

        :param hint: Contains metadata about the event that can be read from `before_send`, such as the original exception object or a HTTP request object.

        :param scope: An optional :py:class:`sentry_sdk.Scope` to apply to events.
            The `scope` and `scope_kwargs` parameters are mutually exclusive.

        :param scope_kwargs: Optional data to apply to event.
            For supported `**scope_kwargs` see :py:meth:`sentry_sdk.Scope.update_from_kwargs`.
            The `scope` and `scope_kwargs` parameters are mutually exclusive.

        :returns: An `event_id` if the SDK decided to send the event (see :py:meth:`sentry_sdk.client._Client.capture_event`).
        """
        if disable_capture_event.get(False):
            return None

        scope = self._merge_scopes(scope, scope_kwargs)

        event_id = self.get_client().capture_event(event=event, hint=hint, scope=scope)

        if event_id is not None and event.get("type") != "transaction":
            self.get_isolation_scope()._last_event_id = event_id

        return event_id

    def capture_message(self, message, level=None, scope=None, **scope_kwargs):
        # type: (str, Optional[LogLevelStr], Optional[Scope], Any) -> Optional[str]
        """
        Captures a message.

        :param message: The string to send as the message.

        :param level: If no level is provided, the default level is `info`.

        :param scope: An optional :py:class:`sentry_sdk.Scope` to apply to events.
            The `scope` and `scope_kwargs` parameters are mutually exclusive.

        :param scope_kwargs: Optional data to apply to event.
            For supported `**scope_kwargs` see :py:meth:`sentry_sdk.Scope.update_from_kwargs`.
            The `scope` and `scope_kwargs` parameters are mutually exclusive.

        :returns: An `event_id` if the SDK decided to send the event (see :py:meth:`sentry_sdk.client._Client.capture_event`).
        """
        if disable_capture_event.get(False):
            return None

        if level is None:
            level = "info"

        event = {
            "message": message,
            "level": level,
        }  # type: Event

        return self.capture_event(event, scope=scope, **scope_kwargs)

    def capture_exception(self, error=None, scope=None, **scope_kwargs):
        # type: (Optional[Union[BaseException, ExcInfo]], Optional[Scope], Any) -> Optional[str]
        """Captures an exception.

        :param error: An exception to capture. If `None`, `sys.exc_info()` will be used.

        :param scope: An optional :py:class:`sentry_sdk.Scope` to apply to events.
            The `scope` and `scope_kwargs` parameters are mutually exclusive.

        :param scope_kwargs: Optional data to apply to event.
            For supported `**scope_kwargs` see :py:meth:`sentry_sdk.Scope.update_from_kwargs`.
            The `scope` and `scope_kwargs` parameters are mutually exclusive.

        :returns: An `event_id` if the SDK decided to send the event (see :py:meth:`sentry_sdk.client._Client.capture_event`).
        """
        if disable_capture_event.get(False):
            return None

        if error is not None:
            exc_info = exc_info_from_error(error)
        else:
            exc_info = sys.exc_info()

        event, hint = event_from_exception(
            exc_info, client_options=self.get_client().options
        )

        try:
            return self.capture_event(event, hint=hint, scope=scope, **scope_kwargs)
        except Exception:
            capture_internal_exception(sys.exc_info())

        return None

    def start_session(self, *args, **kwargs):
        # type: (*Any, **Any) -> None
        """Starts a new session."""
        session_mode = kwargs.pop("session_mode", "application")

        self.end_session()

        client = self.get_client()
        self._session = Session(
            release=client.options.get("release"),
            environment=client.options.get("environment"),
            user=self._user,
            session_mode=session_mode,
        )

    def end_session(self, *args, **kwargs):
        # type: (*Any, **Any) -> None
        """Ends the current session if there is one."""
        session = self._session
        self._session = None

        if session is not None:
            session.close()
            self.get_client().capture_session(session)

    def stop_auto_session_tracking(self, *args, **kwargs):
        # type: (*Any, **Any) -> None
        """Stops automatic session tracking.

        This temporarily session tracking for the current scope when called.
        To resume session tracking call `resume_auto_session_tracking`.
        """
        self.end_session()
        self._force_auto_session_tracking = False

    def resume_auto_session_tracking(self):
        # type: (...) -> None
        """Resumes automatic session tracking for the current scope if
        disabled earlier.  This requires that generally automatic session
        tracking is enabled.
        """
        self._force_auto_session_tracking = None

    def add_event_processor(
        self, func  # type: EventProcessor
    ):
        # type: (...) -> None
        """Register a scope local event processor on the scope.

        :param func: This function behaves like `before_send.`
        """
        if len(self._event_processors) > 20:
            logger.warning(
                "Too many event processors on scope! Clearing list to free up some memory: %r",
                self._event_processors,
            )
            del self._event_processors[:]

        self._event_processors.append(func)

    def add_error_processor(
        self,
        func,  # type: ErrorProcessor
        cls=None,  # type: Optional[Type[BaseException]]
    ):
        # type: (...) -> None
        """Register a scope local error processor on the scope.

        :param func: A callback that works similar to an event processor but is invoked with the original exception info triple as second argument.

        :param cls: Optionally, only process exceptions of this type.
        """
        if cls is not None:
            cls_ = cls  # For mypy.
            real_func = func

            def func(event, exc_info):
                # type: (Event, ExcInfo) -> Optional[Event]
                try:
                    is_inst = isinstance(exc_info[1], cls_)
                except Exception:
                    is_inst = False
                if is_inst:
                    return real_func(event, exc_info)
                return event

        self._error_processors.append(func)

    def _apply_level_to_event(self, event, hint, options):
        # type: (Event, Hint, Optional[Dict[str, Any]]) -> None
        if self._level is not None:
            event["level"] = self._level

    def _apply_breadcrumbs_to_event(self, event, hint, options):
        # type: (Event, Hint, Optional[Dict[str, Any]]) -> None
        event.setdefault("breadcrumbs", {}).setdefault("values", []).extend(
            self._breadcrumbs
        )

        # Attempt to sort timestamps
        try:
            for crumb in event["breadcrumbs"]["values"]:
                if isinstance(crumb["timestamp"], str):
                    crumb["timestamp"] = datetime.fromisoformat(crumb["timestamp"])

            event["breadcrumbs"]["values"].sort(key=lambda crumb: crumb["timestamp"])
        except Exception as err:
            logger.debug("Error when sorting breadcrumbs", exc_info=err)
            pass

    def _apply_user_to_event(self, event, hint, options):
        # type: (Event, Hint, Optional[Dict[str, Any]]) -> None
        if event.get("user") is None and self._user is not None:
            event["user"] = self._user

    def _apply_transaction_name_to_event(self, event, hint, options):
        # type: (Event, Hint, Optional[Dict[str, Any]]) -> None
        if event.get("transaction") is None and self._transaction is not None:
            event["transaction"] = self._transaction

    def _apply_transaction_info_to_event(self, event, hint, options):
        # type: (Event, Hint, Optional[Dict[str, Any]]) -> None
        if event.get("transaction_info") is None and self._transaction_info is not None:
            event["transaction_info"] = self._transaction_info

    def _apply_fingerprint_to_event(self, event, hint, options):
        # type: (Event, Hint, Optional[Dict[str, Any]]) -> None
        if event.get("fingerprint") is None and self._fingerprint is not None:
            event["fingerprint"] = self._fingerprint

    def _apply_extra_to_event(self, event, hint, options):
        # type: (Event, Hint, Optional[Dict[str, Any]]) -> None
        if self._extras:
            event.setdefault("extra", {}).update(self._extras)

    def _apply_tags_to_event(self, event, hint, options):
        # type: (Event, Hint, Optional[Dict[str, Any]]) -> None
        if self._tags:
            event.setdefault("tags", {}).update(self._tags)

    def _apply_contexts_to_event(self, event, hint, options):
        # type: (Event, Hint, Optional[Dict[str, Any]]) -> None
        if self._contexts:
            event.setdefault("contexts", {}).update(self._contexts)

        contexts = event.setdefault("contexts", {})

        # Add "trace" context
        if contexts.get("trace") is None:
            if has_tracing_enabled(options) and self._span is not None:
                contexts["trace"] = self._span.get_trace_context()
            else:
                contexts["trace"] = self.get_trace_context()

    def _drop(self, cause, ty):
        # type: (Any, str) -> Optional[Any]
        logger.info("%s (%s) dropped event", ty, cause)
        return None

    def run_error_processors(self, event, hint):
        # type: (Event, Hint) -> Optional[Event]
        """
        Runs the error processors on the event and returns the modified event.
        """
        exc_info = hint.get("exc_info")
        if exc_info is not None:
            error_processors = chain(
                self.get_global_scope()._error_processors,
                self.get_isolation_scope()._error_processors,
                self.get_current_scope()._error_processors,
            )

            for error_processor in error_processors:
                new_event = error_processor(event, exc_info)
                if new_event is None:
                    return self._drop(error_processor, "error processor")

                event = new_event

        return event

    def run_event_processors(self, event, hint):
        # type: (Event, Hint) -> Optional[Event]
        """
        Runs the event processors on the event and returns the modified event.
        """
        ty = event.get("type")
        is_check_in = ty == "check_in"

        if not is_check_in:
            # Get scopes without creating them to prevent infinite recursion
            isolation_scope = self._get_isolation_scope()
            current_scope = self._get_current_scope()

            event_processors = chain(
                global_event_processors,
                _global_scope and _global_scope._event_processors or [],
                isolation_scope and isolation_scope._event_processors or [],
                current_scope and current_scope._event_processors or [],
            )

            for event_processor in event_processors:
                new_event = event
                with capture_internal_exceptions():
                    new_event = event_processor(event, hint)
                if new_event is None:
                    return self._drop(event_processor, "event processor")
                event = new_event

        return event

    @_disable_capture
    def apply_to_event(
        self,
        event,  # type: Event
        hint,  # type: Hint
        options=None,  # type: Optional[Dict[str, Any]]
    ):
        # type: (...) -> Optional[Event]
        """Applies the information contained on the scope to the given event."""
        ty = event.get("type")
        is_transaction = ty == "transaction"
        is_check_in = ty == "check_in"

        # put all attachments into the hint. This lets callbacks play around
        # with attachments. We also later pull this out of the hint when we
        # create the envelope.
        attachments_to_send = hint.get("attachments") or []
        for attachment in self._attachments:
            if not is_transaction or attachment.add_to_transactions:
                attachments_to_send.append(attachment)
        hint["attachments"] = attachments_to_send

        self._apply_contexts_to_event(event, hint, options)

        if is_check_in:
            # Check-ins only support the trace context, strip all others
            event["contexts"] = {
                "trace": event.setdefault("contexts", {}).get("trace", {})
            }

        if not is_check_in:
            self._apply_level_to_event(event, hint, options)
            self._apply_fingerprint_to_event(event, hint, options)
            self._apply_user_to_event(event, hint, options)
            self._apply_transaction_name_to_event(event, hint, options)
            self._apply_transaction_info_to_event(event, hint, options)
            self._apply_tags_to_event(event, hint, options)
            self._apply_extra_to_event(event, hint, options)

        if not is_transaction and not is_check_in:
            self._apply_breadcrumbs_to_event(event, hint, options)

        event = self.run_error_processors(event, hint)
        if event is None:
            return None

        event = self.run_event_processors(event, hint)
        if event is None:
            return None

        return event

    def update_from_scope(self, scope):
        # type: (Scope) -> None
        """Update the scope with another scope's data."""
        if scope._level is not None:
            self._level = scope._level
        if scope._fingerprint is not None:
            self._fingerprint = scope._fingerprint
        if scope._transaction is not None:
            self._transaction = scope._transaction
        if scope._transaction_info is not None:
            self._transaction_info.update(scope._transaction_info)
        if scope._user is not None:
            self._user = scope._user
        if scope._tags:
            self._tags.update(scope._tags)
        if scope._contexts:
            self._contexts.update(scope._contexts)
        if scope._extras:
            self._extras.update(scope._extras)
        if scope._breadcrumbs:
            self._breadcrumbs.extend(scope._breadcrumbs)
        if scope._span:
            self._span = scope._span
        if scope._attachments:
            self._attachments.extend(scope._attachments)
        if scope._profile:
            self._profile = scope._profile
        if scope._propagation_context:
            self._propagation_context = scope._propagation_context
        if scope._session:
            self._session = scope._session

    def update_from_kwargs(
        self,
        user=None,  # type: Optional[Any]
        level=None,  # type: Optional[LogLevelStr]
        extras=None,  # type: Optional[Dict[str, Any]]
        contexts=None,  # type: Optional[Dict[str, Any]]
        tags=None,  # type: Optional[Dict[str, str]]
        fingerprint=None,  # type: Optional[List[str]]
    ):
        # type: (...) -> None
        """Update the scope's attributes."""
        if level is not None:
            self._level = level
        if user is not None:
            self._user = user
        if extras is not None:
            self._extras.update(extras)
        if contexts is not None:
            self._contexts.update(contexts)
        if tags is not None:
            self._tags.update(tags)
        if fingerprint is not None:
            self._fingerprint = fingerprint

    def __repr__(self):
        # type: () -> str
        return "<%s id=%s name=%s type=%s>" % (
            self.__class__.__name__,
            hex(id(self)),
            self._name,
            self._type,
        )


@contextmanager
def new_scope():
    # type: () -> Generator[Scope, None, None]
    """
    .. versionadded:: 2.0.0

    Context manager that forks the current scope and runs the wrapped code in it.
    After the wrapped code is executed, the original scope is restored.

    Example Usage:

    .. code-block:: python

        import sentry_sdk

        with sentry_sdk.new_scope() as scope:
            scope.set_tag("color", "green")
            sentry_sdk.capture_message("hello") # will include `color` tag.

        sentry_sdk.capture_message("hello, again") # will NOT include `color` tag.

    """
    # fork current scope
    current_scope = Scope.get_current_scope()
    new_scope = current_scope.fork()
    token = _current_scope.set(new_scope)

    try:
        yield new_scope

    finally:
        # restore original scope
        _current_scope.reset(token)


@contextmanager
def use_scope(scope):
    # type: (Scope) -> Generator[Scope, None, None]
    """
    .. versionadded:: 2.0.0

    Context manager that uses the given `scope` and runs the wrapped code in it.
    After the wrapped code is executed, the original scope is restored.

    Example Usage:
    Suppose the variable `scope` contains a `Scope` object, which is not currently
    the active scope.

    .. code-block:: python

        import sentry_sdk

        with sentry_sdk.use_scope(scope):
            scope.set_tag("color", "green")
            sentry_sdk.capture_message("hello") # will include `color` tag.

        sentry_sdk.capture_message("hello, again") # will NOT include `color` tag.

    """
    # set given scope as current scope
    token = _current_scope.set(scope)

    try:
        yield scope

    finally:
        # restore original scope
        _current_scope.reset(token)


@contextmanager
def isolation_scope():
    # type: () -> Generator[Scope, None, None]
    """
    .. versionadded:: 2.0.0

    Context manager that forks the current isolation scope and runs the wrapped code in it.
    The current scope is also forked to not bleed data into the existing current scope.
    After the wrapped code is executed, the original scopes are restored.

    Example Usage:

    .. code-block:: python

        import sentry_sdk

        with sentry_sdk.isolation_scope() as scope:
            scope.set_tag("color", "green")
            sentry_sdk.capture_message("hello") # will include `color` tag.

        sentry_sdk.capture_message("hello, again") # will NOT include `color` tag.

    """
    # fork current scope
    current_scope = Scope.get_current_scope()
    forked_current_scope = current_scope.fork()
    current_token = _current_scope.set(forked_current_scope)

    # fork isolation scope
    isolation_scope = Scope.get_isolation_scope()
    new_isolation_scope = isolation_scope.fork()
    isolation_token = _isolation_scope.set(new_isolation_scope)

    try:
        yield new_isolation_scope

    finally:
        # restore original scopes
        _current_scope.reset(current_token)
        _isolation_scope.reset(isolation_token)


@contextmanager
def use_isolation_scope(isolation_scope):
    # type: (Scope) -> Generator[Scope, None, None]
    """
    .. versionadded:: 2.0.0

    Context manager that uses the given `isolation_scope` and runs the wrapped code in it.
    The current scope is also forked to not bleed data into the existing current scope.
    After the wrapped code is executed, the original scopes are restored.

    Example Usage:

    .. code-block:: python

        import sentry_sdk

        with sentry_sdk.isolation_scope() as scope:
            scope.set_tag("color", "green")
            sentry_sdk.capture_message("hello") # will include `color` tag.

        sentry_sdk.capture_message("hello, again") # will NOT include `color` tag.

    """
    # fork current scope
    current_scope = Scope.get_current_scope()
    forked_current_scope = current_scope.fork()
    current_token = _current_scope.set(forked_current_scope)

    # set given scope as isolation scope
    isolation_token = _isolation_scope.set(isolation_scope)

    try:
        yield isolation_scope

    finally:
        # restore original scopes
        _current_scope.reset(current_token)
        _isolation_scope.reset(isolation_token)


def should_send_default_pii():
    # type: () -> bool
    """Shortcut for `Scope.get_client().should_send_default_pii()`."""
    return Scope.get_client().should_send_default_pii()


# Circular imports
from sentry_sdk.client import NonRecordingClient

if TYPE_CHECKING:
    import sentry_sdk.client<|MERGE_RESOLUTION|>--- conflicted
+++ resolved
@@ -932,15 +932,7 @@
             self._breadcrumbs.popleft()
 
     def start_transaction(
-<<<<<<< HEAD
         self, transaction=None, custom_sampling_context=None, **kwargs
-=======
-        self,
-        transaction=None,
-        instrumenter=INSTRUMENTER.SENTRY,
-        custom_sampling_context=None,
-        **kwargs,
->>>>>>> dce589ca
     ):
         # type: (Optional[Transaction], Optional[SamplingContext], Unpack[TransactionKwargs]) -> Union[Transaction, NoOpSpan]
         """
