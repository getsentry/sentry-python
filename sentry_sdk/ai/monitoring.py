--- conflicted
+++ resolved
@@ -38,11 +38,7 @@
                 for k, v in kwargs.pop("sentry_data", {}).items():
                     span.set_attribute(k, v)
                 if curr_pipeline:
-<<<<<<< HEAD
-                    span.set_attribute(SPANDATA.AI_PIPELINE_NAME, curr_pipeline)
-=======
                     span.set_data(SPANDATA.GEN_AI_PIPELINE_NAME, curr_pipeline)
->>>>>>> c273f677
                     return f(*args, **kwargs)
                 else:
                     _ai_pipeline_name.set(description)
@@ -72,11 +68,7 @@
                 for k, v in kwargs.pop("sentry_data", {}).items():
                     span.set_attribute(k, v)
                 if curr_pipeline:
-<<<<<<< HEAD
-                    span.set_attribute(SPANDATA.AI_PIPELINE_NAME, curr_pipeline)
-=======
                     span.set_data(SPANDATA.GEN_AI_PIPELINE_NAME, curr_pipeline)
->>>>>>> c273f677
                     return await f(*args, **kwargs)
                 else:
                     _ai_pipeline_name.set(description)
@@ -113,11 +105,7 @@
     # TODO: move pipeline name elsewhere
     ai_pipeline_name = get_ai_pipeline_name()
     if ai_pipeline_name:
-<<<<<<< HEAD
-        span.set_attribute(SPANDATA.AI_PIPELINE_NAME, ai_pipeline_name)
-=======
         span.set_data(SPANDATA.GEN_AI_PIPELINE_NAME, ai_pipeline_name)
->>>>>>> c273f677
 
     if input_tokens is not None:
         span.set_attribute(SPANDATA.GEN_AI_USAGE_INPUT_TOKENS, input_tokens)
