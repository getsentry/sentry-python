from __future__ import annotations
import inspect
from functools import wraps

from sentry_sdk.consts import SPANDATA
import sentry_sdk.utils
from sentry_sdk import start_span
from sentry_sdk.tracing import Span
from sentry_sdk.utils import ContextVar

from typing import TYPE_CHECKING

if TYPE_CHECKING:
    from typing import Optional, Callable, Any

_ai_pipeline_name = ContextVar("ai_pipeline_name", default=None)


def set_ai_pipeline_name(name: Optional[str]) -> None:
    _ai_pipeline_name.set(name)


def get_ai_pipeline_name() -> Optional[str]:
    return _ai_pipeline_name.get()


def ai_track(description: str, **span_kwargs: Any) -> Callable[..., Any]:
    def decorator(f: Callable[..., Any]) -> Callable[..., Any]:
        def sync_wrapped(*args: Any, **kwargs: Any) -> Any:
            curr_pipeline = _ai_pipeline_name.get()
            op = span_kwargs.get("op", "ai.run" if curr_pipeline else "ai.pipeline")

            with start_span(
                name=description, op=op, only_if_parent=True, **span_kwargs
            ) as span:
                for k, v in kwargs.pop("sentry_tags", {}).items():
                    span.set_tag(k, v)
                for k, v in kwargs.pop("sentry_data", {}).items():
                    span.set_attribute(k, v)
                if curr_pipeline:
                    span.set_attribute(SPANDATA.AI_PIPELINE_NAME, curr_pipeline)
                    return f(*args, **kwargs)
                else:
                    _ai_pipeline_name.set(description)
                    try:
                        res = f(*args, **kwargs)
                    except Exception as e:
                        event, hint = sentry_sdk.utils.event_from_exception(
                            e,
                            client_options=sentry_sdk.get_client().options,
                            mechanism={"type": "ai_monitoring", "handled": False},
                        )
                        sentry_sdk.capture_event(event, hint=hint)
                        raise e from None
                    finally:
                        _ai_pipeline_name.set(None)
                    return res

        async def async_wrapped(*args: Any, **kwargs: Any) -> Any:
            curr_pipeline = _ai_pipeline_name.get()
            op = span_kwargs.get("op", "ai.run" if curr_pipeline else "ai.pipeline")

            with start_span(
                name=description, op=op, only_if_parent=True, **span_kwargs
            ) as span:
                for k, v in kwargs.pop("sentry_tags", {}).items():
                    span.set_tag(k, v)
                for k, v in kwargs.pop("sentry_data", {}).items():
                    span.set_attribute(k, v)
                if curr_pipeline:
                    span.set_attribute(SPANDATA.AI_PIPELINE_NAME, curr_pipeline)
                    return await f(*args, **kwargs)
                else:
                    _ai_pipeline_name.set(description)
                    try:
                        res = await f(*args, **kwargs)
                    except Exception as e:
                        event, hint = sentry_sdk.utils.event_from_exception(
                            e,
                            client_options=sentry_sdk.get_client().options,
                            mechanism={"type": "ai_monitoring", "handled": False},
                        )
                        sentry_sdk.capture_event(event, hint=hint)
                        raise e from None
                    finally:
                        _ai_pipeline_name.set(None)
                    return res

        if inspect.iscoroutinefunction(f):
            return wraps(f)(async_wrapped)
        else:
            return wraps(f)(sync_wrapped)

    return decorator


def record_token_usage(
<<<<<<< HEAD
    span: Span,
    prompt_tokens: Optional[int] = None,
    completion_tokens: Optional[int] = None,
    total_tokens: Optional[int] = None,
) -> None:
=======
    span,
    input_tokens=None,
    input_tokens_cached=None,
    output_tokens=None,
    output_tokens_reasoning=None,
    total_tokens=None,
):
    # type: (Span, Optional[int], Optional[int], Optional[int], Optional[int], Optional[int]) -> None

    # TODO: move pipeline name elsewhere
>>>>>>> 9b66f3b5
    ai_pipeline_name = get_ai_pipeline_name()
    if ai_pipeline_name:
        span.set_attribute(SPANDATA.AI_PIPELINE_NAME, ai_pipeline_name)

<<<<<<< HEAD
    if prompt_tokens is not None:
        span.set_attribute(SPANDATA.GEN_AI_USAGE_INPUT_TOKENS, prompt_tokens)

    if completion_tokens is not None:
        span.set_attribute(SPANDATA.GEN_AI_USAGE_OUTPUT_TOKENS, completion_tokens)
=======
    if input_tokens is not None:
        span.set_data(SPANDATA.GEN_AI_USAGE_INPUT_TOKENS, input_tokens)

    if input_tokens_cached is not None:
        span.set_data(
            SPANDATA.GEN_AI_USAGE_INPUT_TOKENS_CACHED,
            input_tokens_cached,
        )

    if output_tokens is not None:
        span.set_data(SPANDATA.GEN_AI_USAGE_OUTPUT_TOKENS, output_tokens)

    if output_tokens_reasoning is not None:
        span.set_data(
            SPANDATA.GEN_AI_USAGE_OUTPUT_TOKENS_REASONING,
            output_tokens_reasoning,
        )
>>>>>>> 9b66f3b5

    if total_tokens is None and input_tokens is not None and output_tokens is not None:
        total_tokens = input_tokens + output_tokens

    if total_tokens is not None:
        span.set_attribute(SPANDATA.GEN_AI_USAGE_TOTAL_TOKENS, total_tokens)<|MERGE_RESOLUTION|>--- conflicted
+++ resolved
@@ -95,40 +95,23 @@
 
 
 def record_token_usage(
-<<<<<<< HEAD
     span: Span,
-    prompt_tokens: Optional[int] = None,
-    completion_tokens: Optional[int] = None,
+    input_tokens: Optional[int] = None,
+    input_tokens_cached: Optional[int] = None,
+    output_tokens: Optional[int] = None,
+    output_tokens_reasoning: Optional[int] = None,
     total_tokens: Optional[int] = None,
 ) -> None:
-=======
-    span,
-    input_tokens=None,
-    input_tokens_cached=None,
-    output_tokens=None,
-    output_tokens_reasoning=None,
-    total_tokens=None,
-):
-    # type: (Span, Optional[int], Optional[int], Optional[int], Optional[int], Optional[int]) -> None
-
     # TODO: move pipeline name elsewhere
->>>>>>> 9b66f3b5
     ai_pipeline_name = get_ai_pipeline_name()
     if ai_pipeline_name:
         span.set_attribute(SPANDATA.AI_PIPELINE_NAME, ai_pipeline_name)
 
-<<<<<<< HEAD
-    if prompt_tokens is not None:
-        span.set_attribute(SPANDATA.GEN_AI_USAGE_INPUT_TOKENS, prompt_tokens)
-
-    if completion_tokens is not None:
-        span.set_attribute(SPANDATA.GEN_AI_USAGE_OUTPUT_TOKENS, completion_tokens)
-=======
     if input_tokens is not None:
-        span.set_data(SPANDATA.GEN_AI_USAGE_INPUT_TOKENS, input_tokens)
+        span.set_attribute(SPANDATA.GEN_AI_USAGE_INPUT_TOKENS, input_tokens)
 
     if input_tokens_cached is not None:
-        span.set_data(
+        span.set_attribute(
             SPANDATA.GEN_AI_USAGE_INPUT_TOKENS_CACHED,
             input_tokens_cached,
         )
@@ -141,7 +124,6 @@
             SPANDATA.GEN_AI_USAGE_OUTPUT_TOKENS_REASONING,
             output_tokens_reasoning,
         )
->>>>>>> 9b66f3b5
 
     if total_tokens is None and input_tokens is not None and output_tokens is not None:
         total_tokens = input_tokens + output_tokens
