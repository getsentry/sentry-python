from __future__ import annotations
from typing import TYPE_CHECKING

if TYPE_CHECKING:
    from typing import Any

from sentry_sdk.tracing import Span
from sentry_sdk.utils import logger


<<<<<<< HEAD
def _normalize_data(data: Any) -> Any:
=======
def _normalize_data(data, unpack=True):
    # type: (Any, bool) -> Any
>>>>>>> 28d0dddf

    # convert pydantic data (e.g. OpenAI v1+) to json compatible format
    if hasattr(data, "model_dump"):
        try:
            return data.model_dump()
        except Exception as e:
            logger.warning("Could not convert pydantic data to JSON: %s", e)
            return data
    if isinstance(data, list):
        if unpack and len(data) == 1:
            return _normalize_data(data[0], unpack=unpack)  # remove empty dimensions
        return list(_normalize_data(x, unpack=unpack) for x in data)
    if isinstance(data, dict):
        return {k: _normalize_data(v, unpack=unpack) for (k, v) in data.items()}

    return data


<<<<<<< HEAD
def set_data_normalized(span: Span, key: str, value: Any) -> None:
    normalized = _normalize_data(value)
=======
def set_data_normalized(span, key, value, unpack=True):
    # type: (Span, str, Any, bool) -> None
    normalized = _normalize_data(value, unpack=unpack)
>>>>>>> 28d0dddf
    if isinstance(normalized, (int, float, bool, str)):
        span.set_attribute(key, normalized)
    else:
        span.set_attribute(key, str(normalized))<|MERGE_RESOLUTION|>--- conflicted
+++ resolved
@@ -8,13 +8,7 @@
 from sentry_sdk.utils import logger
 
 
-<<<<<<< HEAD
-def _normalize_data(data: Any) -> Any:
-=======
-def _normalize_data(data, unpack=True):
-    # type: (Any, bool) -> Any
->>>>>>> 28d0dddf
-
+def _normalize_data(data: Any, unpack: bool = True) -> Any:
     # convert pydantic data (e.g. OpenAI v1+) to json compatible format
     if hasattr(data, "model_dump"):
         try:
@@ -32,14 +26,8 @@
     return data
 
 
-<<<<<<< HEAD
-def set_data_normalized(span: Span, key: str, value: Any) -> None:
-    normalized = _normalize_data(value)
-=======
-def set_data_normalized(span, key, value, unpack=True):
-    # type: (Span, str, Any, bool) -> None
+def set_data_normalized(span: Span, key: str, value: Any, unpack: bool = True) -> None:
     normalized = _normalize_data(value, unpack=unpack)
->>>>>>> 28d0dddf
     if isinstance(normalized, (int, float, bool, str)):
         span.set_attribute(key, normalized)
     else:
