--- conflicted
+++ resolved
@@ -29,11 +29,7 @@
 
 def set_data_normalized(span: Span, key: str, value: Any) -> None:
     normalized = _normalize_data(value)
-<<<<<<< HEAD
-    span.set_attribute(key, normalized)
-=======
     if isinstance(normalized, (int, float, bool, str)):
-        span.set_data(key, normalized)
+        span.set_attribute(key, normalized)
     else:
-        span.set_data(key, str(normalized))
->>>>>>> 38b570a4
+        span.set_attribute(key, str(normalized))