from __future__ import annotations
import os
import time
from threading import Thread, Lock

from sentry_sdk.utils import logger

from typing import TYPE_CHECKING

if TYPE_CHECKING:
    from typing import Optional
    from sentry_sdk.transport import Transport


MAX_DOWNSAMPLE_FACTOR = 10


class Monitor:
    """
    Performs health checks in a separate thread once every interval seconds
    and updates the internal state. Other parts of the SDK only read this state
    and act accordingly.
    """

    name = "sentry.monitor"

    def __init__(self, transport: Transport, interval: float = 10) -> None:
        self.transport: Transport = transport
        self.interval: float = interval

        self._healthy = True
        self._downsample_factor: int = 0

        self._thread: Optional[Thread] = None
        self._thread_lock = Lock()
        self._thread_for_pid: Optional[int] = None
        self._running = True

    def _ensure_running(self) -> None:
        """
        Check that the monitor has an active thread to run in, or create one if not.

        Note that this might fail (e.g. in Python 3.12 it's not possible to
        spawn new threads at interpreter shutdown). In that case self._running
        will be False after running this function.
        """
        if self._thread_for_pid == os.getpid() and self._thread is not None:
            return None

        with self._thread_lock:
            if self._thread_for_pid == os.getpid() and self._thread is not None:
                return None

            def _thread() -> None:
                while self._running:
                    time.sleep(self.interval)
                    if self._running:
                        self.run()

            thread = Thread(name=self.name, target=_thread)
            thread.daemon = True
            try:
                thread.start()
            except RuntimeError:
                # Unfortunately at this point the interpreter is in a state that no
                # longer allows us to spawn a thread and we have to bail.
                self._running = False
                return None

            self._thread = thread
            self._thread_for_pid = os.getpid()

        return None

    def run(self) -> None:
        self.check_health()
        self.set_downsample_factor()

    def set_downsample_factor(self) -> None:
        if self._healthy:
            if self._downsample_factor > 0:
                logger.debug(
                    "[Monitor] health check positive, reverting to normal sampling"
                )
            self._downsample_factor = 0
        else:
            if self.downsample_factor < MAX_DOWNSAMPLE_FACTOR:
                self._downsample_factor += 1
            logger.debug(
                "[Monitor] health check negative, downsampling with a factor of %d",
                self._downsample_factor,
            )

    def check_health(self) -> None:
        """
        Perform the actual health checks,
        currently only checks if the transport is rate-limited.
        TODO: augment in the future with more checks.
        """
        self._healthy = self.transport.is_healthy()

    def is_healthy(self) -> bool:
        self._ensure_running()
        return self._healthy

    @property
    def downsample_factor(self) -> int:
        self._ensure_running()
        return self._downsample_factor

<<<<<<< HEAD
    def kill(self) -> None:
        self._running = False

    def __del__(self) -> None:
        self.kill()
=======
    def kill(self):
        # type: () -> None
        self._running = False
>>>>>>> 34dcba4a
<|MERGE_RESOLUTION|>--- conflicted
+++ resolved
@@ -108,14 +108,5 @@
         self._ensure_running()
         return self._downsample_factor
 
-<<<<<<< HEAD
     def kill(self) -> None:
-        self._running = False
-
-    def __del__(self) -> None:
-        self.kill()
-=======
-    def kill(self):
-        # type: () -> None
-        self._running = False
->>>>>>> 34dcba4a
+        self._running = False