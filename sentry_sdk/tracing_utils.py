--- conflicted
+++ resolved
@@ -154,41 +154,6 @@
         yield span
 
 
-<<<<<<< HEAD
-=======
-def maybe_create_breadcrumbs_from_span(scope, span):
-    # type: (sentry_sdk.Scope, sentry_sdk.tracing.Span) -> None
-    if span.op == OP.DB_REDIS:
-        scope.add_breadcrumb(
-            message=span.description, type="redis", category="redis", data=span._tags
-        )
-
-    elif span.op == OP.HTTP_CLIENT:
-        level = None
-        status_code = span._data.get(SPANDATA.HTTP_STATUS_CODE)
-        if status_code:
-            if 500 <= status_code <= 599:
-                level = "error"
-            elif 400 <= status_code <= 499:
-                level = "warning"
-
-        if level:
-            scope.add_breadcrumb(
-                type="http", category="httplib", data=span._data, level=level
-            )
-        else:
-            scope.add_breadcrumb(type="http", category="httplib", data=span._data)
-
-    elif span.op == "subprocess":
-        scope.add_breadcrumb(
-            type="subprocess",
-            category="subprocess",
-            message=span.description,
-            data=span._data,
-        )
-
-
->>>>>>> 6a1b7d47
 def _get_frame_module_abs_path(frame):
     # type: (FrameType) -> Optional[str]
     try:
