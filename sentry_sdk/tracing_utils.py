import contextlib
import inspect
import os
import re
import sys
import uuid
from collections.abc import Mapping
from datetime import datetime, timedelta, timezone
from functools import wraps
from urllib.parse import quote, unquote

import sentry_sdk
from sentry_sdk.consts import OP, SPANDATA
from sentry_sdk.utils import (
    capture_internal_exceptions,
    filename_for_module,
    Dsn,
    logger,
    match_regex_list,
    qualname_from_function,
    to_string,
    is_sentry_url,
    _is_external_source,
    _is_in_project_root,
    _module_in_list,
)

from typing import TYPE_CHECKING

if TYPE_CHECKING:
    from typing import Any
    from typing import Dict
    from typing import Generator
    from typing import Optional
    from typing import Union

    from types import FrameType


SENTRY_TRACE_REGEX = re.compile(
    "^[ \t]*"  # whitespace
    "([0-9a-f]{32})?"  # trace_id
    "-?([0-9a-f]{16})?"  # span_id
    "-?([01])?"  # sampled
    "[ \t]*$"  # whitespace
)

# This is a normal base64 regex, modified to reflect that fact that we strip the
# trailing = or == off
base64_stripped = (
    # any of the characters in the base64 "alphabet", in multiples of 4
    "([a-zA-Z0-9+/]{4})*"
    # either nothing or 2 or 3 base64-alphabet characters (see
    # https://en.wikipedia.org/wiki/Base64#Decoding_Base64_without_padding for
    # why there's never only 1 extra character)
    "([a-zA-Z0-9+/]{2,3})?"
)


class EnvironHeaders(Mapping):  # type: ignore
    def __init__(
        self,
        environ,  # type: Mapping[str, str]
        prefix="HTTP_",  # type: str
    ):
        # type: (...) -> None
        self.environ = environ
        self.prefix = prefix

    def __getitem__(self, key):
        # type: (str) -> Optional[Any]
        return self.environ[self.prefix + key.replace("-", "_").upper()]

    def __len__(self):
        # type: () -> int
        return sum(1 for _ in iter(self))

    def __iter__(self):
        # type: () -> Generator[str, None, None]
        for k in self.environ:
            if not isinstance(k, str):
                continue

            k = k.replace("-", "_").upper()
            if not k.startswith(self.prefix):
                continue

            yield k[len(self.prefix) :]


def has_tracing_enabled(options):
    # type: (Optional[Dict[str, Any]]) -> bool
    """
    Returns True if either traces_sample_rate or traces_sampler is
    defined and enable_tracing is set and not false.
    """
    if options is None:
        return False

    return bool(
        options.get("enable_tracing") is not False
        and (
            options.get("traces_sample_rate") is not None
            or options.get("traces_sampler") is not None
        )
    )


@contextlib.contextmanager
def record_sql_queries(
    cursor,  # type: Any
    query,  # type: Any
    params_list,  # type:  Any
    paramstyle,  # type: Optional[str]
    executemany,  # type: bool
    record_cursor_repr=False,  # type: bool
    span_origin=None,  # type: Optional[str]
):
    # type: (...) -> Generator[sentry_sdk.tracing.Span, None, None]

    # TODO: Bring back capturing of params by default
    if sentry_sdk.get_client().options["_experiments"].get("record_sql_params", False):
        if not params_list or params_list == [None]:
            params_list = None

        if paramstyle == "pyformat":
            paramstyle = "format"
    else:
        params_list = None
        paramstyle = None

    query = _format_sql(cursor, query)

    data = {}
    if params_list is not None:
        data["db.params"] = params_list
    if paramstyle is not None:
        data["db.paramstyle"] = paramstyle
    if executemany:
        data["db.executemany"] = True
    if record_cursor_repr and cursor is not None:
        data["db.cursor"] = cursor

    with capture_internal_exceptions():
        sentry_sdk.add_breadcrumb(message=query, category="query", data=data)

    with sentry_sdk.start_span(
        op=OP.DB,
        name=query,
        origin=span_origin,
    ) as span:
        for k, v in data.items():
            span.set_data(k, v)
        yield span


def maybe_create_breadcrumbs_from_span(scope, span):
    # type: (sentry_sdk.Scope, sentry_sdk.tracing.Span) -> None
    # TODO: can be removed when POtelSpan replaces Span
    pass


def _get_frame_module_abs_path(frame):
    # type: (FrameType) -> Optional[str]
    try:
        return frame.f_code.co_filename
    except Exception:
        return None


def _should_be_included(
    is_sentry_sdk_frame,  # type: bool
    namespace,  # type: Optional[str]
    in_app_include,  # type: Optional[list[str]]
    in_app_exclude,  # type: Optional[list[str]]
    abs_path,  # type: Optional[str]
    project_root,  # type: Optional[str]
):
    # type: (...) -> bool
    # in_app_include takes precedence over in_app_exclude
    should_be_included = _module_in_list(namespace, in_app_include)
    should_be_excluded = _is_external_source(abs_path) or _module_in_list(
        namespace, in_app_exclude
    )
    return not is_sentry_sdk_frame and (
        should_be_included
        or (_is_in_project_root(abs_path, project_root) and not should_be_excluded)
    )


def add_query_source(span):
    # type: (sentry_sdk.tracing.Span) -> None
    """
    Adds OTel compatible source code information to the span
    """
    client = sentry_sdk.get_client()
    if not client.is_active():
        return

    if span.start_timestamp is None:
        return

    should_add_query_source = client.options.get("enable_db_query_source", True)
    if not should_add_query_source:
        return

    # We assume here that the query is just ending now. We can't use
    # the actual end timestamp of the span because in OTel the span
    # can't be finished in order to set any attributes on it.
    duration = datetime.now(tz=timezone.utc) - span.start_timestamp
    threshold = client.options.get("db_query_source_threshold_ms", 0)
    slow_query = duration / timedelta(milliseconds=1) > threshold

    if not slow_query:
        return

    project_root = client.options["project_root"]
    in_app_include = client.options.get("in_app_include")
    in_app_exclude = client.options.get("in_app_exclude")

    # Find the correct frame
    frame = sys._getframe()  # type: Union[FrameType, None]
    while frame is not None:
        abs_path = _get_frame_module_abs_path(frame)

        try:
            namespace = frame.f_globals.get("__name__")  # type: Optional[str]
        except Exception:
            namespace = None

        is_sentry_sdk_frame = namespace is not None and namespace.startswith(
            "sentry_sdk."
        )

        should_be_included = _should_be_included(
            is_sentry_sdk_frame=is_sentry_sdk_frame,
            namespace=namespace,
            in_app_include=in_app_include,
            in_app_exclude=in_app_exclude,
            abs_path=abs_path,
            project_root=project_root,
        )
        if should_be_included:
            break

        frame = frame.f_back
    else:
        frame = None

    # Set the data
    if frame is not None:
        try:
            lineno = frame.f_lineno
        except Exception:
            lineno = None
        if lineno is not None:
            span.set_data(SPANDATA.CODE_LINENO, frame.f_lineno)

        try:
            namespace = frame.f_globals.get("__name__")
        except Exception:
            namespace = None
        if namespace is not None:
            span.set_data(SPANDATA.CODE_NAMESPACE, namespace)

        filepath = _get_frame_module_abs_path(frame)
        if filepath is not None:
            if namespace is not None:
                in_app_path = filename_for_module(namespace, filepath)
            elif project_root is not None and filepath.startswith(project_root):
                in_app_path = filepath.replace(project_root, "").lstrip(os.sep)
            else:
                in_app_path = filepath
            span.set_data(SPANDATA.CODE_FILEPATH, in_app_path)

        try:
            code_function = frame.f_code.co_name
        except Exception:
            code_function = None

        if code_function is not None:
            span.set_data(SPANDATA.CODE_FUNCTION, frame.f_code.co_name)


def extract_sentrytrace_data(header):
    # type: (Optional[str]) -> Optional[Dict[str, Union[str, bool, None]]]
    """
    Given a `sentry-trace` header string, return a dictionary of data.
    """
    if not header:
        return None

    if header.startswith("00-") and header.endswith("-00"):
        header = header[3:-3]

    match = SENTRY_TRACE_REGEX.match(header)
    if not match:
        return None

    trace_id, parent_span_id, sampled_str = match.groups()
    parent_sampled = None

    if trace_id:
        trace_id = "{:032x}".format(int(trace_id, 16))
    if parent_span_id:
        parent_span_id = "{:016x}".format(int(parent_span_id, 16))
    if sampled_str:
        parent_sampled = sampled_str != "0"

    return {
        "trace_id": trace_id,
        "parent_span_id": parent_span_id,
        "parent_sampled": parent_sampled,
    }


def _format_sql(cursor, sql):
    # type: (Any, str) -> Optional[str]

    real_sql = None

    # If we're using psycopg2, it could be that we're
    # looking at a query that uses Composed objects. Use psycopg2's mogrify
    # function to format the query. We lose per-parameter trimming but gain
    # accuracy in formatting.
    try:
        if hasattr(cursor, "mogrify"):
            real_sql = cursor.mogrify(sql)
            if isinstance(real_sql, bytes):
                real_sql = real_sql.decode(cursor.connection.encoding)
    except Exception:
        real_sql = None

    return real_sql or to_string(sql)


class PropagationContext:
    """
    The PropagationContext represents the data of a trace in Sentry.
    """

    __slots__ = (
        "_trace_id",
        "_span_id",
        "parent_span_id",
        "parent_sampled",
        "baggage",
    )

    def __init__(
        self,
        trace_id=None,  # type: Optional[str]
        span_id=None,  # type: Optional[str]
        parent_span_id=None,  # type: Optional[str]
        parent_sampled=None,  # type: Optional[bool]
        baggage=None,  # type: Optional[Baggage]
    ):
        # type: (...) -> None
        self._trace_id = trace_id
        """The trace id of the Sentry trace."""

        self._span_id = span_id
        """The span id of the currently executing span."""

        self.parent_span_id = parent_span_id
        """The id of the parent span that started this span.
        The parent span could also be a span in an upstream service."""

        self.parent_sampled = parent_sampled
        """Boolean indicator if the parent span was sampled.
        Important when the parent span originated in an upstream service,
        because we watn to sample the whole trace, or nothing from the trace."""

        self.baggage = baggage
        """Baggage object used for dynamic sampling decisions."""

    @property
    def dynamic_sampling_context(self):
        # type: () -> Optional[Dict[str, str]]
        return self.baggage.dynamic_sampling_context() if self.baggage else None

    @classmethod
    def from_incoming_data(cls, incoming_data):
        # type: (Dict[str, Any]) -> Optional[PropagationContext]
        propagation_context = None

        normalized_data = normalize_incoming_data(incoming_data)
        baggage_header = normalized_data.get(BAGGAGE_HEADER_NAME)
        if baggage_header:
            propagation_context = PropagationContext()
            propagation_context.baggage = Baggage.from_incoming_header(baggage_header)

        sentry_trace_header = normalized_data.get(SENTRY_TRACE_HEADER_NAME)
        if sentry_trace_header:
            sentrytrace_data = extract_sentrytrace_data(sentry_trace_header)
            if sentrytrace_data is not None:
                if propagation_context is None:
                    propagation_context = PropagationContext()
                propagation_context.update(sentrytrace_data)

        return propagation_context

    @property
    def trace_id(self):
        # type: () -> str
        """The trace id of the Sentry trace."""
        if not self._trace_id:
            self._trace_id = uuid.uuid4().hex

        return self._trace_id

    @trace_id.setter
    def trace_id(self, value):
        # type: (str) -> None
        self._trace_id = value

    @property
    def span_id(self):
        # type: () -> str
        """The span id of the currently executed span."""
        if not self._span_id:
            self._span_id = uuid.uuid4().hex[16:]

        return self._span_id

    @span_id.setter
    def span_id(self, value):
        # type: (str) -> None
        self._span_id = value

    def update(self, other_dict):
        # type: (Dict[str, Any]) -> None
        """
        Updates the PropagationContext with data from the given dictionary.
        """
        for key, value in other_dict.items():
            try:
                setattr(self, key, value)
            except AttributeError:
                pass

    def __repr__(self):
        # type: (...) -> str
        return "<PropagationContext _trace_id={} _span_id={} parent_span_id={} parent_sampled={} baggage={} dynamic_sampling_context={}>".format(
            self._trace_id,
            self._span_id,
            self.parent_span_id,
            self.parent_sampled,
            self.baggage,
            self.dynamic_sampling_context,
        )


class Baggage:
    """
    The W3C Baggage header information (see https://www.w3.org/TR/baggage/).
    """

    __slots__ = ("sentry_items", "third_party_items", "mutable")

    SENTRY_PREFIX = "sentry-"
    SENTRY_PREFIX_REGEX = re.compile("^sentry-")

    def __init__(
        self,
        sentry_items,  # type: Dict[str, str]
        third_party_items="",  # type: str
        mutable=True,  # type: bool
    ):
        self.sentry_items = sentry_items
        self.third_party_items = third_party_items
        self.mutable = mutable

    @classmethod
    def from_incoming_header(cls, header):
        # type: (Optional[str]) -> Baggage
        """
        freeze if incoming header already has sentry baggage
        """
        sentry_items = {}
        third_party_items = ""
        mutable = True

        if header:
            for item in header.split(","):
                if "=" not in item:
                    continue

                with capture_internal_exceptions():
                    item = item.strip()
                    key, val = item.split("=")
                    if Baggage.SENTRY_PREFIX_REGEX.match(key):
                        baggage_key = unquote(key.split("-")[1])
                        sentry_items[baggage_key] = unquote(val)
                        mutable = False
                    else:
                        third_party_items += ("," if third_party_items else "") + item

        return Baggage(sentry_items, third_party_items, mutable)

    @classmethod
    def from_options(cls, scope):
        # type: (sentry_sdk.scope.Scope) -> Optional[Baggage]

        sentry_items = {}  # type: Dict[str, str]
        third_party_items = ""
        mutable = False

        client = sentry_sdk.get_client()

        if not client.is_active() or scope._propagation_context is None:
            return Baggage(sentry_items)

        options = client.options
        propagation_context = scope._propagation_context

        if propagation_context is not None:
            sentry_items["trace_id"] = propagation_context.trace_id

        if options.get("environment"):
            sentry_items["environment"] = options["environment"]

        if options.get("release"):
            sentry_items["release"] = options["release"]

        if options.get("dsn"):
            sentry_items["public_key"] = Dsn(options["dsn"]).public_key

        if options.get("traces_sample_rate"):
            sentry_items["sample_rate"] = str(options["traces_sample_rate"])

        return Baggage(sentry_items, third_party_items, mutable)

    @classmethod
    def populate_from_transaction(cls, transaction):
        # type: (sentry_sdk.tracing.Transaction) -> Baggage
        """
        Populate fresh baggage entry with sentry_items and make it immutable
        if this is the head SDK which originates traces.
        """
        client = sentry_sdk.get_client()
        sentry_items = {}  # type: Dict[str, str]

        if not client.is_active():
            return Baggage(sentry_items)

        options = client.options or {}

        sentry_items["trace_id"] = transaction.trace_id

        if options.get("environment"):
            sentry_items["environment"] = options["environment"]

        if options.get("release"):
            sentry_items["release"] = options["release"]

        if options.get("dsn"):
            sentry_items["public_key"] = Dsn(options["dsn"]).public_key

        if (
            transaction.name
            and transaction.source not in LOW_QUALITY_TRANSACTION_SOURCES
        ):
            sentry_items["transaction"] = transaction.name

        if transaction.sample_rate is not None:
            sentry_items["sample_rate"] = str(transaction.sample_rate)

        if transaction.sampled is not None:
            sentry_items["sampled"] = "true" if transaction.sampled else "false"

        # there's an existing baggage but it was mutable,
        # which is why we are creating this new baggage.
        # However, if by chance the user put some sentry items in there, give them precedence.
        if transaction._baggage and transaction._baggage.sentry_items:
            sentry_items.update(transaction._baggage.sentry_items)

        return Baggage(sentry_items, mutable=False)

    def freeze(self):
        # type: () -> None
        self.mutable = False

    def dynamic_sampling_context(self):
        # type: () -> Dict[str, str]
        header = {}

        for key, item in self.sentry_items.items():
            header[key] = item

        return header

    def serialize(self, include_third_party=False):
        # type: (bool) -> str
        items = []

        for key, val in self.sentry_items.items():
            with capture_internal_exceptions():
                item = Baggage.SENTRY_PREFIX + quote(key) + "=" + quote(str(val))
                items.append(item)

        if include_third_party:
            items.append(self.third_party_items)

        return ",".join(items)

    @staticmethod
    def strip_sentry_baggage(header):
        # type: (str) -> str
        """Remove Sentry baggage from the given header.

        Given a Baggage header, return a new Baggage header with all Sentry baggage items removed.
        """
        return ",".join(
            (
                item
                for item in header.split(",")
                if not Baggage.SENTRY_PREFIX_REGEX.match(item.strip())
            )
        )


def should_propagate_trace(client, url):
    # type: (sentry_sdk.client.BaseClient, str) -> bool
    """
    Returns True if url matches trace_propagation_targets configured in the given client. Otherwise, returns False.
    """
    trace_propagation_targets = client.options["trace_propagation_targets"]

    if is_sentry_url(client, url):
        return False

    return match_regex_list(url, trace_propagation_targets, substring_matching=True)


def normalize_incoming_data(incoming_data):
    # type: (Dict[str, Any]) -> Dict[str, Any]
    """
    Normalizes incoming data so the keys are all lowercase with dashes instead of underscores and stripped from known prefixes.
    """
    data = {}
    for key, value in incoming_data.items():
        if key.startswith("HTTP_"):
            key = key[5:]

        key = key.replace("_", "-").lower()
        data[key] = value

    return data


def start_child_span_decorator(func):
    # type: (Any) -> Any
    """
    Decorator to add child spans for functions.

    See also ``sentry_sdk.tracing.trace()``.
    """
    # Asynchronous case
    if inspect.iscoroutinefunction(func):

        @wraps(func)
        async def func_with_tracing(*args, **kwargs):
            # type: (*Any, **Any) -> Any

            span = get_current_span()

            if span is None:
                logger.debug(
                    "Cannot create a child span for %s. "
                    "Please start a Sentry transaction before calling this function.",
                    qualname_from_function(func),
                )
                return await func(*args, **kwargs)

            with span.start_child(
                op=OP.FUNCTION,
                name=qualname_from_function(func),
            ):
                return await func(*args, **kwargs)

        try:
            func_with_tracing.__signature__ = inspect.signature(func)  # type: ignore[attr-defined]
        except Exception:
            pass

    # Synchronous case
    else:

        @wraps(func)
        def func_with_tracing(*args, **kwargs):
            # type: (*Any, **Any) -> Any

            span = get_current_span()

            if span is None:
                logger.debug(
                    "Cannot create a child span for %s. "
                    "Please start a Sentry transaction before calling this function.",
                    qualname_from_function(func),
                )
                return func(*args, **kwargs)

            with span.start_child(
                op=OP.FUNCTION,
                name=qualname_from_function(func),
            ):
                return func(*args, **kwargs)

        try:
            func_with_tracing.__signature__ = inspect.signature(func)  # type: ignore[attr-defined]
        except Exception:
            pass

    return func_with_tracing


def get_current_span(scope=None):
    # type: (Optional[sentry_sdk.Scope]) -> Optional[sentry_sdk.tracing.Span]
    """
    Returns the currently active span if there is one running, otherwise `None`
    """
    scope = scope or sentry_sdk.get_current_scope()
    current_span = scope.span
    return current_span


# Circular imports
from sentry_sdk.tracing import (
    BAGGAGE_HEADER_NAME,
    LOW_QUALITY_TRANSACTION_SOURCES,
    SENTRY_TRACE_HEADER_NAME,
)

if TYPE_CHECKING:
<<<<<<< HEAD
    from sentry_sdk.tracing import Span


def finish_running_transaction(transaction=None, exc_info=None):
    # type: (Optional[sentry_sdk.Transaction], Optional[ExcInfo]) -> None
    if transaction is not None and hasattr(transaction, "_ctx_token"):
        if exc_info is not None:
            transaction.__exit__(*exc_info)
        else:
            transaction.__exit__(None, None, None)
=======
    from sentry_sdk.tracing import Span
>>>>>>> 3d8445c0
<|MERGE_RESOLUTION|>--- conflicted
+++ resolved
@@ -733,17 +733,4 @@
 )
 
 if TYPE_CHECKING:
-<<<<<<< HEAD
-    from sentry_sdk.tracing import Span
-
-
-def finish_running_transaction(transaction=None, exc_info=None):
-    # type: (Optional[sentry_sdk.Transaction], Optional[ExcInfo]) -> None
-    if transaction is not None and hasattr(transaction, "_ctx_token"):
-        if exc_info is not None:
-            transaction.__exit__(*exc_info)
-        else:
-            transaction.__exit__(None, None, None)
-=======
-    from sentry_sdk.tracing import Span
->>>>>>> 3d8445c0
+    from sentry_sdk.tracing import Span