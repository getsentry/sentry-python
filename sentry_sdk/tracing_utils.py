import contextlib
import decimal
import inspect
import os
import re
import sys
import uuid
from collections.abc import Mapping
<<<<<<< HEAD
from datetime import datetime, timedelta, timezone
from decimal import ROUND_DOWN, Context, Decimal
=======
from datetime import timedelta
from decimal import ROUND_DOWN, Decimal, DefaultContext, localcontext
>>>>>>> 76d6b049
from functools import wraps
from random import Random
from urllib.parse import quote, unquote

import sentry_sdk
from sentry_sdk.consts import (
    OP,
    SPANDATA,
    SPANSTATUS,
    BAGGAGE_HEADER_NAME,
    SENTRY_TRACE_HEADER_NAME,
)
from sentry_sdk.utils import (
    capture_internal_exceptions,
    filename_for_module,
    Dsn,
    logger,
    match_regex_list,
    qualname_from_function,
    to_string,
    is_sentry_url,
    _is_external_source,
    _is_in_project_root,
    _module_in_list,
)

from typing import TYPE_CHECKING

if TYPE_CHECKING:
    from typing import Any
    from typing import Dict
    from typing import Generator
    from typing import Optional
    from typing import Union
    from types import FrameType


SENTRY_TRACE_REGEX = re.compile(
    "^[ \t]*"  # whitespace
    "([0-9a-f]{32})?"  # trace_id
    "-?([0-9a-f]{16})?"  # span_id
    "-?([01])?"  # sampled
    "[ \t]*$"  # whitespace
)


# This is a normal base64 regex, modified to reflect that fact that we strip the
# trailing = or == off
base64_stripped = (
    # any of the characters in the base64 "alphabet", in multiples of 4
    "([a-zA-Z0-9+/]{4})*"
    # either nothing or 2 or 3 base64-alphabet characters (see
    # https://en.wikipedia.org/wiki/Base64#Decoding_Base64_without_padding for
    # why there's never only 1 extra character)
    "([a-zA-Z0-9+/]{2,3})?"
)


class EnvironHeaders(Mapping):  # type: ignore
    def __init__(
        self,
        environ,  # type: Mapping[str, str]
        prefix="HTTP_",  # type: str
    ):
        # type: (...) -> None
        self.environ = environ
        self.prefix = prefix

    def __getitem__(self, key):
        # type: (str) -> Optional[Any]
        return self.environ[self.prefix + key.replace("-", "_").upper()]

    def __len__(self):
        # type: () -> int
        return sum(1 for _ in iter(self))

    def __iter__(self):
        # type: () -> Generator[str, None, None]
        for k in self.environ:
            if not isinstance(k, str):
                continue

            k = k.replace("-", "_").upper()
            if not k.startswith(self.prefix):
                continue

            yield k[len(self.prefix) :]


def has_tracing_enabled(options):
    # type: (Optional[Dict[str, Any]]) -> bool
    """
    Returns True if either traces_sample_rate or traces_sampler is
    defined.
    """
    if options is None:
        return False

    return bool(
        options.get("traces_sample_rate") is not None
        or options.get("traces_sampler") is not None
    )


@contextlib.contextmanager
def record_sql_queries(
    cursor,  # type: Any
    query,  # type: Any
    params_list,  # type:  Any
    paramstyle,  # type: Optional[str]
    executemany,  # type: bool
    record_cursor_repr=False,  # type: bool
    span_origin=None,  # type: Optional[str]
):
    # type: (...) -> Generator[sentry_sdk.tracing.Span, None, None]

    # TODO: Bring back capturing of params by default
    if sentry_sdk.get_client().options["_experiments"].get("record_sql_params", False):
        if not params_list or params_list == [None]:
            params_list = None

        if paramstyle == "pyformat":
            paramstyle = "format"
    else:
        params_list = None
        paramstyle = None

    query = _format_sql(cursor, query)

    data = {}
    if params_list is not None:
        data["db.params"] = params_list
    if paramstyle is not None:
        data["db.paramstyle"] = paramstyle
    if executemany:
        data["db.executemany"] = True
    if record_cursor_repr and cursor is not None:
        data["db.cursor"] = cursor

    with capture_internal_exceptions():
        sentry_sdk.add_breadcrumb(message=query, category="query", data=data)

    with sentry_sdk.start_span(
        op=OP.DB,
        name=query,
        origin=span_origin,
        only_if_parent=True,
    ) as span:
        for k, v in data.items():
            span.set_attribute(k, v)
        yield span


def _get_frame_module_abs_path(frame):
    # type: (FrameType) -> Optional[str]
    try:
        return frame.f_code.co_filename
    except Exception:
        return None


def _should_be_included(
    is_sentry_sdk_frame,  # type: bool
    namespace,  # type: Optional[str]
    in_app_include,  # type: Optional[list[str]]
    in_app_exclude,  # type: Optional[list[str]]
    abs_path,  # type: Optional[str]
    project_root,  # type: Optional[str]
):
    # type: (...) -> bool
    # in_app_include takes precedence over in_app_exclude
    should_be_included = _module_in_list(namespace, in_app_include)
    should_be_excluded = _is_external_source(abs_path) or _module_in_list(
        namespace, in_app_exclude
    )
    return not is_sentry_sdk_frame and (
        should_be_included
        or (_is_in_project_root(abs_path, project_root) and not should_be_excluded)
    )


def add_query_source(span):
    # type: (sentry_sdk.tracing.Span) -> None
    """
    Adds OTel compatible source code information to the span
    """
    client = sentry_sdk.get_client()
    if not client.is_active():
        return

    if span.start_timestamp is None:
        return

    should_add_query_source = client.options.get("enable_db_query_source", True)
    if not should_add_query_source:
        return

    # We assume here that the query is just ending now. We can't use
    # the actual end timestamp of the span because in OTel the span
    # can't be finished in order to set any attributes on it.
    duration = datetime.now(tz=timezone.utc) - span.start_timestamp
    threshold = client.options.get("db_query_source_threshold_ms", 0)
    slow_query = duration / timedelta(milliseconds=1) > threshold

    if not slow_query:
        return

    project_root = client.options["project_root"]
    in_app_include = client.options.get("in_app_include")
    in_app_exclude = client.options.get("in_app_exclude")

    # Find the correct frame
    frame = sys._getframe()  # type: Union[FrameType, None]
    while frame is not None:
        abs_path = _get_frame_module_abs_path(frame)

        try:
            namespace = frame.f_globals.get("__name__")  # type: Optional[str]
        except Exception:
            namespace = None

        is_sentry_sdk_frame = namespace is not None and namespace.startswith(
            "sentry_sdk."
        )

        should_be_included = _should_be_included(
            is_sentry_sdk_frame=is_sentry_sdk_frame,
            namespace=namespace,
            in_app_include=in_app_include,
            in_app_exclude=in_app_exclude,
            abs_path=abs_path,
            project_root=project_root,
        )
        if should_be_included:
            break

        frame = frame.f_back
    else:
        frame = None

    # Set the data
    if frame is not None:
        try:
            lineno = frame.f_lineno
        except Exception:
            lineno = None
        if lineno is not None:
            span.set_attribute(SPANDATA.CODE_LINENO, frame.f_lineno)

        try:
            namespace = frame.f_globals.get("__name__")
        except Exception:
            namespace = None
        if namespace is not None:
            span.set_attribute(SPANDATA.CODE_NAMESPACE, namespace)

        filepath = _get_frame_module_abs_path(frame)
        if filepath is not None:
            if namespace is not None:
                in_app_path = filename_for_module(namespace, filepath)
            elif project_root is not None and filepath.startswith(project_root):
                in_app_path = filepath.replace(project_root, "").lstrip(os.sep)
            else:
                in_app_path = filepath
            span.set_attribute(SPANDATA.CODE_FILEPATH, in_app_path)

        try:
            code_function = frame.f_code.co_name
        except Exception:
            code_function = None

        if code_function is not None:
            span.set_attribute(SPANDATA.CODE_FUNCTION, frame.f_code.co_name)


def extract_sentrytrace_data(header):
    # type: (Optional[str]) -> Optional[Dict[str, Union[str, bool, None]]]
    """
    Given a `sentry-trace` header string, return a dictionary of data.
    """
    if not header:
        return None

    if header.startswith("00-") and header.endswith("-00"):
        header = header[3:-3]

    match = SENTRY_TRACE_REGEX.match(header)
    if not match:
        return None

    trace_id, parent_span_id, sampled_str = match.groups()
    parent_sampled = None

    if trace_id:
        trace_id = "{:032x}".format(int(trace_id, 16))
    if parent_span_id:
        parent_span_id = "{:016x}".format(int(parent_span_id, 16))
    if sampled_str:
        parent_sampled = sampled_str != "0"

    return {
        "trace_id": trace_id,
        "parent_span_id": parent_span_id,
        "parent_sampled": parent_sampled,
    }


def _format_sql(cursor, sql):
    # type: (Any, str) -> Optional[str]

    real_sql = None

    # If we're using psycopg2, it could be that we're
    # looking at a query that uses Composed objects. Use psycopg2's mogrify
    # function to format the query. We lose per-parameter trimming but gain
    # accuracy in formatting.
    try:
        if hasattr(cursor, "mogrify"):
            real_sql = cursor.mogrify(sql)
            if isinstance(real_sql, bytes):
                real_sql = real_sql.decode(cursor.connection.encoding)
    except Exception:
        real_sql = None

    return real_sql or to_string(sql)


class PropagationContext:
    """
    The PropagationContext represents the data of a trace in Sentry.
    """

    __slots__ = (
        "_trace_id",
        "_span_id",
        "parent_span_id",
        "parent_sampled",
        "baggage",
    )

    def __init__(
        self,
        trace_id=None,  # type: Optional[str]
        span_id=None,  # type: Optional[str]
        parent_span_id=None,  # type: Optional[str]
        parent_sampled=None,  # type: Optional[bool]
        baggage=None,  # type: Optional[Baggage]
    ):
        # type: (...) -> None
        self._trace_id = trace_id
        """The trace id of the Sentry trace."""

        self._span_id = span_id
        """The span id of the currently executing span."""

        self.parent_span_id = parent_span_id
        """The id of the parent span that started this span.
        The parent span could also be a span in an upstream service."""

        self.parent_sampled = parent_sampled
        """Boolean indicator if the parent span was sampled.
        Important when the parent span originated in an upstream service,
        because we want to sample the whole trace, or nothing from the trace."""

        self.baggage = baggage
        """Baggage object used for dynamic sampling decisions."""

    @property
    def dynamic_sampling_context(self):
        # type: () -> Optional[Dict[str, str]]
        return self.baggage.dynamic_sampling_context() if self.baggage else None

    @classmethod
    def from_incoming_data(cls, incoming_data):
        # type: (Dict[str, Any]) -> Optional[PropagationContext]
        propagation_context = None

        normalized_data = normalize_incoming_data(incoming_data)
        baggage_header = normalized_data.get(BAGGAGE_HEADER_NAME)
        if baggage_header:
            propagation_context = PropagationContext()
            propagation_context.baggage = Baggage.from_incoming_header(baggage_header)

        sentry_trace_header = normalized_data.get(SENTRY_TRACE_HEADER_NAME)
        if sentry_trace_header:
            sentrytrace_data = extract_sentrytrace_data(sentry_trace_header)
            if sentrytrace_data is not None:
                if propagation_context is None:
                    propagation_context = PropagationContext()
                propagation_context.update(sentrytrace_data)

        if propagation_context is not None:
            propagation_context._fill_sample_rand()

        return propagation_context

    @property
    def trace_id(self):
        # type: () -> str
        """The trace id of the Sentry trace."""
        if not self._trace_id:
            self._trace_id = uuid.uuid4().hex

        return self._trace_id

    @trace_id.setter
    def trace_id(self, value):
        # type: (str) -> None
        self._trace_id = value

    @property
    def span_id(self):
        # type: () -> str
        """The span id of the currently executed span."""
        if not self._span_id:
            self._span_id = uuid.uuid4().hex[16:]

        return self._span_id

    @span_id.setter
    def span_id(self, value):
        # type: (str) -> None
        self._span_id = value

    def update(self, other_dict):
        # type: (Dict[str, Any]) -> None
        """
        Updates the PropagationContext with data from the given dictionary.
        """
        for key, value in other_dict.items():
            try:
                setattr(self, key, value)
            except AttributeError:
                pass

    def _fill_sample_rand(self):
        # type: () -> None
        """
        Ensure that there is a valid sample_rand value in the baggage.

        If there is a valid sample_rand value in the baggage, we keep it.
        Otherwise, we generate a sample_rand value according to the following:

          - If we have a parent_sampled value and a sample_rate in the DSC, we compute
            a sample_rand value randomly in the range:
                - [0, sample_rate) if parent_sampled is True,
                - or, in the range [sample_rate, 1) if parent_sampled is False.

          - If either parent_sampled or sample_rate is missing, we generate a random
            value in the range [0, 1).

        The sample_rand is deterministically generated from the trace_id, if present.

        This function does nothing if there is no dynamic_sampling_context.
        """
        if self.dynamic_sampling_context is None or self.baggage is None:
            return

        sentry_baggage = self.baggage.sentry_items

        sample_rand = None
        if sentry_baggage.get("sample_rand"):
            try:
                sample_rand = Decimal(sentry_baggage["sample_rand"])
            except Exception:
                logger.debug(
                    f"Failed to convert incoming sample_rand to Decimal: {sample_rand}"
                )

        if sample_rand is not None and 0 <= sample_rand < 1:
            # sample_rand is present and valid, so don't overwrite it
            return

        sample_rate = None
        if sentry_baggage.get("sample_rate"):
            try:
                sample_rate = float(sentry_baggage["sample_rate"])
            except Exception:
                logger.debug(
                    f"Failed to convert incoming sample_rate to float: {sample_rate}"
                )

        lower, upper = _sample_rand_range(self.parent_sampled, sample_rate)

        try:
            sample_rand = _generate_sample_rand(self.trace_id, interval=(lower, upper))
        except ValueError:
            # ValueError is raised if the interval is invalid, i.e. lower >= upper.
            # lower >= upper might happen if the incoming trace's sampled flag
            # and sample_rate are inconsistent, e.g. sample_rate=0.0 but sampled=True.
            # We cannot generate a sensible sample_rand value in this case.
            logger.debug(
                f"Could not backfill sample_rand, since parent_sampled={self.parent_sampled} "
                f"and sample_rate={sample_rate}."
            )
            return

        self.baggage.sentry_items["sample_rand"] = f"{sample_rand:.6f}"  # noqa: E231

    def _sample_rand(self):
        # type: () -> Optional[str]
        """Convenience method to get the sample_rand value from the baggage."""
        if self.baggage is None:
            return None

        return self.baggage.sentry_items.get("sample_rand")

    def __repr__(self):
        # type: (...) -> str
        return "<PropagationContext _trace_id={} _span_id={} parent_span_id={} parent_sampled={} baggage={} dynamic_sampling_context={}>".format(
            self._trace_id,
            self._span_id,
            self.parent_span_id,
            self.parent_sampled,
            self.baggage,
            self.dynamic_sampling_context,
        )


class Baggage:
    """
    The W3C Baggage header information (see https://www.w3.org/TR/baggage/).

    Before mutating a `Baggage` object, calling code must check that `mutable` is `True`.
    Mutating a `Baggage` object that has `mutable` set to `False` is not allowed, but
    it is the caller's responsibility to enforce this restriction.
    """

    __slots__ = ("sentry_items", "third_party_items", "mutable")

    SENTRY_PREFIX = "sentry-"
    SENTRY_PREFIX_REGEX = re.compile("^sentry-")

    def __init__(
        self,
        sentry_items,  # type: Dict[str, str]
        third_party_items="",  # type: str
        mutable=True,  # type: bool
    ):
        self.sentry_items = sentry_items
        self.third_party_items = third_party_items
        self.mutable = mutable

    @classmethod
    def from_incoming_header(
        cls,
        header,  # type: Optional[str]
    ):
        # type: (...) -> Baggage
        """
        freeze if incoming header already has sentry baggage
        """
        sentry_items = {}
        third_party_items = ""
        mutable = True

        if header:
            for item in header.split(","):
                if "=" not in item:
                    continue

                with capture_internal_exceptions():
                    item = item.strip()
                    key, val = item.split("=")
                    if Baggage.SENTRY_PREFIX_REGEX.match(key):
                        baggage_key = unquote(key.split("-")[1])
                        sentry_items[baggage_key] = unquote(val)
                        mutable = False
                    else:
                        third_party_items += ("," if third_party_items else "") + item

        return Baggage(sentry_items, third_party_items, mutable)

    @classmethod
    def from_options(cls, scope):
        # type: (sentry_sdk.scope.Scope) -> Optional[Baggage]

        sentry_items = {}  # type: Dict[str, str]
        third_party_items = ""
        mutable = False

        client = sentry_sdk.get_client()

        if not client.is_active() or scope._propagation_context is None:
            return Baggage(sentry_items)

        options = client.options
        propagation_context = scope._propagation_context

        if propagation_context is not None:
            sentry_items["trace_id"] = propagation_context.trace_id

        if options.get("environment"):
            sentry_items["environment"] = options["environment"]

        if options.get("release"):
            sentry_items["release"] = options["release"]

        if options.get("dsn"):
            sentry_items["public_key"] = Dsn(options["dsn"]).public_key

        if options.get("traces_sample_rate"):
            sentry_items["sample_rate"] = str(options["traces_sample_rate"])

        return Baggage(sentry_items, third_party_items, mutable)

    def freeze(self):
        # type: () -> None
        self.mutable = False

    def dynamic_sampling_context(self):
        # type: () -> Dict[str, str]
        header = {}

        for key, item in self.sentry_items.items():
            header[key] = item

        return header

    def serialize(self, include_third_party=False):
        # type: (bool) -> str
        items = []

        for key, val in self.sentry_items.items():
            with capture_internal_exceptions():
                item = Baggage.SENTRY_PREFIX + quote(key) + "=" + quote(str(val))
                items.append(item)

        if include_third_party:
            items.append(self.third_party_items)

        return ",".join(items)

    @staticmethod
    def strip_sentry_baggage(header):
        # type: (str) -> str
        """Remove Sentry baggage from the given header.

        Given a Baggage header, return a new Baggage header with all Sentry baggage items removed.
        """
        return ",".join(
            (
                item
                for item in header.split(",")
                if not Baggage.SENTRY_PREFIX_REGEX.match(item.strip())
            )
        )

    def __repr__(self):
        # type: () -> str
        return f'<Baggage "{self.serialize(include_third_party=True)}", mutable={self.mutable}>'


def should_propagate_trace(client, url):
    # type: (sentry_sdk.client.BaseClient, str) -> bool
    """
    Returns True if url matches trace_propagation_targets configured in the given client. Otherwise, returns False.
    """
    trace_propagation_targets = client.options["trace_propagation_targets"]

    if is_sentry_url(client, url):
        return False

    return match_regex_list(url, trace_propagation_targets, substring_matching=True)


def normalize_incoming_data(incoming_data):
    # type: (Dict[str, Any]) -> Dict[str, Any]
    """
    Normalizes incoming data so the keys are all lowercase with dashes instead of underscores and stripped from known prefixes.
    """
    data = {}
    for key, value in incoming_data.items():
        if key.startswith("HTTP_"):
            key = key[5:]

        key = key.replace("_", "-").lower()
        data[key] = value

    return data


def start_child_span_decorator(func):
    # type: (Any) -> Any
    """
    Decorator to add child spans for functions.

    See also ``sentry_sdk.tracing.trace()``.
    """
    # Asynchronous case
    if inspect.iscoroutinefunction(func):

        @wraps(func)
        async def func_with_tracing(*args, **kwargs):
            # type: (*Any, **Any) -> Any

            span = get_current_span()

            if span is None:
                logger.debug(
                    "Cannot create a child span for %s. "
                    "Please start a Sentry transaction before calling this function.",
                    qualname_from_function(func),
                )
                return await func(*args, **kwargs)

            with span.start_child(
                op=OP.FUNCTION,
                name=qualname_from_function(func),
            ):
                return await func(*args, **kwargs)

        try:
            func_with_tracing.__signature__ = inspect.signature(func)  # type: ignore[attr-defined]
        except Exception:
            pass

    # Synchronous case
    else:

        @wraps(func)
        def func_with_tracing(*args, **kwargs):
            # type: (*Any, **Any) -> Any

            span = get_current_span()

            if span is None:
                logger.debug(
                    "Cannot create a child span for %s. "
                    "Please start a Sentry transaction before calling this function.",
                    qualname_from_function(func),
                )
                return func(*args, **kwargs)

            with span.start_child(
                op=OP.FUNCTION,
                name=qualname_from_function(func),
            ):
                return func(*args, **kwargs)

        try:
            func_with_tracing.__signature__ = inspect.signature(func)  # type: ignore[attr-defined]
        except Exception:
            pass

    return func_with_tracing


def get_current_span(scope=None):
    # type: (Optional[sentry_sdk.Scope]) -> Optional[sentry_sdk.tracing.Span]
    """
    Returns the currently active span if there is one running, otherwise `None`
    """
    scope = scope or sentry_sdk.get_current_scope()
    current_span = scope.span
    return current_span


def _generate_sample_rand(
    trace_id,  # type: Optional[str]
    interval=(0.0, 1.0),  # type: tuple[float, float]
):
    # type: (...) -> Optional[decimal.Decimal]
    """Generate a sample_rand value from a trace ID.

    The generated value will be pseudorandomly chosen from the provided
    interval. Specifically, given (lower, upper) = interval, the generated
    value will be in the range [lower, upper). The value has 6-digit precision,
    so when printing with .6f, the value will never be rounded up.

    The pseudorandom number generator is seeded with the trace ID.
    """
    lower, upper = interval
    if not lower < upper:  # using `if lower >= upper` would handle NaNs incorrectly
        raise ValueError("Invalid interval: lower must be less than upper")

    rng = Random(trace_id)
    sample_rand = upper
    while sample_rand >= upper:
        sample_rand = rng.uniform(lower, upper)

<<<<<<< HEAD
    return Decimal(sample_rand).quantize(
        Decimal("0.000001"), rounding=ROUND_DOWN, context=Context(prec=6)
    )
=======
    # Round down to exactly six decimal-digit precision.
    # Setting the context is needed to avoid an InvalidOperation exception
    # in case the user has changed the default precision or set traps.
    with localcontext(DefaultContext) as ctx:
        ctx.prec = 6
        return Decimal(sample_rand).quantize(
            Decimal("0.000001"),
            rounding=ROUND_DOWN,
        )
>>>>>>> 76d6b049


def _sample_rand_range(parent_sampled, sample_rate):
    # type: (Optional[bool], Optional[float]) -> tuple[float, float]
    """
    Compute the lower (inclusive) and upper (exclusive) bounds of the range of values
    that a generated sample_rand value must fall into, given the parent_sampled and
    sample_rate values.
    """
    if parent_sampled is None or sample_rate is None:
        return 0.0, 1.0
    elif parent_sampled is True:
        return 0.0, sample_rate
    else:  # parent_sampled is False
        return sample_rate, 1.0


def get_span_status_from_http_code(http_status_code):
    # type: (int) -> str
    """
    Returns the Sentry status corresponding to the given HTTP status code.

    See: https://develop.sentry.dev/sdk/event-payloads/contexts/#trace-context
    """
    if http_status_code < 400:
        return SPANSTATUS.OK

    elif 400 <= http_status_code < 500:
        if http_status_code == 403:
            return SPANSTATUS.PERMISSION_DENIED
        elif http_status_code == 404:
            return SPANSTATUS.NOT_FOUND
        elif http_status_code == 429:
            return SPANSTATUS.RESOURCE_EXHAUSTED
        elif http_status_code == 413:
            return SPANSTATUS.FAILED_PRECONDITION
        elif http_status_code == 401:
            return SPANSTATUS.UNAUTHENTICATED
        elif http_status_code == 409:
            return SPANSTATUS.ALREADY_EXISTS
        else:
            return SPANSTATUS.INVALID_ARGUMENT

    elif 500 <= http_status_code < 600:
        if http_status_code == 504:
            return SPANSTATUS.DEADLINE_EXCEEDED
        elif http_status_code == 501:
            return SPANSTATUS.UNIMPLEMENTED
        elif http_status_code == 503:
            return SPANSTATUS.UNAVAILABLE
        else:
            return SPANSTATUS.INTERNAL_ERROR

    return SPANSTATUS.UNKNOWN_ERROR<|MERGE_RESOLUTION|>--- conflicted
+++ resolved
@@ -6,13 +6,8 @@
 import sys
 import uuid
 from collections.abc import Mapping
-<<<<<<< HEAD
 from datetime import datetime, timedelta, timezone
-from decimal import ROUND_DOWN, Context, Decimal
-=======
-from datetime import timedelta
 from decimal import ROUND_DOWN, Decimal, DefaultContext, localcontext
->>>>>>> 76d6b049
 from functools import wraps
 from random import Random
 from urllib.parse import quote, unquote
@@ -794,11 +789,6 @@
     while sample_rand >= upper:
         sample_rand = rng.uniform(lower, upper)
 
-<<<<<<< HEAD
-    return Decimal(sample_rand).quantize(
-        Decimal("0.000001"), rounding=ROUND_DOWN, context=Context(prec=6)
-    )
-=======
     # Round down to exactly six decimal-digit precision.
     # Setting the context is needed to avoid an InvalidOperation exception
     # in case the user has changed the default precision or set traps.
@@ -808,7 +798,6 @@
             Decimal("0.000001"),
             rounding=ROUND_DOWN,
         )
->>>>>>> 76d6b049
 
 
 def _sample_rand_range(parent_sampled, sample_rate):
