import contextlib
<<<<<<< HEAD
import inspect
=======
import os
>>>>>>> 89af1e22
import re
import sys
from collections.abc import Mapping
from functools import wraps
from urllib.parse import quote, unquote

import sentry_sdk
from sentry_sdk import get_current_span
from sentry_sdk.consts import OP, SPANDATA
from sentry_sdk.utils import (
    capture_internal_exceptions,
    Dsn,
    logger,
    match_regex_list,
    to_string,
    is_sentry_url,
    qualname_from_function,
    _is_external_source,
    _module_in_list,
)
from sentry_sdk._types import TYPE_CHECKING

if TYPE_CHECKING:
    from typing import Any
    from typing import Dict
    from typing import Generator
    from typing import Optional
    from typing import Union

    from types import FrameType


SENTRY_TRACE_REGEX = re.compile(
    "^[ \t]*"  # whitespace
    "([0-9a-f]{32})?"  # trace_id
    "-?([0-9a-f]{16})?"  # span_id
    "-?([01])?"  # sampled
    "[ \t]*$"  # whitespace
)

# This is a normal base64 regex, modified to reflect that fact that we strip the
# trailing = or == off
base64_stripped = (
    # any of the characters in the base64 "alphabet", in multiples of 4
    "([a-zA-Z0-9+/]{4})*"
    # either nothing or 2 or 3 base64-alphabet characters (see
    # https://en.wikipedia.org/wiki/Base64#Decoding_Base64_without_padding for
    # why there's never only 1 extra character)
    "([a-zA-Z0-9+/]{2,3})?"
)


class EnvironHeaders(Mapping):  # type: ignore
    def __init__(
        self,
        environ,  # type: Mapping[str, str]
        prefix="HTTP_",  # type: str
    ):
        # type: (...) -> None
        self.environ = environ
        self.prefix = prefix

    def __getitem__(self, key):
        # type: (str) -> Optional[Any]
        return self.environ[self.prefix + key.replace("-", "_").upper()]

    def __len__(self):
        # type: () -> int
        return sum(1 for _ in iter(self))

    def __iter__(self):
        # type: () -> Generator[str, None, None]
        for k in self.environ:
            if not isinstance(k, str):
                continue

            k = k.replace("-", "_").upper()
            if not k.startswith(self.prefix):
                continue

            yield k[len(self.prefix) :]


def has_tracing_enabled(options):
    # type: (Optional[Dict[str, Any]]) -> bool
    """
    Returns True if either traces_sample_rate or traces_sampler is
    defined and enable_tracing is set and not false.
    """
    if options is None:
        return False

    return bool(
        options.get("enable_tracing") is not False
        and (
            options.get("traces_sample_rate") is not None
            or options.get("traces_sampler") is not None
        )
    )


@contextlib.contextmanager
def record_sql_queries(
    hub,  # type: sentry_sdk.Hub
    cursor,  # type: Any
    query,  # type: Any
    params_list,  # type:  Any
    paramstyle,  # type: Optional[str]
    executemany,  # type: bool
    record_cursor_repr=False,  # type: bool
):
    # type: (...) -> Generator[sentry_sdk.tracing.Span, None, None]

    # TODO: Bring back capturing of params by default
    if hub.client and hub.client.options["_experiments"].get(
        "record_sql_params", False
    ):
        if not params_list or params_list == [None]:
            params_list = None

        if paramstyle == "pyformat":
            paramstyle = "format"
    else:
        params_list = None
        paramstyle = None

    query = _format_sql(cursor, query)

    data = {}
    if params_list is not None:
        data["db.params"] = params_list
    if paramstyle is not None:
        data["db.paramstyle"] = paramstyle
    if executemany:
        data["db.executemany"] = True
    if record_cursor_repr and cursor is not None:
        data["db.cursor"] = cursor

    with capture_internal_exceptions():
        hub.add_breadcrumb(message=query, category="query", data=data)

    with hub.start_span(op=OP.DB, description=query) as span:
        for k, v in data.items():
            span.set_data(k, v)
        yield span


def maybe_create_breadcrumbs_from_span(hub, span):
    # type: (sentry_sdk.Hub, sentry_sdk.tracing.Span) -> None
    if span.op == OP.DB_REDIS:
        hub.add_breadcrumb(
            message=span.description, type="redis", category="redis", data=span._tags
        )
    elif span.op == OP.HTTP_CLIENT:
        hub.add_breadcrumb(type="http", category="httplib", data=span._data)
    elif span.op == "subprocess":
        hub.add_breadcrumb(
            type="subprocess",
            category="subprocess",
            message=span.description,
            data=span._data,
        )


def add_query_source(hub, span):
    # type: (sentry_sdk.Hub, sentry_sdk.tracing.Span) -> None
    """
    Adds OTel compatible source code information to the span
    """
    client = hub.client
    if client is None:
        return

    if span.timestamp is None or span.start_timestamp is None:
        return

    should_add_query_source = client.options.get("enable_db_query_source", False)
    if not should_add_query_source:
        return

    duration = span.timestamp - span.start_timestamp
    threshold = client.options.get("db_query_source_threshold_ms", 0)
    slow_query = duration.microseconds > threshold * 1000

    if not slow_query:
        return

    project_root = client.options["project_root"]
    in_app_include = client.options.get("in_app_include")
    in_app_exclude = client.options.get("in_app_exclude")

    # Find the correct frame
    frame = sys._getframe()  # type: Union[FrameType, None]
    while frame is not None:
        try:
            abs_path = frame.f_code.co_filename
            if abs_path and PY2:
                abs_path = os.path.abspath(abs_path)
        except Exception:
            abs_path = ""

        try:
            namespace = frame.f_globals.get("__name__")  # type: Optional[str]
        except Exception:
            namespace = None

        is_sentry_sdk_frame = namespace is not None and namespace.startswith(
            "sentry_sdk."
        )

        should_be_included = not _is_external_source(abs_path)
        if namespace is not None:
            if in_app_exclude and _module_in_list(namespace, in_app_exclude):
                should_be_included = False
            if in_app_include and _module_in_list(namespace, in_app_include):
                # in_app_include takes precedence over in_app_exclude, so doing it
                # at the end
                should_be_included = True

        if (
            abs_path.startswith(project_root)
            and should_be_included
            and not is_sentry_sdk_frame
        ):
            break

        frame = frame.f_back
    else:
        frame = None

    # Set the data
    if frame is not None:
        try:
            lineno = frame.f_lineno
        except Exception:
            lineno = None
        if lineno is not None:
            span.set_data(SPANDATA.CODE_LINENO, frame.f_lineno)

        try:
            namespace = frame.f_globals.get("__name__")
        except Exception:
            namespace = None
        if namespace is not None:
            span.set_data(SPANDATA.CODE_NAMESPACE, namespace)

        try:
            filepath = frame.f_code.co_filename
        except Exception:
            filepath = None
        if filepath is not None:
            in_app_path = filepath.replace(project_root, "")
            span.set_data(SPANDATA.CODE_FILEPATH, in_app_path)

        try:
            code_function = frame.f_code.co_name
        except Exception:
            code_function = None

        if code_function is not None:
            span.set_data(SPANDATA.CODE_FUNCTION, frame.f_code.co_name)


def extract_sentrytrace_data(header):
    # type: (Optional[str]) -> Optional[Dict[str, Union[str, bool, None]]]
    """
    Given a `sentry-trace` header string, return a dictionary of data.
    """
    if not header:
        return None

    if header.startswith("00-") and header.endswith("-00"):
        header = header[3:-3]

    match = SENTRY_TRACE_REGEX.match(header)
    if not match:
        return None

    trace_id, parent_span_id, sampled_str = match.groups()
    parent_sampled = None

    if trace_id:
        trace_id = "{:032x}".format(int(trace_id, 16))
    if parent_span_id:
        parent_span_id = "{:016x}".format(int(parent_span_id, 16))
    if sampled_str:
        parent_sampled = sampled_str != "0"

    return {
        "trace_id": trace_id,
        "parent_span_id": parent_span_id,
        "parent_sampled": parent_sampled,
    }


def _format_sql(cursor, sql):
    # type: (Any, str) -> Optional[str]

    real_sql = None

    # If we're using psycopg2, it could be that we're
    # looking at a query that uses Composed objects. Use psycopg2's mogrify
    # function to format the query. We lose per-parameter trimming but gain
    # accuracy in formatting.
    try:
        if hasattr(cursor, "mogrify"):
            real_sql = cursor.mogrify(sql)
            if isinstance(real_sql, bytes):
                real_sql = real_sql.decode(cursor.connection.encoding)
    except Exception:
        real_sql = None

    return real_sql or to_string(sql)


class Baggage:
    """
    The W3C Baggage header information (see https://www.w3.org/TR/baggage/).
    """

    __slots__ = ("sentry_items", "third_party_items", "mutable")

    SENTRY_PREFIX = "sentry-"
    SENTRY_PREFIX_REGEX = re.compile("^sentry-")

    def __init__(
        self,
        sentry_items,  # type: Dict[str, str]
        third_party_items="",  # type: str
        mutable=True,  # type: bool
    ):
        self.sentry_items = sentry_items
        self.third_party_items = third_party_items
        self.mutable = mutable

    @classmethod
    def from_incoming_header(cls, header):
        # type: (Optional[str]) -> Baggage
        """
        freeze if incoming header already has sentry baggage
        """
        sentry_items = {}
        third_party_items = ""
        mutable = True

        if header:
            for item in header.split(","):
                if "=" not in item:
                    continue

                with capture_internal_exceptions():
                    item = item.strip()
                    key, val = item.split("=")
                    if Baggage.SENTRY_PREFIX_REGEX.match(key):
                        baggage_key = unquote(key.split("-")[1])
                        sentry_items[baggage_key] = unquote(val)
                        mutable = False
                    else:
                        third_party_items += ("," if third_party_items else "") + item

        return Baggage(sentry_items, third_party_items, mutable)

    @classmethod
    def from_options(cls, scope):
        # type: (sentry_sdk.scope.Scope) -> Optional[Baggage]

        sentry_items = {}  # type: Dict[str, str]
        third_party_items = ""
        mutable = False

        client = sentry_sdk.Hub.current.client

        if client is None or scope._propagation_context is None:
            return Baggage(sentry_items)

        options = client.options
        propagation_context = scope._propagation_context

        if propagation_context is not None and "trace_id" in propagation_context:
            sentry_items["trace_id"] = propagation_context["trace_id"]

        if options.get("environment"):
            sentry_items["environment"] = options["environment"]

        if options.get("release"):
            sentry_items["release"] = options["release"]

        if options.get("dsn"):
            sentry_items["public_key"] = Dsn(options["dsn"]).public_key

        if options.get("traces_sample_rate"):
            sentry_items["sample_rate"] = options["traces_sample_rate"]

        user = (scope and scope._user) or {}
        if user.get("segment"):
            sentry_items["user_segment"] = user["segment"]

        return Baggage(sentry_items, third_party_items, mutable)

    @classmethod
    def populate_from_transaction(cls, transaction):
        # type: (sentry_sdk.tracing.Transaction) -> Baggage
        """
        Populate fresh baggage entry with sentry_items and make it immutable
        if this is the head SDK which originates traces.
        """
        hub = transaction.hub or sentry_sdk.Hub.current
        client = hub.client
        sentry_items = {}  # type: Dict[str, str]

        if not client:
            return Baggage(sentry_items)

        options = client.options or {}
        user = (hub.scope and hub.scope._user) or {}

        sentry_items["trace_id"] = transaction.trace_id

        if options.get("environment"):
            sentry_items["environment"] = options["environment"]

        if options.get("release"):
            sentry_items["release"] = options["release"]

        if options.get("dsn"):
            sentry_items["public_key"] = Dsn(options["dsn"]).public_key

        if (
            transaction.name
            and transaction.source not in LOW_QUALITY_TRANSACTION_SOURCES
        ):
            sentry_items["transaction"] = transaction.name

        if user.get("segment"):
            sentry_items["user_segment"] = user["segment"]

        if transaction.sample_rate is not None:
            sentry_items["sample_rate"] = str(transaction.sample_rate)

        if transaction.sampled is not None:
            sentry_items["sampled"] = "true" if transaction.sampled else "false"

        # there's an existing baggage but it was mutable,
        # which is why we are creating this new baggage.
        # However, if by chance the user put some sentry items in there, give them precedence.
        if transaction._baggage and transaction._baggage.sentry_items:
            sentry_items.update(transaction._baggage.sentry_items)

        return Baggage(sentry_items, mutable=False)

    def freeze(self):
        # type: () -> None
        self.mutable = False

    def dynamic_sampling_context(self):
        # type: () -> Dict[str, str]
        header = {}

        for key, item in self.sentry_items.items():
            header[key] = item

        return header

    def serialize(self, include_third_party=False):
        # type: (bool) -> str
        items = []

        for key, val in self.sentry_items.items():
            with capture_internal_exceptions():
                item = Baggage.SENTRY_PREFIX + quote(key) + "=" + quote(str(val))
                items.append(item)

        if include_third_party:
            items.append(self.third_party_items)

        return ",".join(items)


def should_propagate_trace(hub, url):
    # type: (sentry_sdk.Hub, str) -> bool
    """
    Returns True if url matches trace_propagation_targets configured in the given hub. Otherwise, returns False.
    """
    client = hub.client  # type: Any
    trace_propagation_targets = client.options["trace_propagation_targets"]

    if is_sentry_url(hub, url):
        return False

    return match_regex_list(url, trace_propagation_targets, substring_matching=True)


def normalize_incoming_data(incoming_data):
    # type: (Dict[str, Any]) -> Dict[str, Any]
    """
    Normalizes incoming data so the keys are all lowercase with dashes instead of underscores and stripped from known prefixes.
    """
    data = {}
    for key, value in incoming_data.items():
        if key.startswith("HTTP_"):
            key = key[5:]

        key = key.replace("_", "-").lower()
        data[key] = value

    return data


def start_child_span_decorator(func):
    # type: (Any) -> Any
    """
    Decorator to add child spans for functions.

    See also ``sentry_sdk.tracing.trace()``.
    """

    # Asynchronous case
    if inspect.iscoroutinefunction(func):

        @wraps(func)
        async def func_with_tracing(*args, **kwargs):
            # type: (*Any, **Any) -> Any

            span = get_current_span(sentry_sdk.Hub.current)

            if span is None:
                logger.warning(
                    "Can not create a child span for %s. "
                    "Please start a Sentry transaction before calling this function.",
                    qualname_from_function(func),
                )
                return await func(*args, **kwargs)

            with span.start_child(
                op=OP.FUNCTION,
                description=qualname_from_function(func),
            ):
                return await func(*args, **kwargs)

    # Synchronous case
    else:

        @wraps(func)
        def func_with_tracing(*args, **kwargs):
            # type: (*Any, **Any) -> Any

            span = get_current_span(sentry_sdk.Hub.current)

            if span is None:
                logger.warning(
                    "Can not create a child span for %s. "
                    "Please start a Sentry transaction before calling this function.",
                    qualname_from_function(func),
                )
                return func(*args, **kwargs)

            with span.start_child(
                op=OP.FUNCTION,
                description=qualname_from_function(func),
            ):
                return func(*args, **kwargs)

    return func_with_tracing


# Circular imports
from sentry_sdk.tracing import LOW_QUALITY_TRANSACTION_SOURCES<|MERGE_RESOLUTION|>--- conflicted
+++ resolved
@@ -1,9 +1,5 @@
 import contextlib
-<<<<<<< HEAD
 import inspect
-=======
-import os
->>>>>>> 89af1e22
 import re
 import sys
 from collections.abc import Mapping
@@ -200,8 +196,6 @@
     while frame is not None:
         try:
             abs_path = frame.f_code.co_filename
-            if abs_path and PY2:
-                abs_path = os.path.abspath(abs_path)
         except Exception:
             abs_path = ""
 
