import re
import contextlib
import math

from numbers import Real
from decimal import Decimal

import sentry_sdk
from sentry_sdk.consts import OP

from sentry_sdk.utils import (
    capture_internal_exceptions,
    Dsn,
    logger,
    to_string,
)
from sentry_sdk._compat import PY2, iteritems
from sentry_sdk._types import MYPY

if PY2:
    from collections import Mapping
    from urllib import quote, unquote
else:
    from collections.abc import Mapping
    from urllib.parse import quote, unquote

if MYPY:
    import typing

    from typing import Generator
    from typing import Optional
    from typing import Any
    from typing import Dict
    from typing import Union


SENTRY_TRACE_REGEX = re.compile(
    "^[ \t]*"  # whitespace
    "([0-9a-f]{32})?"  # trace_id
    "-?([0-9a-f]{16})?"  # span_id
    "-?([01])?"  # sampled
    "[ \t]*$"  # whitespace
)

# This is a normal base64 regex, modified to reflect that fact that we strip the
# trailing = or == off
base64_stripped = (
    # any of the characters in the base64 "alphabet", in multiples of 4
    "([a-zA-Z0-9+/]{4})*"
    # either nothing or 2 or 3 base64-alphabet characters (see
    # https://en.wikipedia.org/wiki/Base64#Decoding_Base64_without_padding for
    # why there's never only 1 extra character)
    "([a-zA-Z0-9+/]{2,3})?"
)


class EnvironHeaders(Mapping):  # type: ignore
    def __init__(
        self,
        environ,  # type: typing.Mapping[str, str]
        prefix="HTTP_",  # type: str
    ):
        # type: (...) -> None
        self.environ = environ
        self.prefix = prefix

    def __getitem__(self, key):
        # type: (str) -> Optional[Any]
        return self.environ[self.prefix + key.replace("-", "_").upper()]

    def __len__(self):
        # type: () -> int
        return sum(1 for _ in iter(self))

    def __iter__(self):
        # type: () -> Generator[str, None, None]
        for k in self.environ:
            if not isinstance(k, str):
                continue

            k = k.replace("-", "_").upper()
            if not k.startswith(self.prefix):
                continue

            yield k[len(self.prefix) :]


def has_tracing_enabled(options):
    # type: (Dict[str, Any]) -> bool
    """
    Returns True if either traces_sample_rate or traces_sampler is
    defined and enable_tracing is set and not false.
    """
    return bool(
        options.get("enable_tracing") is not False
        and (
            options.get("traces_sample_rate") is not None
            or options.get("traces_sampler") is not None
        )
    )


def is_valid_sample_rate(rate):
    # type: (Any) -> bool
    """
    Checks the given sample rate to make sure it is valid type and value (a
    boolean or a number between 0 and 1, inclusive).
    """

    # both booleans and NaN are instances of Real, so a) checking for Real
    # checks for the possibility of a boolean also, and b) we have to check
    # separately for NaN and Decimal does not derive from Real so need to check that too
    if not isinstance(rate, (Real, Decimal)) or math.isnan(rate):
        logger.warning(
            "[Tracing] Given sample rate is invalid. Sample rate must be a boolean or a number between 0 and 1. Got {rate} of type {type}.".format(
                rate=rate, type=type(rate)
            )
        )
        return False

    # in case rate is a boolean, it will get cast to 1 if it's True and 0 if it's False
    rate = float(rate)
    if rate < 0 or rate > 1:
        logger.warning(
            "[Tracing] Given sample rate is invalid. Sample rate must be between 0 and 1. Got {rate}.".format(
                rate=rate
            )
        )
        return False

    return True


@contextlib.contextmanager
def record_sql_queries(
    hub,  # type: sentry_sdk.Hub
    cursor,  # type: Any
    query,  # type: Any
    params_list,  # type:  Any
    paramstyle,  # type: Optional[str]
    executemany,  # type: bool
):
    # type: (...) -> Generator[Span, None, None]

    # TODO: Bring back capturing of params by default
    if hub.client and hub.client.options["_experiments"].get(
        "record_sql_params", False
    ):
        if not params_list or params_list == [None]:
            params_list = None

        if paramstyle == "pyformat":
            paramstyle = "format"
    else:
        params_list = None
        paramstyle = None

    query = _format_sql(cursor, query)

    data = {}
    if params_list is not None:
        data["db.params"] = params_list
    if paramstyle is not None:
        data["db.paramstyle"] = paramstyle
    if executemany:
        data["db.executemany"] = True

    with capture_internal_exceptions():
        hub.add_breadcrumb(message=query, category="query", data=data)

    with hub.start_span(op=OP.DB, description=query) as span:
        for k, v in data.items():
            span.set_data(k, v)
        yield span


def maybe_create_breadcrumbs_from_span(hub, span):
    # type: (sentry_sdk.Hub, Span) -> None
    if span.op == OP.DB_REDIS:
        hub.add_breadcrumb(
            message=span.description, type="redis", category="redis", data=span._tags
        )
    elif span.op == OP.HTTP_CLIENT:
        hub.add_breadcrumb(type="http", category="httplib", data=span._data)
    elif span.op == "subprocess":
        hub.add_breadcrumb(
            type="subprocess",
            category="subprocess",
            message=span.description,
            data=span._data,
        )


def extract_sentrytrace_data(header):
    # type: (Optional[str]) -> Optional[typing.Mapping[str, Union[str, bool, None]]]
    """
    Given a `sentry-trace` header string, return a dictionary of data.
    """
    if not header:
        return None

    if header.startswith("00-") and header.endswith("-00"):
        header = header[3:-3]

    match = SENTRY_TRACE_REGEX.match(header)
    if not match:
        return None

    trace_id, parent_span_id, sampled_str = match.groups()
    parent_sampled = None

    if trace_id:
        trace_id = "{:032x}".format(int(trace_id, 16))
    if parent_span_id:
        parent_span_id = "{:016x}".format(int(parent_span_id, 16))
    if sampled_str:
        parent_sampled = sampled_str != "0"

    return {
        "trace_id": trace_id,
        "parent_span_id": parent_span_id,
        "parent_sampled": parent_sampled,
    }


def _format_sql(cursor, sql):
    # type: (Any, str) -> Optional[str]

    real_sql = None

    # If we're using psycopg2, it could be that we're
    # looking at a query that uses Composed objects. Use psycopg2's mogrify
    # function to format the query. We lose per-parameter trimming but gain
    # accuracy in formatting.
    try:
        if hasattr(cursor, "mogrify"):
            real_sql = cursor.mogrify(sql)
            if isinstance(real_sql, bytes):
                real_sql = real_sql.decode(cursor.connection.encoding)
    except Exception:
        real_sql = None

    return real_sql or to_string(sql)


<<<<<<< HEAD
def has_tracestate_enabled(span=None):
    # type: (Optional[Span]) -> bool

    client = ((span and span.hub) or sentry_sdk.Hub.current).client
    options = client and client.options

    return bool(options and options["_experiments"].get("propagate_tracestate"))
=======
def has_custom_measurements_enabled():
    # type: () -> bool
    client = sentry_sdk.Hub.current.client
    options = client and client.options
    return bool(options and options["_experiments"].get("custom_measurements"))
>>>>>>> f21fc0f4


class Baggage(object):
    __slots__ = ("sentry_items", "third_party_items", "mutable")

    SENTRY_PREFIX = "sentry-"
    SENTRY_PREFIX_REGEX = re.compile("^sentry-")

    # DynamicSamplingContext
    DSC_KEYS = [
        "trace_id",
        "public_key",
        "sample_rate",
        "release",
        "environment",
        "transaction",
        "user_id",
        "user_segment",
    ]

    def __init__(
        self,
        sentry_items,  # type: Dict[str, str]
        third_party_items="",  # type: str
        mutable=True,  # type: bool
    ):
        self.sentry_items = sentry_items
        self.third_party_items = third_party_items
        self.mutable = mutable

    @classmethod
    def from_incoming_header(cls, header):
        # type: (Optional[str]) -> Baggage
        """
        freeze if incoming header already has sentry baggage
        """
        sentry_items = {}
        third_party_items = ""
        mutable = True

        if header:
            for item in header.split(","):
                if "=" not in item:
                    continue

                with capture_internal_exceptions():
                    item = item.strip()
                    key, val = item.split("=")
                    if Baggage.SENTRY_PREFIX_REGEX.match(key):
                        baggage_key = unquote(key.split("-")[1])
                        sentry_items[baggage_key] = unquote(val)
                        mutable = False
                    else:
                        third_party_items += ("," if third_party_items else "") + item

        return Baggage(sentry_items, third_party_items, mutable)

    @classmethod
    def populate_from_transaction(cls, transaction):
        # type: (Transaction) -> Baggage
        """
        Populate fresh baggage entry with sentry_items and make it immutable
        if this is the head SDK which originates traces.
        """
        hub = transaction.hub or sentry_sdk.Hub.current
        client = hub.client
        sentry_items = {}  # type: Dict[str, str]

        if not client:
            return Baggage(sentry_items)

        options = client.options or {}
        user = (hub.scope and hub.scope._user) or {}

        sentry_items["trace_id"] = transaction.trace_id

        if options.get("environment"):
            sentry_items["environment"] = options["environment"]

        if options.get("release"):
            sentry_items["release"] = options["release"]

        if options.get("dsn"):
            sentry_items["public_key"] = Dsn(options["dsn"]).public_key

        if (
            transaction.name
            and transaction.source not in LOW_QUALITY_TRANSACTION_SOURCES
        ):
            sentry_items["transaction"] = transaction.name

        if user.get("segment"):
            sentry_items["user_segment"] = user["segment"]

        if transaction.sample_rate is not None:
            sentry_items["sample_rate"] = str(transaction.sample_rate)

        # there's an existing baggage but it was mutable,
        # which is why we are creating this new baggage.
        # However, if by chance the user put some sentry items in there, give them precedence.
        if transaction._baggage and transaction._baggage.sentry_items:
            sentry_items.update(transaction._baggage.sentry_items)

        return Baggage(sentry_items, mutable=False)

    def freeze(self):
        # type: () -> None
        self.mutable = False

    def dynamic_sampling_context(self):
        # type: () -> Dict[str, str]
        header = {}

        for key in Baggage.DSC_KEYS:
            item = self.sentry_items.get(key)
            if item:
                header[key] = item

        return header

    def serialize(self, include_third_party=False):
        # type: (bool) -> str
        items = []

        for key, val in iteritems(self.sentry_items):
            with capture_internal_exceptions():
                item = Baggage.SENTRY_PREFIX + quote(key) + "=" + quote(str(val))
                items.append(item)

        if include_third_party:
            items.append(self.third_party_items)

        return ",".join(items)


# Circular imports
from sentry_sdk.tracing import LOW_QUALITY_TRANSACTION_SOURCES

if MYPY:
    from sentry_sdk.tracing import Span, Transaction<|MERGE_RESOLUTION|>--- conflicted
+++ resolved
@@ -243,23 +243,6 @@
     return real_sql or to_string(sql)
 
 
-<<<<<<< HEAD
-def has_tracestate_enabled(span=None):
-    # type: (Optional[Span]) -> bool
-
-    client = ((span and span.hub) or sentry_sdk.Hub.current).client
-    options = client and client.options
-
-    return bool(options and options["_experiments"].get("propagate_tracestate"))
-=======
-def has_custom_measurements_enabled():
-    # type: () -> bool
-    client = sentry_sdk.Hub.current.client
-    options = client and client.options
-    return bool(options and options["_experiments"].get("custom_measurements"))
->>>>>>> f21fc0f4
-
-
 class Baggage(object):
     __slots__ = ("sentry_items", "third_party_items", "mutable")
 
