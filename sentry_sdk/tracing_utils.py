import contextlib
import inspect
import os
import re
import sys
import uuid
from collections.abc import Mapping
<<<<<<< HEAD
from datetime import datetime, timedelta, timezone
=======
from datetime import timedelta
from decimal import ROUND_DOWN, Decimal
>>>>>>> 0d23b726
from functools import wraps
from random import Random
from urllib.parse import quote, unquote

import sentry_sdk
from sentry_sdk.consts import OP, SPANDATA
from sentry_sdk.utils import (
    capture_internal_exceptions,
    filename_for_module,
    Dsn,
    logger,
    match_regex_list,
    qualname_from_function,
    to_string,
    try_convert,
    is_sentry_url,
    _is_external_source,
    _is_in_project_root,
    _module_in_list,
)

from typing import TYPE_CHECKING

if TYPE_CHECKING:
    from typing import Any
    from typing import Dict
    from typing import Generator
    from typing import Optional
    from typing import Union
    from types import FrameType


SENTRY_TRACE_REGEX = re.compile(
    "^[ \t]*"  # whitespace
    "([0-9a-f]{32})?"  # trace_id
    "-?([0-9a-f]{16})?"  # span_id
    "-?([01])?"  # sampled
    "[ \t]*$"  # whitespace
)


# This is a normal base64 regex, modified to reflect that fact that we strip the
# trailing = or == off
base64_stripped = (
    # any of the characters in the base64 "alphabet", in multiples of 4
    "([a-zA-Z0-9+/]{4})*"
    # either nothing or 2 or 3 base64-alphabet characters (see
    # https://en.wikipedia.org/wiki/Base64#Decoding_Base64_without_padding for
    # why there's never only 1 extra character)
    "([a-zA-Z0-9+/]{2,3})?"
)


class EnvironHeaders(Mapping):  # type: ignore
    def __init__(
        self,
        environ,  # type: Mapping[str, str]
        prefix="HTTP_",  # type: str
    ):
        # type: (...) -> None
        self.environ = environ
        self.prefix = prefix

    def __getitem__(self, key):
        # type: (str) -> Optional[Any]
        return self.environ[self.prefix + key.replace("-", "_").upper()]

    def __len__(self):
        # type: () -> int
        return sum(1 for _ in iter(self))

    def __iter__(self):
        # type: () -> Generator[str, None, None]
        for k in self.environ:
            if not isinstance(k, str):
                continue

            k = k.replace("-", "_").upper()
            if not k.startswith(self.prefix):
                continue

            yield k[len(self.prefix) :]


def has_tracing_enabled(options):
    # type: (Optional[Dict[str, Any]]) -> bool
    """
    Returns True if either traces_sample_rate or traces_sampler is
    defined and enable_tracing is set and not false.
    """
    if options is None:
        return False

    return bool(
        options.get("enable_tracing") is not False
        and (
            options.get("traces_sample_rate") is not None
            or options.get("traces_sampler") is not None
        )
    )


@contextlib.contextmanager
def record_sql_queries(
    cursor,  # type: Any
    query,  # type: Any
    params_list,  # type:  Any
    paramstyle,  # type: Optional[str]
    executemany,  # type: bool
    record_cursor_repr=False,  # type: bool
    span_origin=None,  # type: Optional[str]
):
    # type: (...) -> Generator[sentry_sdk.tracing.Span, None, None]

    # TODO: Bring back capturing of params by default
    if sentry_sdk.get_client().options["_experiments"].get("record_sql_params", False):
        if not params_list or params_list == [None]:
            params_list = None

        if paramstyle == "pyformat":
            paramstyle = "format"
    else:
        params_list = None
        paramstyle = None

    query = _format_sql(cursor, query)

    data = {}
    if params_list is not None:
        data["db.params"] = params_list
    if paramstyle is not None:
        data["db.paramstyle"] = paramstyle
    if executemany:
        data["db.executemany"] = True
    if record_cursor_repr and cursor is not None:
        data["db.cursor"] = cursor

    with capture_internal_exceptions():
        sentry_sdk.add_breadcrumb(message=query, category="query", data=data)

    with sentry_sdk.start_span(
        op=OP.DB,
        name=query,
        origin=span_origin,
        only_if_parent=True,
    ) as span:
        for k, v in data.items():
            span.set_data(k, v)
        yield span


def _get_frame_module_abs_path(frame):
    # type: (FrameType) -> Optional[str]
    try:
        return frame.f_code.co_filename
    except Exception:
        return None


def _should_be_included(
    is_sentry_sdk_frame,  # type: bool
    namespace,  # type: Optional[str]
    in_app_include,  # type: Optional[list[str]]
    in_app_exclude,  # type: Optional[list[str]]
    abs_path,  # type: Optional[str]
    project_root,  # type: Optional[str]
):
    # type: (...) -> bool
    # in_app_include takes precedence over in_app_exclude
    should_be_included = _module_in_list(namespace, in_app_include)
    should_be_excluded = _is_external_source(abs_path) or _module_in_list(
        namespace, in_app_exclude
    )
    return not is_sentry_sdk_frame and (
        should_be_included
        or (_is_in_project_root(abs_path, project_root) and not should_be_excluded)
    )


def add_query_source(span):
    # type: (sentry_sdk.tracing.Span) -> None
    """
    Adds OTel compatible source code information to the span
    """
    client = sentry_sdk.get_client()
    if not client.is_active():
        return

    if span.start_timestamp is None:
        return

    should_add_query_source = client.options.get("enable_db_query_source", True)
    if not should_add_query_source:
        return

    # We assume here that the query is just ending now. We can't use
    # the actual end timestamp of the span because in OTel the span
    # can't be finished in order to set any attributes on it.
    duration = datetime.now(tz=timezone.utc) - span.start_timestamp
    threshold = client.options.get("db_query_source_threshold_ms", 0)
    slow_query = duration / timedelta(milliseconds=1) > threshold

    if not slow_query:
        return

    project_root = client.options["project_root"]
    in_app_include = client.options.get("in_app_include")
    in_app_exclude = client.options.get("in_app_exclude")

    # Find the correct frame
    frame = sys._getframe()  # type: Union[FrameType, None]
    while frame is not None:
        abs_path = _get_frame_module_abs_path(frame)

        try:
            namespace = frame.f_globals.get("__name__")  # type: Optional[str]
        except Exception:
            namespace = None

        is_sentry_sdk_frame = namespace is not None and namespace.startswith(
            "sentry_sdk."
        )

        should_be_included = _should_be_included(
            is_sentry_sdk_frame=is_sentry_sdk_frame,
            namespace=namespace,
            in_app_include=in_app_include,
            in_app_exclude=in_app_exclude,
            abs_path=abs_path,
            project_root=project_root,
        )
        if should_be_included:
            break

        frame = frame.f_back
    else:
        frame = None

    # Set the data
    if frame is not None:
        try:
            lineno = frame.f_lineno
        except Exception:
            lineno = None
        if lineno is not None:
            span.set_data(SPANDATA.CODE_LINENO, frame.f_lineno)

        try:
            namespace = frame.f_globals.get("__name__")
        except Exception:
            namespace = None
        if namespace is not None:
            span.set_data(SPANDATA.CODE_NAMESPACE, namespace)

        filepath = _get_frame_module_abs_path(frame)
        if filepath is not None:
            if namespace is not None:
                in_app_path = filename_for_module(namespace, filepath)
            elif project_root is not None and filepath.startswith(project_root):
                in_app_path = filepath.replace(project_root, "").lstrip(os.sep)
            else:
                in_app_path = filepath
            span.set_data(SPANDATA.CODE_FILEPATH, in_app_path)

        try:
            code_function = frame.f_code.co_name
        except Exception:
            code_function = None

        if code_function is not None:
            span.set_data(SPANDATA.CODE_FUNCTION, frame.f_code.co_name)


def extract_sentrytrace_data(header):
    # type: (Optional[str]) -> Optional[Dict[str, Union[str, bool, None]]]
    """
    Given a `sentry-trace` header string, return a dictionary of data.
    """
    if not header:
        return None

    if header.startswith("00-") and header.endswith("-00"):
        header = header[3:-3]

    match = SENTRY_TRACE_REGEX.match(header)
    if not match:
        return None

    trace_id, parent_span_id, sampled_str = match.groups()
    parent_sampled = None

    if trace_id:
        trace_id = "{:032x}".format(int(trace_id, 16))
    if parent_span_id:
        parent_span_id = "{:016x}".format(int(parent_span_id, 16))
    if sampled_str:
        parent_sampled = sampled_str != "0"

    return {
        "trace_id": trace_id,
        "parent_span_id": parent_span_id,
        "parent_sampled": parent_sampled,
    }


def _format_sql(cursor, sql):
    # type: (Any, str) -> Optional[str]

    real_sql = None

    # If we're using psycopg2, it could be that we're
    # looking at a query that uses Composed objects. Use psycopg2's mogrify
    # function to format the query. We lose per-parameter trimming but gain
    # accuracy in formatting.
    try:
        if hasattr(cursor, "mogrify"):
            real_sql = cursor.mogrify(sql)
            if isinstance(real_sql, bytes):
                real_sql = real_sql.decode(cursor.connection.encoding)
    except Exception:
        real_sql = None

    return real_sql or to_string(sql)


class PropagationContext:
    """
    The PropagationContext represents the data of a trace in Sentry.
    """

    __slots__ = (
        "_trace_id",
        "_span_id",
        "parent_span_id",
        "parent_sampled",
        "baggage",
    )

    def __init__(
        self,
        trace_id=None,  # type: Optional[str]
        span_id=None,  # type: Optional[str]
        parent_span_id=None,  # type: Optional[str]
        parent_sampled=None,  # type: Optional[bool]
        baggage=None,  # type: Optional[Baggage]
    ):
        # type: (...) -> None
        self._trace_id = trace_id
        """The trace id of the Sentry trace."""

        self._span_id = span_id
        """The span id of the currently executing span."""

        self.parent_span_id = parent_span_id
        """The id of the parent span that started this span.
        The parent span could also be a span in an upstream service."""

        self.parent_sampled = parent_sampled
        """Boolean indicator if the parent span was sampled.
        Important when the parent span originated in an upstream service,
        because we want to sample the whole trace, or nothing from the trace."""

        self.baggage = baggage
        """Baggage object used for dynamic sampling decisions."""

    @property
    def dynamic_sampling_context(self):
        # type: () -> Optional[Dict[str, str]]
        return self.baggage.dynamic_sampling_context() if self.baggage else None

    @classmethod
    def from_incoming_data(cls, incoming_data):
        # type: (Dict[str, Any]) -> Optional[PropagationContext]
        propagation_context = None

        normalized_data = normalize_incoming_data(incoming_data)
        baggage_header = normalized_data.get(BAGGAGE_HEADER_NAME)
        if baggage_header:
            propagation_context = PropagationContext()
            propagation_context.baggage = Baggage.from_incoming_header(baggage_header)

        sentry_trace_header = normalized_data.get(SENTRY_TRACE_HEADER_NAME)
        if sentry_trace_header:
            sentrytrace_data = extract_sentrytrace_data(sentry_trace_header)
            if sentrytrace_data is not None:
                if propagation_context is None:
                    propagation_context = PropagationContext()
                propagation_context.update(sentrytrace_data)

        if propagation_context is not None:
            propagation_context._fill_sample_rand()

        return propagation_context

    @property
    def trace_id(self):
        # type: () -> str
        """The trace id of the Sentry trace."""
        if not self._trace_id:
            # New trace, don't fill in sample_rand
            self._trace_id = uuid.uuid4().hex

        return self._trace_id

    @trace_id.setter
    def trace_id(self, value):
        # type: (str) -> None
        self._trace_id = value

    @property
    def span_id(self):
        # type: () -> str
        """The span id of the currently executed span."""
        if not self._span_id:
            self._span_id = uuid.uuid4().hex[16:]

        return self._span_id

    @span_id.setter
    def span_id(self, value):
        # type: (str) -> None
        self._span_id = value

    def update(self, other_dict):
        # type: (Dict[str, Any]) -> None
        """
        Updates the PropagationContext with data from the given dictionary.
        """
        for key, value in other_dict.items():
            try:
                setattr(self, key, value)
            except AttributeError:
                pass

    def __repr__(self):
        # type: (...) -> str
        return "<PropagationContext _trace_id={} _span_id={} parent_span_id={} parent_sampled={} baggage={} dynamic_sampling_context={}>".format(
            self._trace_id,
            self._span_id,
            self.parent_span_id,
            self.parent_sampled,
            self.baggage,
            self.dynamic_sampling_context,
        )

    def _fill_sample_rand(self):
        # type: () -> None
        """
        Ensure that there is a valid sample_rand value in the dynamic_sampling_context.

        If there is a valid sample_rand value in the dynamic_sampling_context, we keep it.
        Otherwise, we generate a sample_rand value according to the following:

          - If we have a parent_sampled value and a sample_rate in the DSC, we compute
            a sample_rand value randomly in the range:
                - [0, sample_rate) if parent_sampled is True,
                - or, in the range [sample_rate, 1) if parent_sampled is False.

          - If either parent_sampled or sample_rate is missing, we generate a random
            value in the range [0, 1).

        The sample_rand is deterministically generated from the trace_id, if present.

        This function does nothing if there is no dynamic_sampling_context.
        """
        if self.dynamic_sampling_context is None:
            return

        sample_rand = try_convert(
            Decimal, self.dynamic_sampling_context.get("sample_rand")
        )
        if sample_rand is not None and 0 <= sample_rand < 1:
            # sample_rand is present and valid, so don't overwrite it
            return

        # Get the sample rate and compute the transformation that will map the random value
        # to the desired range: [0, 1), [0, sample_rate), or [sample_rate, 1).
        sample_rate = try_convert(
            float, self.dynamic_sampling_context.get("sample_rate")
        )
        lower, upper = _sample_rand_range(self.parent_sampled, sample_rate)

        try:
            sample_rand = _generate_sample_rand(self.trace_id, interval=(lower, upper))
        except ValueError:
            # ValueError is raised if the interval is invalid, i.e. lower >= upper.
            # lower >= upper might happen if the incoming trace's sampled flag
            # and sample_rate are inconsistent, e.g. sample_rate=0.0 but sampled=True.
            # We cannot generate a sensible sample_rand value in this case.
            logger.debug(
                f"Could not backfill sample_rand, since parent_sampled={self.parent_sampled} "
                f"and sample_rate={sample_rate}."
            )
            return

        self.dynamic_sampling_context["sample_rand"] = (
            f"{sample_rand:.6f}"  # noqa: E231
        )

    def _sample_rand(self):
        # type: () -> Optional[str]
        """Convenience method to get the sample_rand value from the dynamic_sampling_context."""
        if self.dynamic_sampling_context is None:
            return None

        return self.dynamic_sampling_context.get("sample_rand")


class Baggage:
    """
    The W3C Baggage header information (see https://www.w3.org/TR/baggage/).
    """

    __slots__ = ("sentry_items", "third_party_items", "mutable")

    SENTRY_PREFIX = "sentry-"
    SENTRY_PREFIX_REGEX = re.compile("^sentry-")

    def __init__(
        self,
        sentry_items,  # type: Dict[str, str]
        third_party_items="",  # type: str
        mutable=True,  # type: bool
    ):
        self.sentry_items = sentry_items
        self.third_party_items = third_party_items
        self.mutable = mutable

    @classmethod
    def from_incoming_header(
        cls,
        header,  # type: Optional[str]
        *,
        _sample_rand=None,  # type: Optional[str]
    ):
        # type: (...) -> Baggage
        """
        freeze if incoming header already has sentry baggage
        """
        sentry_items = {}
        third_party_items = ""
        mutable = True

        if header:
            for item in header.split(","):
                if "=" not in item:
                    continue

                with capture_internal_exceptions():
                    item = item.strip()
                    key, val = item.split("=")
                    if Baggage.SENTRY_PREFIX_REGEX.match(key):
                        baggage_key = unquote(key.split("-")[1])
                        sentry_items[baggage_key] = unquote(val)
                        mutable = False
                    else:
                        third_party_items += ("," if third_party_items else "") + item

        if _sample_rand is not None:
            sentry_items["sample_rand"] = str(_sample_rand)
            mutable = False

        return Baggage(sentry_items, third_party_items, mutable)

    @classmethod
    def from_options(cls, scope):
        # type: (sentry_sdk.scope.Scope) -> Optional[Baggage]

        sentry_items = {}  # type: Dict[str, str]
        third_party_items = ""
        mutable = False

        client = sentry_sdk.get_client()

        if not client.is_active() or scope._propagation_context is None:
            return Baggage(sentry_items)

        options = client.options
        propagation_context = scope._propagation_context

        if propagation_context is not None:
            sentry_items["trace_id"] = propagation_context.trace_id

        if options.get("environment"):
            sentry_items["environment"] = options["environment"]

        if options.get("release"):
            sentry_items["release"] = options["release"]

        if options.get("dsn"):
            sentry_items["public_key"] = Dsn(options["dsn"]).public_key

        if options.get("traces_sample_rate"):
            sentry_items["sample_rate"] = str(options["traces_sample_rate"])

        return Baggage(sentry_items, third_party_items, mutable)

<<<<<<< HEAD
=======
    @classmethod
    def populate_from_transaction(cls, transaction):
        # type: (sentry_sdk.tracing.Transaction) -> Baggage
        """
        Populate fresh baggage entry with sentry_items and make it immutable
        if this is the head SDK which originates traces.
        """
        client = sentry_sdk.get_client()
        sentry_items = {}  # type: Dict[str, str]

        if not client.is_active():
            return Baggage(sentry_items)

        options = client.options or {}

        sentry_items["trace_id"] = transaction.trace_id
        sentry_items["sample_rand"] = str(transaction._sample_rand)

        if options.get("environment"):
            sentry_items["environment"] = options["environment"]

        if options.get("release"):
            sentry_items["release"] = options["release"]

        if options.get("dsn"):
            sentry_items["public_key"] = Dsn(options["dsn"]).public_key

        if (
            transaction.name
            and transaction.source not in LOW_QUALITY_TRANSACTION_SOURCES
        ):
            sentry_items["transaction"] = transaction.name

        if transaction.sample_rate is not None:
            sentry_items["sample_rate"] = str(transaction.sample_rate)

        if transaction.sampled is not None:
            sentry_items["sampled"] = "true" if transaction.sampled else "false"

        # there's an existing baggage but it was mutable,
        # which is why we are creating this new baggage.
        # However, if by chance the user put some sentry items in there, give them precedence.
        if transaction._baggage and transaction._baggage.sentry_items:
            sentry_items.update(transaction._baggage.sentry_items)

        return Baggage(sentry_items, mutable=False)

>>>>>>> 0d23b726
    def freeze(self):
        # type: () -> None
        self.mutable = False

    def dynamic_sampling_context(self):
        # type: () -> Dict[str, str]
        header = {}

        for key, item in self.sentry_items.items():
            header[key] = item

        return header

    def serialize(self, include_third_party=False):
        # type: (bool) -> str
        items = []

        for key, val in self.sentry_items.items():
            with capture_internal_exceptions():
                item = Baggage.SENTRY_PREFIX + quote(key) + "=" + quote(str(val))
                items.append(item)

        if include_third_party:
            items.append(self.third_party_items)

        return ",".join(items)

    @staticmethod
    def strip_sentry_baggage(header):
        # type: (str) -> str
        """Remove Sentry baggage from the given header.

        Given a Baggage header, return a new Baggage header with all Sentry baggage items removed.
        """
        return ",".join(
            (
                item
                for item in header.split(",")
                if not Baggage.SENTRY_PREFIX_REGEX.match(item.strip())
            )
        )

    def _sample_rand(self):
        # type: () -> Optional[Decimal]
        """Convenience method to get the sample_rand value from the sentry_items.

        We validate the value and parse it as a Decimal before returning it. The value is considered
        valid if it is a Decimal in the range [0, 1).
        """
        sample_rand = try_convert(Decimal, self.sentry_items.get("sample_rand"))

        if sample_rand is not None and Decimal(0) <= sample_rand < Decimal(1):
            return sample_rand

        return None

    def __repr__(self):
        # type: () -> str
        return f'<Baggage "{self.serialize(include_third_party=True)}", mutable={self.mutable}>'


def should_propagate_trace(client, url):
    # type: (sentry_sdk.client.BaseClient, str) -> bool
    """
    Returns True if url matches trace_propagation_targets configured in the given client. Otherwise, returns False.
    """
    trace_propagation_targets = client.options["trace_propagation_targets"]

    if is_sentry_url(client, url):
        return False

    return match_regex_list(url, trace_propagation_targets, substring_matching=True)


def normalize_incoming_data(incoming_data):
    # type: (Dict[str, Any]) -> Dict[str, Any]
    """
    Normalizes incoming data so the keys are all lowercase with dashes instead of underscores and stripped from known prefixes.
    """
    data = {}
    for key, value in incoming_data.items():
        if key.startswith("HTTP_"):
            key = key[5:]

        key = key.replace("_", "-").lower()
        data[key] = value

    return data


def start_child_span_decorator(func):
    # type: (Any) -> Any
    """
    Decorator to add child spans for functions.

    See also ``sentry_sdk.tracing.trace()``.
    """
    # Asynchronous case
    if inspect.iscoroutinefunction(func):

        @wraps(func)
        async def func_with_tracing(*args, **kwargs):
            # type: (*Any, **Any) -> Any

            span = get_current_span()

            if span is None:
                logger.debug(
                    "Cannot create a child span for %s. "
                    "Please start a Sentry transaction before calling this function.",
                    qualname_from_function(func),
                )
                return await func(*args, **kwargs)

            with span.start_child(
                op=OP.FUNCTION,
                name=qualname_from_function(func),
            ):
                return await func(*args, **kwargs)

        try:
            func_with_tracing.__signature__ = inspect.signature(func)  # type: ignore[attr-defined]
        except Exception:
            pass

    # Synchronous case
    else:

        @wraps(func)
        def func_with_tracing(*args, **kwargs):
            # type: (*Any, **Any) -> Any

            span = get_current_span()

            if span is None:
                logger.debug(
                    "Cannot create a child span for %s. "
                    "Please start a Sentry transaction before calling this function.",
                    qualname_from_function(func),
                )
                return func(*args, **kwargs)

            with span.start_child(
                op=OP.FUNCTION,
                name=qualname_from_function(func),
            ):
                return func(*args, **kwargs)

        try:
            func_with_tracing.__signature__ = inspect.signature(func)  # type: ignore[attr-defined]
        except Exception:
            pass

    return func_with_tracing


def get_current_span(scope=None):
    # type: (Optional[sentry_sdk.Scope]) -> Optional[sentry_sdk.tracing.Span]
    """
    Returns the currently active span if there is one running, otherwise `None`
    """
    scope = scope or sentry_sdk.get_current_scope()
    current_span = scope.span
    return current_span


def _generate_sample_rand(
    trace_id,  # type: Optional[str]
    *,
    interval=(0.0, 1.0),  # type: tuple[float, float]
):
    # type: (...) -> Decimal
    """Generate a sample_rand value from a trace ID.

    The generated value will be pseudorandomly chosen from the provided
    interval. Specifically, given (lower, upper) = interval, the generated
    value will be in the range [lower, upper). The value has 6-digit precision,
    so when printing with .6f, the value will never be rounded up.

    The pseudorandom number generator is seeded with the trace ID.
    """
    lower, upper = interval
    if not lower < upper:  # using `if lower >= upper` would handle NaNs incorrectly
        raise ValueError("Invalid interval: lower must be less than upper")

    rng = Random(trace_id)
    sample_rand = upper
    while sample_rand >= upper:
        sample_rand = rng.uniform(lower, upper)

    # Round down to exactly six decimal-digit precision.
    return Decimal(sample_rand).quantize(Decimal("0.000001"), rounding=ROUND_DOWN)


def _sample_rand_range(parent_sampled, sample_rate):
    # type: (Optional[bool], Optional[float]) -> tuple[float, float]
    """
    Compute the lower (inclusive) and upper (exclusive) bounds of the range of values
    that a generated sample_rand value must fall into, given the parent_sampled and
    sample_rate values.
    """
    if parent_sampled is None or sample_rate is None:
        return 0.0, 1.0
    elif parent_sampled is True:
        return 0.0, sample_rate
    else:  # parent_sampled is False
        return sample_rate, 1.0


# Circular imports
from sentry_sdk.tracing import (
    BAGGAGE_HEADER_NAME,
    SENTRY_TRACE_HEADER_NAME,
)<|MERGE_RESOLUTION|>--- conflicted
+++ resolved
@@ -5,12 +5,7 @@
 import sys
 import uuid
 from collections.abc import Mapping
-<<<<<<< HEAD
 from datetime import datetime, timedelta, timezone
-=======
-from datetime import timedelta
-from decimal import ROUND_DOWN, Decimal
->>>>>>> 0d23b726
 from functools import wraps
 from random import Random
 from urllib.parse import quote, unquote
@@ -25,7 +20,6 @@
     match_regex_list,
     qualname_from_function,
     to_string,
-    try_convert,
     is_sentry_url,
     _is_external_source,
     _is_in_project_root,
@@ -400,9 +394,6 @@
                     propagation_context = PropagationContext()
                 propagation_context.update(sentrytrace_data)
 
-        if propagation_context is not None:
-            propagation_context._fill_sample_rand()
-
         return propagation_context
 
     @property
@@ -410,7 +401,6 @@
         # type: () -> str
         """The trace id of the Sentry trace."""
         if not self._trace_id:
-            # New trace, don't fill in sample_rand
             self._trace_id = uuid.uuid4().hex
 
         return self._trace_id
@@ -456,68 +446,6 @@
             self.dynamic_sampling_context,
         )
 
-    def _fill_sample_rand(self):
-        # type: () -> None
-        """
-        Ensure that there is a valid sample_rand value in the dynamic_sampling_context.
-
-        If there is a valid sample_rand value in the dynamic_sampling_context, we keep it.
-        Otherwise, we generate a sample_rand value according to the following:
-
-          - If we have a parent_sampled value and a sample_rate in the DSC, we compute
-            a sample_rand value randomly in the range:
-                - [0, sample_rate) if parent_sampled is True,
-                - or, in the range [sample_rate, 1) if parent_sampled is False.
-
-          - If either parent_sampled or sample_rate is missing, we generate a random
-            value in the range [0, 1).
-
-        The sample_rand is deterministically generated from the trace_id, if present.
-
-        This function does nothing if there is no dynamic_sampling_context.
-        """
-        if self.dynamic_sampling_context is None:
-            return
-
-        sample_rand = try_convert(
-            Decimal, self.dynamic_sampling_context.get("sample_rand")
-        )
-        if sample_rand is not None and 0 <= sample_rand < 1:
-            # sample_rand is present and valid, so don't overwrite it
-            return
-
-        # Get the sample rate and compute the transformation that will map the random value
-        # to the desired range: [0, 1), [0, sample_rate), or [sample_rate, 1).
-        sample_rate = try_convert(
-            float, self.dynamic_sampling_context.get("sample_rate")
-        )
-        lower, upper = _sample_rand_range(self.parent_sampled, sample_rate)
-
-        try:
-            sample_rand = _generate_sample_rand(self.trace_id, interval=(lower, upper))
-        except ValueError:
-            # ValueError is raised if the interval is invalid, i.e. lower >= upper.
-            # lower >= upper might happen if the incoming trace's sampled flag
-            # and sample_rate are inconsistent, e.g. sample_rate=0.0 but sampled=True.
-            # We cannot generate a sensible sample_rand value in this case.
-            logger.debug(
-                f"Could not backfill sample_rand, since parent_sampled={self.parent_sampled} "
-                f"and sample_rate={sample_rate}."
-            )
-            return
-
-        self.dynamic_sampling_context["sample_rand"] = (
-            f"{sample_rand:.6f}"  # noqa: E231
-        )
-
-    def _sample_rand(self):
-        # type: () -> Optional[str]
-        """Convenience method to get the sample_rand value from the dynamic_sampling_context."""
-        if self.dynamic_sampling_context is None:
-            return None
-
-        return self.dynamic_sampling_context.get("sample_rand")
-
 
 class Baggage:
     """
@@ -543,8 +471,6 @@
     def from_incoming_header(
         cls,
         header,  # type: Optional[str]
-        *,
-        _sample_rand=None,  # type: Optional[str]
     ):
         # type: (...) -> Baggage
         """
@@ -569,10 +495,6 @@
                     else:
                         third_party_items += ("," if third_party_items else "") + item
 
-        if _sample_rand is not None:
-            sentry_items["sample_rand"] = str(_sample_rand)
-            mutable = False
-
         return Baggage(sentry_items, third_party_items, mutable)
 
     @classmethod
@@ -608,56 +530,6 @@
 
         return Baggage(sentry_items, third_party_items, mutable)
 
-<<<<<<< HEAD
-=======
-    @classmethod
-    def populate_from_transaction(cls, transaction):
-        # type: (sentry_sdk.tracing.Transaction) -> Baggage
-        """
-        Populate fresh baggage entry with sentry_items and make it immutable
-        if this is the head SDK which originates traces.
-        """
-        client = sentry_sdk.get_client()
-        sentry_items = {}  # type: Dict[str, str]
-
-        if not client.is_active():
-            return Baggage(sentry_items)
-
-        options = client.options or {}
-
-        sentry_items["trace_id"] = transaction.trace_id
-        sentry_items["sample_rand"] = str(transaction._sample_rand)
-
-        if options.get("environment"):
-            sentry_items["environment"] = options["environment"]
-
-        if options.get("release"):
-            sentry_items["release"] = options["release"]
-
-        if options.get("dsn"):
-            sentry_items["public_key"] = Dsn(options["dsn"]).public_key
-
-        if (
-            transaction.name
-            and transaction.source not in LOW_QUALITY_TRANSACTION_SOURCES
-        ):
-            sentry_items["transaction"] = transaction.name
-
-        if transaction.sample_rate is not None:
-            sentry_items["sample_rate"] = str(transaction.sample_rate)
-
-        if transaction.sampled is not None:
-            sentry_items["sampled"] = "true" if transaction.sampled else "false"
-
-        # there's an existing baggage but it was mutable,
-        # which is why we are creating this new baggage.
-        # However, if by chance the user put some sentry items in there, give them precedence.
-        if transaction._baggage and transaction._baggage.sentry_items:
-            sentry_items.update(transaction._baggage.sentry_items)
-
-        return Baggage(sentry_items, mutable=False)
-
->>>>>>> 0d23b726
     def freeze(self):
         # type: () -> None
         self.mutable = False
@@ -700,20 +572,6 @@
             )
         )
 
-    def _sample_rand(self):
-        # type: () -> Optional[Decimal]
-        """Convenience method to get the sample_rand value from the sentry_items.
-
-        We validate the value and parse it as a Decimal before returning it. The value is considered
-        valid if it is a Decimal in the range [0, 1).
-        """
-        sample_rand = try_convert(Decimal, self.sentry_items.get("sample_rand"))
-
-        if sample_rand is not None and Decimal(0) <= sample_rand < Decimal(1):
-            return sample_rand
-
-        return None
-
     def __repr__(self):
         # type: () -> str
         return f'<Baggage "{self.serialize(include_third_party=True)}", mutable={self.mutable}>'
@@ -824,12 +682,13 @@
     return current_span
 
 
+# XXX-potel-ivana: use this
 def _generate_sample_rand(
     trace_id,  # type: Optional[str]
     *,
     interval=(0.0, 1.0),  # type: tuple[float, float]
 ):
-    # type: (...) -> Decimal
+    # type: (...) -> Any
     """Generate a sample_rand value from a trace ID.
 
     The generated value will be pseudorandomly chosen from the provided
@@ -839,6 +698,8 @@
 
     The pseudorandom number generator is seeded with the trace ID.
     """
+    import decimal
+
     lower, upper = interval
     if not lower < upper:  # using `if lower >= upper` would handle NaNs incorrectly
         raise ValueError("Invalid interval: lower must be less than upper")
@@ -849,9 +710,12 @@
         sample_rand = rng.uniform(lower, upper)
 
     # Round down to exactly six decimal-digit precision.
-    return Decimal(sample_rand).quantize(Decimal("0.000001"), rounding=ROUND_DOWN)
-
-
+    return decimal.Decimal(sample_rand).quantize(
+        decimal.Decimal("0.000001"), rounding=decimal.ROUND_DOWN
+    )
+
+
+# XXX-potel-ivana: use this
 def _sample_rand_range(parent_sampled, sample_rate):
     # type: (Optional[bool], Optional[float]) -> tuple[float, float]
     """
