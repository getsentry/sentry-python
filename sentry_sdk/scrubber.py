from typing import cast

from sentry_sdk.utils import (
    capture_internal_exceptions,
    AnnotatedValue,
    iter_event_frames,
)
from sentry_sdk._compat import string_types
from sentry_sdk._types import TYPE_CHECKING

if TYPE_CHECKING:
    from sentry_sdk._types import Event
    from typing import List
    from typing import Optional


DEFAULT_DENYLIST = [
    # stolen from relay
    "password",
    "passwd",
    "secret",
    "api_key",
    "apikey",
    "auth",
    "credentials",
    "mysql_pwd",
    "privatekey",
    "private_key",
    "token",
    "ip_address",
    "session",
    # django
    "csrftoken",
    "sessionid",
    # wsgi
    "remote_addr",
    "x_csrftoken",
    "x_forwarded_for",
    "set_cookie",
    "cookie",
    "authorization",
    "x_api_key",
    "x_forwarded_for",
    "x_real_ip",
    # other common names used in the wild
    "aiohttp_session",  # aiohttp
    "connect.sid",  # Express
    "csrf_token",  # Pyramid
    "csrf",  # (this is a cookie name used in accepted answers on stack overflow)
    "_csrf",  # Express
    "_csrf_token",  # Bottle
    "PHPSESSID",  # PHP
    "_session",  # Sanic
    "symfony",  # Symfony
    "user_session",  # Vue
    "_xsrf",  # Tornado
    "XSRF-TOKEN",  # Angular, Laravel
]


class EventScrubber(object):
    def __init__(self, denylist=None, recursive=False):
        # type: (Optional[List[str]], bool) -> None
        self.denylist = DEFAULT_DENYLIST if denylist is None else denylist
        self.denylist = [x.lower() for x in self.denylist]
        self.recursive = recursive

    def scrub_list(self, lst):
<<<<<<< HEAD
        # type: (object) -> None
=======
        # type: (List[Any]) -> None
        """
        If a list is passed to this method, the method recursively searches the list and any
        nested lists for any dictionaries. The method calls scrub_dict on all dictionaries
        it finds.
        If the parameter passed to this method is not a list, the method does nothing.
        """
>>>>>>> 877e47ff
        if not isinstance(lst, list):
            return

        for v in lst:
            self.scrub_dict(v)
            self.scrub_list(v)

    def scrub_dict(self, d):
        # type: (object) -> None
        if not isinstance(d, dict):
            return

        for k, v in d.items():
            # The cast is needed because mypy is not smart enough to figure out that k must be a
            # string after the isinstance check.
            if isinstance(k, string_types) and cast(str, k).lower() in self.denylist:
                d[k] = AnnotatedValue.substituted_because_contains_sensitive_data()
            elif self.recursive:
                self.scrub_dict(v)
                self.scrub_list(v)

    def scrub_request(self, event):
        # type: (Event) -> None
        with capture_internal_exceptions():
            if "request" in event:
                if "headers" in event["request"]:
                    self.scrub_dict(event["request"]["headers"])
                if "cookies" in event["request"]:
                    self.scrub_dict(event["request"]["cookies"])
                if "data" in event["request"]:
                    self.scrub_dict(event["request"]["data"])

    def scrub_extra(self, event):
        # type: (Event) -> None
        with capture_internal_exceptions():
            if "extra" in event:
                self.scrub_dict(event["extra"])

    def scrub_user(self, event):
        # type: (Event) -> None
        with capture_internal_exceptions():
            if "user" in event:
                self.scrub_dict(event["user"])

    def scrub_breadcrumbs(self, event):
        # type: (Event) -> None
        with capture_internal_exceptions():
            if "breadcrumbs" in event:
                if "values" in event["breadcrumbs"]:
                    for value in event["breadcrumbs"]["values"]:
                        if "data" in value:
                            self.scrub_dict(value["data"])

    def scrub_frames(self, event):
        # type: (Event) -> None
        with capture_internal_exceptions():
            for frame in iter_event_frames(event):
                if "vars" in frame:
                    self.scrub_dict(frame["vars"])

    def scrub_spans(self, event):
        # type: (Event) -> None
        with capture_internal_exceptions():
            if "spans" in event:
                for span in event["spans"]:
                    if "data" in span:
                        self.scrub_dict(span["data"])

    def scrub_event(self, event):
        # type: (Event) -> None
        self.scrub_request(event)
        self.scrub_extra(event)
        self.scrub_user(event)
        self.scrub_breadcrumbs(event)
        self.scrub_frames(event)
        self.scrub_spans(event)<|MERGE_RESOLUTION|>--- conflicted
+++ resolved
@@ -66,17 +66,13 @@
         self.recursive = recursive
 
     def scrub_list(self, lst):
-<<<<<<< HEAD
         # type: (object) -> None
-=======
-        # type: (List[Any]) -> None
         """
         If a list is passed to this method, the method recursively searches the list and any
         nested lists for any dictionaries. The method calls scrub_dict on all dictionaries
         it finds.
         If the parameter passed to this method is not a list, the method does nothing.
         """
->>>>>>> 877e47ff
         if not isinstance(lst, list):
             return
 
