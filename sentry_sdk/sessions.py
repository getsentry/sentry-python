--- conflicted
+++ resolved
@@ -1,12 +1,6 @@
 from __future__ import annotations
 import os
-<<<<<<< HEAD
-import time
-from threading import Thread, Lock
-=======
-import warnings
 from threading import Thread, Lock, Event
->>>>>>> 1df6c9a9
 from contextlib import contextmanager
 
 import sentry_sdk
@@ -80,13 +74,8 @@
         self._thread: Optional[Thread] = None
         self._thread_lock = Lock()
         self._aggregate_lock = Lock()
-<<<<<<< HEAD
         self._thread_for_pid: Optional[int] = None
-        self._running = True
-=======
-        self._thread_for_pid = None  # type: Optional[int]
-        self.__shutdown_requested = Event()
->>>>>>> 1df6c9a9
+        self.__shutdown_requested: Event = Event()
 
     def flush(self) -> None:
         pending_sessions = self.pending_sessions
@@ -128,20 +117,11 @@
             if self._thread_for_pid == os.getpid() and self._thread is not None:
                 return None
 
-<<<<<<< HEAD
             def _thread() -> None:
-                while self._running:
-                    time.sleep(self.flush_interval)
-                    if self._running:
-                        self.flush()
-=======
-            def _thread():
-                # type: (...) -> None
                 running = True
                 while running:
                     running = not self.__shutdown_requested.wait(self.flush_interval)
                     self.flush()
->>>>>>> 1df6c9a9
 
             thread = Thread(target=_thread)
             thread.daemon = True
@@ -193,14 +173,8 @@
             self.pending_sessions.append(session.to_json())
         self._ensure_running()
 
-<<<<<<< HEAD
     def kill(self) -> None:
-        self._running = False
-=======
-    def kill(self):
-        # type: (...) -> None
         self.__shutdown_requested.set()
->>>>>>> 1df6c9a9
 
     def __del__(self) -> None:
         self.kill()