from abc import ABC, abstractmethod
from threading import Lock

from sentry_sdk.utils import logger

from typing import TYPE_CHECKING

if TYPE_CHECKING:
    from collections.abc import Sequence
    from typing import Callable
    from typing import Dict
    from typing import Iterator
    from typing import List
    from typing import Optional
    from typing import Set
    from typing import Type
    from typing import Union


_DEFAULT_FAILED_REQUEST_STATUS_CODES = frozenset(range(500, 600))


_installer_lock = Lock()

# Set of all integration identifiers we have attempted to install
_processed_integrations = set()  # type: Set[str]

# Set of all integration identifiers we have actually installed
_installed_integrations = set()  # type: Set[str]


def _generate_default_integrations_iterator(
    integrations,  # type: List[str]
    auto_enabling_integrations,  # type: List[str]
):
    # type: (...) -> Callable[[bool], Iterator[Type[Integration]]]

    def iter_default_integrations(with_auto_enabling_integrations):
        # type: (bool) -> Iterator[Type[Integration]]
        """Returns an iterator of the default integration classes:"""
        from importlib import import_module

        if with_auto_enabling_integrations:
            all_import_strings = integrations + auto_enabling_integrations
        else:
            all_import_strings = integrations

        for import_string in all_import_strings:
            try:
                module, cls = import_string.rsplit(".", 1)
                yield getattr(import_module(module), cls)
            except (DidNotEnable, SyntaxError) as e:
                logger.debug(
                    "Did not import default integration %s: %s", import_string, e
                )

    if isinstance(iter_default_integrations.__doc__, str):
        for import_string in integrations:
            iter_default_integrations.__doc__ += "\n- `{}`".format(import_string)

    return iter_default_integrations


_DEFAULT_INTEGRATIONS = [
    # stdlib/base runtime integrations
    "sentry_sdk.integrations.argv.ArgvIntegration",
    "sentry_sdk.integrations.atexit.AtexitIntegration",
    "sentry_sdk.integrations.dedupe.DedupeIntegration",
    "sentry_sdk.integrations.excepthook.ExcepthookIntegration",
    "sentry_sdk.integrations.logging.LoggingIntegration",
    "sentry_sdk.integrations.modules.ModulesIntegration",
    "sentry_sdk.integrations.stdlib.StdlibIntegration",
    "sentry_sdk.integrations.threading.ThreadingIntegration",
]

_AUTO_ENABLING_INTEGRATIONS = [
    "sentry_sdk.integrations.aiohttp.AioHttpIntegration",
    "sentry_sdk.integrations.anthropic.AnthropicIntegration",
    "sentry_sdk.integrations.ariadne.AriadneIntegration",
    "sentry_sdk.integrations.arq.ArqIntegration",
    "sentry_sdk.integrations.asyncpg.AsyncPGIntegration",
    "sentry_sdk.integrations.boto3.Boto3Integration",
    "sentry_sdk.integrations.bottle.BottleIntegration",
    "sentry_sdk.integrations.celery.CeleryIntegration",
    "sentry_sdk.integrations.chalice.ChaliceIntegration",
    "sentry_sdk.integrations.clickhouse_driver.ClickhouseDriverIntegration",
    "sentry_sdk.integrations.cohere.CohereIntegration",
    "sentry_sdk.integrations.django.DjangoIntegration",
    "sentry_sdk.integrations.falcon.FalconIntegration",
    "sentry_sdk.integrations.fastapi.FastApiIntegration",
    "sentry_sdk.integrations.flask.FlaskIntegration",
    "sentry_sdk.integrations.gql.GQLIntegration",
    "sentry_sdk.integrations.graphene.GrapheneIntegration",
    "sentry_sdk.integrations.httpx.HttpxIntegration",
    "sentry_sdk.integrations.huey.HueyIntegration",
    "sentry_sdk.integrations.huggingface_hub.HuggingfaceHubIntegration",
    "sentry_sdk.integrations.langchain.LangchainIntegration",
    "sentry_sdk.integrations.litestar.LitestarIntegration",
    "sentry_sdk.integrations.loguru.LoguruIntegration",
    "sentry_sdk.integrations.openai.OpenAIIntegration",
    "sentry_sdk.integrations.pymongo.PyMongoIntegration",
    "sentry_sdk.integrations.pyramid.PyramidIntegration",
    "sentry_sdk.integrations.quart.QuartIntegration",
    "sentry_sdk.integrations.redis.RedisIntegration",
    "sentry_sdk.integrations.rq.RqIntegration",
    "sentry_sdk.integrations.sanic.SanicIntegration",
    "sentry_sdk.integrations.sqlalchemy.SqlalchemyIntegration",
    "sentry_sdk.integrations.starlette.StarletteIntegration",
    "sentry_sdk.integrations.starlite.StarliteIntegration",
    "sentry_sdk.integrations.strawberry.StrawberryIntegration",
    "sentry_sdk.integrations.tornado.TornadoIntegration",
]

iter_default_integrations = _generate_default_integrations_iterator(
    integrations=_DEFAULT_INTEGRATIONS,
    auto_enabling_integrations=_AUTO_ENABLING_INTEGRATIONS,
)

del _generate_default_integrations_iterator

_MIN_VERSIONS = {
    'aiohttp': (3, 4),
    'anthropic': (0, 16),
    'ariadne': (0, 20),
    'arq': (0, 23),
    'asyncpg': (0, 23),
    'boto3': (1, 12),   # this is actually the botocore version
    "bottle": (0, 12),
    "celery": (4, 4, 7),
    "clickhouse_driver": (0, 2, 0),
    "django": (1, 8),
    "falcon": (1, 4),
    "flask": (0, 10),
    "gql": (3, 4, 1),
    "graphene": (3, 3),
    "ray": (2, 7, 0),
    "rq": (0, 6),
    "sanic": (0, 8),
    "sqlalchemy": (1, 2),
    "strawberry": (0, 209, 5),
    "tornado": (6, 0),
}


_MIN_VERSIONS = {
    "aiohttp": (3, 4),
    "anthropic": (0, 16),
    "ariadne": (0, 20),
    "arq": (0, 23),
    "asyncpg": (0, 23),
    "boto3": (1, 12),  # this is actually the botocore version
    "bottle": (0, 12),
    "celery": (4, 4, 7),
    "clickhouse_driver": (0, 2, 0),
    "django": (1, 8),
    "falcon": (1, 4),
    "flask": (0, 10),
    "gql": (3, 4, 1),
    "graphene": (3, 3),
    "ray": (2, 7, 0),
    "rq": (0, 6),
    "sanic": (0, 8),
    "sqlalchemy": (1, 2),
    "strawberry": (0, 209, 5),
    "tornado": (6, 0),
}


def setup_integrations(
    integrations,
    with_defaults=True,
    with_auto_enabling_integrations=False,
    disabled_integrations=None,
):
    # type: (Sequence[Integration], bool, bool, Optional[Sequence[Union[type[Integration], Integration]]]) -> Dict[str, Integration]
    """
    Given a list of integration instances, this installs them all.

    When `with_defaults` is set to `True` all default integrations are added
    unless they were already provided before.

    `disabled_integrations` takes precedence over `with_defaults` and
    `with_auto_enabling_integrations`.
    """
    integrations = dict(
        (integration.identifier, integration) for integration in integrations or ()
    )

    logger.debug("Setting up integrations (with default = %s)", with_defaults)

    # Integrations that will not be enabled
    disabled_integrations = [
        integration if isinstance(integration, type) else type(integration)
        for integration in disabled_integrations or []
    ]

    # Integrations that are not explicitly set up by the user.
    used_as_default_integration = set()

    if with_defaults:
        for integration_cls in iter_default_integrations(
            with_auto_enabling_integrations
        ):
            if integration_cls.identifier not in integrations:
                instance = integration_cls()
                integrations[instance.identifier] = instance
                used_as_default_integration.add(instance.identifier)

    for identifier, integration in integrations.items():
        with _installer_lock:
            if identifier not in _processed_integrations:
                if type(integration) in disabled_integrations:
                    logger.debug("Ignoring integration %s", identifier)
                else:
                    logger.debug(
                        "Setting up previously not enabled integration %s", identifier
                    )
                    try:
                        type(integration).setup_once()
                    except DidNotEnable as e:
                        if identifier not in used_as_default_integration:
                            raise

                        logger.debug(
                            "Did not enable default integration %s: %s", identifier, e
                        )
                    else:
                        _installed_integrations.add(identifier)

                _processed_integrations.add(identifier)

    integrations = {
        identifier: integration
        for identifier, integration in integrations.items()
        if identifier in _installed_integrations
    }

    for identifier in integrations:
        logger.debug("Enabling integration %s", identifier)

    return integrations


def _check_minimum_version(integration, version, package=None):
<<<<<<< HEAD
    # type: (Integration, Optional[tuple[int]], Optional[str]) -> None
    package = package or integration.identifier

    if version is None:
        raise DidNotEnable(f"Unparsable {package} version: {version}")
=======
    # type: (type[Integration], Optional[tuple[int, ...]], Optional[str]) -> None
    package = package or integration.identifier

    if version is None:
        raise DidNotEnable(f"Unparsable {package} version.")
>>>>>>> be532735

    min_version = _MIN_VERSIONS.get(integration.identifier)
    if min_version is None:
        return

    if version < min_version:
<<<<<<< HEAD
        raise DidNotEnable(f"Integration only supports {package} {'.'.join(map(str, min_version))} or newer.")
=======
        raise DidNotEnable(
            f"Integration only supports {package} {'.'.join(map(str, min_version))} or newer."
        )
>>>>>>> be532735


class DidNotEnable(Exception):  # noqa: N818
    """
    The integration could not be enabled due to a trivial user error like
    `flask` not being installed for the `FlaskIntegration`.

    This exception is silently swallowed for default integrations, but reraised
    for explicitly enabled integrations.
    """


class Integration(ABC):
    """Baseclass for all integrations.

    To accept options for an integration, implement your own constructor that
    saves those options on `self`.
    """

    install = None
    """Legacy method, do not implement."""

    identifier = None  # type: str
    """String unique ID of integration type"""

    @staticmethod
    @abstractmethod
    def setup_once():
        # type: () -> None
        """
        Initialize the integration.

        This function is only called once, ever. Configuration is not available
        at this point, so the only thing to do here is to hook into exception
        handlers, and perhaps do monkeypatches.

        Inside those hooks `Integration.current` can be used to access the
        instance again.
        """
        pass<|MERGE_RESOLUTION|>--- conflicted
+++ resolved
@@ -119,12 +119,12 @@
 del _generate_default_integrations_iterator
 
 _MIN_VERSIONS = {
-    'aiohttp': (3, 4),
-    'anthropic': (0, 16),
-    'ariadne': (0, 20),
-    'arq': (0, 23),
-    'asyncpg': (0, 23),
-    'boto3': (1, 12),   # this is actually the botocore version
+    "aiohttp": (3, 4),
+    "anthropic": (0, 16),
+    "ariadne": (0, 20),
+    "arq": (0, 23),
+    "asyncpg": (0, 23),
+    "boto3": (1, 12),  # this is actually the botocore version
     "bottle": (0, 12),
     "celery": (4, 4, 7),
     "clickhouse_driver": (0, 2, 0),
@@ -242,32 +242,20 @@
 
 
 def _check_minimum_version(integration, version, package=None):
-<<<<<<< HEAD
-    # type: (Integration, Optional[tuple[int]], Optional[str]) -> None
-    package = package or integration.identifier
-
-    if version is None:
-        raise DidNotEnable(f"Unparsable {package} version: {version}")
-=======
     # type: (type[Integration], Optional[tuple[int, ...]], Optional[str]) -> None
     package = package or integration.identifier
 
     if version is None:
         raise DidNotEnable(f"Unparsable {package} version.")
->>>>>>> be532735
 
     min_version = _MIN_VERSIONS.get(integration.identifier)
     if min_version is None:
         return
 
     if version < min_version:
-<<<<<<< HEAD
-        raise DidNotEnable(f"Integration only supports {package} {'.'.join(map(str, min_version))} or newer.")
-=======
         raise DidNotEnable(
             f"Integration only supports {package} {'.'.join(map(str, min_version))} or newer."
         )
->>>>>>> be532735
 
 
 class DidNotEnable(Exception):  # noqa: N818
