from collections import deque, defaultdict

from opentelemetry.trace import format_trace_id, format_span_id
from opentelemetry.context import Context
from opentelemetry.sdk.trace import Span, ReadableSpan, SpanProcessor

from sentry_sdk import capture_event
from sentry_sdk.integrations.opentelemetry.utils import (
    is_sentry_span,
    convert_from_otel_timestamp,
    extract_span_data,
)
from sentry_sdk.integrations.opentelemetry.consts import (
    OTEL_SENTRY_CONTEXT,
    SPAN_ORIGIN,
)
from sentry_sdk._types import TYPE_CHECKING

if TYPE_CHECKING:
    from typing import Optional, List, Any, Deque, DefaultDict
    from sentry_sdk._types import Event


class PotelSentrySpanProcessor(SpanProcessor):
    """
    Converts OTel spans into Sentry spans so they can be sent to the Sentry backend.
    """

    def __new__(cls):
        # type: () -> PotelSentrySpanProcessor
        if not hasattr(cls, "instance"):
            cls.instance = super().__new__(cls)

        return cls.instance

    def __init__(self):
        # type: () -> None
        self._children_spans = defaultdict(
            list
        )  # type: DefaultDict[int, List[ReadableSpan]]

    def on_start(self, span, parent_context=None):
        # type: (Span, Optional[Context]) -> None
        pass

    def on_end(self, span):
        # type: (ReadableSpan) -> None
        if is_sentry_span(span):
            return

        # TODO-neel-potel-remote only take parent if not remote
        if span.parent:
            self._children_spans[span.parent.span_id].append(span)
        else:
            # if have a root span ending, we build a transaction and send it
            self._flush_root_span(span)

    # TODO-neel-potel not sure we need a clear like JS
    def shutdown(self):
        # type: () -> None
        pass

    # TODO-neel-potel change default? this is 30 sec
    # TODO-neel-potel call this in client.flush
    def force_flush(self, timeout_millis=30000):
        # type: (int) -> bool
        return True

    def _flush_root_span(self, span):
        # type: (ReadableSpan) -> None
        transaction_event = self._root_span_to_transaction_event(span)
        if not transaction_event:
            return

        spans = []
        for child in self._collect_children(span):
            span_json = self._span_to_json(child)
            if span_json:
                spans.append(span_json)
        transaction_event["spans"] = spans
        # TODO-neel-potel sort and cutoff max spans

        capture_event(transaction_event)

    def _collect_children(self, span):
        # type: (ReadableSpan) -> List[ReadableSpan]
        if not span.context:
            return []

        children = []
        bfs_queue = deque()  # type: Deque[int]
        bfs_queue.append(span.context.span_id)

        while bfs_queue:
            parent_span_id = bfs_queue.popleft()
            node_children = self._children_spans.pop(parent_span_id, [])
            children.extend(node_children)
            bfs_queue.extend(
                [child.context.span_id for child in node_children if child.context]
            )

        return children

    # we construct the event from scratch here
    # and not use the current Transaction class for easier refactoring
    def _root_span_to_transaction_event(self, span):
        # type: (ReadableSpan) -> Optional[Event]
        if not span.context:
            return None
        if not span.start_time:
            return None
        if not span.end_time:
            return None

        trace_id = format_trace_id(span.context.trace_id)
        span_id = format_span_id(span.context.span_id)
        parent_span_id = format_span_id(span.parent.span_id) if span.parent else None

        (op, description, status, _, origin) = extract_span_data(span)

        trace_context = {
            "trace_id": trace_id,
            "span_id": span_id,
            "origin": origin,
            "op": op,
            "status": status,
        }  # type: dict[str, Any]

        if parent_span_id:
            trace_context["parent_span_id"] = parent_span_id
        if span.attributes:
            trace_context["data"] = dict(span.attributes)

        contexts = {"trace": trace_context}
        if span.resource.attributes:
            contexts[OTEL_SENTRY_CONTEXT] = {"resource": dict(span.resource.attributes)}

        event = {
            "type": "transaction",
            "transaction": description,
            # TODO-neel-potel tx source based on integration
            "transaction_info": {"source": "custom"},
            "contexts": contexts,
            "start_timestamp": convert_from_otel_timestamp(span.start_time),
            "timestamp": convert_from_otel_timestamp(span.end_time),
        }  # type: Event

        return event

    def _span_to_json(self, span):
        # type: (ReadableSpan) -> Optional[dict[str, Any]]
        if not span.context:
            return None
        if not span.start_time:
            return None
        if not span.end_time:
            return None

        trace_id = format_trace_id(span.context.trace_id)
        span_id = format_span_id(span.context.span_id)
        parent_span_id = format_span_id(span.parent.span_id) if span.parent else None

        (op, description, status, _, origin) = extract_span_data(span)

        span_json = {
            "trace_id": trace_id,
            "span_id": span_id,
            "op": op,
            "description": description,
            "status": status,
<<<<<<< HEAD
            "start_timestamp": convert_from_otel_timestamp(span.start_time),
            "timestamp": convert_from_otel_timestamp(span.end_time),
=======
            "start_timestamp": convert_otel_timestamp(span.start_time),
            "timestamp": convert_otel_timestamp(span.end_time),
            "origin": origin or SPAN_ORIGIN,
>>>>>>> 52fca296
        }  # type: dict[str, Any]

        if parent_span_id:
            span_json["parent_span_id"] = parent_span_id
        if span.attributes:
            span_json["data"] = dict(span.attributes)

        return span_json<|MERGE_RESOLUTION|>--- conflicted
+++ resolved
@@ -168,14 +168,9 @@
             "op": op,
             "description": description,
             "status": status,
-<<<<<<< HEAD
             "start_timestamp": convert_from_otel_timestamp(span.start_time),
             "timestamp": convert_from_otel_timestamp(span.end_time),
-=======
-            "start_timestamp": convert_otel_timestamp(span.start_time),
-            "timestamp": convert_otel_timestamp(span.end_time),
             "origin": origin or SPAN_ORIGIN,
->>>>>>> 52fca296
         }  # type: dict[str, Any]
 
         if parent_span_id:
