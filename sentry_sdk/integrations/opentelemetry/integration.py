"""
IMPORTANT: The contents of this file are part of a proof of concept and as such
are experimental and not suitable for production use. They may be changed or
removed at any time without prior notice.
"""

import sys
from importlib import import_module

from sentry_sdk.integrations import DidNotEnable, Integration
from sentry_sdk.integrations.opentelemetry.distro import _SentryDistro
from sentry_sdk.utils import logger, _get_installed_modules
from sentry_sdk._types import TYPE_CHECKING

try:
    from opentelemetry.instrumentation.auto_instrumentation._load import (
        _load_instrumentors,
    )
except ImportError:
    raise DidNotEnable("opentelemetry not installed")

if TYPE_CHECKING:
    from typing import Dict


CLASSES_TO_INSTRUMENT = {
    # A mapping of packages to their entry point class that will be instrumented.
    # This is used to post-instrument any classes that were imported before OTel
    # instrumentation took place.
    "fastapi": "fastapi.FastAPI",
    "flask": "flask.Flask",
    # XXX Add a mapping for all instrumentors that patch by replacing a class
}


class OpenTelemetryIntegration(Integration):
    identifier = "opentelemetry"

    @staticmethod
    def setup_once():
        # type: () -> None
        logger.warning(
            "[OTel] Initializing highly experimental OpenTelemetry support. "
            "Use at your own risk."
        )

        original_classes = _record_unpatched_classes()

        try:
            distro = _SentryDistro()
            distro.configure()
            # XXX This does some initial checks before loading instrumentations
            # (checks OTEL_PYTHON_DISABLED_INSTRUMENTATIONS, checks version
            # compat). If we don't want this in the future, we can implement our
            # own _load_instrumentors (it anyway just iterates over
            # opentelemetry_instrumentor entry points).
            _load_instrumentors(distro)
        except Exception:
            logger.exception("[OTel] Failed to auto-initialize OpenTelemetry")

        # XXX: Consider whether this is ok to keep and make default.
        # The alternative is asking folks to follow specific import order for
        # some integrations (sentry_sdk.init before you even import Flask, for
        # instance).
        try:
            _patch_remaining_classes(original_classes)
        except Exception:
            logger.exception(
                "[OTel] Failed to post-patch instrumented classes. "
                "You might have to make sure sentry_sdk.init() is called before importing anything else."
            )

        logger.debug("[OTel] Finished setting up OpenTelemetry integration")


def _record_unpatched_classes():
    # type: () -> Dict[str, type]
    """
    Keep references to classes that are about to be instrumented.

    Used to search for unpatched classes after the instrumentation has run so
    that they can be patched manually.
    """
    installed_packages = _get_installed_modules()

    original_classes = {}

    for package, orig_path in CLASSES_TO_INSTRUMENT.items():
        if package in installed_packages:
            try:
                original_cls = _import_by_path(orig_path)
            except (AttributeError, ImportError):
                logger.debug("[OTel] Failed to import %s", orig_path)
                continue

            original_classes[package] = original_cls

    return original_classes


def _patch_remaining_classes(original_classes):
    # type: (Dict[str, type]) -> None
    """
    Best-effort attempt to patch any uninstrumented classes in sys.modules.

    This enables us to not care about the order of imports and sentry_sdk.init()
    in user code. If e.g. the Flask class had been imported before sentry_sdk
    was init()ed (and therefore before the OTel instrumentation ran), it would
    not be instrumented. This function goes over remaining uninstrumented
    occurrences of the class in sys.modules and replaces them with the
    instrumented class.

    Since this is looking for exact matches, it will not work in some scenarios
    (e.g. if someone is not using the specific class explicitly, but rather
    inheriting from it). In those cases it's still necessary to sentry_sdk.init()
    before importing anything that's supposed to be instrumented.
    """
    # check which classes have actually been instrumented
    instrumented_classes = {}

    for package in list(original_classes.keys()):
        original_path = CLASSES_TO_INSTRUMENT[package]

        try:
            cls = _import_by_path(original_path)
        except (AttributeError, ImportError):
            logger.debug(
                "[OTel] Failed to check if class has been instrumented: %s",
                original_path,
            )
            del original_classes[package]
            continue

        if not cls.__module__.startswith("opentelemetry."):
            del original_classes[package]
            continue

        instrumented_classes[package] = cls

    if not instrumented_classes:
        return

    # replace occurrences of the original unpatched class in sys.modules
    for module_name, module in sys.modules.copy().items():
        if (
            module_name.startswith("sentry_sdk")
            or module_name in sys.builtin_module_names
        ):
            continue

        for package, original_cls in original_classes.items():
            for var_name, var in vars(module).copy().items():
                if var == original_cls:
                    logger.debug(
                        "[OTel] Additionally patching %s from %s",
                        original_cls,
                        module_name,
                    )

                    setattr(module, var_name, instrumented_classes[package])


def _import_by_path(path):
    # type: (str) -> type
    parts = path.rsplit(".", maxsplit=1)
<<<<<<< HEAD
    return getattr(import_module(parts[0]), parts[-1])


def _setup_sentry_tracing():
    # type: () -> None

    # TODO-neel-potel contribute upstream so this is not necessary
    context._RUNTIME_CONTEXT = SentryContextVarsRuntimeContext()

    provider = TracerProvider()

    provider.add_span_processor(PotelSentrySpanProcessor())

    trace.set_tracer_provider(provider)

    set_global_textmap(SentryPropagator())
=======
    return getattr(import_module(parts[0]), parts[-1])
>>>>>>> 4f9257d1
<|MERGE_RESOLUTION|>--- conflicted
+++ resolved
@@ -163,23 +163,4 @@
 def _import_by_path(path):
     # type: (str) -> type
     parts = path.rsplit(".", maxsplit=1)
-<<<<<<< HEAD
-    return getattr(import_module(parts[0]), parts[-1])
-
-
-def _setup_sentry_tracing():
-    # type: () -> None
-
-    # TODO-neel-potel contribute upstream so this is not necessary
-    context._RUNTIME_CONTEXT = SentryContextVarsRuntimeContext()
-
-    provider = TracerProvider()
-
-    provider.add_span_processor(PotelSentrySpanProcessor())
-
-    trace.set_tracer_provider(provider)
-
-    set_global_textmap(SentryPropagator())
-=======
-    return getattr(import_module(parts[0]), parts[-1])
->>>>>>> 4f9257d1
+    return getattr(import_module(parts[0]), parts[-1])