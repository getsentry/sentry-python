--- conflicted
+++ resolved
@@ -5,17 +5,11 @@
 """
 
 from sentry_sdk.integrations import DidNotEnable, Integration
-<<<<<<< HEAD
-from sentry_sdk.opentelemetry.propagator import SentryPropagator
-from sentry_sdk.opentelemetry.sampler import SentrySampler
-from sentry_sdk.opentelemetry.span_processor import SentrySpanProcessor
-=======
 from sentry_sdk.opentelemetry import (
     SentryPropagator,
     SentrySampler,
     SentrySpanProcessor,
 )
->>>>>>> 6c521d13
 from sentry_sdk.utils import logger
 
 try:
