<<<<<<< HEAD
import random
=======
from typing import cast
from random import random
>>>>>>> f2664153

from opentelemetry import trace

from opentelemetry.sdk.trace.sampling import Sampler, SamplingResult, Decision
from opentelemetry.trace.span import TraceState

import sentry_sdk
from sentry_sdk.tracing_utils import has_tracing_enabled
from sentry_sdk.utils import is_valid_sample_rate, logger
from sentry_sdk.integrations.opentelemetry.consts import (
    TRACESTATE_SAMPLED_KEY,
    TRACESTATE_SAMPLE_RATE_KEY,
)

from typing import TYPE_CHECKING

if TYPE_CHECKING:
    from typing import Optional, Sequence, Union
    from opentelemetry.context import Context
    from opentelemetry.trace import Link, SpanKind
    from opentelemetry.trace.span import SpanContext
    from opentelemetry.util.types import Attributes


def get_parent_sampled(parent_context, trace_id):
    # type: (Optional[SpanContext], int) -> Optional[bool]
    if parent_context is None:
        return None

    is_span_context_valid = parent_context is not None and parent_context.is_valid

    # Only inherit sample rate if `traceId` is the same
    if is_span_context_valid and parent_context.trace_id == trace_id:
        # this is getSamplingDecision in JS
        if parent_context.trace_flags.sampled:
            return True

        dsc_sampled = parent_context.trace_state.get(TRACESTATE_SAMPLED_KEY)
        if dsc_sampled == "true":
            return True
        elif dsc_sampled == "false":
            return False

    return None


def dropped_result(span_context, attributes, sample_rate=None):
    # type: (SpanContext, Attributes, Optional[float]) -> SamplingResult
    # note that trace_state.add will NOT overwrite existing entries
    # so these will only be added the first time in a root span sampling decision
    trace_state = span_context.trace_state.add(TRACESTATE_SAMPLED_KEY, "false")
    if sample_rate:
        trace_state = trace_state.add(TRACESTATE_SAMPLE_RATE_KEY, str(sample_rate))

    # Tell Sentry why we dropped the transaction/span
    client = sentry_sdk.get_client()
    if client.monitor and client.monitor.downsample_factor > 0:
        reason = "backpressure"
    else:
        reason = "sample_rate"

    client.transport.record_lost_event(reason, data_category="transaction")

    # Only one span (the transaction itself) is discarded, since we did not record any spans here.
    client.transport.record_lost_event(reason, data_category="span")

    return SamplingResult(
        Decision.DROP,
        attributes=attributes,
        trace_state=trace_state,
    )


def sampled_result(span_context, attributes, sample_rate):
    # type: (SpanContext, Attributes, float) -> SamplingResult
    # note that trace_state.add will NOT overwrite existing entries
    # so these will only be added the first time in a root span sampling decision
    trace_state = span_context.trace_state.add(TRACESTATE_SAMPLED_KEY, "true").add(
        TRACESTATE_SAMPLE_RATE_KEY, str(sample_rate)
    )

    return SamplingResult(
        Decision.RECORD_AND_SAMPLE,
        attributes=attributes,
        trace_state=trace_state,
    )


class SentrySampler(Sampler):
    def should_sample(
        self,
        parent_context,  # type: Optional[Context]
        trace_id,  # type: int
        name,  # type: str
        kind=None,  # type: Optional[SpanKind]
        attributes=None,  # type: Attributes
        links=None,  # type: Optional[Sequence[Link]]
        trace_state=None,  # type: Optional[TraceState]
    ):
        # type: (...) -> SamplingResult
        client = sentry_sdk.get_client()

        parent_span_context = trace.get_current_span(parent_context).get_span_context()

        # No tracing enabled, thus no sampling
        if not has_tracing_enabled(client.options):
            return dropped_result(parent_span_context, attributes)

        sample_rate = None

        # Check if sampled=True was passed to start_transaction
        # TODO-anton: Do we want to keep the start_transaction(sampled=True) thing?

        # Check if there is a traces_sampler
        # Traces_sampler is responsible to check parent sampled to have full transactions.
        has_traces_sampler = callable(client.options.get("traces_sampler"))
        if has_traces_sampler:
            # TODO-anton: Make proper sampling_context
            sampling_context = {
                "transaction_context": {
                    "name": name,
                },
                "parent_sampled": get_parent_sampled(parent_span_context, trace_id),
            }

            sample_rate = client.options["traces_sampler"](sampling_context)

        else:
            # Check if there is a parent with a sampling decision
            parent_sampled = get_parent_sampled(parent_span_context, trace_id)
            if parent_sampled is not None:
                sample_rate = parent_sampled
            else:
                # Check if there is a traces_sample_rate
                sample_rate = client.options.get("traces_sample_rate")

        # Down-sample in case of back pressure monitor says so
        # TODO: this should only be done for transactions (aka root spans)
        if client.monitor:
            sample_rate /= 2**client.monitor.downsample_factor

        # If the sample rate is invalid, drop the span
        if not is_valid_sample_rate(sample_rate, source=self.__class__.__name__):
            logger.warning(
                f"[Tracing] Discarding {name} because of invalid sample rate."
            )
            return dropped_result(parent_span_context, attributes)

        # Roll the dice on sample rate
<<<<<<< HEAD
        sampled = random.random() < float(sample_rate)
=======
        sample_rate = float(cast("Union[bool, float, int]", sample_rate))
        sampled = random() < sample_rate
>>>>>>> f2664153

        if sampled:
            return sampled_result(parent_span_context, attributes, sample_rate)
        else:
            return dropped_result(parent_span_context, attributes, sample_rate)

    def get_description(self) -> str:
        return self.__class__.__name__<|MERGE_RESOLUTION|>--- conflicted
+++ resolved
@@ -1,9 +1,5 @@
-<<<<<<< HEAD
 import random
-=======
 from typing import cast
-from random import random
->>>>>>> f2664153
 
 from opentelemetry import trace
 
@@ -153,12 +149,8 @@
             return dropped_result(parent_span_context, attributes)
 
         # Roll the dice on sample rate
-<<<<<<< HEAD
-        sampled = random.random() < float(sample_rate)
-=======
         sample_rate = float(cast("Union[bool, float, int]", sample_rate))
-        sampled = random() < sample_rate
->>>>>>> f2664153
+        sampled = random.random() < sample_rate
 
         if sampled:
             return sampled_result(parent_span_context, attributes, sample_rate)
