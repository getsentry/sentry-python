--- conflicted
+++ resolved
@@ -199,8 +199,6 @@
 
         sample_rate = None
 
-<<<<<<< HEAD
-=======
         parent_sampled = get_parent_sampled(parent_span_context, trace_id)
         parent_sample_rate = get_parent_sample_rate(parent_span_context, trace_id)
         parent_sample_rand = get_parent_sample_rand(parent_span_context, trace_id)
@@ -213,33 +211,6 @@
             # We are the head SDK and we need to generate a new sample_rand
             sample_rand = cast(Decimal, _generate_sample_rand(str(trace_id), (0, 1)))
 
-        # Explicit sampled value provided at start_span
-        custom_sampled = cast(
-            "Optional[bool]", attributes.get(SentrySpanAttribute.CUSTOM_SAMPLED)
-        )
-        if custom_sampled is not None:
-            if is_root_span:
-                sample_rate = float(custom_sampled)
-                if sample_rate > 0:
-                    return sampled_result(
-                        parent_span_context,
-                        attributes,
-                        sample_rate=sample_rate,
-                        sample_rand=sample_rand,
-                    )
-                else:
-                    return dropped_result(
-                        parent_span_context,
-                        attributes,
-                        sample_rate=sample_rate,
-                        sample_rand=sample_rand,
-                    )
-            else:
-                logger.debug(
-                    f"[Tracing] Ignoring sampled param for non-root span {name}"
-                )
-
->>>>>>> bff8fddc
         # Check if there is a traces_sampler
         # Traces_sampler is responsible to check parent sampled to have full transactions.
         has_traces_sampler = callable(client.options.get("traces_sampler"))
