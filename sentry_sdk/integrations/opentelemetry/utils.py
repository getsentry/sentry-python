--- conflicted
+++ resolved
@@ -130,33 +130,6 @@
     if db_query:
         return span_data_for_db_query(span)
 
-<<<<<<< HEAD
-=======
-    rpc_service = span.attributes.get(SpanAttributes.RPC_SERVICE)
-    if rpc_service:
-        return (
-            span.attributes.get(SentrySpanAttribute.OP) or "rpc",
-            description,
-            status,
-            http_status,
-            origin,
-        )
-
-    messaging_system = span.attributes.get(SpanAttributes.MESSAGING_SYSTEM)
-    if messaging_system:
-        return (
-            span.attributes.get(SentrySpanAttribute.OP) or "message",
-            description,
-            status,
-            http_status,
-            origin,
-        )
-
-    faas_trigger = span.attributes.get(SpanAttributes.FAAS_TRIGGER)
-    if faas_trigger:
-        return (str(faas_trigger), description, status, http_status, origin)
-
->>>>>>> 10bc3fa9
     return (op, description, status, http_status, origin)
 
 
