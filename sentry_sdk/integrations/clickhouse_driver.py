from __future__ import annotations
import sentry_sdk
from sentry_sdk.consts import OP, SPANDATA
from sentry_sdk.integrations import _check_minimum_version, Integration, DidNotEnable
from sentry_sdk.tracing import Span
from sentry_sdk.scope import should_send_default_pii
from sentry_sdk.utils import (
    _serialize_span_attribute,
    capture_internal_exceptions,
    ensure_integration_enabled,
)

from typing import TYPE_CHECKING

if TYPE_CHECKING:
<<<<<<< HEAD
    from typing import ParamSpec, Callable, Any, Dict, TypeVar
=======
    from collections.abc import Iterator
    from typing import Any, ParamSpec, Callable
else:
    # Fake ParamSpec
    class ParamSpec:
        def __init__(self, _):
            self.args = None
            self.kwargs = None
>>>>>>> 28d0dddf

    P = ParamSpec("P")
    T = TypeVar("T")


try:
    import clickhouse_driver  # type: ignore[import-not-found]

except ImportError:
    raise DidNotEnable("clickhouse-driver not installed.")


class ClickhouseDriverIntegration(Integration):
    identifier = "clickhouse_driver"
    origin = f"auto.db.{identifier}"

    @staticmethod
    def setup_once() -> None:
        _check_minimum_version(ClickhouseDriverIntegration, clickhouse_driver.VERSION)

        # Every query is done using the Connection's `send_query` function
        clickhouse_driver.connection.Connection.send_query = _wrap_start(
            clickhouse_driver.connection.Connection.send_query
        )

        # If the query contains parameters then the send_data function is used to send those parameters to clickhouse
        _wrap_send_data()

        # Every query ends either with the Client's `receive_end_of_query` (no result expected)
        # or its `receive_result` (result expected)
        clickhouse_driver.client.Client.receive_end_of_query = _wrap_end(
            clickhouse_driver.client.Client.receive_end_of_query
        )
        if hasattr(clickhouse_driver.client.Client, "receive_end_of_insert_query"):
            # In 0.2.7, insert queries are handled separately via `receive_end_of_insert_query`
            clickhouse_driver.client.Client.receive_end_of_insert_query = _wrap_end(
                clickhouse_driver.client.Client.receive_end_of_insert_query
            )
        clickhouse_driver.client.Client.receive_result = _wrap_end(
            clickhouse_driver.client.Client.receive_result
        )


def _wrap_start(f: Callable[P, T]) -> Callable[P, T]:
    @ensure_integration_enabled(ClickhouseDriverIntegration, f)
    def _inner(*args: P.args, **kwargs: P.kwargs) -> T:
        connection = args[0]
        query = args[1]
        query_id = args[2] if len(args) > 2 else kwargs.get("query_id")
        params = args[3] if len(args) > 3 else kwargs.get("params")

        span = sentry_sdk.start_span(
            op=OP.DB,
            name=query,
            origin=ClickhouseDriverIntegration.origin,
            only_as_child_span=True,
        )

        connection._sentry_span = span  # type: ignore[attr-defined]

        data: dict[str, Any] = _get_db_data(connection)
        data["db.query.text"] = query

        if query_id:
            data["db.query_id"] = query_id

        if params and should_send_default_pii():
            data["db.params"] = params

        connection._sentry_db_data = data  # type: ignore[attr-defined]
        _set_on_span(span, data)

        # run the original code
        ret = f(*args, **kwargs)

        return ret

    return _inner


def _wrap_end(f: Callable[P, T]) -> Callable[P, T]:
    def _inner_end(*args: P.args, **kwargs: P.kwargs) -> T:
        res = f(*args, **kwargs)

        client = args[0]
        if not isinstance(client, clickhouse_driver.client.Client):
            return res

        connection = client.connection

        span = getattr(connection, "_sentry_span", None)
        if span is not None:
            data = getattr(connection, "_sentry_db_data", {})

            if res is not None and should_send_default_pii():
                data["db.result"] = res
                span.set_attribute("db.result", _serialize_span_attribute(res))

            with capture_internal_exceptions():
                query = data.pop("db.query.text", None)
                if query:
                    sentry_sdk.add_breadcrumb(
                        message=query, category="query", data=data
                    )

            span.finish()

            try:
                del connection._sentry_db_data
                del connection._sentry_span
            except AttributeError:
                pass

        return res

    return _inner_end


<<<<<<< HEAD
def _wrap_send_data(f: Callable[P, T]) -> Callable[P, T]:
    def _inner_send_data(*args: P.args, **kwargs: P.kwargs) -> T:
        client = args[0]
        if not isinstance(client, clickhouse_driver.client.Client):
            return f(*args, **kwargs)

        connection = client.connection
        span = getattr(connection, "_sentry_span", None)

        if span is not None:
            data = _get_db_data(connection)
            _set_on_span(span, data)

            if should_send_default_pii():
                saved_db_data: dict[str, Any] = getattr(
                    connection, "_sentry_db_data", {}
                )
                db_params: list[Any] = saved_db_data.get("db.params") or []
                db_params_data = args[2]
                if isinstance(db_params_data, list):
                    db_params.extend(db_params_data)
                saved_db_data["db.params"] = db_params
                span.set_attribute("db.params", _serialize_span_attribute(db_params))
=======
def _wrap_send_data() -> None:
    original_send_data = clickhouse_driver.client.Client.send_data

    def _inner_send_data(  # type: ignore[no-untyped-def] # clickhouse-driver does not type send_data
        self, sample_block, data, types_check=False, columnar=False, *args, **kwargs
    ):
        span = getattr(self.connection, "_sentry_span", None)

        if span is not None:
            _set_db_data(span, self.connection)

            if should_send_default_pii():
                db_params = span._data.get("db.params", [])

                if isinstance(data, (list, tuple)):
                    db_params.extend(data)

                else:  # data is a generic iterator
                    orig_data = data

                    # Wrap the generator to add items to db.params as they are yielded.
                    # This allows us to send the params to Sentry without needing to allocate
                    # memory for the entire generator at once.
                    def wrapped_generator() -> "Iterator[Any]":
                        for item in orig_data:
                            db_params.append(item)
                            yield item

                    # Replace the original iterator with the wrapped one.
                    data = wrapped_generator()

                span.set_data("db.params", db_params)
>>>>>>> 28d0dddf

        return original_send_data(
            self, sample_block, data, types_check, columnar, *args, **kwargs
        )

    clickhouse_driver.client.Client.send_data = _inner_send_data


def _get_db_data(connection: clickhouse_driver.connection.Connection) -> Dict[str, str]:
    return {
        SPANDATA.DB_SYSTEM: "clickhouse",
        SPANDATA.SERVER_ADDRESS: connection.host,
        SPANDATA.SERVER_PORT: connection.port,
        SPANDATA.DB_NAME: connection.database,
        SPANDATA.DB_USER: connection.user,
    }


def _set_on_span(span: Span, data: Dict[str, Any]) -> None:
    for key, value in data.items():
        span.set_attribute(key, _serialize_span_attribute(value))<|MERGE_RESOLUTION|>--- conflicted
+++ resolved
@@ -13,18 +13,8 @@
 from typing import TYPE_CHECKING
 
 if TYPE_CHECKING:
-<<<<<<< HEAD
-    from typing import ParamSpec, Callable, Any, Dict, TypeVar
-=======
     from collections.abc import Iterator
-    from typing import Any, ParamSpec, Callable
-else:
-    # Fake ParamSpec
-    class ParamSpec:
-        def __init__(self, _):
-            self.args = None
-            self.kwargs = None
->>>>>>> 28d0dddf
+    from typing import Any, ParamSpec, Callable, TypeVar
 
     P = ParamSpec("P")
     T = TypeVar("T")
@@ -143,44 +133,29 @@
     return _inner_end
 
 
-<<<<<<< HEAD
-def _wrap_send_data(f: Callable[P, T]) -> Callable[P, T]:
-    def _inner_send_data(*args: P.args, **kwargs: P.kwargs) -> T:
-        client = args[0]
-        if not isinstance(client, clickhouse_driver.client.Client):
-            return f(*args, **kwargs)
+def _wrap_send_data() -> None:
+    original_send_data = clickhouse_driver.client.Client.send_data
 
-        connection = client.connection
-        span = getattr(connection, "_sentry_span", None)
+    def _inner_send_data(
+        self,
+        sample_block: Any,
+        data: Any,
+        types_check: bool = False,
+        columnar: bool = False,
+        *args: Any,
+        **kwargs: Any,
+    ) -> Any:
+        span = getattr(self.connection, "_sentry_span", None)
 
         if span is not None:
-            data = _get_db_data(connection)
+            data = _get_db_data(self.connection)
             _set_on_span(span, data)
 
             if should_send_default_pii():
                 saved_db_data: dict[str, Any] = getattr(
-                    connection, "_sentry_db_data", {}
+                    self.connection, "_sentry_db_data", {}
                 )
                 db_params: list[Any] = saved_db_data.get("db.params") or []
-                db_params_data = args[2]
-                if isinstance(db_params_data, list):
-                    db_params.extend(db_params_data)
-                saved_db_data["db.params"] = db_params
-                span.set_attribute("db.params", _serialize_span_attribute(db_params))
-=======
-def _wrap_send_data() -> None:
-    original_send_data = clickhouse_driver.client.Client.send_data
-
-    def _inner_send_data(  # type: ignore[no-untyped-def] # clickhouse-driver does not type send_data
-        self, sample_block, data, types_check=False, columnar=False, *args, **kwargs
-    ):
-        span = getattr(self.connection, "_sentry_span", None)
-
-        if span is not None:
-            _set_db_data(span, self.connection)
-
-            if should_send_default_pii():
-                db_params = span._data.get("db.params", [])
 
                 if isinstance(data, (list, tuple)):
                     db_params.extend(data)
@@ -199,8 +174,7 @@
                     # Replace the original iterator with the wrapped one.
                     data = wrapped_generator()
 
-                span.set_data("db.params", db_params)
->>>>>>> 28d0dddf
+                span.set_attribute("db.params", _serialize_span_attribute(db_params))
 
         return original_send_data(
             self, sample_block, data, types_check, columnar, *args, **kwargs
@@ -209,7 +183,7 @@
     clickhouse_driver.client.Client.send_data = _inner_send_data
 
 
-def _get_db_data(connection: clickhouse_driver.connection.Connection) -> Dict[str, str]:
+def _get_db_data(connection: clickhouse_driver.connection.Connection) -> dict[str, str]:
     return {
         SPANDATA.DB_SYSTEM: "clickhouse",
         SPANDATA.SERVER_ADDRESS: connection.host,
@@ -219,6 +193,6 @@
     }
 
 
-def _set_on_span(span: Span, data: Dict[str, Any]) -> None:
+def _set_on_span(span: Span, data: dict[str, Any]) -> None:
     for key, value in data.items():
         span.set_attribute(key, _serialize_span_attribute(value))