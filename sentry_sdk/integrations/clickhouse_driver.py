--- conflicted
+++ resolved
@@ -34,10 +34,6 @@
 except ImportError:
     raise DidNotEnable("clickhouse-driver not installed.")
 
-<<<<<<< HEAD
-
-=======
->>>>>>> be532735
 
 class ClickhouseDriverIntegration(Integration):
     identifier = "clickhouse_driver"
