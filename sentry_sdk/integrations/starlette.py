import asyncio
import functools
from copy import deepcopy

import sentry_sdk
from sentry_sdk._types import TYPE_CHECKING
from sentry_sdk.consts import OP
from sentry_sdk.integrations import DidNotEnable, Integration
from sentry_sdk.integrations._wsgi_common import (
    _in_http_status_code_range,
    _is_json_content_type,
    request_body_within_bounds,
)
from sentry_sdk.integrations.asgi import SentryAsgiMiddleware
from sentry_sdk.scope import Scope, should_send_default_pii
from sentry_sdk.tracing import (
    SOURCE_FOR_STYLE,
    TRANSACTION_SOURCE_COMPONENT,
    TRANSACTION_SOURCE_ROUTE,
)
from sentry_sdk.utils import (
    AnnotatedValue,
    capture_internal_exceptions,
    ensure_integration_enabled,
    event_from_exception,
    logger,
    parse_version,
    transaction_from_function,
)

if TYPE_CHECKING:
    from typing import Any, Awaitable, Callable, Dict, Optional, Tuple

    from sentry_sdk._types import Event, HttpStatusCodeRange

try:
    import starlette  # type: ignore
    from starlette import __version__ as STARLETTE_VERSION
    from starlette.applications import Starlette  # type: ignore
    from starlette.datastructures import UploadFile  # type: ignore
    from starlette.middleware import Middleware  # type: ignore
    from starlette.middleware.authentication import (  # type: ignore
        AuthenticationMiddleware,
    )
    from starlette.requests import Request  # type: ignore
    from starlette.routing import Match  # type: ignore
    from starlette.types import ASGIApp, Receive, Scope as StarletteScope, Send  # type: ignore
except ImportError:
    raise DidNotEnable("Starlette is not installed")

try:
    # Starlette 0.20
    from starlette.middleware.exceptions import ExceptionMiddleware  # type: ignore
except ImportError:
    # Startlette 0.19.1
    from starlette.exceptions import ExceptionMiddleware  # type: ignore

try:
    # Optional dependency of Starlette to parse form data.
    import multipart  # type: ignore
except ImportError:
    multipart = None


_DEFAULT_TRANSACTION_NAME = "generic Starlette request"

TRANSACTION_STYLE_VALUES = ("endpoint", "url")


class StarletteIntegration(Integration):
    identifier = "starlette"
    origin = f"auto.http.{identifier}"

    transaction_style = ""

<<<<<<< HEAD
    def __init__(self, transaction_style="url", middleware_spans=True):
        # type: (str, bool) -> None
=======
    def __init__(self, transaction_style="url", failed_request_status_codes=None):
        # type: (str, Optional[list[HttpStatusCodeRange]]) -> None
>>>>>>> 168600fa
        if transaction_style not in TRANSACTION_STYLE_VALUES:
            raise ValueError(
                "Invalid value for transaction_style: %s (must be in %s)"
                % (transaction_style, TRANSACTION_STYLE_VALUES)
            )
        self.transaction_style = transaction_style
<<<<<<< HEAD
        self.middleware_spans = middleware_spans
=======
        self.failed_request_status_codes = failed_request_status_codes or [
            range(500, 599)
        ]
>>>>>>> 168600fa

    @staticmethod
    def setup_once():
        # type: () -> None
        version = parse_version(STARLETTE_VERSION)

        if version is None:
            raise DidNotEnable(
                "Unparsable Starlette version: {}".format(STARLETTE_VERSION)
            )

        patch_middlewares()
        patch_asgi_app()
        patch_request_response()

        if version >= (0, 24):
            patch_templates()


def _enable_span_for_middleware(middleware_class):
    # type: (Any) -> type
    old_call = middleware_class.__call__

    async def _create_span_call(app, scope, receive, send, **kwargs):
        # type: (Any, Dict[str, Any], Callable[[], Awaitable[Dict[str, Any]]], Callable[[Dict[str, Any]], Awaitable[None]], Any) -> None
        integration = sentry_sdk.get_client().get_integration(StarletteIntegration)
        if integration is None or not integration.middleware_spans:
            return await old_call(app, scope, receive, send, **kwargs)

        middleware_name = app.__class__.__name__

        # Update transaction name with middleware name
        name, source = _get_transaction_from_middleware(app, scope, integration)
        if name is not None:
            Scope.get_current_scope().set_transaction_name(
                name,
                source=source,
            )

        with sentry_sdk.start_span(
            op=OP.MIDDLEWARE_STARLETTE,
            description=middleware_name,
            origin=StarletteIntegration.origin,
        ) as middleware_span:
            middleware_span.set_tag("starlette.middleware_name", middleware_name)

            # Creating spans for the "receive" callback
            async def _sentry_receive(*args, **kwargs):
                # type: (*Any, **Any) -> Any
                with sentry_sdk.start_span(
                    op=OP.MIDDLEWARE_STARLETTE_RECEIVE,
                    description=getattr(receive, "__qualname__", str(receive)),
                    origin=StarletteIntegration.origin,
                ) as span:
                    span.set_tag("starlette.middleware_name", middleware_name)
                    return await receive(*args, **kwargs)

            receive_name = getattr(receive, "__name__", str(receive))
            receive_patched = receive_name == "_sentry_receive"
            new_receive = _sentry_receive if not receive_patched else receive

            # Creating spans for the "send" callback
            async def _sentry_send(*args, **kwargs):
                # type: (*Any, **Any) -> Any
                with sentry_sdk.start_span(
                    op=OP.MIDDLEWARE_STARLETTE_SEND,
                    description=getattr(send, "__qualname__", str(send)),
                    origin=StarletteIntegration.origin,
                ) as span:
                    span.set_tag("starlette.middleware_name", middleware_name)
                    return await send(*args, **kwargs)

            send_name = getattr(send, "__name__", str(send))
            send_patched = send_name == "_sentry_send"
            new_send = _sentry_send if not send_patched else send

            return await old_call(app, scope, new_receive, new_send, **kwargs)

    not_yet_patched = old_call.__name__ not in [
        "_create_span_call",
        "_sentry_authenticationmiddleware_call",
        "_sentry_exceptionmiddleware_call",
    ]

    if not_yet_patched:
        middleware_class.__call__ = _create_span_call

    return middleware_class


@ensure_integration_enabled(StarletteIntegration)
def _capture_exception(exception, handled=False):
    # type: (BaseException, **Any) -> None
    event, hint = event_from_exception(
        exception,
        client_options=sentry_sdk.get_client().options,
        mechanism={"type": StarletteIntegration.identifier, "handled": handled},
    )

    sentry_sdk.capture_event(event, hint=hint)


def patch_exception_middleware(middleware_class):
    # type: (Any) -> None
    """
    Capture all exceptions in Starlette app and
    also extract user information.
    """
    old_middleware_init = middleware_class.__init__

    not_yet_patched = "_sentry_middleware_init" not in str(old_middleware_init)

    if not_yet_patched:

        def _sentry_middleware_init(self, *args, **kwargs):
            # type: (Any, Any, Any) -> None
            old_middleware_init(self, *args, **kwargs)

            # Patch existing exception handlers
            old_handlers = self._exception_handlers.copy()

            async def _sentry_patched_exception_handler(self, *args, **kwargs):
                # type: (Any, Any, Any) -> None
                integration = sentry_sdk.get_client().get_integration(
                    StarletteIntegration
                )

                exp = args[0]

                is_http_server_error = (
                    hasattr(exp, "status_code")
                    and isinstance(exp.status_code, int)
                    and _in_http_status_code_range(
                        exp.status_code, integration.failed_request_status_codes
                    )
                )
                if is_http_server_error:
                    _capture_exception(exp, handled=True)

                # Find a matching handler
                old_handler = None
                for cls in type(exp).__mro__:
                    if cls in old_handlers:
                        old_handler = old_handlers[cls]
                        break

                if old_handler is None:
                    return

                if _is_async_callable(old_handler):
                    return await old_handler(self, *args, **kwargs)
                else:
                    return old_handler(self, *args, **kwargs)

            for key in self._exception_handlers.keys():
                self._exception_handlers[key] = _sentry_patched_exception_handler

        middleware_class.__init__ = _sentry_middleware_init

        old_call = middleware_class.__call__

        async def _sentry_exceptionmiddleware_call(self, scope, receive, send):
            # type: (Dict[str, Any], Dict[str, Any], Callable[[], Awaitable[Dict[str, Any]]], Callable[[Dict[str, Any]], Awaitable[None]]) -> None
            # Also add the user (that was eventually set by be Authentication middle
            # that was called before this middleware). This is done because the authentication
            # middleware sets the user in the scope and then (in the same function)
            # calls this exception middelware. In case there is no exception (or no handler
            # for the type of exception occuring) then the exception bubbles up and setting the
            # user information into the sentry scope is done in auth middleware and the
            # ASGI middleware will then send everything to Sentry and this is fine.
            # But if there is an exception happening that the exception middleware here
            # has a handler for, it will send the exception directly to Sentry, so we need
            # the user information right now.
            # This is why we do it here.
            _add_user_to_sentry_scope(scope)
            await old_call(self, scope, receive, send)

        middleware_class.__call__ = _sentry_exceptionmiddleware_call


@ensure_integration_enabled(StarletteIntegration)
def _add_user_to_sentry_scope(scope):
    # type: (Dict[str, Any]) -> None
    """
    Extracts user information from the ASGI scope and
    adds it to Sentry's scope.
    """
    if "user" not in scope:
        return

    if not should_send_default_pii():
        return

    user_info = {}  # type: Dict[str, Any]
    starlette_user = scope["user"]

    username = getattr(starlette_user, "username", None)
    if username:
        user_info.setdefault("username", starlette_user.username)

    user_id = getattr(starlette_user, "id", None)
    if user_id:
        user_info.setdefault("id", starlette_user.id)

    email = getattr(starlette_user, "email", None)
    if email:
        user_info.setdefault("email", starlette_user.email)

    sentry_scope = Scope.get_isolation_scope()
    sentry_scope.user = user_info


def patch_authentication_middleware(middleware_class):
    # type: (Any) -> None
    """
    Add user information to Sentry scope.
    """
    old_call = middleware_class.__call__

    not_yet_patched = "_sentry_authenticationmiddleware_call" not in str(old_call)

    if not_yet_patched:

        async def _sentry_authenticationmiddleware_call(self, scope, receive, send):
            # type: (Dict[str, Any], Dict[str, Any], Callable[[], Awaitable[Dict[str, Any]]], Callable[[Dict[str, Any]], Awaitable[None]]) -> None
            await old_call(self, scope, receive, send)
            _add_user_to_sentry_scope(scope)

        middleware_class.__call__ = _sentry_authenticationmiddleware_call


def patch_middlewares():
    # type: () -> None
    """
    Patches Starlettes `Middleware` class to record
    spans for every middleware invoked.
    """
    old_middleware_init = Middleware.__init__

    not_yet_patched = "_sentry_middleware_init" not in str(old_middleware_init)

    if not_yet_patched:

        def _sentry_middleware_init(self, cls, **options):
            # type: (Any, Any, Any) -> None
            if cls == SentryAsgiMiddleware:
                return old_middleware_init(self, cls, **options)

            span_enabled_cls = _enable_span_for_middleware(cls)
            old_middleware_init(self, span_enabled_cls, **options)

            if cls == AuthenticationMiddleware:
                patch_authentication_middleware(cls)

            if cls == ExceptionMiddleware:
                patch_exception_middleware(cls)

        Middleware.__init__ = _sentry_middleware_init


def patch_asgi_app():
    # type: () -> None
    """
    Instrument Starlette ASGI app using the SentryAsgiMiddleware.
    """
    old_app = Starlette.__call__

    async def _sentry_patched_asgi_app(self, scope, receive, send):
        # type: (Starlette, StarletteScope, Receive, Send) -> None
        integration = sentry_sdk.get_client().get_integration(StarletteIntegration)
        if integration is None:
            return await old_app(self, scope, receive, send)

        middleware = SentryAsgiMiddleware(
            lambda *a, **kw: old_app(self, *a, **kw),
            mechanism_type=StarletteIntegration.identifier,
            transaction_style=integration.transaction_style,
            span_origin=StarletteIntegration.origin,
        )

        middleware.__call__ = middleware._run_asgi3
        return await middleware(scope, receive, send)

    Starlette.__call__ = _sentry_patched_asgi_app


# This was vendored in from Starlette to support Starlette 0.19.1 because
# this function was only introduced in 0.20.x
def _is_async_callable(obj):
    # type: (Any) -> bool
    while isinstance(obj, functools.partial):
        obj = obj.func

    return asyncio.iscoroutinefunction(obj) or (
        callable(obj) and asyncio.iscoroutinefunction(obj.__call__)
    )


def patch_request_response():
    # type: () -> None
    old_request_response = starlette.routing.request_response

    def _sentry_request_response(func):
        # type: (Callable[[Any], Any]) -> ASGIApp
        old_func = func

        is_coroutine = _is_async_callable(old_func)
        if is_coroutine:

            async def _sentry_async_func(*args, **kwargs):
                # type: (*Any, **Any) -> Any
                integration = sentry_sdk.get_client().get_integration(
                    StarletteIntegration
                )
                if integration is None:
                    return await old_func(*args, **kwargs)

                request = args[0]

                _set_transaction_name_and_source(
                    Scope.get_current_scope(), integration.transaction_style, request
                )

                sentry_scope = Scope.get_isolation_scope()
                extractor = StarletteRequestExtractor(request)
                info = await extractor.extract_request_info()

                def _make_request_event_processor(req, integration):
                    # type: (Any, Any) -> Callable[[Event, dict[str, Any]], Event]
                    def event_processor(event, hint):
                        # type: (Event, Dict[str, Any]) -> Event

                        # Add info from request to event
                        request_info = event.get("request", {})
                        if info:
                            if "cookies" in info:
                                request_info["cookies"] = info["cookies"]
                            if "data" in info:
                                request_info["data"] = info["data"]
                        event["request"] = deepcopy(request_info)

                        return event

                    return event_processor

                sentry_scope._name = StarletteIntegration.identifier
                sentry_scope.add_event_processor(
                    _make_request_event_processor(request, integration)
                )

                return await old_func(*args, **kwargs)

            func = _sentry_async_func

        else:

            @ensure_integration_enabled(StarletteIntegration, old_func)
            def _sentry_sync_func(*args, **kwargs):
                # type: (*Any, **Any) -> Any
                integration = sentry_sdk.get_client().get_integration(
                    StarletteIntegration
                )
                sentry_scope = Scope.get_isolation_scope()

                if sentry_scope.profile is not None:
                    sentry_scope.profile.update_active_thread_id()

                request = args[0]

                _set_transaction_name_and_source(
                    sentry_scope, integration.transaction_style, request
                )

                extractor = StarletteRequestExtractor(request)
                cookies = extractor.extract_cookies_from_request()

                def _make_request_event_processor(req, integration):
                    # type: (Any, Any) -> Callable[[Event, dict[str, Any]], Event]
                    def event_processor(event, hint):
                        # type: (Event, dict[str, Any]) -> Event

                        # Extract information from request
                        request_info = event.get("request", {})
                        if cookies:
                            request_info["cookies"] = cookies

                        event["request"] = deepcopy(request_info)

                        return event

                    return event_processor

                sentry_scope._name = StarletteIntegration.identifier
                sentry_scope.add_event_processor(
                    _make_request_event_processor(request, integration)
                )

                return old_func(*args, **kwargs)

            func = _sentry_sync_func

        return old_request_response(func)

    starlette.routing.request_response = _sentry_request_response


def patch_templates():
    # type: () -> None

    # If markupsafe is not installed, then Jinja2 is not installed
    # (markupsafe is a dependency of Jinja2)
    # In this case we do not need to patch the Jinja2Templates class
    try:
        from markupsafe import Markup
    except ImportError:
        return  # Nothing to do

    from starlette.templating import Jinja2Templates  # type: ignore

    old_jinja2templates_init = Jinja2Templates.__init__

    not_yet_patched = "_sentry_jinja2templates_init" not in str(
        old_jinja2templates_init
    )

    if not_yet_patched:

        def _sentry_jinja2templates_init(self, *args, **kwargs):
            # type: (Jinja2Templates, *Any, **Any) -> None
            def add_sentry_trace_meta(request):
                # type: (Request) -> Dict[str, Any]
                trace_meta = Markup(Scope.get_current_scope().trace_propagation_meta())
                return {
                    "sentry_trace_meta": trace_meta,
                }

            kwargs.setdefault("context_processors", [])

            if add_sentry_trace_meta not in kwargs["context_processors"]:
                kwargs["context_processors"].append(add_sentry_trace_meta)

            return old_jinja2templates_init(self, *args, **kwargs)

        Jinja2Templates.__init__ = _sentry_jinja2templates_init


class StarletteRequestExtractor:
    """
    Extracts useful information from the Starlette request
    (like form data or cookies) and adds it to the Sentry event.
    """

    request = None  # type: Request

    def __init__(self, request):
        # type: (StarletteRequestExtractor, Request) -> None
        self.request = request

    def extract_cookies_from_request(self):
        # type: (StarletteRequestExtractor) -> Optional[Dict[str, Any]]
        cookies = None  # type: Optional[Dict[str, Any]]
        if should_send_default_pii():
            cookies = self.cookies()

        return cookies

    async def extract_request_info(self):
        # type: (StarletteRequestExtractor) -> Optional[Dict[str, Any]]
        client = sentry_sdk.get_client()

        request_info = {}  # type: Dict[str, Any]

        with capture_internal_exceptions():
            # Add cookies
            if should_send_default_pii():
                request_info["cookies"] = self.cookies()

            # If there is no body, just return the cookies
            content_length = await self.content_length()
            if not content_length:
                return request_info

            # Add annotation if body is too big
            if content_length and not request_body_within_bounds(
                client, content_length
            ):
                request_info["data"] = AnnotatedValue.removed_because_over_size_limit()
                return request_info

            # Add JSON body, if it is a JSON request
            json = await self.json()
            if json:
                request_info["data"] = json
                return request_info

            # Add form as key/value pairs, if request has form data
            form = await self.form()
            if form:
                form_data = {}
                for key, val in form.items():
                    is_file = isinstance(val, UploadFile)
                    form_data[key] = (
                        val
                        if not is_file
                        else AnnotatedValue.removed_because_raw_data()
                    )

                request_info["data"] = form_data
                return request_info

            # Raw data, do not add body just an annotation
            request_info["data"] = AnnotatedValue.removed_because_raw_data()
            return request_info

    async def content_length(self):
        # type: (StarletteRequestExtractor) -> Optional[int]
        if "content-length" in self.request.headers:
            return int(self.request.headers["content-length"])

        return None

    def cookies(self):
        # type: (StarletteRequestExtractor) -> Dict[str, Any]
        return self.request.cookies

    async def form(self):
        # type: (StarletteRequestExtractor) -> Any
        if multipart is None:
            return None

        # Parse the body first to get it cached, as Starlette does not cache form() as it
        # does with body() and json() https://github.com/encode/starlette/discussions/1933
        # Calling `.form()` without calling `.body()` first will
        # potentially break the users project.
        await self.request.body()

        return await self.request.form()

    def is_json(self):
        # type: (StarletteRequestExtractor) -> bool
        return _is_json_content_type(self.request.headers.get("content-type"))

    async def json(self):
        # type: (StarletteRequestExtractor) -> Optional[Dict[str, Any]]
        if not self.is_json():
            return None

        return await self.request.json()


def _transaction_name_from_router(scope):
    # type: (StarletteScope) -> Optional[str]
    router = scope.get("router")
    if not router:
        return None

    for route in router.routes:
        match = route.matches(scope)
        if match[0] == Match.FULL:
            return route.path

    return None


def _set_transaction_name_and_source(scope, transaction_style, request):
    # type: (Scope, str, Any) -> None
    name = None
    source = SOURCE_FOR_STYLE[transaction_style]

    if transaction_style == "endpoint":
        endpoint = request.scope.get("endpoint")
        if endpoint:
            name = transaction_from_function(endpoint) or None

    elif transaction_style == "url":
        name = _transaction_name_from_router(request.scope)

    if name is None:
        name = _DEFAULT_TRANSACTION_NAME
        source = TRANSACTION_SOURCE_ROUTE

    scope.set_transaction_name(name, source=source)
    logger.debug(
        "[Starlette] Set transaction name and source on scope: %s / %s", name, source
    )


def _get_transaction_from_middleware(app, asgi_scope, integration):
    # type: (Any, Dict[str, Any], StarletteIntegration) -> Tuple[Optional[str], Optional[str]]
    name = None
    source = None

    if integration.transaction_style == "endpoint":
        name = transaction_from_function(app.__class__)
        source = TRANSACTION_SOURCE_COMPONENT
    elif integration.transaction_style == "url":
        name = _transaction_name_from_router(asgi_scope)
        source = TRANSACTION_SOURCE_ROUTE

    return name, source<|MERGE_RESOLUTION|>--- conflicted
+++ resolved
@@ -73,26 +73,18 @@
 
     transaction_style = ""
 
-<<<<<<< HEAD
-    def __init__(self, transaction_style="url", middleware_spans=True):
-        # type: (str, bool) -> None
-=======
-    def __init__(self, transaction_style="url", failed_request_status_codes=None):
-        # type: (str, Optional[list[HttpStatusCodeRange]]) -> None
->>>>>>> 168600fa
+    def __init__(self, transaction_style="url", failed_request_status_codes=None, middleware_spans=True):
+        # type: (str, Optional[list[HttpStatusCodeRange]], bool) -> None
         if transaction_style not in TRANSACTION_STYLE_VALUES:
             raise ValueError(
                 "Invalid value for transaction_style: %s (must be in %s)"
                 % (transaction_style, TRANSACTION_STYLE_VALUES)
             )
         self.transaction_style = transaction_style
-<<<<<<< HEAD
         self.middleware_spans = middleware_spans
-=======
         self.failed_request_status_codes = failed_request_status_codes or [
             range(500, 599)
         ]
->>>>>>> 168600fa
 
     @staticmethod
     def setup_once():
