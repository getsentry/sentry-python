--- conflicted
+++ resolved
@@ -4,14 +4,9 @@
 from functools import wraps
 
 import sentry_sdk
-<<<<<<< HEAD
-from sentry_sdk.ai.monitoring import set_ai_pipeline_name, record_token_usage
+from sentry_sdk.ai.monitoring import set_ai_pipeline_name
+from sentry_sdk.ai.utils import set_data_normalized
 from sentry_sdk.consts import OP, SPANDATA, SPANSTATUS
-=======
-from sentry_sdk.ai.monitoring import set_ai_pipeline_name
->>>>>>> 28d0dddf
-from sentry_sdk.ai.utils import set_data_normalized
-from sentry_sdk.consts import OP, SPANDATA
 from sentry_sdk.integrations import DidNotEnable, Integration
 from sentry_sdk.scope import should_send_default_pii
 from sentry_sdk.tracing import Span
@@ -70,17 +65,7 @@
     # The most number of spans (e.g., LLM calls) that can be processed at the same time.
     max_spans = 1024
 
-<<<<<<< HEAD
-    def __init__(
-        self: LangchainIntegration,
-        include_prompts: bool = True,
-        max_spans: int = 1024,
-        tiktoken_encoding_name: Optional[str] = None,
-    ) -> None:
-=======
-    def __init__(self, include_prompts=True, max_spans=1024):
-        # type: (LangchainIntegration, bool, int) -> None
->>>>>>> 28d0dddf
+    def __init__(self, include_prompts: bool = True, max_spans: int = 1024) -> None:
         self.include_prompts = include_prompts
         self.max_spans = max_spans
 
@@ -94,115 +79,28 @@
 
 
 class WatchedSpan:
-<<<<<<< HEAD
-    num_completion_tokens: int = 0
-    num_prompt_tokens: int = 0
-    no_collect_tokens: bool = False
+    span: Optional[Span] = None
     children: List[WatchedSpan] = []
     is_pipeline: bool = False
 
     def __init__(self, span: Span) -> None:
-=======
-    span = None  # type: Span
-    children = []  # type: List[WatchedSpan]
-    is_pipeline = False  # type: bool
-
-    def __init__(self, span):
-        # type: (Span) -> None
->>>>>>> 28d0dddf
         self.span = span
 
 
 class SentryLangchainCallback(BaseCallbackHandler):  # type: ignore[misc]
     """Callback handler that creates Sentry spans."""
 
-<<<<<<< HEAD
-    def __init__(
-        self,
-        max_span_map_size: int,
-        include_prompts: bool,
-        tiktoken_encoding_name: Optional[str] = None,
-    ) -> None:
+    def __init__(self, max_span_map_size: int, include_prompts: bool) -> None:
         self.span_map: OrderedDict[UUID, WatchedSpan] = OrderedDict()
         self.max_span_map_size = max_span_map_size
         self.include_prompts = include_prompts
 
-        self.tiktoken_encoding = None
-        if tiktoken_encoding_name is not None:
-            import tiktoken  # type: ignore
-
-            self.tiktoken_encoding = tiktoken.get_encoding(tiktoken_encoding_name)
-
-    def count_tokens(self, s: str) -> int:
-        if self.tiktoken_encoding is not None:
-            return len(self.tiktoken_encoding.encode_ordinary(s))
-        return 0
-
     def gc_span_map(self) -> None:
-=======
-    def __init__(self, max_span_map_size, include_prompts):
-        # type: (int, bool) -> None
-        self.span_map = OrderedDict()  # type: OrderedDict[UUID, WatchedSpan]
-        self.max_span_map_size = max_span_map_size
-        self.include_prompts = include_prompts
-
-    def gc_span_map(self):
-        # type: () -> None
->>>>>>> 28d0dddf
-
         while len(self.span_map) > self.max_span_map_size:
             run_id, watched_span = self.span_map.popitem(last=False)
             self._exit_span(watched_span, run_id)
 
-<<<<<<< HEAD
     def _handle_error(self, run_id: UUID, error: Any) -> None:
-        if not run_id or run_id not in self.span_map:
-            return
-
-        span_data = self.span_map[run_id]
-        if not span_data:
-            return
-        sentry_sdk.capture_exception(error)
-        span_data.span.set_status(SPANSTATUS.INTERNAL_ERROR)
-        span_data.span.finish()
-        del self.span_map[run_id]
-
-    def _normalize_langchain_message(self, message: BaseMessage) -> Any:
-        parsed = {"content": message.content, "role": message.type}
-        parsed.update(message.additional_kwargs)
-        return parsed
-
-    def _create_span(
-        self: SentryLangchainCallback,
-        run_id: UUID,
-        parent_id: Optional[Any],
-        **kwargs: Any,
-    ) -> WatchedSpan:
-
-        parent_watched_span = self.span_map.get(parent_id) if parent_id else None
-        sentry_span = sentry_sdk.start_span(
-            parent_span=parent_watched_span.span if parent_watched_span else None,
-            only_as_child_span=True,
-            **kwargs,
-        )
-        watched_span = WatchedSpan(sentry_span)
-        if parent_watched_span:
-            parent_watched_span.children.append(watched_span)
-
-        if kwargs.get("op", "").startswith("ai.pipeline."):
-            if kwargs.get("name"):
-                set_ai_pipeline_name(kwargs.get("name"))
-            watched_span.is_pipeline = True
-
-        # the same run_id is reused for the pipeline it seems
-        # so we need to end the older span to avoid orphan spans
-        existing_span_data = self.span_map.get(run_id)
-        if existing_span_data is not None:
-            self._exit_span(existing_span_data, run_id)
-
-=======
-    def _handle_error(self, run_id, error):
-        # type: (UUID, Any) -> None
         with capture_internal_exceptions():
             if not run_id or run_id not in self.span_map:
                 return
@@ -216,17 +114,17 @@
             span.__exit__(None, None, None)
             del self.span_map[run_id]
 
-    def _normalize_langchain_message(self, message):
-        # type: (BaseMessage) -> Any
+    def _normalize_langchain_message(self, message: BaseMessage) -> Any:
         parsed = {"role": message.type, "content": message.content}
         parsed.update(message.additional_kwargs)
         return parsed
 
-    def _create_span(self, run_id, parent_id, **kwargs):
-        # type: (SentryLangchainCallback, UUID, Optional[Any], Any) -> WatchedSpan
-        watched_span = None  # type: Optional[WatchedSpan]
+    def _create_span(
+        self, run_id: UUID, parent_id: Optional[UUID], **kwargs: Any
+    ) -> WatchedSpan:
+        watched_span: Optional[WatchedSpan] = None
         if parent_id:
-            parent_span = self.span_map.get(parent_id)  # type: Optional[WatchedSpan]
+            parent_span: Optional[WatchedSpan] = self.span_map.get(parent_id)
             if parent_span:
                 watched_span = WatchedSpan(parent_span.span.start_child(**kwargs))
                 parent_span.children.append(watched_span)
@@ -235,20 +133,10 @@
             watched_span = WatchedSpan(sentry_sdk.start_span(**kwargs))
 
         watched_span.span.__enter__()
->>>>>>> 28d0dddf
-        self.span_map[run_id] = watched_span
         self.gc_span_map()
         return watched_span
 
-<<<<<<< HEAD
-    def _exit_span(
-        self: SentryLangchainCallback, span_data: WatchedSpan, run_id: UUID
-    ) -> None:
-
-=======
-    def _exit_span(self, span_data, run_id):
-        # type: (SentryLangchainCallback, WatchedSpan, UUID) -> None
->>>>>>> 28d0dddf
+    def _exit_span(self, span_data: WatchedSpan, run_id: UUID) -> None:
         if span_data.is_pipeline:
             set_ai_pipeline_name(None)
 
@@ -344,9 +232,6 @@
 
             span.set_data(SPANDATA.GEN_AI_OPERATION_NAME, "chat")
             if model:
-<<<<<<< HEAD
-                span.set_attribute(SPANDATA.AI_MODEL_ID, model)
-=======
                 span.set_data(SPANDATA.GEN_AI_REQUEST_MODEL, model)
 
             ai_type = all_params.get("_type", "")
@@ -359,7 +244,6 @@
                 if key in all_params and all_params[key] is not None:
                     set_data_normalized(span, attribute, all_params[key], unpack=False)
 
->>>>>>> 28d0dddf
             if should_send_default_pii() and self.include_prompts:
                 set_data_normalized(
                     span,
@@ -369,27 +253,11 @@
                         for list_ in messages
                     ],
                 )
-<<<<<<< HEAD
-            for k, v in DATA_FIELDS.items():
-                if k in all_params:
-                    set_data_normalized(span, v, all_params[k])
-            if not watched_span.no_collect_tokens:
-                for list_ in messages:
-                    for message in list_:
-                        self.span_map[run_id].num_prompt_tokens += self.count_tokens(
-                            message.content
-                        ) + self.count_tokens(message.type)
-
-    def on_llm_new_token(
-        self: SentryLangchainCallback, token: str, *, run_id: UUID, **kwargs: Any
-    ) -> Any:
-        """Run on new LLM token. Only available when streaming is enabled."""
-=======
-
-    def on_chat_model_end(self, response, *, run_id, **kwargs):
-        # type: (SentryLangchainCallback, LLMResult, UUID, Any) -> Any
+
+    def on_chat_model_end(
+        self, response: LLMResult, *, run_id: UUID, **kwargs: Any
+    ) -> Any:
         """Run when Chat Model ends running."""
->>>>>>> 28d0dddf
         with capture_internal_exceptions():
             if not run_id or run_id not in self.span_map:
                 return
@@ -474,104 +342,17 @@
         **kwargs: Any,
     ) -> Any:
         """Run when LLM errors."""
-<<<<<<< HEAD
-        with capture_internal_exceptions():
-            self._handle_error(run_id, error)
-
-    def on_chain_start(
-        self: SentryLangchainCallback,
-        serialized: Dict[str, Any],
-        inputs: Dict[str, Any],
-        *,
-        run_id: UUID,
-        **kwargs: Any,
-    ) -> Any:
-        """Run when chain starts running."""
-        with capture_internal_exceptions():
-            if not run_id:
-                return
-            watched_span = self._create_span(
-                run_id,
-                kwargs.get("parent_run_id"),
-                op=(
-                    OP.LANGCHAIN_RUN
-                    if kwargs.get("parent_run_id") is not None
-                    else OP.LANGCHAIN_PIPELINE
-                ),
-                name=kwargs.get("name") or "Chain execution",
-                origin=LangchainIntegration.origin,
-            )
-            metadata = kwargs.get("metadata")
-            if metadata:
-                set_data_normalized(watched_span.span, SPANDATA.AI_METADATA, metadata)
-
-    def on_chain_end(
-        self: SentryLangchainCallback,
-        outputs: Dict[str, Any],
-        *,
-        run_id: UUID,
-        **kwargs: Any,
-    ) -> Any:
-        """Run when chain ends running."""
-        with capture_internal_exceptions():
-            if not run_id or run_id not in self.span_map:
-                return
-
-            span_data = self.span_map[run_id]
-            if not span_data:
-                return
-            self._exit_span(span_data, run_id)
-
-    def on_chain_error(
-        self: SentryLangchainCallback,
-        error: Union[Exception, KeyboardInterrupt],
-        *,
-        run_id: UUID,
-        **kwargs: Any,
-    ) -> Any:
-        """Run when chain errors."""
         self._handle_error(run_id, error)
 
-    def on_agent_action(
-        self: SentryLangchainCallback,
-        action: AgentAction,
-        *,
-        run_id: UUID,
-        **kwargs: Any,
-    ) -> Any:
-        with capture_internal_exceptions():
-            if not run_id:
-                return
-            watched_span = self._create_span(
-                run_id,
-                kwargs.get("parent_run_id"),
-                op=OP.LANGCHAIN_AGENT,
-                name=action.tool or "AI tool usage",
-                origin=LangchainIntegration.origin,
-            )
-            if action.tool_input and should_send_default_pii() and self.include_prompts:
-                set_data_normalized(
-                    watched_span.span, SPANDATA.AI_INPUT_MESSAGES, action.tool_input
-                )
-
-    def on_agent_finish(
-        self: SentryLangchainCallback,
-        finish: AgentFinish,
-        *,
-        run_id: UUID,
-        **kwargs: Any,
-    ) -> Any:
-=======
-        self._handle_error(run_id, error)
-
-    def on_chat_model_error(self, error, *, run_id, **kwargs):
-        # type: (SentryLangchainCallback, Union[Exception, KeyboardInterrupt], UUID, Any) -> Any
+    def on_chat_model_error(
+        self, error: Union[Exception, KeyboardInterrupt], *, run_id: UUID, **kwargs: Any
+    ) -> Any:
         """Run when Chat Model errors."""
         self._handle_error(run_id, error)
 
-    def on_agent_finish(self, finish, *, run_id, **kwargs):
-        # type: (SentryLangchainCallback, AgentFinish, UUID, Any) -> Any
->>>>>>> 28d0dddf
+    def on_agent_finish(
+        self, finish: AgentFinish, *, run_id: UUID, **kwargs: Any
+    ) -> Any:
         with capture_internal_exceptions():
             if not run_id or run_id not in self.span_map:
                 return
@@ -653,11 +434,9 @@
         self._handle_error(run_id, error)
 
 
-<<<<<<< HEAD
-def _wrap_configure(f: Callable[..., Any]) -> Callable[..., Any]:
-=======
-def _extract_tokens(token_usage):
-    # type: (Any) -> tuple[Optional[int], Optional[int], Optional[int]]
+def _extract_tokens(
+    token_usage: Any,
+) -> tuple[Optional[int], Optional[int], Optional[int]]:
     if not token_usage:
         return None, None, None
 
@@ -672,8 +451,9 @@
     return input_tokens, output_tokens, total_tokens
 
 
-def _extract_tokens_from_generations(generations):
-    # type: (Any) -> tuple[Optional[int], Optional[int], Optional[int]]
+def _extract_tokens_from_generations(
+    generations: Any,
+) -> tuple[Optional[int], Optional[int], Optional[int]]:
     """Extract token usage from response.generations structure."""
     if not generations:
         return None, None, None
@@ -697,8 +477,7 @@
     )
 
 
-def _get_token_usage(obj):
-    # type: (Any) -> Optional[Dict[str, Any]]
+def _get_token_usage(obj: Any) -> Optional[Dict[str, Any]]:
     """
     Check multiple paths to extract token usage from different objects.
     """
@@ -728,8 +507,7 @@
     return None
 
 
-def _record_token_usage(span, response):
-    # type: (Span, Any) -> None
+def _record_token_usage(span: Span, response: Any) -> None:
     token_usage = _get_token_usage(response)
     if token_usage:
         input_tokens, output_tokens, total_tokens = _extract_tokens(token_usage)
@@ -748,8 +526,9 @@
         span.set_data(SPANDATA.GEN_AI_USAGE_TOTAL_TOKENS, total_tokens)
 
 
-def _get_request_data(obj, args, kwargs):
-    # type: (Any, Any, Any) -> tuple[Optional[str], Optional[List[Any]]]
+def _get_request_data(
+    obj: Any, args: Any, kwargs: Any
+) -> tuple[Optional[str], Optional[List[Any]]]:
     """
     Get the agent name and available tools for the agent.
     """
@@ -776,9 +555,7 @@
     return (agent_name, tools)
 
 
-def _wrap_configure(f):
-    # type: (Callable[..., Any]) -> Callable[..., Any]
->>>>>>> 28d0dddf
+def _wrap_configure(f: Callable[..., Any]) -> Callable[..., Any]:
 
     @wraps(f)
     def new_configure(
@@ -860,12 +637,10 @@
     return new_configure
 
 
-def _wrap_agent_executor_invoke(f):
-    # type: (Callable[..., Any]) -> Callable[..., Any]
+def _wrap_agent_executor_invoke(f: Callable[..., Any]) -> Callable[..., Any]:
 
     @wraps(f)
-    def new_invoke(self, *args, **kwargs):
-        # type: (Any, Any, Any) -> Any
+    def new_invoke(self, *args: Any, **kwargs: Any) -> Any:
         integration = sentry_sdk.get_client().get_integration(LangchainIntegration)
         if integration is None:
             return f(self, *args, **kwargs)
@@ -918,12 +693,10 @@
     return new_invoke
 
 
-def _wrap_agent_executor_stream(f):
-    # type: (Callable[..., Any]) -> Callable[..., Any]
+def _wrap_agent_executor_stream(f: Callable[..., Any]) -> Callable[..., Any]:
 
     @wraps(f)
-    def new_stream(self, *args, **kwargs):
-        # type: (Any, Any, Any) -> Any
+    def new_stream(self, *args: Any, **kwargs: Any) -> Any:
         integration = sentry_sdk.get_client().get_integration(LangchainIntegration)
         if integration is None:
             return f(self, *args, **kwargs)
@@ -967,8 +740,7 @@
 
         old_iterator = result
 
-        def new_iterator():
-            # type: () -> Iterator[Any]
+        def new_iterator() -> Iterator[Any]:
             for event in old_iterator:
                 yield event
 
@@ -986,8 +758,7 @@
 
             span.__exit__(None, None, None)
 
-        async def new_iterator_async():
-            # type: () -> AsyncIterator[Any]
+        async def new_iterator_async() -> AsyncIterator[Any]:
             async for event in old_iterator:
                 yield event
 
