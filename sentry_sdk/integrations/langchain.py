import itertools
from collections import OrderedDict
from functools import wraps

import sentry_sdk
from sentry_sdk.ai.monitoring import set_ai_pipeline_name, record_token_usage
from sentry_sdk.consts import OP, SPANDATA
from sentry_sdk.ai.utils import set_data_normalized
from sentry_sdk.scope import should_send_default_pii
from sentry_sdk.tracing import Span
from sentry_sdk.integrations import DidNotEnable, Integration
from sentry_sdk.utils import logger, capture_internal_exceptions

from typing import TYPE_CHECKING

if TYPE_CHECKING:
    from typing import Any, List, Callable, Dict, Union, Optional
    from uuid import UUID

try:
    from langchain_core.messages import BaseMessage
    from langchain_core.outputs import LLMResult
    from langchain_core.callbacks import (
        manager,
        BaseCallbackHandler,
        BaseCallbackManager,
        Callbacks,
    )
    from langchain_core.agents import AgentAction, AgentFinish
    from langchain.agents import AgentExecutor

except ImportError:
    raise DidNotEnable("langchain not installed")


DATA_FIELDS = {
    "frequency_penalty": SPANDATA.GEN_AI_REQUEST_FREQUENCY_PENALTY,
    "function_call": SPANDATA.GEN_AI_RESPONSE_TOOL_CALLS,
    "logit_bias": SPANDATA.GEN_AI_REQUEST_LOGIT_BIAS,
    "max_tokens": SPANDATA.GEN_AI_REQUEST_MAX_TOKENS,
    "presence_penalty": SPANDATA.GEN_AI_REQUEST_PRESENCE_PENALTY,
    "response_format": SPANDATA.GEN_AI_RESPONSE_FORMAT,
    "tags": SPANDATA.GEN_AI_REQUEST_TAGS,
    "temperature": SPANDATA.GEN_AI_REQUEST_TEMPERATURE,
    "tool_calls": SPANDATA.GEN_AI_RESPONSE_TOOL_CALLS,
    "tools": SPANDATA.GEN_AI_REQUEST_AVAILABLE_TOOLS,
    "top_k": SPANDATA.GEN_AI_REQUEST_TOP_K,
    "top_p": SPANDATA.GEN_AI_REQUEST_TOP_P,
}


class LangchainIntegration(Integration):
    identifier = "langchain"
    origin = f"auto.ai.{identifier}"

    # The most number of spans (e.g., LLM calls) that can be processed at the same time.
    max_spans = 1024

    def __init__(self, include_prompts=True, max_spans=1024):
        # type: (LangchainIntegration, bool, int) -> None
        self.include_prompts = include_prompts
        self.max_spans = max_spans

    @staticmethod
    def setup_once():
        # type: () -> None
        manager._configure = _wrap_configure(manager._configure)

        if AgentExecutor is not None:
            AgentExecutor.invoke = _wrap_agent_executor_invoke(AgentExecutor.invoke)
            AgentExecutor.stream = _wrap_agent_executor_stream(AgentExecutor.stream)


class WatchedSpan:
    span = None  # type: Span
    children = []  # type: List[WatchedSpan]
    is_pipeline = False  # type: bool

    def __init__(self, span):
        # type: (Span) -> None
        self.span = span


class SentryLangchainCallback(BaseCallbackHandler):  # type: ignore[misc]
    """Base callback handler that can be used to handle callbacks from langchain."""

    def __init__(self, max_span_map_size, include_prompts):
        # type: (int, bool) -> None
        self.span_map = OrderedDict()  # type: OrderedDict[UUID, WatchedSpan]
        self.max_span_map_size = max_span_map_size
        self.include_prompts = include_prompts

    def gc_span_map(self):
        # type: () -> None

        while len(self.span_map) > self.max_span_map_size:
            run_id, watched_span = self.span_map.popitem(last=False)
            self._exit_span(watched_span, run_id)

    def _handle_error(self, run_id, error):
        # type: (UUID, Any) -> None
        if not run_id or run_id not in self.span_map:
            return

        span_data = self.span_map[run_id]
        if not span_data:
            return
        sentry_sdk.capture_exception(error, span_data.span.scope)
        span_data.span.__exit__(None, None, None)
        del self.span_map[run_id]

    def _normalize_langchain_message(self, message):
        # type: (BaseMessage) -> Any
        parsed = {"content": message.content, "role": message.type}
        parsed.update(message.additional_kwargs)
        return parsed

    def _extract_token_usage(self, token_usage):
        # type: (Any) -> tuple[Optional[int], Optional[int], Optional[int]]
        """Extract input, output, and total tokens from various token usage formats."""
        if not token_usage:
            return None, None, None

        input_tokens = None
        output_tokens = None
        total_tokens = None

        if hasattr(token_usage, "get"):
            input_tokens = token_usage.get("prompt_tokens") or token_usage.get(
                "input_tokens"
            )
            output_tokens = token_usage.get("completion_tokens") or token_usage.get(
                "output_tokens"
            )
            total_tokens = token_usage.get("total_tokens")
        else:
            input_tokens = getattr(token_usage, "prompt_tokens", None) or getattr(
                token_usage, "input_tokens", None
            )
            output_tokens = getattr(token_usage, "completion_tokens", None) or getattr(
                token_usage, "output_tokens", None
            )
            total_tokens = getattr(token_usage, "total_tokens", None)

        # LangChain's OpenAI callback uses these specific field names
        if input_tokens is None and hasattr(token_usage, "get"):
            input_tokens = token_usage.get("prompt_tokens") or token_usage.get(
                "input_tokens"
            )
        if output_tokens is None and hasattr(token_usage, "get"):
            output_tokens = token_usage.get("completion_tokens") or token_usage.get(
                "output_tokens"
            )
        if total_tokens is None and hasattr(token_usage, "get"):
            total_tokens = token_usage.get("total_tokens")

        return input_tokens, output_tokens, total_tokens

    def _extract_token_usage_from_generations(self, generations):
        # type: (Any) -> tuple[Optional[int], Optional[int], Optional[int]]
        """Extract token usage from response.generations structure."""
        if not generations:
            return None, None, None

        total_input = 0
        total_output = 0
        total_total = 0
        found = False

        for gen_list in generations:
            for gen in gen_list:
                usage_metadata = None
                if (
                    hasattr(gen, "message")
                    and getattr(gen, "message", None) is not None
                    and hasattr(gen.message, "usage_metadata")
                ):
                    usage_metadata = getattr(gen.message, "usage_metadata", None)
                if usage_metadata is None and hasattr(gen, "usage_metadata"):
                    usage_metadata = getattr(gen, "usage_metadata", None)
                if usage_metadata:
                    input_tokens, output_tokens, total_tokens = (
                        self._extract_token_usage_from_response(usage_metadata)
                    )
                    if any([input_tokens, output_tokens, total_tokens]):
                        found = True
                        total_input += int(input_tokens)
                        total_output += int(output_tokens)
                        total_total += int(total_tokens)

        if not found:
            return None, None, None

        return (
            total_input if total_input > 0 else None,
            total_output if total_output > 0 else None,
            total_total if total_total > 0 else None,
        )

    def _extract_token_usage_from_response(self, response):
        # type: (Any) -> tuple[int, int, int]
        if response:
            if hasattr(response, "get"):
                input_tokens = response.get("input_tokens", 0)
                output_tokens = response.get("output_tokens", 0)
                total_tokens = response.get("total_tokens", 0)
            else:
                input_tokens = getattr(response, "input_tokens", 0)
                output_tokens = getattr(response, "output_tokens", 0)
                total_tokens = getattr(response, "total_tokens", 0)

        return input_tokens, output_tokens, total_tokens

    def _create_span(self, run_id, parent_id, **kwargs):
        # type: (SentryLangchainCallback, UUID, Optional[Any], Any) -> WatchedSpan

        watched_span = None  # type: Optional[WatchedSpan]
        if parent_id:
            parent_span = self.span_map.get(parent_id)  # type: Optional[WatchedSpan]
            if parent_span:
                watched_span = WatchedSpan(parent_span.span.start_child(**kwargs))
                parent_span.children.append(watched_span)
        if watched_span is None:
            watched_span = WatchedSpan(sentry_sdk.start_span(**kwargs))

        if kwargs.get("op", "").startswith("ai.pipeline."):
            if kwargs.get("name"):
                set_ai_pipeline_name(kwargs.get("name"))
            watched_span.is_pipeline = True

        watched_span.span.__enter__()
        self.span_map[run_id] = watched_span
        self.gc_span_map()
        return watched_span

    def _exit_span(self, span_data, run_id):
        # type: (SentryLangchainCallback, WatchedSpan, UUID) -> None

        if span_data.is_pipeline:
            set_ai_pipeline_name(None)

        span_data.span.__exit__(None, None, None)
        del self.span_map[run_id]

    def on_llm_start(
        self,
        serialized,
        prompts,
        *,
        run_id,
        tags=None,
        parent_run_id=None,
        metadata=None,
        **kwargs,
    ):
        # type: (SentryLangchainCallback, Dict[str, Any], List[str], UUID, Optional[List[str]], Optional[UUID], Optional[Dict[str, Any]], Any) -> Any
        """Run when LLM starts running."""
        with capture_internal_exceptions():
            if not run_id:
                return
            all_params = kwargs.get("invocation_params", {})
            all_params.update(serialized.get("kwargs", {}))

            watched_span = self._create_span(
<<<<<<< HEAD
                run_id=run_id,
                parent_id=kwargs.get("parent_run_id"),
=======
                run_id,
                parent_id=parent_run_id,
>>>>>>> 1645c071
                op=OP.GEN_AI_PIPELINE,
                name=kwargs.get("name") or "Langchain LLM call",
                origin=LangchainIntegration.origin,
            )
            span = watched_span.span
            span.set_data(
                SPANDATA.GEN_AI_REQUEST_MODEL,
                all_params.get(
                    "model", all_params.get("model_name", all_params.get("model_id"))
                ),
            )
            if should_send_default_pii() and self.include_prompts:
                set_data_normalized(span, SPANDATA.GEN_AI_REQUEST_MESSAGES, prompts)
            for k, v in DATA_FIELDS.items():
                if k in all_params:
                    set_data_normalized(span, v, all_params[k])

    def on_chat_model_start(self, serialized, messages, *, run_id, **kwargs):
        # type: (SentryLangchainCallback, Dict[str, Any], List[List[BaseMessage]], UUID, Any) -> Any
        """Run when Chat Model starts running."""
        with capture_internal_exceptions():
            if not run_id:
                return
            all_params = kwargs.get("invocation_params", {})
            all_params.update(serialized.get("kwargs", {}))

            model = (
                all_params.get("model")
                or all_params.get("model_name")
                or all_params.get("model_id")
                or ""
            )

            watched_span = self._create_span(
<<<<<<< HEAD
                run_id=run_id,
=======
                run_id,
>>>>>>> 1645c071
                parent_id=kwargs.get("parent_run_id"),
                op=OP.GEN_AI_CHAT,
                name=f"chat {model}".strip(),
                origin=LangchainIntegration.origin,
            )
            span = watched_span.span

            span.set_data(SPANDATA.GEN_AI_OPERATION_NAME, "chat")
            if model:
                span.set_data(SPANDATA.GEN_AI_REQUEST_MODEL, model)

            for key, attribute in DATA_FIELDS.items():
                if key in all_params:
                    set_data_normalized(span, attribute, all_params[key], unpack=False)

            if should_send_default_pii() and self.include_prompts:
                set_data_normalized(
                    span,
                    SPANDATA.GEN_AI_REQUEST_MESSAGES,
                    [
                        [self._normalize_langchain_message(x) for x in list_]
                        for list_ in messages
                    ],
                )

    def on_chat_model_end(self, response, *, run_id, **kwargs):
        # type: (SentryLangchainCallback, LLMResult, UUID, Any) -> Any
        """Run when Chat Model ends running."""
        with capture_internal_exceptions():
            if not run_id:
                return
            token_usage = None

            # Try multiple paths to extract token usage, prioritizing streaming-aware approaches
            if response.llm_output and "token_usage" in response.llm_output:
                token_usage = response.llm_output["token_usage"]
            elif response.llm_output and hasattr(response.llm_output, "token_usage"):
                token_usage = response.llm_output.token_usage
            elif hasattr(response, "usage"):
                token_usage = response.usage
            elif hasattr(response, "token_usage"):
                token_usage = response.token_usage
            # Check for usage_metadata in llm_output (common in streaming responses)
            elif response.llm_output and "usage_metadata" in response.llm_output:
                token_usage = response.llm_output["usage_metadata"]
            elif response.llm_output and hasattr(response.llm_output, "usage_metadata"):
                token_usage = response.llm_output.usage_metadata
            elif hasattr(response, "usage_metadata"):
                token_usage = response.usage_metadata

            span_data = self.span_map[run_id]
            if not span_data:
                return

            if should_send_default_pii() and self.include_prompts:
                set_data_normalized(
                    span_data.span,
                    SPANDATA.GEN_AI_RESPONSE_TEXT,
                    [[x.text for x in list_] for list_ in response.generations],
                )

            if token_usage:
                input_tokens, output_tokens, total_tokens = self._extract_token_usage(
                    token_usage
                )
            else:
                input_tokens, output_tokens, total_tokens = (
                    self._extract_token_usage_from_generations(response.generations)
                )

            if (
                input_tokens is not None
                or output_tokens is not None
                or total_tokens is not None
            ):
                record_token_usage(
                    span_data.span,
                    input_tokens=input_tokens,
                    output_tokens=output_tokens,
                    total_tokens=total_tokens,
                )

            self._exit_span(span_data, run_id)

    def on_llm_new_token(self, token, *, run_id, **kwargs):
        # type: (SentryLangchainCallback, str, UUID, Any) -> Any
        """Run on new LLM token. Only available when streaming is enabled."""
        # no manual token counting
        with capture_internal_exceptions():
            return

    def on_llm_end(self, response, *, run_id, **kwargs):
        # type: (SentryLangchainCallback, LLMResult, UUID, Any) -> Any
        """Run when LLM ends running."""
        with capture_internal_exceptions():
            if not run_id:
                return

            token_usage = None
            if response.llm_output and "token_usage" in response.llm_output:
                token_usage = response.llm_output["token_usage"]

            elif response.llm_output and hasattr(response.llm_output, "token_usage"):
                token_usage = response.llm_output.token_usage

            elif hasattr(response, "usage"):
                token_usage = response.usage

            elif hasattr(response, "token_usage"):
                token_usage = response.token_usage

            span_data = self.span_map[run_id]
            if not span_data:
                return

            if should_send_default_pii() and self.include_prompts:
                set_data_normalized(
                    span_data.span,
                    SPANDATA.GEN_AI_RESPONSE_TEXT,
                    [[x.text for x in list_] for list_ in response.generations],
                )

            if token_usage:
                input_tokens, output_tokens, total_tokens = self._extract_token_usage(
                    token_usage
                )
            else:
                input_tokens, output_tokens, total_tokens = (
                    self._extract_token_usage_from_generations(response.generations)
                )

            if (
                input_tokens is not None
                or output_tokens is not None
                or total_tokens is not None
            ):
                record_token_usage(
                    span_data.span,
                    input_tokens=input_tokens,
                    output_tokens=output_tokens,
                    total_tokens=total_tokens,
                )

            self._exit_span(span_data, run_id)

    def on_llm_error(self, error, *, run_id, **kwargs):
        # type: (SentryLangchainCallback, Union[Exception, KeyboardInterrupt], UUID, Any) -> Any
        """Run when LLM errors."""
        with capture_internal_exceptions():
            self._handle_error(run_id, error)

    def on_chat_model_error(self, error, *, run_id, **kwargs):
        # type: (SentryLangchainCallback, Union[Exception, KeyboardInterrupt], UUID, Any) -> Any
        """Run when Chat Model errors."""
        with capture_internal_exceptions():
            self._handle_error(run_id, error)

    def on_chain_start(self, serialized, inputs, *, run_id, **kwargs):
        # type: (SentryLangchainCallback, Dict[str, Any], Dict[str, Any], UUID, Any) -> Any
        """Run when chain starts running."""
        pass

    def on_chain_end(self, outputs, *, run_id, **kwargs):
        # type: (SentryLangchainCallback, Dict[str, Any], UUID, Any) -> Any
        """Run when chain ends running."""
        with capture_internal_exceptions():
            if not run_id or run_id not in self.span_map:
                return

            span_data = self.span_map[run_id]
            if not span_data:
                return
            self._exit_span(span_data, run_id)

    def on_chain_error(self, error, *, run_id, **kwargs):
        # type: (SentryLangchainCallback, Union[Exception, KeyboardInterrupt], UUID, Any) -> Any
        """Run when chain errors."""
        self._handle_error(run_id, error)

    def on_agent_action(self, action, *, run_id, **kwargs):
        # type: (SentryLangchainCallback, AgentAction, UUID, Any) -> Any
<<<<<<< HEAD
        with capture_internal_exceptions():
            if not run_id:
                return
            watched_span = self._create_span(
                run_id=run_id,
                parent_id=kwargs.get("parent_run_id"),
                op=OP.GEN_AI_INVOKE_AGENT,
                name=action.tool or "AI tool usage",
                origin=LangchainIntegration.origin,
            )
            if action.tool_input and should_send_default_pii() and self.include_prompts:
                set_data_normalized(
                    watched_span.span,
                    SPANDATA.GEN_AI_REQUEST_MESSAGES,
                    action.tool_input,
                )
=======
        pass
>>>>>>> 1645c071

    def on_agent_finish(self, finish, *, run_id, **kwargs):
        # type: (SentryLangchainCallback, AgentFinish, UUID, Any) -> Any
        with capture_internal_exceptions():
            if not run_id:
                return

            span_data = self.span_map[run_id]
            if not span_data:
                return
            if should_send_default_pii() and self.include_prompts:
                set_data_normalized(
                    span_data.span,
                    SPANDATA.GEN_AI_RESPONSE_TEXT,
                    finish.return_values.items(),
                )
            self._exit_span(span_data, run_id)

    def on_tool_start(self, serialized, input_str, *, run_id, **kwargs):
        # type: (SentryLangchainCallback, Dict[str, Any], str, UUID, Any) -> Any
        """Run when tool starts running."""
        with capture_internal_exceptions():
            if not run_id:
                return

            tool_name = serialized.get("name") or kwargs.get("name") or ""

            watched_span = self._create_span(
<<<<<<< HEAD
                run_id=run_id,
=======
                run_id,
>>>>>>> 1645c071
                parent_id=kwargs.get("parent_run_id"),
                op=OP.GEN_AI_EXECUTE_TOOL,
                name=f"execute_tool {tool_name}".strip(),
                origin=LangchainIntegration.origin,
            )
            span = watched_span.span

            span.set_data(SPANDATA.GEN_AI_OPERATION_NAME, "execute_tool")
            span.set_data(SPANDATA.GEN_AI_TOOL_NAME, tool_name)

            tool_description = serialized.get("description")
            if tool_description is not None:
                span.set_data(SPANDATA.GEN_AI_TOOL_DESCRIPTION, tool_description)

            if should_send_default_pii() and self.include_prompts:
                set_data_normalized(
                    span,
                    SPANDATA.GEN_AI_TOOL_INPUT,
                    kwargs.get("inputs", [input_str]),
                )

    def on_tool_end(self, output, *, run_id, **kwargs):
        # type: (SentryLangchainCallback, str, UUID, Any) -> Any
        """Run when tool ends running."""
        with capture_internal_exceptions():
            if not run_id or run_id not in self.span_map:
                return

            span_data = self.span_map[run_id]
            if not span_data:
                return
            if should_send_default_pii() and self.include_prompts:
                set_data_normalized(span_data.span, SPANDATA.GEN_AI_TOOL_OUTPUT, output)
            self._exit_span(span_data, run_id)

    def on_tool_error(self, error, *args, run_id, **kwargs):
        # type: (SentryLangchainCallback, Union[Exception, KeyboardInterrupt], UUID, Any) -> Any
        """Run when tool errors."""
        # TODO(shellmayr): how to correctly set the status when the tool fails?
        if run_id and run_id in self.span_map:
            span_data = self.span_map[run_id]
            if span_data:
                span_data.span.set_status("unknown")

        self._handle_error(run_id, error)


def _wrap_configure(f):
    # type: (Callable[..., Any]) -> Callable[..., Any]

    @wraps(f)
    def new_configure(
        callback_manager_cls,  # type: type
        inheritable_callbacks=None,  # type: Callbacks
        local_callbacks=None,  # type: Callbacks
        *args,  # type: Any
        **kwargs,  # type: Any
    ):
        # type: (...) -> Any

        integration = sentry_sdk.get_client().get_integration(LangchainIntegration)
        if integration is None:
            return f(
                callback_manager_cls,
                inheritable_callbacks,
                local_callbacks,
                *args,
                **kwargs,
            )

        local_callbacks = local_callbacks or []

        # Handle each possible type of local_callbacks. For each type, we
        # extract the list of callbacks to check for SentryLangchainCallback,
        # and define a function that would add the SentryLangchainCallback
        # to the existing callbacks list.
        if isinstance(local_callbacks, BaseCallbackManager):
            callbacks_list = local_callbacks.handlers
        elif isinstance(local_callbacks, BaseCallbackHandler):
            callbacks_list = [local_callbacks]
        elif isinstance(local_callbacks, list):
            callbacks_list = local_callbacks
        else:
            logger.debug("Unknown callback type: %s", local_callbacks)
            # Just proceed with original function call
            return f(
                callback_manager_cls,
                inheritable_callbacks,
                local_callbacks,
                *args,
                **kwargs,
            )

        # Handle each possible type of inheritable_callbacks.
        if isinstance(inheritable_callbacks, BaseCallbackManager):
            inheritable_callbacks_list = inheritable_callbacks.handlers
        elif isinstance(inheritable_callbacks, list):
            inheritable_callbacks_list = inheritable_callbacks
        else:
            inheritable_callbacks_list = []

        if not any(
            isinstance(cb, SentryLangchainCallback)
            for cb in itertools.chain(callbacks_list, inheritable_callbacks_list)
        ):
            sentry_handler = SentryLangchainCallback(
                integration.max_spans,
                integration.include_prompts,
            )
            if isinstance(local_callbacks, BaseCallbackManager):
                local_callbacks = local_callbacks.copy()
                local_callbacks.handlers = [
                    *local_callbacks.handlers,
                    sentry_handler,
                ]
            elif isinstance(local_callbacks, BaseCallbackHandler):
                local_callbacks = [local_callbacks, sentry_handler]
            else:  # local_callbacks is a list
                local_callbacks = [*local_callbacks, sentry_handler]

        return f(
            callback_manager_cls,
            inheritable_callbacks,
            local_callbacks,
            *args,
            **kwargs,
        )

    return new_configure


def _wrap_agent_executor_invoke(f):
    # type: (Callable[..., Any]) -> Callable[..., Any]

    @wraps(f)
    def new_invoke(self, *args, **kwargs):
        # type: (Any, Any, Any) -> Any

        integration = sentry_sdk.get_client().get_integration(LangchainIntegration)
        if integration is None:
            return f(self, *args, **kwargs)

        # Create a span that will act as the parent for all callback-generated spans
        with sentry_sdk.start_span(
            op=OP.GEN_AI_INVOKE_AGENT,
            name="AgentExecutor.invoke",
            origin=LangchainIntegration.origin,
        ) as span:
            span.set_data(SPANDATA.GEN_AI_OPERATION_NAME, "invoke_agent")
            if hasattr(self, "agent") and hasattr(self.agent, "llm"):
                model_name = getattr(self.agent.llm, "model_name", None) or getattr(
                    self.agent.llm, "model", None
                )
                if model_name:
                    span.set_data(SPANDATA.GEN_AI_REQUEST_MODEL, model_name)

            return f(self, *args, **kwargs)

    return new_invoke


def _wrap_agent_executor_stream(f):
    # type: (Callable[..., Any]) -> Callable[..., Any]

    @wraps(f)
    def new_stream(self, *args, **kwargs):
        # type: (Any, Any, Any) -> Any

        integration = sentry_sdk.get_client().get_integration(LangchainIntegration)
        if integration is None:
            return f(self, *args, **kwargs)

        # Create a span that will act as the parent for all callback-generated spans
        with sentry_sdk.start_span(
            op=OP.GEN_AI_INVOKE_AGENT,
            name="AgentExecutor.stream",
            origin=LangchainIntegration.origin,
        ) as span:
            span.set_data(SPANDATA.GEN_AI_OPERATION_NAME, "invoke_agent")
            if hasattr(self, "agent") and hasattr(self.agent, "llm"):
                model_name = getattr(self.agent.llm, "model_name", None) or getattr(
                    self.agent.llm, "model", None
                )
                if model_name:
                    span.set_data(SPANDATA.GEN_AI_REQUEST_MODEL, model_name)

            return f(self, *args, **kwargs)

    return new_stream<|MERGE_RESOLUTION|>--- conflicted
+++ resolved
@@ -262,13 +262,8 @@
             all_params.update(serialized.get("kwargs", {}))
 
             watched_span = self._create_span(
-<<<<<<< HEAD
                 run_id=run_id,
-                parent_id=kwargs.get("parent_run_id"),
-=======
-                run_id,
                 parent_id=parent_run_id,
->>>>>>> 1645c071
                 op=OP.GEN_AI_PIPELINE,
                 name=kwargs.get("name") or "Langchain LLM call",
                 origin=LangchainIntegration.origin,
@@ -303,11 +298,7 @@
             )
 
             watched_span = self._create_span(
-<<<<<<< HEAD
                 run_id=run_id,
-=======
-                run_id,
->>>>>>> 1645c071
                 parent_id=kwargs.get("parent_run_id"),
                 op=OP.GEN_AI_CHAT,
                 name=f"chat {model}".strip(),
@@ -489,26 +480,7 @@
 
     def on_agent_action(self, action, *, run_id, **kwargs):
         # type: (SentryLangchainCallback, AgentAction, UUID, Any) -> Any
-<<<<<<< HEAD
-        with capture_internal_exceptions():
-            if not run_id:
-                return
-            watched_span = self._create_span(
-                run_id=run_id,
-                parent_id=kwargs.get("parent_run_id"),
-                op=OP.GEN_AI_INVOKE_AGENT,
-                name=action.tool or "AI tool usage",
-                origin=LangchainIntegration.origin,
-            )
-            if action.tool_input and should_send_default_pii() and self.include_prompts:
-                set_data_normalized(
-                    watched_span.span,
-                    SPANDATA.GEN_AI_REQUEST_MESSAGES,
-                    action.tool_input,
-                )
-=======
         pass
->>>>>>> 1645c071
 
     def on_agent_finish(self, finish, *, run_id, **kwargs):
         # type: (SentryLangchainCallback, AgentFinish, UUID, Any) -> Any
@@ -537,11 +509,7 @@
             tool_name = serialized.get("name") or kwargs.get("name") or ""
 
             watched_span = self._create_span(
-<<<<<<< HEAD
                 run_id=run_id,
-=======
-                run_id,
->>>>>>> 1645c071
                 parent_id=kwargs.get("parent_run_id"),
                 op=OP.GEN_AI_EXECUTE_TOOL,
                 name=f"execute_tool {tool_name}".strip(),
