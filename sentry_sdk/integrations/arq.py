--- conflicted
+++ resolved
@@ -5,11 +5,7 @@
 from sentry_sdk.integrations import _check_minimum_version, DidNotEnable, Integration
 from sentry_sdk.integrations.logging import ignore_logger
 from sentry_sdk.scope import should_send_default_pii
-<<<<<<< HEAD
-from sentry_sdk.tracing import TRANSACTION_SOURCE_TASK
-=======
-from sentry_sdk.tracing import Transaction, TransactionSource
->>>>>>> 189e4a91
+from sentry_sdk.tracing import TransactionSource
 from sentry_sdk.utils import (
     capture_internal_exceptions,
     ensure_integration_enabled,
@@ -107,18 +103,14 @@
             scope._name = "arq"
             scope.set_transaction_name(
                 DEFAULT_TRANSACTION_NAME,
-                source=TRANSACTION_SOURCE_TASK,
+                source=TransactionSource.TASK,
             )
             scope.clear_breadcrumbs()
 
             with sentry_sdk.start_span(
                 op=OP.QUEUE_TASK_ARQ,
-<<<<<<< HEAD
                 name=DEFAULT_TRANSACTION_NAME,
-                source=TRANSACTION_SOURCE_TASK,
-=======
                 source=TransactionSource.TASK,
->>>>>>> 189e4a91
                 origin=ArqIntegration.origin,
             ) as span:
                 return_value = await old_run_job(self, job_id, score)
