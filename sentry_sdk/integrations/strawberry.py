import functools
import hashlib
from inspect import isawaitable

import sentry_sdk
from sentry_sdk.consts import OP
from sentry_sdk.integrations import _check_minimum_version, Integration, DidNotEnable
from sentry_sdk.integrations.logging import ignore_logger
from sentry_sdk.scope import should_send_default_pii
from sentry_sdk.tracing import TransactionSource
from sentry_sdk.utils import (
    capture_internal_exceptions,
    ensure_integration_enabled,
    event_from_exception,
    logger,
    package_version,
    _get_installed_modules,
)

try:
    from functools import cached_property
except ImportError:
    # The strawberry integration requires Python 3.8+. functools.cached_property
    # was added in 3.8, so this check is technically not needed, but since this
    # is an auto-enabling integration, we might get to executing this import in
    # lower Python versions, so we need to deal with it.
    raise DidNotEnable("strawberry-graphql integration requires Python 3.8 or newer")

try:
    from strawberry import Schema
    from strawberry.extensions import SchemaExtension
    from strawberry.extensions.tracing.utils import (
        should_skip_tracing as strawberry_should_skip_tracing,
    )
    from strawberry.http import async_base_view, sync_base_view
except ImportError:
    raise DidNotEnable("strawberry-graphql is not installed")

try:
    from strawberry.extensions.tracing import (
        SentryTracingExtension as StrawberrySentryAsyncExtension,
        SentryTracingExtensionSync as StrawberrySentrySyncExtension,
    )
except ImportError:
    StrawberrySentryAsyncExtension = None
    StrawberrySentrySyncExtension = None

from typing import TYPE_CHECKING

if TYPE_CHECKING:
    from typing import Any, Callable, Generator, List, Optional
    from graphql import GraphQLError, GraphQLResolveInfo
    from strawberry.http import GraphQLHTTPResponse
    from strawberry.types import ExecutionContext
    from sentry_sdk._types import Event, EventProcessor


ignore_logger("strawberry.execution")


class StrawberryIntegration(Integration):
    identifier = "strawberry"
    origin = f"auto.graphql.{identifier}"

    def __init__(self, async_execution=None):
        # type: (Optional[bool]) -> None
        if async_execution not in (None, False, True):
            raise ValueError(
                'Invalid value for async_execution: "{}" (must be bool)'.format(
                    async_execution
                )
            )
        self.async_execution = async_execution

    @staticmethod
    def setup_once():
        # type: () -> None
        version = package_version("strawberry-graphql")
        _check_minimum_version(StrawberryIntegration, version, "strawberry-graphql")

        _patch_schema_init()
        _patch_views()


def _patch_schema_init():
    # type: () -> None
    old_schema_init = Schema.__init__

    @functools.wraps(old_schema_init)
    def _sentry_patched_schema_init(self, *args, **kwargs):
        # type: (Schema, Any, Any) -> None
        integration = sentry_sdk.get_client().get_integration(StrawberryIntegration)
        if integration is None:
            return old_schema_init(self, *args, **kwargs)

        extensions = kwargs.get("extensions") or []

        if integration.async_execution is not None:
            should_use_async_extension = integration.async_execution
        else:
            # try to figure it out ourselves
            should_use_async_extension = _guess_if_using_async(extensions)

            logger.info(
                "Assuming strawberry is running %s. If not, initialize it as StrawberryIntegration(async_execution=%s).",
                "async" if should_use_async_extension else "sync",
                "False" if should_use_async_extension else "True",
            )

        # add our extension
        extensions.append(
            SentryAsyncExtension if should_use_async_extension else SentrySyncExtension
        )

        kwargs["extensions"] = extensions

        return old_schema_init(self, *args, **kwargs)

    Schema.__init__ = _sentry_patched_schema_init  # type: ignore[method-assign]


class SentryAsyncExtension(SchemaExtension):
    def __init__(
        self,
        *,
        execution_context=None,
    ):
        # type: (Any, Optional[ExecutionContext]) -> None
        if execution_context:
            self.execution_context = execution_context

    @cached_property
    def _resource_name(self):
        # type: () -> str
        query_hash = self.hash_query(self.execution_context.query)  # type: ignore

        if self.execution_context.operation_name:
            return "{}:{}".format(self.execution_context.operation_name, query_hash)

        return query_hash

    def hash_query(self, query):
        # type: (str) -> str
        return hashlib.md5(query.encode("utf-8")).hexdigest()

    def on_operation(self):
        # type: () -> Generator[None, None, None]
        self._operation_name = self.execution_context.operation_name

        operation_type = "query"
        op = OP.GRAPHQL_QUERY

        if self.execution_context.query is None:
            self.execution_context.query = ""

        if self.execution_context.query.strip().startswith("mutation"):
            operation_type = "mutation"
            op = OP.GRAPHQL_MUTATION
        elif self.execution_context.query.strip().startswith("subscription"):
            operation_type = "subscription"
            op = OP.GRAPHQL_SUBSCRIPTION

        description = operation_type
        if self._operation_name:
            description += " {}".format(self._operation_name)

        sentry_sdk.add_breadcrumb(
            category="graphql.operation",
            data={
                "operation_name": self._operation_name,
                "operation_type": operation_type,
            },
        )

        scope = sentry_sdk.get_isolation_scope()
        event_processor = _make_request_event_processor(self.execution_context)
        scope.add_event_processor(event_processor)

        with sentry_sdk.start_span(
            op=op,
            name=description,
            origin=StrawberryIntegration.origin,
            only_if_parent=True,
        ) as graphql_span:
            graphql_span.set_data("graphql.operation.type", operation_type)
            graphql_span.set_data("graphql.document", self.execution_context.query)
            graphql_span.set_data("graphql.resource_name", self._resource_name)

            yield

            # we might have a more accurate operation_name after the parsing
            self._operation_name = self.execution_context.operation_name

            if self._operation_name is not None:
                graphql_span.set_data("graphql.operation.name", self._operation_name)

<<<<<<< HEAD
                sentry_sdk.get_current_scope().set_transaction_name(
                    self._operation_name,
                    source=TRANSACTION_SOURCE_COMPONENT,
                )
=======
        transaction = self.graphql_span.containing_transaction
        if transaction and self.execution_context.operation_name:
            transaction.name = self.execution_context.operation_name
            transaction.source = TransactionSource.COMPONENT
            transaction.op = op
>>>>>>> 189e4a91

            root_span = graphql_span.root_span
            if root_span:
                root_span.op = op

    def on_validate(self):
        # type: () -> Generator[None, None, None]
        with sentry_sdk.start_span(
            op=OP.GRAPHQL_VALIDATE,
            name="validation",
            origin=StrawberryIntegration.origin,
        ):
            yield

    def on_parse(self):
        # type: () -> Generator[None, None, None]
        with sentry_sdk.start_span(
            op=OP.GRAPHQL_PARSE,
            name="parsing",
            origin=StrawberryIntegration.origin,
        ):
            yield

    def should_skip_tracing(self, _next, info):
        # type: (Callable[[Any, GraphQLResolveInfo, Any, Any], Any], GraphQLResolveInfo) -> bool
        return strawberry_should_skip_tracing(_next, info)

    async def _resolve(self, _next, root, info, *args, **kwargs):
        # type: (Callable[[Any, GraphQLResolveInfo, Any, Any], Any], Any, GraphQLResolveInfo, str, Any) -> Any
        result = _next(root, info, *args, **kwargs)

        if isawaitable(result):
            result = await result

        return result

    async def resolve(self, _next, root, info, *args, **kwargs):
        # type: (Callable[[Any, GraphQLResolveInfo, Any, Any], Any], Any, GraphQLResolveInfo, str, Any) -> Any
        if self.should_skip_tracing(_next, info):
            return await self._resolve(_next, root, info, *args, **kwargs)

        field_path = "{}.{}".format(info.parent_type, info.field_name)

        with sentry_sdk.start_span(
            op=OP.GRAPHQL_RESOLVE,
            name="resolving {}".format(field_path),
            origin=StrawberryIntegration.origin,
        ) as span:
            span.set_data("graphql.field_name", info.field_name)
            span.set_data("graphql.parent_type", info.parent_type.name)
            span.set_data("graphql.field_path", field_path)
            span.set_data("graphql.path", ".".join(map(str, info.path.as_list())))

            return await self._resolve(_next, root, info, *args, **kwargs)


class SentrySyncExtension(SentryAsyncExtension):
    def resolve(self, _next, root, info, *args, **kwargs):
        # type: (Callable[[Any, Any, Any, Any], Any], Any, GraphQLResolveInfo, str, Any) -> Any
        if self.should_skip_tracing(_next, info):
            return _next(root, info, *args, **kwargs)

        field_path = "{}.{}".format(info.parent_type, info.field_name)

        with sentry_sdk.start_span(
            op=OP.GRAPHQL_RESOLVE,
            name="resolving {}".format(field_path),
            origin=StrawberryIntegration.origin,
        ) as span:
            span.set_data("graphql.field_name", info.field_name)
            span.set_data("graphql.parent_type", info.parent_type.name)
            span.set_data("graphql.field_path", field_path)
            span.set_data("graphql.path", ".".join(map(str, info.path.as_list())))

            return _next(root, info, *args, **kwargs)


def _patch_views():
    # type: () -> None
    old_async_view_handle_errors = async_base_view.AsyncBaseHTTPView._handle_errors
    old_sync_view_handle_errors = sync_base_view.SyncBaseHTTPView._handle_errors

    def _sentry_patched_async_view_handle_errors(self, errors, response_data):
        # type: (Any, List[GraphQLError], GraphQLHTTPResponse) -> None
        old_async_view_handle_errors(self, errors, response_data)
        _sentry_patched_handle_errors(self, errors, response_data)

    def _sentry_patched_sync_view_handle_errors(self, errors, response_data):
        # type: (Any, List[GraphQLError], GraphQLHTTPResponse) -> None
        old_sync_view_handle_errors(self, errors, response_data)
        _sentry_patched_handle_errors(self, errors, response_data)

    @ensure_integration_enabled(StrawberryIntegration)
    def _sentry_patched_handle_errors(self, errors, response_data):
        # type: (Any, List[GraphQLError], GraphQLHTTPResponse) -> None
        if not errors:
            return

        scope = sentry_sdk.get_isolation_scope()
        event_processor = _make_response_event_processor(response_data)
        scope.add_event_processor(event_processor)

        with capture_internal_exceptions():
            for error in errors:
                event, hint = event_from_exception(
                    error,
                    client_options=sentry_sdk.get_client().options,
                    mechanism={
                        "type": StrawberryIntegration.identifier,
                        "handled": False,
                    },
                )
                sentry_sdk.capture_event(event, hint=hint)

    async_base_view.AsyncBaseHTTPView._handle_errors = (  # type: ignore[method-assign]
        _sentry_patched_async_view_handle_errors
    )
    sync_base_view.SyncBaseHTTPView._handle_errors = (  # type: ignore[method-assign]
        _sentry_patched_sync_view_handle_errors
    )


def _make_request_event_processor(execution_context):
    # type: (ExecutionContext) -> EventProcessor

    def inner(event, hint):
        # type: (Event, dict[str, Any]) -> Event
        with capture_internal_exceptions():
            if should_send_default_pii():
                request_data = event.setdefault("request", {})
                request_data["api_target"] = "graphql"

                if not request_data.get("data"):
                    data = {"query": execution_context.query}  # type: dict[str, Any]
                    if execution_context.variables:
                        data["variables"] = execution_context.variables
                    if execution_context.operation_name:
                        data["operationName"] = execution_context.operation_name

                    request_data["data"] = data

            else:
                try:
                    del event["request"]["data"]
                except (KeyError, TypeError):
                    pass

        return event

    return inner


def _make_response_event_processor(response_data):
    # type: (GraphQLHTTPResponse) -> EventProcessor

    def inner(event, hint):
        # type: (Event, dict[str, Any]) -> Event
        with capture_internal_exceptions():
            if should_send_default_pii():
                contexts = event.setdefault("contexts", {})
                contexts["response"] = {"data": response_data}

        return event

    return inner


def _guess_if_using_async(extensions):
    # type: (List[SchemaExtension]) -> bool
    return bool(
        {"starlette", "starlite", "litestar", "fastapi"} & set(_get_installed_modules())
    )<|MERGE_RESOLUTION|>--- conflicted
+++ resolved
@@ -194,18 +194,10 @@
             if self._operation_name is not None:
                 graphql_span.set_data("graphql.operation.name", self._operation_name)
 
-<<<<<<< HEAD
                 sentry_sdk.get_current_scope().set_transaction_name(
                     self._operation_name,
-                    source=TRANSACTION_SOURCE_COMPONENT,
+                    source=TransactionSource.COMPONENT,
                 )
-=======
-        transaction = self.graphql_span.containing_transaction
-        if transaction and self.execution_context.operation_name:
-            transaction.name = self.execution_context.operation_name
-            transaction.source = TransactionSource.COMPONENT
-            transaction.op = op
->>>>>>> 189e4a91
 
             root_span = graphql_span.root_span
             if root_span:
