import functools
import hashlib
from inspect import isawaitable

import sentry_sdk
from sentry_sdk.consts import OP
from sentry_sdk.integrations import Integration, DidNotEnable
from sentry_sdk.integrations.logging import ignore_logger
from sentry_sdk.scope import should_send_default_pii
from sentry_sdk.tracing import TRANSACTION_SOURCE_COMPONENT
from sentry_sdk.utils import (
    capture_internal_exceptions,
    ensure_integration_enabled,
    event_from_exception,
    logger,
    package_version,
    _get_installed_modules,
)

try:
    from functools import cached_property
except ImportError:
    # The strawberry integration requires Python 3.8+. functools.cached_property
    # was added in 3.8, so this check is technically not needed, but since this
    # is an auto-enabling integration, we might get to executing this import in
    # lower Python versions, so we need to deal with it.
    raise DidNotEnable("strawberry-graphql integration requires Python 3.8 or newer")

try:
    import strawberry.schema.schema as strawberry_schema  # type: ignore
    from strawberry import Schema
    from strawberry.extensions import SchemaExtension  # type: ignore
    from strawberry.extensions.tracing.utils import should_skip_tracing as strawberry_should_skip_tracing  # type: ignore
    from strawberry.http import async_base_view, sync_base_view  # type: ignore
<<<<<<< HEAD
=======
except ImportError:
    raise DidNotEnable("strawberry-graphql is not installed")

try:
    from strawberry.extensions.tracing import (  # type: ignore
        SentryTracingExtension as StrawberrySentryAsyncExtension,
        SentryTracingExtensionSync as StrawberrySentrySyncExtension,
    )
>>>>>>> f5e964f9
except ImportError:
    StrawberrySentryAsyncExtension = None
    StrawberrySentrySyncExtension = None

from typing import TYPE_CHECKING

if TYPE_CHECKING:
    from typing import Any, Callable, Generator, List, Optional, Union
    from graphql import GraphQLError, GraphQLResolveInfo  # type: ignore
    from strawberry.http import GraphQLHTTPResponse
    from strawberry.types import ExecutionContext, ExecutionResult, SubscriptionExecutionResult  # type: ignore
    from sentry_sdk._types import Event, EventProcessor


ignore_logger("strawberry.execution")


class StrawberryIntegration(Integration):
    identifier = "strawberry"
    origin = f"auto.graphql.{identifier}"

    def __init__(self, async_execution=None):
        # type: (Optional[bool]) -> None
        if async_execution not in (None, False, True):
            raise ValueError(
                'Invalid value for async_execution: "{}" (must be bool)'.format(
                    async_execution
                )
            )
        self.async_execution = async_execution

    @staticmethod
    def setup_once():
        # type: () -> None
        version = package_version("strawberry-graphql")

        if version is None:
            raise DidNotEnable(
                "Unparsable strawberry-graphql version: {}".format(version)
            )

        if version < (0, 209, 5):
            raise DidNotEnable("strawberry-graphql 0.209.5 or newer required.")

        _patch_schema_init()
        _patch_execute()
        _patch_views()


def _patch_schema_init():
    # type: () -> None
    old_schema_init = Schema.__init__

    @functools.wraps(old_schema_init)
    def _sentry_patched_schema_init(self, *args, **kwargs):
        # type: (Schema, Any, Any) -> None
        integration = sentry_sdk.get_client().get_integration(StrawberryIntegration)
        if integration is None:
            return old_schema_init(self, *args, **kwargs)

        extensions = kwargs.get("extensions") or []

        if integration.async_execution is not None:
            should_use_async_extension = integration.async_execution
        else:
            # try to figure it out ourselves
            should_use_async_extension = _guess_if_using_async(extensions)

            logger.info(
                "Assuming strawberry is running %s. If not, initialize it as StrawberryIntegration(async_execution=%s).",
                "async" if should_use_async_extension else "sync",
                "False" if should_use_async_extension else "True",
            )

        # add our extension
        extensions.append(
            SentryAsyncExtension if should_use_async_extension else SentrySyncExtension
        )

        kwargs["extensions"] = extensions

        return old_schema_init(self, *args, **kwargs)

    Schema.__init__ = _sentry_patched_schema_init


class SentryAsyncExtension(SchemaExtension):  # type: ignore
    def __init__(
        self,
        *,
        execution_context=None,
    ):
        # type: (Any, Optional[ExecutionContext]) -> None
        if execution_context:
            self.execution_context = execution_context

    @cached_property
    def _resource_name(self):
        # type: () -> str
        query_hash = self.hash_query(self.execution_context.query)

        if self.execution_context.operation_name:
            return "{}:{}".format(self.execution_context.operation_name, query_hash)

        return query_hash

    def hash_query(self, query):
        # type: (str) -> str
        return hashlib.md5(query.encode("utf-8")).hexdigest()

    def on_operation(self):
        # type: () -> Generator[None, None, None]
        self._operation_name = self.execution_context.operation_name

        operation_type = "query"
        op = OP.GRAPHQL_QUERY

        if self.execution_context.query is None:
            self.execution_context.query = ""

        if self.execution_context.query.strip().startswith("mutation"):
            operation_type = "mutation"
            op = OP.GRAPHQL_MUTATION
        elif self.execution_context.query.strip().startswith("subscription"):
            operation_type = "subscription"
            op = OP.GRAPHQL_SUBSCRIPTION

        description = operation_type
        if self._operation_name:
            description += " {}".format(self._operation_name)

        sentry_sdk.add_breadcrumb(
            category="graphql.operation",
            data={
                "operation_name": self._operation_name,
                "operation_type": operation_type,
            },
        )

        span = sentry_sdk.get_current_span()
        if span:
            self.graphql_span = span.start_child(
                op=op,
                name=description,
                origin=StrawberryIntegration.origin,
            )
        else:
            self.graphql_span = sentry_sdk.start_span(
                op=op,
                name=description,
                origin=StrawberryIntegration.origin,
            )

        self.graphql_span.set_data("graphql.operation.type", operation_type)
        self.graphql_span.set_data("graphql.operation.name", self._operation_name)
        self.graphql_span.set_data("graphql.document", self.execution_context.query)
        self.graphql_span.set_data("graphql.resource_name", self._resource_name)

        yield

        transaction = self.graphql_span.containing_transaction
        if transaction and self.execution_context.operation_name:
            transaction.name = self.execution_context.operation_name
            transaction.source = TRANSACTION_SOURCE_COMPONENT
            transaction.op = op

        self.graphql_span.finish()

    def on_validate(self):
        # type: () -> Generator[None, None, None]
        self.validation_span = self.graphql_span.start_child(
            op=OP.GRAPHQL_VALIDATE,
            name="validation",
            origin=StrawberryIntegration.origin,
        )

        yield

        self.validation_span.finish()

    def on_parse(self):
        # type: () -> Generator[None, None, None]
        self.parsing_span = self.graphql_span.start_child(
            op=OP.GRAPHQL_PARSE,
            name="parsing",
            origin=StrawberryIntegration.origin,
        )

        yield

        self.parsing_span.finish()

    def should_skip_tracing(self, _next, info):
        # type: (Callable[[Any, GraphQLResolveInfo, Any, Any], Any], GraphQLResolveInfo) -> bool
        return strawberry_should_skip_tracing(_next, info)

    async def _resolve(self, _next, root, info, *args, **kwargs):
        # type: (Callable[[Any, GraphQLResolveInfo, Any, Any], Any], Any, GraphQLResolveInfo, str, Any) -> Any
        result = _next(root, info, *args, **kwargs)

        if isawaitable(result):
            result = await result

        return result

    async def resolve(self, _next, root, info, *args, **kwargs):
        # type: (Callable[[Any, GraphQLResolveInfo, Any, Any], Any], Any, GraphQLResolveInfo, str, Any) -> Any
        if self.should_skip_tracing(_next, info):
            return await self._resolve(_next, root, info, *args, **kwargs)

        field_path = "{}.{}".format(info.parent_type, info.field_name)

        with self.graphql_span.start_child(
            op=OP.GRAPHQL_RESOLVE,
            name="resolving {}".format(field_path),
            origin=StrawberryIntegration.origin,
        ) as span:
            span.set_data("graphql.field_name", info.field_name)
            span.set_data("graphql.parent_type", info.parent_type.name)
            span.set_data("graphql.field_path", field_path)
            span.set_data("graphql.path", ".".join(map(str, info.path.as_list())))

            return await self._resolve(_next, root, info, *args, **kwargs)


class SentrySyncExtension(SentryAsyncExtension):
    def resolve(self, _next, root, info, *args, **kwargs):
        # type: (Callable[[Any, Any, Any, Any], Any], Any, GraphQLResolveInfo, str, Any) -> Any
        if self.should_skip_tracing(_next, info):
            return _next(root, info, *args, **kwargs)

        field_path = "{}.{}".format(info.parent_type, info.field_name)

        with self.graphql_span.start_child(
            op=OP.GRAPHQL_RESOLVE,
            name="resolving {}".format(field_path),
            origin=StrawberryIntegration.origin,
        ) as span:
            span.set_data("graphql.field_name", info.field_name)
            span.set_data("graphql.parent_type", info.parent_type.name)
            span.set_data("graphql.field_path", field_path)
            span.set_data("graphql.path", ".".join(map(str, info.path.as_list())))

            return _next(root, info, *args, **kwargs)


def _patch_execute():
    # type: () -> None
    old_execute_async = strawberry_schema.execute
    old_execute_sync = strawberry_schema.execute_sync

    async def _sentry_patched_execute_async(*args, **kwargs):
        # type: (Any, Any) -> Union[ExecutionResult, SubscriptionExecutionResult]
        result = await old_execute_async(*args, **kwargs)

        if sentry_sdk.get_client().get_integration(StrawberryIntegration) is None:
            return result

        if "execution_context" in kwargs:
            scope = sentry_sdk.get_isolation_scope()
            event_processor = _make_request_event_processor(kwargs["execution_context"])
            scope.add_event_processor(event_processor)

        return result

    @ensure_integration_enabled(StrawberryIntegration, old_execute_sync)
    def _sentry_patched_execute_sync(*args, **kwargs):
        # type: (Any, Any) -> ExecutionResult
        result = old_execute_sync(*args, **kwargs)

        if "execution_context" in kwargs:
            scope = sentry_sdk.get_isolation_scope()
            event_processor = _make_request_event_processor(kwargs["execution_context"])
            scope.add_event_processor(event_processor)

        return result

    strawberry_schema.execute = _sentry_patched_execute_async
    strawberry_schema.execute_sync = _sentry_patched_execute_sync


def _patch_views():
    # type: () -> None
    old_async_view_handle_errors = async_base_view.AsyncBaseHTTPView._handle_errors
    old_sync_view_handle_errors = sync_base_view.SyncBaseHTTPView._handle_errors

    def _sentry_patched_async_view_handle_errors(self, errors, response_data):
        # type: (Any, List[GraphQLError], GraphQLHTTPResponse) -> None
        old_async_view_handle_errors(self, errors, response_data)
        _sentry_patched_handle_errors(self, errors, response_data)

    def _sentry_patched_sync_view_handle_errors(self, errors, response_data):
        # type: (Any, List[GraphQLError], GraphQLHTTPResponse) -> None
        old_sync_view_handle_errors(self, errors, response_data)
        _sentry_patched_handle_errors(self, errors, response_data)

    @ensure_integration_enabled(StrawberryIntegration)
    def _sentry_patched_handle_errors(self, errors, response_data):
        # type: (Any, List[GraphQLError], GraphQLHTTPResponse) -> None
        if not errors:
            return

        scope = sentry_sdk.get_isolation_scope()
        event_processor = _make_response_event_processor(response_data)
        scope.add_event_processor(event_processor)

        with capture_internal_exceptions():
            for error in errors:
                event, hint = event_from_exception(
                    error,
                    client_options=sentry_sdk.get_client().options,
                    mechanism={
                        "type": StrawberryIntegration.identifier,
                        "handled": False,
                    },
                )
                sentry_sdk.capture_event(event, hint=hint)

    async_base_view.AsyncBaseHTTPView._handle_errors = (
        _sentry_patched_async_view_handle_errors
    )
    sync_base_view.SyncBaseHTTPView._handle_errors = (
        _sentry_patched_sync_view_handle_errors
    )


def _make_request_event_processor(execution_context):
    # type: (ExecutionContext) -> EventProcessor

    def inner(event, hint):
        # type: (Event, dict[str, Any]) -> Event
        with capture_internal_exceptions():
            if should_send_default_pii():
                request_data = event.setdefault("request", {})
                request_data["api_target"] = "graphql"

                if not request_data.get("data"):
                    data = {"query": execution_context.query}

                    if execution_context.variables:
                        data["variables"] = execution_context.variables
                    if execution_context.operation_name:
                        data["operationName"] = execution_context.operation_name

                    request_data["data"] = data

            else:
                try:
                    del event["request"]["data"]
                except (KeyError, TypeError):
                    pass

        return event

    return inner


def _make_response_event_processor(response_data):
    # type: (GraphQLHTTPResponse) -> EventProcessor

    def inner(event, hint):
        # type: (Event, dict[str, Any]) -> Event
        with capture_internal_exceptions():
            if should_send_default_pii():
                contexts = event.setdefault("contexts", {})
                contexts["response"] = {"data": response_data}

        return event

    return inner


def _guess_if_using_async(extensions):
    # type: (List[SchemaExtension]) -> bool
    return bool(
        {"starlette", "starlite", "litestar", "fastapi"} & set(_get_installed_modules())
    )<|MERGE_RESOLUTION|>--- conflicted
+++ resolved
@@ -32,8 +32,6 @@
     from strawberry.extensions import SchemaExtension  # type: ignore
     from strawberry.extensions.tracing.utils import should_skip_tracing as strawberry_should_skip_tracing  # type: ignore
     from strawberry.http import async_base_view, sync_base_view  # type: ignore
-<<<<<<< HEAD
-=======
 except ImportError:
     raise DidNotEnable("strawberry-graphql is not installed")
 
@@ -42,7 +40,6 @@
         SentryTracingExtension as StrawberrySentryAsyncExtension,
         SentryTracingExtensionSync as StrawberrySentrySyncExtension,
     )
->>>>>>> f5e964f9
 except ImportError:
     StrawberrySentryAsyncExtension = None
     StrawberrySentrySyncExtension = None
