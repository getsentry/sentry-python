--- conflicted
+++ resolved
@@ -18,25 +18,12 @@
 from sentry_sdk.hub import _should_send_default_pii
 
 from sentry_sdk.integrations.asgi import SentryAsgiMiddleware
-<<<<<<< HEAD
 from sentry_sdk.integrations.django.signals_handlers import _get_receiver_name
 from sentry_sdk.utils import capture_internal_exceptions
 
 
 if TYPE_CHECKING:
     from typing import Any, Callable, Dict, List, Tuple, Union
-=======
-from sentry_sdk.utils import capture_internal_exceptions
-
-from django.core.handlers.wsgi import WSGIRequest
-
-
-if TYPE_CHECKING:
-    from typing import Any
-    from typing import Dict
-    from typing import Union
-    from typing import Callable
->>>>>>> 35d86b69
 
     from django.core.handlers.asgi import ASGIRequest
     from django.http.response import HttpResponse
@@ -46,11 +33,7 @@
 
 
 def _make_asgi_request_event_processor(request, integration):
-<<<<<<< HEAD
-    # type: (Callable[[], ASGIRequest], DjangoIntegration) -> EventProcessor
-=======
     # type: (ASGIRequest, DjangoIntegration) -> EventProcessor
->>>>>>> 35d86b69
     def asgi_request_event_processor(event, hint):
         # type: (Dict[str, Any], Dict[str, Any]) -> Dict[str, Any]
         # if the request is gone we are fine not logging the data from
