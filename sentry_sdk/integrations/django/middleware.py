"""
Create spans from Django middleware invocations
"""

from django import VERSION as DJANGO_VERSION

from sentry_sdk import Hub
from sentry_sdk._functools import wraps
from sentry_sdk._types import MYPY
from sentry_sdk.utils import (
    ContextVar,
    transaction_from_function,
    capture_internal_exceptions,
)

if MYPY:
    from typing import Any
    from typing import Callable
    from typing import TypeVar

    F = TypeVar("F", bound=Callable[..., Any])

_import_string_should_wrap_middleware = ContextVar(
    "import_string_should_wrap_middleware"
)

if DJANGO_VERSION < (1, 7):
    import_string_name = "import_by_path"
else:
    import_string_name = "import_string"


def patch_django_middlewares():
    # type: () -> None
    from django.core.handlers import base

    old_import_string = getattr(base, import_string_name)

    def sentry_patched_import_string(dotted_path):
        # type: (str) -> Any
        rv = old_import_string(dotted_path)

        if _import_string_should_wrap_middleware.get(None):
            rv = _wrap_middleware(rv, dotted_path)

        return rv

    setattr(base, import_string_name, sentry_patched_import_string)

    old_load_middleware = base.BaseHandler.load_middleware

    def sentry_patched_load_middleware(*args, **kwargs):
        # type: (Any, Any) -> Any
        _import_string_should_wrap_middleware.set(True)
        try:
            return old_load_middleware(*args, **kwargs)
        finally:
            _import_string_should_wrap_middleware.set(False)

    base.BaseHandler.load_middleware = sentry_patched_load_middleware


def _wrap_middleware(middleware, middleware_name):
    # type: (Any, str) -> Any
    from sentry_sdk.integrations.django import DjangoIntegration

    def _check_middleware_span(old_method):
        hub = Hub.current
        integration = hub.get_integration(DjangoIntegration)
        if integration is None or not integration.middleware_spans:
            return None

        function_name = transaction_from_function(old_method)

        description = middleware_name
        function_basename = getattr(old_method, "__name__", None)
        if function_basename:
            description = "{}.{}".format(description, function_basename)

        middleware_span = hub.start_span(
            op="django.middleware", description=description
        )
        middleware_span.set_tag("django.function_name", function_name)
        middleware_span.set_tag("django.middleware_name", middleware_name)

        return middleware_span

    def _get_wrapped_method(old_method):
        # type: (F) -> F
        with capture_internal_exceptions():

            def sentry_wrapped_method(*args, **kwargs):
                # type: (*Any, **Any) -> Any
                middleware_span = _check_middleware_span(old_method)

                if middleware_span is None:
                    return old_method(*args, **kwargs)

                with middleware_span:
                    return old_method(*args, **kwargs)

            try:
                # fails for __call__ of function on Python 2 (see py2.7-django-1.11)
                sentry_wrapped_method = wraps(old_method)(sentry_wrapped_method)

                # Necessary for Django 3.1
                sentry_wrapped_method.__self__ = old_method.__self__  # type: ignore
            except Exception:
                pass

            return sentry_wrapped_method  # type: ignore

        return old_method

    import asyncio

<<<<<<< HEAD
    class SentryWrappingMiddleware(object):

        def __init__(self, get_response, *args, **kwargs):
=======
    class SentryWrappingMiddleware(MiddlewareMixin):
        def __init__(self, *args, **kwargs):
>>>>>>> 1593ab8a
            # type: (*Any, **Any) -> None
            self._inner = middleware(get_response, *args, **kwargs)
            self._call_method = None
            self._acall_method = None
            self.get_response = get_response
            self._async_check()

        def _async_check(self):
            """
            If get_response is a coroutine function, turns us into async mode so
            a thread is not consumed during a whole request.
            """
            if asyncio.iscoroutinefunction(self.get_response):
                self._is_coroutine = asyncio.coroutines._is_coroutine

        # We need correct behavior for `hasattr()`, which we can only determine
        # when we have an instance of the middleware we're wrapping.
        def __getattr__(self, method_name):
            # type: (str) -> Any
            if method_name not in (
                "process_request",
                "process_view",
                "process_template_response",
                "process_response",
                "process_exception",
            ):
                raise AttributeError()

            old_method = getattr(self._inner, method_name)
            rv = _get_wrapped_method(old_method)
            self.__dict__[method_name] = rv
            return rv

        def __call__(self, *args, **kwargs):
            # type: (*Any, **Any) -> Any
            if asyncio.iscoroutinefunction(self.get_response):
                return self.__acall__(*args, **kwargs)

            f = self._call_method
            if f is None:
                self._call_method = f = self._inner.__call__

            middleware_span = _check_middleware_span(old_method=f)

            if middleware_span is None:
                return f(*args, **kwargs)

            with middleware_span:
                return f(*args, **kwargs)

        async def __acall__(self, *args, **kwargs):
            f = self._acall_method
            if f is None:
                self._acall_method = f = self._inner.__acall__

            middleware_span = _check_middleware_span(old_method=f)

            if middleware_span is None:
                return await f(*args, **kwargs)

            with middleware_span:
                return await f(*args, **kwargs)

    if hasattr(middleware, "__name__"):
        SentryWrappingMiddleware.__name__ = middleware.__name__

    return SentryWrappingMiddleware<|MERGE_RESOLUTION|>--- conflicted
+++ resolved
@@ -114,14 +114,9 @@
 
     import asyncio
 
-<<<<<<< HEAD
     class SentryWrappingMiddleware(object):
 
         def __init__(self, get_response, *args, **kwargs):
-=======
-    class SentryWrappingMiddleware(MiddlewareMixin):
-        def __init__(self, *args, **kwargs):
->>>>>>> 1593ab8a
             # type: (*Any, **Any) -> None
             self._inner = middleware(get_response, *args, **kwargs)
             self._call_method = None
