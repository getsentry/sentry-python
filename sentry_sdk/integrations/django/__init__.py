--- conflicted
+++ resolved
@@ -115,10 +115,7 @@
             hub = Hub.current
             integration = hub.get_integration(DjangoIntegration)
             if integration is not None:
-<<<<<<< HEAD
-=======
                 _patch_drf()
->>>>>>> 0f9f725b
 
                 with hub.configure_scope() as scope:
                     # Rely on WSGI middleware to start a trace
