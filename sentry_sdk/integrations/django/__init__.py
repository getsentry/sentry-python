import inspect
import sys
import threading
import weakref
from importlib import import_module

import sentry_sdk
from sentry_sdk.consts import OP, SPANDATA, SPANNAME
from sentry_sdk.scope import add_global_event_processor, should_send_default_pii
from sentry_sdk.serializer import add_global_repr_processor, add_repr_sequence_type
from sentry_sdk.tracing import SOURCE_FOR_STYLE, TransactionSource
from sentry_sdk.tracing_utils import add_query_source, record_sql_queries
from sentry_sdk.utils import (
    AnnotatedValue,
    HAS_REAL_CONTEXTVARS,
    CONTEXTVARS_ERROR_MESSAGE,
    SENSITIVE_DATA_SUBSTITUTE,
    logger,
    capture_internal_exceptions,
    ensure_integration_enabled,
    event_from_exception,
    transaction_from_function,
    walk_exception_chain,
)
from sentry_sdk.integrations import _check_minimum_version, Integration, DidNotEnable
from sentry_sdk.integrations.logging import ignore_logger
from sentry_sdk.integrations.wsgi import SentryWsgiMiddleware
from sentry_sdk.integrations._wsgi_common import (
    DEFAULT_HTTP_METHODS_TO_CAPTURE,
    RequestExtractor,
)

try:
    from django import VERSION as DJANGO_VERSION
    from django.conf import settings as django_settings
    from django.core import signals
    from django.conf import settings

    try:
        from django.urls import resolve
    except ImportError:
        from django.core.urlresolvers import resolve

    try:
        from django.urls import Resolver404
    except ImportError:
        from django.core.urlresolvers import Resolver404

    # Only available in Django 3.0+
    try:
        from django.core.handlers.asgi import ASGIRequest
    except Exception:
        ASGIRequest = None

except ImportError:
    raise DidNotEnable("Django not installed")

from sentry_sdk.integrations.django.transactions import LEGACY_RESOLVER
from sentry_sdk.integrations.django.templates import (
    get_template_frame_from_exception,
    patch_templates,
)
from sentry_sdk.integrations.django.middleware import patch_django_middlewares
from sentry_sdk.integrations.django.signals_handlers import patch_signals
from sentry_sdk.integrations.django.tasks import patch_tasks
from sentry_sdk.integrations.django.views import patch_views

if DJANGO_VERSION[:2] > (1, 8):
    from sentry_sdk.integrations.django.caching import patch_caching
else:
    patch_caching = None  # type: ignore

from typing import TYPE_CHECKING

if TYPE_CHECKING:
    from typing import Any
    from typing import Callable
    from typing import Dict
    from typing import Optional
    from typing import Union
    from typing import List

    from django.core.handlers.wsgi import WSGIRequest
    from django.http.response import HttpResponse
    from django.http.request import QueryDict
    from django.utils.datastructures import MultiValueDict

    from sentry_sdk.tracing import Span
    from sentry_sdk.integrations.wsgi import _ScopedResponse
    from sentry_sdk._types import Event, Hint, EventProcessor, NotImplementedType


if DJANGO_VERSION < (1, 10):

    def is_authenticated(request_user: "Any") -> bool:
        return request_user.is_authenticated()

else:

    def is_authenticated(request_user: "Any") -> bool:
        return request_user.is_authenticated


TRANSACTION_STYLE_VALUES = ("function_name", "url")


class DjangoIntegration(Integration):
    """
    Auto instrument a Django application.

    :param transaction_style: How to derive transaction names. Either `"function_name"` or `"url"`. Defaults to `"url"`.
    :param middleware_spans: Whether to create spans for middleware. Defaults to `True`.
    :param signals_spans: Whether to create spans for signals. Defaults to `True`.
    :param signals_denylist: A list of signals to ignore when creating spans.
    :param cache_spans: Whether to create spans for cache operations. Defaults to `False`.
    """

    identifier = "django"
    origin = f"auto.http.{identifier}"
    origin_db = f"auto.db.{identifier}"

    transaction_style = ""
    middleware_spans = None
    signals_spans = None
    cache_spans = None
    signals_denylist: "list[signals.Signal]" = []

    def __init__(
        self,
<<<<<<< HEAD
        transaction_style: str = "url",
        middleware_spans: bool = True,
        signals_spans: bool = True,
        cache_spans: bool = False,
        db_transaction_spans: bool = False,
        signals_denylist: "Optional[list[signals.Signal]]" = None,
        http_methods_to_capture: "tuple[str, ...]" = DEFAULT_HTTP_METHODS_TO_CAPTURE,
    ) -> None:
=======
        transaction_style="url",  # type: str
        middleware_spans=False,  # type: bool
        signals_spans=True,  # type: bool
        cache_spans=False,  # type: bool
        db_transaction_spans=False,  # type: bool
        signals_denylist=None,  # type: Optional[list[signals.Signal]]
        http_methods_to_capture=DEFAULT_HTTP_METHODS_TO_CAPTURE,  # type: tuple[str, ...]
    ):
        # type: (...) -> None
>>>>>>> 1dcf70bf
        if transaction_style not in TRANSACTION_STYLE_VALUES:
            raise ValueError(
                "Invalid value for transaction_style: %s (must be in %s)"
                % (transaction_style, TRANSACTION_STYLE_VALUES)
            )
        self.transaction_style = transaction_style
        self.middleware_spans = middleware_spans

        self.signals_spans = signals_spans
        self.signals_denylist = signals_denylist or []

        self.cache_spans = cache_spans
        self.db_transaction_spans = db_transaction_spans

        self.http_methods_to_capture = tuple(map(str.upper, http_methods_to_capture))

    @staticmethod
    def setup_once() -> None:
        _check_minimum_version(DjangoIntegration, DJANGO_VERSION)

        install_sql_hook()
        # Patch in our custom middleware.

        # logs an error for every 500
        ignore_logger("django.server")
        ignore_logger("django.request")

        from django.core.handlers.wsgi import WSGIHandler

        old_app = WSGIHandler.__call__

        @ensure_integration_enabled(DjangoIntegration, old_app)
        def sentry_patched_wsgi_handler(
            self: "Any", environ: "Dict[str, str]", start_response: "Callable[..., Any]"
        ) -> "_ScopedResponse":
            bound_old_app = old_app.__get__(self, WSGIHandler)

            from django.conf import settings

            use_x_forwarded_for = settings.USE_X_FORWARDED_HOST

            integration = sentry_sdk.get_client().get_integration(DjangoIntegration)

            middleware = SentryWsgiMiddleware(
                bound_old_app,
                use_x_forwarded_for,
                span_origin=DjangoIntegration.origin,
                http_methods_to_capture=(
                    integration.http_methods_to_capture
                    if integration
                    else DEFAULT_HTTP_METHODS_TO_CAPTURE
                ),
            )
            return middleware(environ, start_response)

        WSGIHandler.__call__ = sentry_patched_wsgi_handler

        _patch_get_response()

        _patch_django_asgi_handler()

        signals.got_request_exception.connect(_got_request_exception)

        @add_global_event_processor
        def process_django_templates(
            event: "Event", hint: "Optional[Hint]"
        ) -> "Optional[Event]":
            if hint is None:
                return event

            exc_info = hint.get("exc_info", None)

            if exc_info is None:
                return event

            exception = event.get("exception", None)

            if exception is None:
                return event

            values = exception.get("values", None)

            if values is None:
                return event

            for exception, (_, exc_value, _) in zip(
                reversed(values), walk_exception_chain(exc_info)
            ):
                frame = get_template_frame_from_exception(exc_value)
                if frame is not None:
                    frames = exception.get("stacktrace", {}).get("frames", [])

                    for i in reversed(range(len(frames))):
                        f = frames[i]
                        if (
                            f.get("function") in ("Parser.parse", "parse", "render")
                            and f.get("module") == "django.template.base"
                        ):
                            i += 1
                            break
                    else:
                        i = len(frames)

                    frames.insert(i, frame)

            return event

        @add_global_repr_processor
        def _django_queryset_repr(
            value: "Any", hint: "Dict[str, Any]"
        ) -> "Union[NotImplementedType, str]":
            try:
                # Django 1.6 can fail to import `QuerySet` when Django settings
                # have not yet been initialized.
                #
                # If we fail to import, return `NotImplemented`. It's at least
                # unlikely that we have a query set in `value` when importing
                # `QuerySet` fails.
                from django.db.models.query import QuerySet
            except Exception:
                return NotImplemented

            if not isinstance(value, QuerySet) or value._result_cache:
                return NotImplemented

            return "<%s from %s at 0x%x>" % (
                value.__class__.__name__,
                value.__module__,
                id(value),
            )

        _patch_channels()
        patch_django_middlewares()
        patch_views()
        patch_templates()
        patch_signals()
        patch_tasks()
        add_template_context_repr_sequence()

        if patch_caching is not None:
            patch_caching()


_DRF_PATCHED = False
_DRF_PATCH_LOCK = threading.Lock()


def _patch_drf() -> None:
    """
    Patch Django Rest Framework for more/better request data. DRF's request
    type is a wrapper around Django's request type. The attribute we're
    interested in is `request.data`, which is a cached property containing a
    parsed request body. Reading a request body from that property is more
    reliable than reading from any of Django's own properties, as those don't
    hold payloads in memory and therefore can only be accessed once.

    We patch the Django request object to include a weak backreference to the
    DRF request object, such that we can later use either in
    `DjangoRequestExtractor`.

    This function is not called directly on SDK setup, because importing almost
    any part of Django Rest Framework will try to access Django settings (where
    `sentry_sdk.init()` might be called from in the first place). Instead we
    run this function on every request and do the patching on the first
    request.
    """

    global _DRF_PATCHED

    if _DRF_PATCHED:
        # Double-checked locking
        return

    with _DRF_PATCH_LOCK:
        if _DRF_PATCHED:
            return

        # We set this regardless of whether the code below succeeds or fails.
        # There is no point in trying to patch again on the next request.
        _DRF_PATCHED = True

        with capture_internal_exceptions():
            try:
                from rest_framework.views import APIView  # type: ignore
            except ImportError:
                pass
            else:
                old_drf_initial = APIView.initial

                def sentry_patched_drf_initial(
                    self: "APIView", request: "Any", *args: "Any", **kwargs: "Any"
                ) -> "Any":
                    with capture_internal_exceptions():
                        request._request._sentry_drf_request_backref = weakref.ref(
                            request
                        )
                        pass
                    return old_drf_initial(self, request, *args, **kwargs)

                APIView.initial = sentry_patched_drf_initial


def _patch_channels() -> None:
    try:
        from channels.http import AsgiHandler  # type: ignore
    except ImportError:
        return

    if not HAS_REAL_CONTEXTVARS:
        # We better have contextvars or we're going to leak state between
        # requests.
        #
        # We cannot hard-raise here because channels may not be used at all in
        # the current process. That is the case when running traditional WSGI
        # workers in gunicorn+gevent and the websocket stuff in a separate
        # process.
        logger.warning(
            "We detected that you are using Django channels 2.0."
            + CONTEXTVARS_ERROR_MESSAGE
        )

    from sentry_sdk.integrations.django.asgi import patch_channels_asgi_handler_impl

    patch_channels_asgi_handler_impl(AsgiHandler)


def _patch_django_asgi_handler() -> None:
    try:
        from django.core.handlers.asgi import ASGIHandler
    except ImportError:
        return

    if not HAS_REAL_CONTEXTVARS:
        # We better have contextvars or we're going to leak state between
        # requests.
        #
        # We cannot hard-raise here because Django's ASGI stuff may not be used
        # at all.
        logger.warning(
            "We detected that you are using Django 3." + CONTEXTVARS_ERROR_MESSAGE
        )

    from sentry_sdk.integrations.django.asgi import patch_django_asgi_handler_impl

    patch_django_asgi_handler_impl(ASGIHandler)


def _set_transaction_name_and_source(
    scope: "sentry_sdk.Scope", transaction_style: str, request: "WSGIRequest"
) -> None:
    try:
        transaction_name = None
        if transaction_style == "function_name":
            fn = resolve(request.path).func
            transaction_name = transaction_from_function(getattr(fn, "view_class", fn))

        elif transaction_style == "url":
            if hasattr(request, "urlconf"):
                transaction_name = LEGACY_RESOLVER.resolve(
                    request.path_info, urlconf=request.urlconf
                )
            else:
                transaction_name = LEGACY_RESOLVER.resolve(request.path_info)

        if transaction_name is None:
            transaction_name = request.path_info
            source = TransactionSource.URL
        else:
            source = SOURCE_FOR_STYLE[transaction_style]

        scope.set_transaction_name(
            transaction_name,
            source=source,
        )
    except Resolver404:
        urlconf = import_module(settings.ROOT_URLCONF)
        # This exception only gets thrown when transaction_style is `function_name`
        # So we don't check here what style is configured
        if hasattr(urlconf, "handler404"):
            handler = urlconf.handler404
            if isinstance(handler, str):
                scope.transaction = handler
            else:
                scope.transaction = transaction_from_function(
                    getattr(handler, "view_class", handler)
                )
    except Exception:
        pass


def _before_get_response(request: "WSGIRequest") -> None:
    integration = sentry_sdk.get_client().get_integration(DjangoIntegration)
    if integration is None:
        return

    _patch_drf()

    scope = sentry_sdk.get_current_scope()
    # Rely on WSGI middleware to start a trace
    _set_transaction_name_and_source(scope, integration.transaction_style, request)

    scope.add_event_processor(
        _make_wsgi_request_event_processor(weakref.ref(request), integration)
    )


def _attempt_resolve_again(
    request: "WSGIRequest", scope: "sentry_sdk.Scope", transaction_style: str
) -> None:
    """
    Some django middlewares overwrite request.urlconf
    so we need to respect that contract,
    so we try to resolve the url again.
    """
    if not hasattr(request, "urlconf"):
        return

    _set_transaction_name_and_source(scope, transaction_style, request)


def _after_get_response(request: "WSGIRequest") -> None:
    integration = sentry_sdk.get_client().get_integration(DjangoIntegration)
    if integration is None or integration.transaction_style != "url":
        return

    scope = sentry_sdk.get_current_scope()
    _attempt_resolve_again(request, scope, integration.transaction_style)


def _patch_get_response() -> None:
    """
    patch get_response, because at that point we have the Django request object
    """
    from django.core.handlers.base import BaseHandler

    old_get_response = BaseHandler.get_response

    def sentry_patched_get_response(
        self: "Any", request: "WSGIRequest"
    ) -> "Union[HttpResponse, BaseException]":
        _before_get_response(request)
        rv = old_get_response(self, request)
        _after_get_response(request)
        return rv

    BaseHandler.get_response = sentry_patched_get_response

    if hasattr(BaseHandler, "get_response_async"):
        from sentry_sdk.integrations.django.asgi import patch_get_response_async

        patch_get_response_async(BaseHandler, _before_get_response)


def _make_wsgi_request_event_processor(
    weak_request: "Callable[[], WSGIRequest]", integration: "DjangoIntegration"
) -> "EventProcessor":
    def wsgi_request_event_processor(event: "Event", hint: "dict[str, Any]") -> "Event":
        # if the request is gone we are fine not logging the data from
        # it.  This might happen if the processor is pushed away to
        # another thread.
        request = weak_request()
        if request is None:
            return event

        django_3 = ASGIRequest is not None
        if django_3 and type(request) == ASGIRequest:
            # We have a `asgi_request_event_processor` for this.
            return event

        with capture_internal_exceptions():
            DjangoRequestExtractor(request).extract_into_event(event)

        if should_send_default_pii():
            with capture_internal_exceptions():
                _set_user_info(request, event)

        return event

    return wsgi_request_event_processor


def _got_request_exception(request: "WSGIRequest" = None, **kwargs: "Any") -> None:
    client = sentry_sdk.get_client()
    integration = client.get_integration(DjangoIntegration)
    if integration is None:
        return

    if request is not None and integration.transaction_style == "url":
        scope = sentry_sdk.get_current_scope()
        _attempt_resolve_again(request, scope, integration.transaction_style)

    event, hint = event_from_exception(
        sys.exc_info(),
        client_options=client.options,
        mechanism={"type": "django", "handled": False},
    )
    sentry_sdk.capture_event(event, hint=hint)


class DjangoRequestExtractor(RequestExtractor):
    def __init__(self, request: "Union[WSGIRequest, ASGIRequest]") -> None:
        try:
            drf_request = request._sentry_drf_request_backref()
            if drf_request is not None:
                request = drf_request
        except AttributeError:
            pass
        self.request = request

    def env(self) -> "Dict[str, str]":
        return self.request.META

    def cookies(self) -> "Dict[str, Union[str, AnnotatedValue]]":
        privacy_cookies = [
            django_settings.CSRF_COOKIE_NAME,
            django_settings.SESSION_COOKIE_NAME,
        ]

        clean_cookies: "Dict[str, Union[str, AnnotatedValue]]" = {}
        for key, val in self.request.COOKIES.items():
            if key in privacy_cookies:
                clean_cookies[key] = SENSITIVE_DATA_SUBSTITUTE
            else:
                clean_cookies[key] = val

        return clean_cookies

    def raw_data(self) -> bytes:
        return self.request.body

    def form(self) -> "QueryDict":
        return self.request.POST

    def files(self) -> "MultiValueDict":
        return self.request.FILES

    def size_of_file(self, file: "Any") -> int:
        return file.size

    def parsed_body(self) -> "Optional[Dict[str, Any]]":
        try:
            return self.request.data
        except Exception:
            return RequestExtractor.parsed_body(self)


def _set_user_info(request: "WSGIRequest", event: "Event") -> None:
    user_info = event.setdefault("user", {})

    user = getattr(request, "user", None)

    if user is None or not is_authenticated(user):
        return

    try:
        user_info.setdefault("id", str(user.pk))
    except Exception:
        pass

    try:
        user_info.setdefault("email", user.email)
    except Exception:
        pass

    try:
        user_info.setdefault("username", user.get_username())
    except Exception:
        pass


def install_sql_hook() -> None:
    """If installed this causes Django's queries to be captured."""
    try:
        from django.db.backends.utils import CursorWrapper
    except ImportError:
        from django.db.backends.util import CursorWrapper

    try:
        # django 1.6 and 1.7 compatability
        from django.db.backends import BaseDatabaseWrapper
    except ImportError:
        # django 1.8 or later
        from django.db.backends.base.base import BaseDatabaseWrapper

    try:
        real_execute = CursorWrapper.execute
        real_executemany = CursorWrapper.executemany
        real_connect = BaseDatabaseWrapper.connect
        real_commit = BaseDatabaseWrapper._commit
        real_rollback = BaseDatabaseWrapper._rollback
    except AttributeError:
        # This won't work on Django versions < 1.6
        return

    @ensure_integration_enabled(DjangoIntegration, real_execute)
    def execute(
        self: "CursorWrapper", sql: "Any", params: "Optional[Any]" = None
    ) -> "Any":
        with record_sql_queries(
            cursor=self.cursor,
            query=sql,
            params_list=params,
            paramstyle="format",
            executemany=False,
            span_origin=DjangoIntegration.origin_db,
        ) as span:
            _set_db_data(span, self)
            result = real_execute(self, sql, params)

        with capture_internal_exceptions():
            add_query_source(span)

        return result

    @ensure_integration_enabled(DjangoIntegration, real_executemany)
    def executemany(
        self: "CursorWrapper", sql: "Any", param_list: "List[Any]"
    ) -> "Any":
        with record_sql_queries(
            cursor=self.cursor,
            query=sql,
            params_list=param_list,
            paramstyle="format",
            executemany=True,
            span_origin=DjangoIntegration.origin_db,
        ) as span:
            _set_db_data(span, self)

            result = real_executemany(self, sql, param_list)

        with capture_internal_exceptions():
            add_query_source(span)

        return result

    @ensure_integration_enabled(DjangoIntegration, real_connect)
    def connect(self: "BaseDatabaseWrapper") -> None:
        with capture_internal_exceptions():
            sentry_sdk.add_breadcrumb(message="connect", category="query")

        with sentry_sdk.start_span(
            op=OP.DB,
            name="connect",
            origin=DjangoIntegration.origin_db,
        ) as span:
            _set_db_data(span, self)
            return real_connect(self)

    def _commit(self: "BaseDatabaseWrapper") -> None:
        integration = sentry_sdk.get_client().get_integration(DjangoIntegration)

        if integration is None or not integration.db_transaction_spans:
            return real_commit(self)

        with sentry_sdk.start_span(
            op=OP.DB,
            name=SPANNAME.DB_COMMIT,
            origin=DjangoIntegration.origin_db,
        ) as span:
            _set_db_data(span, self, SPANNAME.DB_COMMIT)
            return real_commit(self)

    def _rollback(self: "BaseDatabaseWrapper") -> None:
        integration = sentry_sdk.get_client().get_integration(DjangoIntegration)

        if integration is None or not integration.db_transaction_spans:
            return real_rollback(self)

        with sentry_sdk.start_span(
            op=OP.DB,
            name=SPANNAME.DB_ROLLBACK,
            origin=DjangoIntegration.origin_db,
        ) as span:
            _set_db_data(span, self, SPANNAME.DB_ROLLBACK)
            return real_rollback(self)

    CursorWrapper.execute = execute
    CursorWrapper.executemany = executemany
    BaseDatabaseWrapper.connect = connect
    BaseDatabaseWrapper._commit = _commit
    BaseDatabaseWrapper._rollback = _rollback
    ignore_logger("django.db.backends")


def _set_db_data(
    span: "Span", cursor_or_db: "Any", db_operation: "Optional[str]" = None
) -> None:
    db = cursor_or_db.db if hasattr(cursor_or_db, "db") else cursor_or_db
    vendor = db.vendor
    span.set_data(SPANDATA.DB_SYSTEM, vendor)

    if db_operation is not None:
        span.set_data(SPANDATA.DB_OPERATION, db_operation)

    # Some custom backends override `__getattr__`, making it look like `cursor_or_db`
    # actually has a `connection` and the `connection` has a `get_dsn_parameters`
    # attribute, only to throw an error once you actually want to call it.
    # Hence the `inspect` check whether `get_dsn_parameters` is an actual callable
    # function.
    is_psycopg2 = (
        hasattr(cursor_or_db, "connection")
        and hasattr(cursor_or_db.connection, "get_dsn_parameters")
        and inspect.isroutine(cursor_or_db.connection.get_dsn_parameters)
    )
    if is_psycopg2:
        connection_params = cursor_or_db.connection.get_dsn_parameters()
    else:
        try:
            # psycopg3, only extract needed params as get_parameters
            # can be slow because of the additional logic to filter out default
            # values
            connection_params = {
                "dbname": cursor_or_db.connection.info.dbname,
                "port": cursor_or_db.connection.info.port,
            }
            # PGhost returns host or base dir of UNIX socket as an absolute path
            # starting with /, use it only when it contains host
            pg_host = cursor_or_db.connection.info.host
            if pg_host and not pg_host.startswith("/"):
                connection_params["host"] = pg_host
        except Exception:
            connection_params = db.get_connection_params()

    db_name = connection_params.get("dbname") or connection_params.get("database")
    if db_name is not None:
        span.set_data(SPANDATA.DB_NAME, db_name)

    server_address = connection_params.get("host")
    if server_address is not None:
        span.set_data(SPANDATA.SERVER_ADDRESS, server_address)

    server_port = connection_params.get("port")
    if server_port is not None:
        span.set_data(SPANDATA.SERVER_PORT, str(server_port))

    server_socket_address = connection_params.get("unix_socket")
    if server_socket_address is not None:
        span.set_data(SPANDATA.SERVER_SOCKET_ADDRESS, server_socket_address)


def add_template_context_repr_sequence() -> None:
    try:
        from django.template.context import BaseContext

        add_repr_sequence_type(BaseContext)
    except Exception:
        pass<|MERGE_RESOLUTION|>--- conflicted
+++ resolved
@@ -127,26 +127,14 @@
 
     def __init__(
         self,
-<<<<<<< HEAD
         transaction_style: str = "url",
-        middleware_spans: bool = True,
+        middleware_spans: bool = False,
         signals_spans: bool = True,
         cache_spans: bool = False,
         db_transaction_spans: bool = False,
         signals_denylist: "Optional[list[signals.Signal]]" = None,
         http_methods_to_capture: "tuple[str, ...]" = DEFAULT_HTTP_METHODS_TO_CAPTURE,
     ) -> None:
-=======
-        transaction_style="url",  # type: str
-        middleware_spans=False,  # type: bool
-        signals_spans=True,  # type: bool
-        cache_spans=False,  # type: bool
-        db_transaction_spans=False,  # type: bool
-        signals_denylist=None,  # type: Optional[list[signals.Signal]]
-        http_methods_to_capture=DEFAULT_HTTP_METHODS_TO_CAPTURE,  # type: tuple[str, ...]
-    ):
-        # type: (...) -> None
->>>>>>> 1dcf70bf
         if transaction_style not in TRANSACTION_STYLE_VALUES:
             raise ValueError(
                 "Invalid value for transaction_style: %s (must be in %s)"
