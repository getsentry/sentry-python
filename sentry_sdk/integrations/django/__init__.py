--- conflicted
+++ resolved
@@ -633,12 +633,8 @@
         real_execute = CursorWrapper.execute
         real_executemany = CursorWrapper.executemany
         real_connect = BaseDatabaseWrapper.connect
-<<<<<<< HEAD
-        real_commit = BaseDatabaseWrapper.commit
-        real_rollback = BaseDatabaseWrapper.rollback
-=======
         real_commit = BaseDatabaseWrapper._commit
->>>>>>> 639182d2
+        real_rollback = BaseDatabaseWrapper._rollback
     except AttributeError:
         # This won't work on Django versions < 1.6
         return
@@ -708,7 +704,7 @@
             return real_commit(self)
 
     @ensure_integration_enabled(DjangoIntegration, real_rollback)
-    def rollback(self):
+    def _rollback(self):
         # type: (BaseDatabaseWrapper) -> None
         with sentry_sdk.start_span(
             op=OP.DB,
@@ -721,12 +717,8 @@
     CursorWrapper.execute = execute
     CursorWrapper.executemany = executemany
     BaseDatabaseWrapper.connect = connect
-<<<<<<< HEAD
-    BaseDatabaseWrapper.commit = commit
-    BaseDatabaseWrapper.rollback = rollback
-=======
     BaseDatabaseWrapper._commit = _commit
->>>>>>> 639182d2
+    BaseDatabaseWrapper._rollback = _rollback
     ignore_logger("django.db.backends")
 
 
