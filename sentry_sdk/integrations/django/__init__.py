--- conflicted
+++ resolved
@@ -9,12 +9,7 @@
 import sentry_sdk
 from sentry_sdk.consts import OP, SPANDATA, SOURCE_FOR_STYLE, TransactionSource
 from sentry_sdk.scope import add_global_event_processor, should_send_default_pii
-<<<<<<< HEAD
-from sentry_sdk.serializer import add_global_repr_processor
-=======
 from sentry_sdk.serializer import add_global_repr_processor, add_repr_sequence_type
-from sentry_sdk.tracing import SOURCE_FOR_STYLE, TransactionSource
->>>>>>> d71b9532
 from sentry_sdk.tracing_utils import add_query_source, record_sql_queries
 from sentry_sdk.utils import (
     AnnotatedValue,
@@ -714,10 +709,7 @@
 
     server_socket_address = connection_params.get("unix_socket")
     if server_socket_address is not None:
-<<<<<<< HEAD
         span.set_attribute(SPANDATA.SERVER_SOCKET_ADDRESS, server_socket_address)
-=======
-        span.set_data(SPANDATA.SERVER_SOCKET_ADDRESS, server_socket_address)
 
 
 def add_template_context_repr_sequence():
@@ -727,5 +719,4 @@
 
         add_repr_sequence_type(BaseContext)
     except Exception:
-        pass
->>>>>>> d71b9532
+        pass