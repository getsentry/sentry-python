# -*- coding: utf-8 -*-
from __future__ import absolute_import

import inspect
import sys
import threading
import weakref
from importlib import import_module

from sentry_sdk._compat import string_types, text_type
from sentry_sdk._types import TYPE_CHECKING
from sentry_sdk.consts import OP, SPANDATA
from sentry_sdk.db.explain_plan.django import attach_explain_plan_to_span
from sentry_sdk.hub import Hub, _should_send_default_pii
from sentry_sdk.scope import add_global_event_processor
from sentry_sdk.serializer import add_global_repr_processor
<<<<<<< HEAD
from sentry_sdk.tracing import (
    SOURCE_FOR_STYLE,
    TRANSACTION_SOURCE_URL,
    TRANSACTION_SOURCE_COMPONENT,
)
from sentry_sdk.tracing_utils import record_sql_queries
=======
from sentry_sdk.tracing import SOURCE_FOR_STYLE, TRANSACTION_SOURCE_URL
from sentry_sdk.tracing_utils import add_query_source, record_sql_queries
>>>>>>> b873c38c
from sentry_sdk.utils import (
    AnnotatedValue,
    HAS_REAL_CONTEXTVARS,
    CONTEXTVARS_ERROR_MESSAGE,
    SENSITIVE_DATA_SUBSTITUTE,
    logger,
    capture_internal_exceptions,
    event_from_exception,
    transaction_from_function,
    walk_exception_chain,
)
from sentry_sdk.integrations import Integration, DidNotEnable
from sentry_sdk.integrations.logging import ignore_logger
from sentry_sdk.integrations.wsgi import SentryWsgiMiddleware
from sentry_sdk.integrations._wsgi_common import RequestExtractor

try:
    from django import VERSION as DJANGO_VERSION
    from django.conf import settings as django_settings
    from django.core import signals
    from django.conf import settings

    try:
        from django.urls import resolve
    except ImportError:
        from django.core.urlresolvers import resolve

    try:
        from django.urls import Resolver404
    except ImportError:
        from django.core.urlresolvers import Resolver404

    # Only available in Django 3.0+
    try:
        from django.core.handlers.asgi import ASGIRequest
    except Exception:
        ASGIRequest = None

except ImportError:
    raise DidNotEnable("Django not installed")

from sentry_sdk.integrations.django.transactions import LEGACY_RESOLVER
from sentry_sdk.integrations.django.templates import (
    get_template_frame_from_exception,
    patch_templates,
)
from sentry_sdk.integrations.django.middleware import patch_django_middlewares
from sentry_sdk.integrations.django.signals_handlers import patch_signals
from sentry_sdk.integrations.django.views import patch_views

if DJANGO_VERSION[:2] > (1, 8):
    from sentry_sdk.integrations.django.caching import patch_caching
else:
    patch_caching = None  # type: ignore


if TYPE_CHECKING:
    from typing import Any
    from typing import Callable
    from typing import Dict
    from typing import Optional
    from typing import Union
    from typing import List

    from django.core.handlers.wsgi import WSGIRequest
    from django.http.response import HttpResponse
    from django.http.request import QueryDict
    from django.utils.datastructures import MultiValueDict

    from sentry_sdk.tracing import Span
    from sentry_sdk.scope import Scope
    from sentry_sdk.integrations.wsgi import _ScopedResponse
    from sentry_sdk._types import Event, Hint, EventProcessor, NotImplementedType


if DJANGO_VERSION < (1, 10):

    def is_authenticated(request_user):
        # type: (Any) -> bool
        return request_user.is_authenticated()

else:

    def is_authenticated(request_user):
        # type: (Any) -> bool
        return request_user.is_authenticated


TRANSACTION_STYLE_VALUES = ("function_name", "url")


class DjangoIntegration(Integration):
    identifier = "django"

    transaction_style = ""
    middleware_spans = None
    signals_spans = None
    cache_spans = None

    def __init__(
        self,
        transaction_style="url",
        middleware_spans=True,
        signals_spans=True,
        cache_spans=False,
    ):
        # type: (str, bool, bool, bool) -> None
        if transaction_style not in TRANSACTION_STYLE_VALUES:
            raise ValueError(
                "Invalid value for transaction_style: %s (must be in %s)"
                % (transaction_style, TRANSACTION_STYLE_VALUES)
            )
        self.transaction_style = transaction_style
        self.middleware_spans = middleware_spans
        self.signals_spans = signals_spans
        self.cache_spans = cache_spans

    @staticmethod
    def setup_once():
        # type: () -> None

        if DJANGO_VERSION < (1, 8):
            raise DidNotEnable("Django 1.8 or newer is required.")

        install_sql_hook()
        # Patch in our custom middleware.

        # logs an error for every 500
        ignore_logger("django.server")
        ignore_logger("django.request")

        from django.core.handlers.wsgi import WSGIHandler

        old_app = WSGIHandler.__call__

        def sentry_patched_wsgi_handler(self, environ, start_response):
            # type: (Any, Dict[str, str], Callable[..., Any]) -> _ScopedResponse
            if Hub.current.get_integration(DjangoIntegration) is None:
                return old_app(self, environ, start_response)

            bound_old_app = old_app.__get__(self, WSGIHandler)

            from django.conf import settings

            use_x_forwarded_for = settings.USE_X_FORWARDED_HOST

            return SentryWsgiMiddleware(bound_old_app, use_x_forwarded_for)(
                environ, start_response
            )

        WSGIHandler.__call__ = sentry_patched_wsgi_handler

        _patch_get_response()

        _patch_django_asgi_handler()

        signals.got_request_exception.connect(_got_request_exception)

        @add_global_event_processor
        def process_django_templates(event, hint):
            # type: (Event, Optional[Hint]) -> Optional[Event]
            if hint is None:
                return event

            exc_info = hint.get("exc_info", None)

            if exc_info is None:
                return event

            exception = event.get("exception", None)

            if exception is None:
                return event

            values = exception.get("values", None)

            if values is None:
                return event

            for exception, (_, exc_value, _) in zip(
                reversed(values), walk_exception_chain(exc_info)
            ):
                frame = get_template_frame_from_exception(exc_value)
                if frame is not None:
                    frames = exception.get("stacktrace", {}).get("frames", [])

                    for i in reversed(range(len(frames))):
                        f = frames[i]
                        if (
                            f.get("function") in ("Parser.parse", "parse", "render")
                            and f.get("module") == "django.template.base"
                        ):
                            i += 1
                            break
                    else:
                        i = len(frames)

                    frames.insert(i, frame)

            return event

        @add_global_repr_processor
        def _django_queryset_repr(value, hint):
            # type: (Any, Dict[str, Any]) -> Union[NotImplementedType, str]
            try:
                # Django 1.6 can fail to import `QuerySet` when Django settings
                # have not yet been initialized.
                #
                # If we fail to import, return `NotImplemented`. It's at least
                # unlikely that we have a query set in `value` when importing
                # `QuerySet` fails.
                from django.db.models.query import QuerySet
            except Exception:
                return NotImplemented

            if not isinstance(value, QuerySet) or value._result_cache:
                return NotImplemented

            # Do not call Hub.get_integration here. It is intentional that
            # running under a new hub does not suddenly start executing
            # querysets. This might be surprising to the user but it's likely
            # less annoying.

            return "<%s from %s at 0x%x>" % (
                value.__class__.__name__,
                value.__module__,
                id(value),
            )

        _patch_channels()
        patch_django_middlewares()
        patch_views()
        patch_templates()
        patch_signals()

        if patch_caching is not None:
            patch_caching()


_DRF_PATCHED = False
_DRF_PATCH_LOCK = threading.Lock()


def _patch_drf():
    # type: () -> None
    """
    Patch Django Rest Framework for more/better request data. DRF's request
    type is a wrapper around Django's request type. The attribute we're
    interested in is `request.data`, which is a cached property containing a
    parsed request body. Reading a request body from that property is more
    reliable than reading from any of Django's own properties, as those don't
    hold payloads in memory and therefore can only be accessed once.

    We patch the Django request object to include a weak backreference to the
    DRF request object, such that we can later use either in
    `DjangoRequestExtractor`.

    This function is not called directly on SDK setup, because importing almost
    any part of Django Rest Framework will try to access Django settings (where
    `sentry_sdk.init()` might be called from in the first place). Instead we
    run this function on every request and do the patching on the first
    request.
    """

    global _DRF_PATCHED

    if _DRF_PATCHED:
        # Double-checked locking
        return

    with _DRF_PATCH_LOCK:
        if _DRF_PATCHED:
            return

        # We set this regardless of whether the code below succeeds or fails.
        # There is no point in trying to patch again on the next request.
        _DRF_PATCHED = True

        with capture_internal_exceptions():
            try:
                from rest_framework.views import APIView  # type: ignore
            except ImportError:
                pass
            else:
                old_drf_initial = APIView.initial

                def sentry_patched_drf_initial(self, request, *args, **kwargs):
                    # type: (APIView, Any, *Any, **Any) -> Any
                    with capture_internal_exceptions():
                        request._request._sentry_drf_request_backref = weakref.ref(
                            request
                        )
                        pass
                    return old_drf_initial(self, request, *args, **kwargs)

                APIView.initial = sentry_patched_drf_initial


def _patch_channels():
    # type: () -> None
    try:
        from channels.http import AsgiHandler  # type: ignore
    except ImportError:
        return

    if not HAS_REAL_CONTEXTVARS:
        # We better have contextvars or we're going to leak state between
        # requests.
        #
        # We cannot hard-raise here because channels may not be used at all in
        # the current process. That is the case when running traditional WSGI
        # workers in gunicorn+gevent and the websocket stuff in a separate
        # process.
        logger.warning(
            "We detected that you are using Django channels 2.0."
            + CONTEXTVARS_ERROR_MESSAGE
        )

    from sentry_sdk.integrations.django.asgi import patch_channels_asgi_handler_impl

    patch_channels_asgi_handler_impl(AsgiHandler)


def _patch_django_asgi_handler():
    # type: () -> None
    try:
        from django.core.handlers.asgi import ASGIHandler
    except ImportError:
        return

    if not HAS_REAL_CONTEXTVARS:
        # We better have contextvars or we're going to leak state between
        # requests.
        #
        # We cannot hard-raise here because Django's ASGI stuff may not be used
        # at all.
        logger.warning(
            "We detected that you are using Django 3." + CONTEXTVARS_ERROR_MESSAGE
        )

    from sentry_sdk.integrations.django.asgi import patch_django_asgi_handler_impl

    patch_django_asgi_handler_impl(ASGIHandler)


def _set_transaction_name_and_source(scope, transaction_style, request):
    # type: (Scope, str, WSGIRequest) -> None
    try:
        transaction_name = None
        if transaction_style == "function_name":
            fn = resolve(request.path).func
            transaction_name = transaction_from_function(getattr(fn, "view_class", fn))

        elif transaction_style == "url":
            if hasattr(request, "urlconf"):
                transaction_name = LEGACY_RESOLVER.resolve(
                    request.path_info, urlconf=request.urlconf
                )
            else:
                transaction_name = LEGACY_RESOLVER.resolve(request.path_info)

        if transaction_name is None:
            transaction_name = request.path_info
            source = TRANSACTION_SOURCE_URL
        else:
            source = SOURCE_FOR_STYLE[transaction_style]

        scope.set_transaction_name(
            transaction_name,
            source=source,
        )
    except Resolver404:
        urlconf = import_module(settings.ROOT_URLCONF)
        # This exception only gets thrown when transaction_style is `function_name`
        # So we don't check here what style is configured
        if hasattr(urlconf, "handler404"):
            handler = urlconf.handler404
            if isinstance(handler, string_types):
                transaction_name = handler  # type: ignore
            else:
                transaction_name = transaction_from_function(
                    getattr(handler, "view_class", handler)
                )
            if transaction_name is not None:
                scope.set_transaction_name(
                    transaction_name, source=TRANSACTION_SOURCE_COMPONENT
                )
    except Exception:
        pass


def _before_get_response(request):
    # type: (WSGIRequest) -> None
    hub = Hub.current
    integration = hub.get_integration(DjangoIntegration)
    if integration is None:
        return

    _patch_drf()

    with hub.configure_scope() as scope:
        # Rely on WSGI middleware to start a trace
        _set_transaction_name_and_source(scope, integration.transaction_style, request)

        scope.add_event_processor(
            _make_wsgi_request_event_processor(weakref.ref(request), integration)
        )


def _attempt_resolve_again(request, scope, transaction_style):
    # type: (WSGIRequest, Scope, str) -> None
    """
    Some django middlewares overwrite request.urlconf
    so we need to respect that contract,
    so we try to resolve the url again.
    """
    if not hasattr(request, "urlconf"):
        return

    _set_transaction_name_and_source(scope, transaction_style, request)


def _after_get_response(request):
    # type: (WSGIRequest) -> None
    hub = Hub.current
    integration = hub.get_integration(DjangoIntegration)
    if integration is None or integration.transaction_style != "url":
        return

    with hub.configure_scope() as scope:
        _attempt_resolve_again(request, scope, integration.transaction_style)


def _patch_get_response():
    # type: () -> None
    """
    patch get_response, because at that point we have the Django request object
    """
    from django.core.handlers.base import BaseHandler

    old_get_response = BaseHandler.get_response

    def sentry_patched_get_response(self, request):
        # type: (Any, WSGIRequest) -> Union[HttpResponse, BaseException]
        _before_get_response(request)
        rv = old_get_response(self, request)
        _after_get_response(request)
        return rv

    BaseHandler.get_response = sentry_patched_get_response

    if hasattr(BaseHandler, "get_response_async"):
        from sentry_sdk.integrations.django.asgi import patch_get_response_async

        patch_get_response_async(BaseHandler, _before_get_response)


def _make_wsgi_request_event_processor(weak_request, integration):
    # type: (Callable[[], WSGIRequest], DjangoIntegration) -> EventProcessor
    def wsgi_request_event_processor(event, hint):
        # type: (Dict[str, Any], Dict[str, Any]) -> Dict[str, Any]
        # if the request is gone we are fine not logging the data from
        # it.  This might happen if the processor is pushed away to
        # another thread.
        request = weak_request()
        if request is None:
            return event

        django_3 = ASGIRequest is not None
        if django_3 and type(request) == ASGIRequest:
            # We have a `asgi_request_event_processor` for this.
            return event

        try:
            drf_request = request._sentry_drf_request_backref()
            if drf_request is not None:
                request = drf_request
        except AttributeError:
            pass

        with capture_internal_exceptions():
            DjangoRequestExtractor(request).extract_into_event(event)

        if _should_send_default_pii():
            with capture_internal_exceptions():
                _set_user_info(request, event)

        return event

    return wsgi_request_event_processor


def _got_request_exception(request=None, **kwargs):
    # type: (WSGIRequest, **Any) -> None
    hub = Hub.current
    integration = hub.get_integration(DjangoIntegration)
    if integration is not None:
        if request is not None and integration.transaction_style == "url":
            with hub.configure_scope() as scope:
                _attempt_resolve_again(request, scope, integration.transaction_style)

        # If an integration is there, a client has to be there.
        client = hub.client  # type: Any

        event, hint = event_from_exception(
            sys.exc_info(),
            client_options=client.options,
            mechanism={"type": "django", "handled": False},
        )
        hub.capture_event(event, hint=hint)


class DjangoRequestExtractor(RequestExtractor):
    def env(self):
        # type: () -> Dict[str, str]
        return self.request.META

    def cookies(self):
        # type: () -> Dict[str, Union[str, AnnotatedValue]]
        privacy_cookies = [
            django_settings.CSRF_COOKIE_NAME,
            django_settings.SESSION_COOKIE_NAME,
        ]

        clean_cookies = {}  # type: Dict[str, Union[str, AnnotatedValue]]
        for key, val in self.request.COOKIES.items():
            if key in privacy_cookies:
                clean_cookies[key] = SENSITIVE_DATA_SUBSTITUTE
            else:
                clean_cookies[key] = val

        return clean_cookies

    def raw_data(self):
        # type: () -> bytes
        return self.request.body

    def form(self):
        # type: () -> QueryDict
        return self.request.POST

    def files(self):
        # type: () -> MultiValueDict
        return self.request.FILES

    def size_of_file(self, file):
        # type: (Any) -> int
        return file.size

    def parsed_body(self):
        # type: () -> Optional[Dict[str, Any]]
        try:
            return self.request.data
        except AttributeError:
            return RequestExtractor.parsed_body(self)


def _set_user_info(request, event):
    # type: (WSGIRequest, Dict[str, Any]) -> None
    user_info = event.setdefault("user", {})

    user = getattr(request, "user", None)

    if user is None or not is_authenticated(user):
        return

    try:
        user_info.setdefault("id", str(user.pk))
    except Exception:
        pass

    try:
        user_info.setdefault("email", user.email)
    except Exception:
        pass

    try:
        user_info.setdefault("username", user.get_username())
    except Exception:
        pass


def install_sql_hook():
    # type: () -> None
    """If installed this causes Django's queries to be captured."""
    try:
        from django.db.backends.utils import CursorWrapper
    except ImportError:
        from django.db.backends.util import CursorWrapper

    try:
        # django 1.6 and 1.7 compatability
        from django.db.backends import BaseDatabaseWrapper
    except ImportError:
        # django 1.8 or later
        from django.db.backends.base.base import BaseDatabaseWrapper

    try:
        real_execute = CursorWrapper.execute
        real_executemany = CursorWrapper.executemany
        real_connect = BaseDatabaseWrapper.connect
    except AttributeError:
        # This won't work on Django versions < 1.6
        return

    def execute(self, sql, params=None):
        # type: (CursorWrapper, Any, Optional[Any]) -> Any
        hub = Hub.current
        if hub.get_integration(DjangoIntegration) is None:
            return real_execute(self, sql, params)

        with record_sql_queries(
            hub, self.cursor, sql, params, paramstyle="format", executemany=False
        ) as span:
            _set_db_data(span, self)
            if hub.client:
                options = hub.client.options["_experiments"].get("attach_explain_plans")
                if options is not None:
                    attach_explain_plan_to_span(
                        span,
                        self.cursor.connection,
                        sql,
                        params,
                        self.mogrify,
                        options,
                    )
            result = real_execute(self, sql, params)

        with capture_internal_exceptions():
            add_query_source(hub, span)

        return result

    def executemany(self, sql, param_list):
        # type: (CursorWrapper, Any, List[Any]) -> Any
        hub = Hub.current
        if hub.get_integration(DjangoIntegration) is None:
            return real_executemany(self, sql, param_list)

        with record_sql_queries(
            hub, self.cursor, sql, param_list, paramstyle="format", executemany=True
        ) as span:
            _set_db_data(span, self)

            result = real_executemany(self, sql, param_list)

        with capture_internal_exceptions():
            add_query_source(hub, span)

        return result

    def connect(self):
        # type: (BaseDatabaseWrapper) -> None
        hub = Hub.current
        if hub.get_integration(DjangoIntegration) is None:
            return real_connect(self)

        with capture_internal_exceptions():
            hub.add_breadcrumb(message="connect", category="query")

        with hub.start_span(op=OP.DB, description="connect") as span:
            _set_db_data(span, self)
            return real_connect(self)

    CursorWrapper.execute = execute
    CursorWrapper.executemany = executemany
    BaseDatabaseWrapper.connect = connect
    ignore_logger("django.db.backends")


def _set_db_data(span, cursor_or_db):
    # type: (Span, Any) -> None

    db = cursor_or_db.db if hasattr(cursor_or_db, "db") else cursor_or_db
    vendor = db.vendor
    span.set_data(SPANDATA.DB_SYSTEM, vendor)

    # Some custom backends override `__getattr__`, making it look like `cursor_or_db`
    # actually has a `connection` and the `connection` has a `get_dsn_parameters`
    # attribute, only to throw an error once you actually want to call it.
    # Hence the `inspect` check whether `get_dsn_parameters` is an actual callable
    # function.
    is_psycopg2 = (
        hasattr(cursor_or_db, "connection")
        and hasattr(cursor_or_db.connection, "get_dsn_parameters")
        and inspect.isroutine(cursor_or_db.connection.get_dsn_parameters)
    )
    if is_psycopg2:
        connection_params = cursor_or_db.connection.get_dsn_parameters()
    else:
        is_psycopg3 = (
            hasattr(cursor_or_db, "connection")
            and hasattr(cursor_or_db.connection, "info")
            and hasattr(cursor_or_db.connection.info, "get_parameters")
            and inspect.isroutine(cursor_or_db.connection.info.get_parameters)
        )
        if is_psycopg3:
            connection_params = cursor_or_db.connection.info.get_parameters()
        else:
            connection_params = db.get_connection_params()

    db_name = connection_params.get("dbname") or connection_params.get("database")
    if db_name is not None:
        span.set_data(SPANDATA.DB_NAME, db_name)

    server_address = connection_params.get("host")
    if server_address is not None:
        span.set_data(SPANDATA.SERVER_ADDRESS, server_address)

    server_port = connection_params.get("port")
    if server_port is not None:
        span.set_data(SPANDATA.SERVER_PORT, text_type(server_port))

    server_socket_address = connection_params.get("unix_socket")
    if server_socket_address is not None:
        span.set_data(SPANDATA.SERVER_SOCKET_ADDRESS, server_socket_address)<|MERGE_RESOLUTION|>--- conflicted
+++ resolved
@@ -14,17 +14,12 @@
 from sentry_sdk.hub import Hub, _should_send_default_pii
 from sentry_sdk.scope import add_global_event_processor
 from sentry_sdk.serializer import add_global_repr_processor
-<<<<<<< HEAD
 from sentry_sdk.tracing import (
     SOURCE_FOR_STYLE,
     TRANSACTION_SOURCE_URL,
     TRANSACTION_SOURCE_COMPONENT,
 )
-from sentry_sdk.tracing_utils import record_sql_queries
-=======
-from sentry_sdk.tracing import SOURCE_FOR_STYLE, TRANSACTION_SOURCE_URL
 from sentry_sdk.tracing_utils import add_query_source, record_sql_queries
->>>>>>> b873c38c
 from sentry_sdk.utils import (
     AnnotatedValue,
     HAS_REAL_CONTEXTVARS,
