import sys
import weakref
from inspect import isawaitable
from urllib.parse import urlsplit

import sentry_sdk
from sentry_sdk import continue_trace
from sentry_sdk.consts import OP
from sentry_sdk.integrations import _check_minimum_version, Integration, DidNotEnable
from sentry_sdk.integrations._wsgi_common import RequestExtractor, _filter_headers
from sentry_sdk.integrations.logging import ignore_logger
from sentry_sdk.tracing import TRANSACTION_SOURCE_COMPONENT, TRANSACTION_SOURCE_URL
from sentry_sdk.utils import (
    capture_internal_exceptions,
    ensure_integration_enabled,
    event_from_exception,
    HAS_REAL_CONTEXTVARS,
    CONTEXTVARS_ERROR_MESSAGE,
    parse_version,
    reraise,
)

from typing import TYPE_CHECKING

if TYPE_CHECKING:
    from collections.abc import Container
    from typing import Any
    from typing import Callable
    from typing import Optional
    from typing import Union
    from typing import Dict

    from sanic.request import Request, RequestParameters
    from sanic.response import BaseHTTPResponse

    from sentry_sdk._types import Event, EventProcessor, ExcInfo, Hint
    from sanic.router import Route

try:
    from sanic import Sanic, __version__ as SANIC_VERSION
    from sanic.exceptions import SanicException
    from sanic.router import Router
    from sanic.handlers import ErrorHandler
except ImportError:
    raise DidNotEnable("Sanic not installed")

old_error_handler_lookup = ErrorHandler.lookup
old_handle_request = Sanic.handle_request
old_router_get = Router.get

try:
    # This method was introduced in Sanic v21.9
    old_startup = Sanic._startup
except AttributeError:
    pass


class SanicIntegration(Integration):
    identifier = "sanic"
    origin = f"auto.http.{identifier}"
    version = None

    def __init__(self, unsampled_statuses=frozenset({404})):
        # type: (Optional[Container[int]]) -> None
        """
        The unsampled_statuses parameter can be used to specify for which HTTP statuses the
        transactions should not be sent to Sentry. By default, transactions are sent for all
        HTTP statuses, except 404. Set unsampled_statuses to None to send transactions for all
        HTTP statuses, including 404.
        """
        self._unsampled_statuses = unsampled_statuses or set()

    @staticmethod
    def setup_once():
        # type: () -> None
        SanicIntegration.version = parse_version(SANIC_VERSION)
<<<<<<< HEAD
        _check_minimum_version(SanicIntegration.identifier, SanicIntegration.version)
=======
        _check_minimum_version(SanicIntegration, SanicIntegration.version)
>>>>>>> be532735

        if not HAS_REAL_CONTEXTVARS:
            # We better have contextvars or we're going to leak state between
            # requests.
            raise DidNotEnable(
                "The sanic integration for Sentry requires Python 3.7+ "
                " or the aiocontextvars package." + CONTEXTVARS_ERROR_MESSAGE
            )

        if SANIC_VERSION.startswith("0.8."):
            # Sanic 0.8 and older creates a logger named "root" and puts a
            # stringified version of every exception in there (without exc_info),
            # which our error deduplication can't detect.
            #
            # We explicitly check the version here because it is a very
            # invasive step to ignore this logger and not necessary in newer
            # versions at all.
            #
            # https://github.com/huge-success/sanic/issues/1332
            ignore_logger("root")

        if SanicIntegration.version is not None and SanicIntegration.version < (21, 9):
            _setup_legacy_sanic()
            return

        _setup_sanic()


class SanicRequestExtractor(RequestExtractor):
    def content_length(self):
        # type: () -> int
        if self.request.body is None:
            return 0
        return len(self.request.body)

    def cookies(self):
        # type: () -> Dict[str, str]
        return dict(self.request.cookies)

    def raw_data(self):
        # type: () -> bytes
        return self.request.body

    def form(self):
        # type: () -> RequestParameters
        return self.request.form

    def is_json(self):
        # type: () -> bool
        raise NotImplementedError()

    def json(self):
        # type: () -> Optional[Any]
        return self.request.json

    def files(self):
        # type: () -> RequestParameters
        return self.request.files

    def size_of_file(self, file):
        # type: (Any) -> int
        return len(file.body or ())


def _setup_sanic():
    # type: () -> None
    Sanic._startup = _startup
    ErrorHandler.lookup = _sentry_error_handler_lookup


def _setup_legacy_sanic():
    # type: () -> None
    Sanic.handle_request = _legacy_handle_request
    Router.get = _legacy_router_get
    ErrorHandler.lookup = _sentry_error_handler_lookup


async def _startup(self):
    # type: (Sanic) -> None
    # This happens about as early in the lifecycle as possible, just after the
    # Request object is created. The body has not yet been consumed.
    self.signal("http.lifecycle.request")(_context_enter)

    # This happens after the handler is complete. In v21.9 this signal is not
    # dispatched when there is an exception. Therefore we need to close out
    # and call _context_exit from the custom exception handler as well.
    # See https://github.com/sanic-org/sanic/issues/2297
    self.signal("http.lifecycle.response")(_context_exit)

    # This happens inside of request handling immediately after the route
    # has been identified by the router.
    self.signal("http.routing.after")(_set_transaction)

    # The above signals need to be declared before this can be called.
    await old_startup(self)


async def _context_enter(request):
    # type: (Request) -> None
    request.ctx._sentry_do_integration = (
        sentry_sdk.get_client().get_integration(SanicIntegration) is not None
    )

    if not request.ctx._sentry_do_integration:
        return

    weak_request = weakref.ref(request)
    request.ctx._sentry_scope = sentry_sdk.isolation_scope()
    scope = request.ctx._sentry_scope.__enter__()
    scope.clear_breadcrumbs()
    scope.add_event_processor(_make_request_processor(weak_request))

    transaction = continue_trace(
        dict(request.headers),
        op=OP.HTTP_SERVER,
        # Unless the request results in a 404 error, the name and source will get overwritten in _set_transaction
        name=request.path,
        source=TRANSACTION_SOURCE_URL,
        origin=SanicIntegration.origin,
    )
    request.ctx._sentry_transaction = sentry_sdk.start_transaction(
        transaction
    ).__enter__()


async def _context_exit(request, response=None):
    # type: (Request, Optional[BaseHTTPResponse]) -> None
    with capture_internal_exceptions():
        if not request.ctx._sentry_do_integration:
            return

        integration = sentry_sdk.get_client().get_integration(SanicIntegration)

        response_status = None if response is None else response.status

        # This capture_internal_exceptions block has been intentionally nested here, so that in case an exception
        # happens while trying to end the transaction, we still attempt to exit the hub.
        with capture_internal_exceptions():
            request.ctx._sentry_transaction.set_http_status(response_status)
            request.ctx._sentry_transaction.sampled &= (
                isinstance(integration, SanicIntegration)
                and response_status not in integration._unsampled_statuses
            )
            request.ctx._sentry_transaction.__exit__(None, None, None)

        request.ctx._sentry_scope.__exit__(None, None, None)


async def _set_transaction(request, route, **_):
    # type: (Request, Route, **Any) -> None
    if request.ctx._sentry_do_integration:
        with capture_internal_exceptions():
            scope = sentry_sdk.get_current_scope()
            route_name = route.name.replace(request.app.name, "").strip(".")
            scope.set_transaction_name(route_name, source=TRANSACTION_SOURCE_COMPONENT)


def _sentry_error_handler_lookup(self, exception, *args, **kwargs):
    # type: (Any, Exception, *Any, **Any) -> Optional[object]
    _capture_exception(exception)
    old_error_handler = old_error_handler_lookup(self, exception, *args, **kwargs)

    if old_error_handler is None:
        return None

    if sentry_sdk.get_client().get_integration(SanicIntegration) is None:
        return old_error_handler

    async def sentry_wrapped_error_handler(request, exception):
        # type: (Request, Exception) -> Any
        try:
            response = old_error_handler(request, exception)
            if isawaitable(response):
                response = await response
            return response
        except Exception:
            # Report errors that occur in Sanic error handler. These
            # exceptions will not even show up in Sanic's
            # `sanic.exceptions` logger.
            exc_info = sys.exc_info()
            _capture_exception(exc_info)
            reraise(*exc_info)
        finally:
            # As mentioned in previous comment in _startup, this can be removed
            # after https://github.com/sanic-org/sanic/issues/2297 is resolved
            if SanicIntegration.version and SanicIntegration.version == (21, 9):
                await _context_exit(request)

    return sentry_wrapped_error_handler


async def _legacy_handle_request(self, request, *args, **kwargs):
    # type: (Any, Request, *Any, **Any) -> Any
    if sentry_sdk.get_client().get_integration(SanicIntegration) is None:
        return await old_handle_request(self, request, *args, **kwargs)

    weak_request = weakref.ref(request)

    with sentry_sdk.isolation_scope() as scope:
        scope.clear_breadcrumbs()
        scope.add_event_processor(_make_request_processor(weak_request))

        response = old_handle_request(self, request, *args, **kwargs)
        if isawaitable(response):
            response = await response

        return response


def _legacy_router_get(self, *args):
    # type: (Any, Union[Any, Request]) -> Any
    rv = old_router_get(self, *args)
    if sentry_sdk.get_client().get_integration(SanicIntegration) is not None:
        with capture_internal_exceptions():
            scope = sentry_sdk.get_isolation_scope()
            if SanicIntegration.version and SanicIntegration.version >= (21, 3):
                # Sanic versions above and including 21.3 append the app name to the
                # route name, and so we need to remove it from Route name so the
                # transaction name is consistent across all versions
                sanic_app_name = self.ctx.app.name
                sanic_route = rv[0].name

                if sanic_route.startswith("%s." % sanic_app_name):
                    # We add a 1 to the len of the sanic_app_name because there is a dot
                    # that joins app name and the route name
                    # Format: app_name.route_name
                    sanic_route = sanic_route[len(sanic_app_name) + 1 :]

                scope.set_transaction_name(
                    sanic_route, source=TRANSACTION_SOURCE_COMPONENT
                )
            else:
                scope.set_transaction_name(
                    rv[0].__name__, source=TRANSACTION_SOURCE_COMPONENT
                )

    return rv


@ensure_integration_enabled(SanicIntegration)
def _capture_exception(exception):
    # type: (Union[ExcInfo, BaseException]) -> None
    with capture_internal_exceptions():
        event, hint = event_from_exception(
            exception,
            client_options=sentry_sdk.get_client().options,
            mechanism={"type": "sanic", "handled": False},
        )

        if hint and hasattr(hint["exc_info"][0], "quiet") and hint["exc_info"][0].quiet:
            return

        sentry_sdk.capture_event(event, hint=hint)


def _make_request_processor(weak_request):
    # type: (Callable[[], Request]) -> EventProcessor
    def sanic_processor(event, hint):
        # type: (Event, Optional[Hint]) -> Optional[Event]

        try:
            if hint and issubclass(hint["exc_info"][0], SanicException):
                return None
        except KeyError:
            pass

        request = weak_request()
        if request is None:
            return event

        with capture_internal_exceptions():
            extractor = SanicRequestExtractor(request)
            extractor.extract_into_event(event)

            request_info = event["request"]
            urlparts = urlsplit(request.url)

            request_info["url"] = "%s://%s%s" % (
                urlparts.scheme,
                urlparts.netloc,
                urlparts.path,
            )

            request_info["query_string"] = urlparts.query
            request_info["method"] = request.method
            request_info["env"] = {"REMOTE_ADDR": request.remote_addr}
            request_info["headers"] = _filter_headers(dict(request.headers))

        return event

    return sanic_processor<|MERGE_RESOLUTION|>--- conflicted
+++ resolved
@@ -74,11 +74,7 @@
     def setup_once():
         # type: () -> None
         SanicIntegration.version = parse_version(SANIC_VERSION)
-<<<<<<< HEAD
-        _check_minimum_version(SanicIntegration.identifier, SanicIntegration.version)
-=======
         _check_minimum_version(SanicIntegration, SanicIntegration.version)
->>>>>>> be532735
 
         if not HAS_REAL_CONTEXTVARS:
             # We better have contextvars or we're going to leak state between
