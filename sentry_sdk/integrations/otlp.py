from sentry_sdk import get_client
from sentry_sdk.integrations import Integration, DidNotEnable
from sentry_sdk.scope import register_external_propagation_context
from sentry_sdk.utils import logger, Dsn
from sentry_sdk.consts import VERSION, EndpointType
from sentry_sdk.tracing_utils import Baggage
from sentry_sdk.tracing import (
    BAGGAGE_HEADER_NAME,
    SENTRY_TRACE_HEADER_NAME,
)

try:
    from opentelemetry.propagate import set_global_textmap
    from opentelemetry.sdk.trace import TracerProvider
    from opentelemetry.sdk.trace.export import BatchSpanProcessor
    from opentelemetry.exporter.otlp.proto.http.trace_exporter import OTLPSpanExporter

    from opentelemetry.trace import (
        get_current_span,
        get_tracer_provider,
        set_tracer_provider,
        format_trace_id,
        format_span_id,
        SpanContext,
        INVALID_SPAN_ID,
        INVALID_TRACE_ID,
    )

    from opentelemetry.context import (
        Context,
        get_current,
        get_value,
    )

    from opentelemetry.propagators.textmap import (
        CarrierT,
        Setter,
        default_setter,
    )

    from sentry_sdk.integrations.opentelemetry.propagator import SentryPropagator
    from sentry_sdk.integrations.opentelemetry.consts import SENTRY_BAGGAGE_KEY
except ImportError:
    raise DidNotEnable("opentelemetry-distro[otlp] is not installed")

from typing import TYPE_CHECKING

if TYPE_CHECKING:
    from typing import Optional, Dict, Any, Tuple


def otel_propagation_context() -> "Optional[Tuple[str, str]]":
    """
    Get the (trace_id, span_id) from opentelemetry if exists.
    """
    ctx = get_current_span().get_span_context()

    if ctx.trace_id == INVALID_TRACE_ID or ctx.span_id == INVALID_SPAN_ID:
        return None

    return (format_trace_id(ctx.trace_id), format_span_id(ctx.span_id))


<<<<<<< HEAD
def setup_otlp_traces_exporter(dsn: "Optional[str]" = None) -> None:
    tracer_provider = trace.get_tracer_provider()
=======
def setup_otlp_traces_exporter(dsn=None):
    # type: (Optional[str]) -> None
    tracer_provider = get_tracer_provider()
>>>>>>> 1dcf70bf

    if not isinstance(tracer_provider, TracerProvider):
        logger.debug("[OTLP] No TracerProvider configured by user, creating a new one")
        tracer_provider = TracerProvider()
        set_tracer_provider(tracer_provider)

    endpoint = None
    headers = None
    if dsn:
        auth = Dsn(dsn).to_auth(f"sentry.python/{VERSION}")
        endpoint = auth.get_api_url(EndpointType.OTLP_TRACES)
        headers = {"X-Sentry-Auth": auth.to_header()}
        logger.debug(f"[OTLP] Sending traces to {endpoint}")

    otlp_exporter = OTLPSpanExporter(endpoint=endpoint, headers=headers)
    span_processor = BatchSpanProcessor(otlp_exporter)
    tracer_provider.add_span_processor(span_processor)


class SentryOTLPPropagator(SentryPropagator):
    """
    We need to override the inject of the older propagator since that
    is SpanProcessor based.

    !!! Note regarding baggage:
    We cannot meaningfully populate a new baggage as a head SDK
    when we are using OTLP since we don't have any sort of transaction semantic to
    track state across a group of spans.

    For incoming baggage, we just pass it on as is so that case is correctly handled.
    """

    def inject(self, carrier, context=None, setter=default_setter):
        # type: (CarrierT, Optional[Context], Setter[CarrierT]) -> None
        otlp_integration = get_client().get_integration(OTLPIntegration)
        if otlp_integration is None:
            return

        if context is None:
            context = get_current()

        current_span = get_current_span(context)
        current_span_context = current_span.get_span_context()

        if not current_span_context.is_valid:
            return

        sentry_trace = _to_traceparent(current_span_context)
        setter.set(carrier, SENTRY_TRACE_HEADER_NAME, sentry_trace)

        baggage = get_value(SENTRY_BAGGAGE_KEY, context)
        if baggage is not None and isinstance(baggage, Baggage):
            baggage_data = baggage.serialize()
            if baggage_data:
                setter.set(carrier, BAGGAGE_HEADER_NAME, baggage_data)


def _to_traceparent(span_context):
    # type: (SpanContext) -> str
    """
    Helper method to generate the sentry-trace header.
    """
    span_id = format_span_id(span_context.span_id)
    trace_id = format_trace_id(span_context.trace_id)
    sampled = span_context.trace_flags.sampled

    return f"{trace_id}-{span_id}-{'1' if sampled else '0'}"


class OTLPIntegration(Integration):
    identifier = "otlp"

    def __init__(
        self, setup_otlp_traces_exporter: bool = True, setup_propagator: bool = True
    ) -> None:
        self.setup_otlp_traces_exporter = setup_otlp_traces_exporter
        self.setup_propagator = setup_propagator

    @staticmethod
    def setup_once() -> None:
        logger.debug("[OTLP] Setting up trace linking for all events")
        register_external_propagation_context(otel_propagation_context)

    def setup_once_with_options(
        self, options: "Optional[Dict[str, Any]]" = None
    ) -> None:
        if self.setup_otlp_traces_exporter:
            logger.debug("[OTLP] Setting up OTLP exporter")
            dsn: "Optional[str]" = options.get("dsn") if options else None
            setup_otlp_traces_exporter(dsn)

        if self.setup_propagator:
            logger.debug("[OTLP] Setting up propagator for distributed tracing")
            # TODO-neel better propagator support, chain with existing ones if possible instead of replacing
            set_global_textmap(SentryOTLPPropagator())<|MERGE_RESOLUTION|>--- conflicted
+++ resolved
@@ -61,14 +61,8 @@
     return (format_trace_id(ctx.trace_id), format_span_id(ctx.span_id))
 
 
-<<<<<<< HEAD
 def setup_otlp_traces_exporter(dsn: "Optional[str]" = None) -> None:
-    tracer_provider = trace.get_tracer_provider()
-=======
-def setup_otlp_traces_exporter(dsn=None):
-    # type: (Optional[str]) -> None
     tracer_provider = get_tracer_provider()
->>>>>>> 1dcf70bf
 
     if not isinstance(tracer_provider, TracerProvider):
         logger.debug("[OTLP] No TracerProvider configured by user, creating a new one")
