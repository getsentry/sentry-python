from __future__ import annotations
import asyncio
from copy import deepcopy
from functools import wraps

import sentry_sdk
from sentry_sdk.consts import SOURCE_FOR_STYLE, TransactionSource
from sentry_sdk.integrations import DidNotEnable
from sentry_sdk.scope import should_send_default_pii
<<<<<<< HEAD
from sentry_sdk.utils import (
    transaction_from_function,
    logger,
)
=======
from sentry_sdk.tracing import SOURCE_FOR_STYLE, TransactionSource
from sentry_sdk.utils import transaction_from_function
>>>>>>> 28d0dddf

from typing import TYPE_CHECKING

if TYPE_CHECKING:
    from typing import Any, Callable, Dict
    from sentry_sdk._types import Event

try:
    from sentry_sdk.integrations.starlette import (
        StarletteIntegration,
        StarletteRequestExtractor,
    )
except DidNotEnable:
    raise DidNotEnable("Starlette is not installed")

try:
    import fastapi  # type: ignore
except ImportError:
    raise DidNotEnable("FastAPI is not installed")


_DEFAULT_TRANSACTION_NAME = "generic FastAPI request"


class FastApiIntegration(StarletteIntegration):
    identifier = "fastapi"

    @staticmethod
    def setup_once() -> None:
        patch_get_request_handler()


def _set_transaction_name_and_source(
    scope: sentry_sdk.Scope, transaction_style: str, request: Any
) -> None:
    name = ""

    if transaction_style == "endpoint":
        endpoint = request.scope.get("endpoint")
        if endpoint:
            name = transaction_from_function(endpoint) or ""

    elif transaction_style == "url":
        route = request.scope.get("route")
        if route:
            path = getattr(route, "path", None)
            if path is not None:
                name = path

    if not name:
        name = _DEFAULT_TRANSACTION_NAME
        source = TransactionSource.ROUTE
    else:
        source = SOURCE_FOR_STYLE[transaction_style]

    scope.set_transaction_name(name, source=source)


def patch_get_request_handler() -> None:
    old_get_request_handler = fastapi.routing.get_request_handler

    def _sentry_get_request_handler(*args: Any, **kwargs: Any) -> Any:
        dependant = kwargs.get("dependant")
        if (
            dependant
            and dependant.call is not None
            and not asyncio.iscoroutinefunction(dependant.call)
        ):
            old_call = dependant.call

            @wraps(old_call)
            def _sentry_call(*args: Any, **kwargs: Any) -> Any:
                current_scope = sentry_sdk.get_current_scope()
                if current_scope.root_span is not None:
                    current_scope.root_span.update_active_thread()

                sentry_scope = sentry_sdk.get_isolation_scope()
                if sentry_scope.profile is not None:
                    sentry_scope.profile.update_active_thread_id()

                return old_call(*args, **kwargs)

            dependant.call = _sentry_call

        old_app = old_get_request_handler(*args, **kwargs)

        async def _sentry_app(*args: Any, **kwargs: Any) -> Any:
            integration = sentry_sdk.get_client().get_integration(FastApiIntegration)
            if integration is None:
                return await old_app(*args, **kwargs)

            request = args[0]

            _set_transaction_name_and_source(
                sentry_sdk.get_current_scope(), integration.transaction_style, request
            )
            sentry_scope = sentry_sdk.get_isolation_scope()
            extractor = StarletteRequestExtractor(request)
            info = await extractor.extract_request_info()

            def _make_request_event_processor(
                req: Any, integration: Any
            ) -> Callable[[Event, Dict[str, Any]], Event]:
                def event_processor(event: Event, hint: Dict[str, Any]) -> Event:

                    # Extract information from request
                    request_info = event.get("request", {})
                    if info:
                        if "cookies" in info and should_send_default_pii():
                            request_info["cookies"] = info["cookies"]
                        if "data" in info:
                            request_info["data"] = info["data"]
                    event["request"] = deepcopy(request_info)

                    return event

                return event_processor

            sentry_scope._name = FastApiIntegration.identifier
            sentry_scope.add_event_processor(
                _make_request_event_processor(request, integration)
            )

            return await old_app(*args, **kwargs)

        return _sentry_app

    fastapi.routing.get_request_handler = _sentry_get_request_handler<|MERGE_RESOLUTION|>--- conflicted
+++ resolved
@@ -7,15 +7,7 @@
 from sentry_sdk.consts import SOURCE_FOR_STYLE, TransactionSource
 from sentry_sdk.integrations import DidNotEnable
 from sentry_sdk.scope import should_send_default_pii
-<<<<<<< HEAD
-from sentry_sdk.utils import (
-    transaction_from_function,
-    logger,
-)
-=======
-from sentry_sdk.tracing import SOURCE_FOR_STYLE, TransactionSource
 from sentry_sdk.utils import transaction_from_function
->>>>>>> 28d0dddf
 
 from typing import TYPE_CHECKING
 
