from functools import wraps
import json

import sentry_sdk
from sentry_sdk import consts
from sentry_sdk.ai.monitoring import record_token_usage
from sentry_sdk.ai.utils import set_data_normalized
from sentry_sdk.consts import SPANDATA
from sentry_sdk.integrations import DidNotEnable, Integration
from sentry_sdk.scope import should_send_default_pii
from sentry_sdk.utils import (
    capture_internal_exceptions,
    event_from_exception,
)

from typing import TYPE_CHECKING

if TYPE_CHECKING:
    from typing import Any, Iterable, List, Optional, Callable, AsyncIterator, Iterator
    from sentry_sdk.tracing import Span

try:
    from openai.resources.chat.completions import Completions, AsyncCompletions
    from openai.resources import Embeddings, AsyncEmbeddings
    from openai.resources.responses import Responses

    if TYPE_CHECKING:
        from openai.types.chat import ChatCompletionMessageParam, ChatCompletionChunk
except ImportError:
    raise DidNotEnable("OpenAI not installed")


class OpenAIIntegration(Integration):
    identifier = "openai"
    origin = f"auto.ai.{identifier}"

    def __init__(self, include_prompts=True, tiktoken_encoding_name=None):
        # type: (OpenAIIntegration, bool, Optional[str]) -> None
        self.include_prompts = include_prompts

        self.tiktoken_encoding = None
        if tiktoken_encoding_name is not None:
            import tiktoken  # type: ignore

            self.tiktoken_encoding = tiktoken.get_encoding(tiktoken_encoding_name)

    @staticmethod
    def setup_once():
        # type: () -> None
        Completions.create = _wrap_chat_completion_create(Completions.create)
        Embeddings.create = _wrap_embeddings_create(Embeddings.create)
        Responses.create = _wrap_responses_create(Responses.create)

        AsyncCompletions.create = _wrap_async_chat_completion_create(
            AsyncCompletions.create
        )
        AsyncEmbeddings.create = _wrap_async_embeddings_create(AsyncEmbeddings.create)

    def count_tokens(self, s):
        # type: (OpenAIIntegration, str) -> int
        if self.tiktoken_encoding is not None:
            return len(self.tiktoken_encoding.encode_ordinary(s))
        return 0


def _capture_exception(exc):
    # type: (Any) -> None
    event, hint = event_from_exception(
        exc,
        client_options=sentry_sdk.get_client().options,
        mechanism={"type": "openai", "handled": False},
    )
    sentry_sdk.capture_event(event, hint=hint)


def _get_usage(usage, names):
    # type: (Any, List[str]) -> int
    for name in names:
        if hasattr(usage, name) and isinstance(getattr(usage, name), int):
            return getattr(usage, name)
    return 0


def _calculate_token_usage(
    messages, response, span, streaming_message_responses, count_tokens
):
    # type: (Iterable[ChatCompletionMessageParam], Any, Span, Optional[List[str]], Callable[..., Any]) -> None
    input_tokens = 0  # type: Optional[int]
<<<<<<< HEAD
    output_tokens = 0  # type: Optional[int]
=======
    input_tokens_cached = 0  # type: Optional[int]
    output_tokens = 0  # type: Optional[int]
    output_tokens_reasoning = 0  # type: Optional[int]
>>>>>>> 2ccab61d
    total_tokens = 0  # type: Optional[int]

    if hasattr(response, "usage"):
<<<<<<< HEAD
        if hasattr(response.usage, "input_tokens") and isinstance(
            response.usage.input_tokens, int
        ):
            input_tokens = response.usage.input_tokens

        if hasattr(response.usage, "output_tokens") and isinstance(
            response.usage.output_tokens, int
        ):
            output_tokens = response.usage.output_tokens

        if hasattr(response.usage, "total_tokens") and isinstance(
            response.usage.total_tokens, int
        ):
            total_tokens = response.usage.total_tokens

=======
        input_tokens = _get_usage(response.usage, ["input_tokens", "prompt_tokens"])
        if hasattr(response.usage, "input_tokens_details"):
            input_tokens_cached = _get_usage(
                response.usage.input_tokens_details, ["cached_tokens"]
            )

        output_tokens = _get_usage(
            response.usage, ["output_tokens", "completion_tokens"]
        )
        if hasattr(response.usage, "output_tokens_details"):
            output_tokens_reasoning = _get_usage(
                response.usage.output_tokens_details, ["reasoning_tokens"]
            )

        total_tokens = _get_usage(response.usage, ["total_tokens"])

    # Manually count tokens
    # TODO: when implementing responses API, check for responses API
>>>>>>> 2ccab61d
    if input_tokens == 0:
        for message in messages:
            if "content" in message:
                input_tokens += count_tokens(message["content"])

<<<<<<< HEAD
=======
    # TODO: when implementing responses API, check for responses API
>>>>>>> 2ccab61d
    if output_tokens == 0:
        if streaming_message_responses is not None:
            for message in streaming_message_responses:
                output_tokens += count_tokens(message)
        elif hasattr(response, "choices"):
            for choice in response.choices:
                if hasattr(choice, "message"):
                    output_tokens += count_tokens(choice.message)

<<<<<<< HEAD
    if input_tokens == 0:
        input_tokens = None
    if output_tokens == 0:
        output_tokens = None
    if total_tokens == 0:
        total_tokens = None
    record_token_usage(span, input_tokens, output_tokens, total_tokens)
=======
    # Do not set token data if it is 0
    input_tokens = input_tokens or None
    input_tokens_cached = input_tokens_cached or None
    output_tokens = output_tokens or None
    output_tokens_reasoning = output_tokens_reasoning or None
    total_tokens = total_tokens or None

    record_token_usage(
        span,
        input_tokens=input_tokens,
        input_tokens_cached=input_tokens_cached,
        output_tokens=output_tokens,
        output_tokens_reasoning=output_tokens_reasoning,
        total_tokens=total_tokens,
    )
>>>>>>> 2ccab61d


def _new_chat_completion_common(f, *args, **kwargs):
    # type: (Any, *Any, **Any) -> Any
    integration = sentry_sdk.get_client().get_integration(OpenAIIntegration)
    if integration is None:
        return f(*args, **kwargs)

    if "messages" not in kwargs:
        # invalid call (in all versions of openai), let it return error
        return f(*args, **kwargs)

    try:
        iter(kwargs["messages"])
    except TypeError:
        # invalid call (in all versions), messages must be iterable
        return f(*args, **kwargs)

    kwargs["messages"] = list(kwargs["messages"])
    messages = kwargs["messages"]
    model = kwargs.get("model")
    streaming = kwargs.get("stream")

    span = sentry_sdk.start_span(
        op=consts.OP.OPENAI_CHAT_COMPLETIONS_CREATE,
        name="Chat Completion",
        origin=OpenAIIntegration.origin,
    )
    span.__enter__()

    res = yield f, args, kwargs

    with capture_internal_exceptions():
        if should_send_default_pii() and integration.include_prompts:
            set_data_normalized(span, SPANDATA.AI_INPUT_MESSAGES, messages)

        set_data_normalized(span, SPANDATA.AI_MODEL_ID, model)
        set_data_normalized(span, SPANDATA.AI_STREAMING, streaming)

        if hasattr(res, "choices"):
            if should_send_default_pii() and integration.include_prompts:
                set_data_normalized(
                    span,
                    SPANDATA.AI_RESPONSES,
                    list(map(lambda x: x.message, res.choices)),
                )
            _calculate_token_usage(messages, res, span, None, integration.count_tokens)
            span.__exit__(None, None, None)
        elif hasattr(res, "_iterator"):
            data_buf: list[list[str]] = []  # one for each choice

            old_iterator = res._iterator

            def new_iterator():
                # type: () -> Iterator[ChatCompletionChunk]
                with capture_internal_exceptions():
                    for x in old_iterator:
                        if hasattr(x, "choices"):
                            choice_index = 0
                            for choice in x.choices:
                                if hasattr(choice, "delta") and hasattr(
                                    choice.delta, "content"
                                ):
                                    content = choice.delta.content
                                    if len(data_buf) <= choice_index:
                                        data_buf.append([])
                                    data_buf[choice_index].append(content or "")
                                choice_index += 1
                        yield x
                    if len(data_buf) > 0:
                        all_responses = list(
                            map(lambda chunk: "".join(chunk), data_buf)
                        )
                        if should_send_default_pii() and integration.include_prompts:
                            set_data_normalized(
                                span, SPANDATA.AI_RESPONSES, all_responses
                            )
                        _calculate_token_usage(
                            messages,
                            res,
                            span,
                            all_responses,
                            integration.count_tokens,
                        )
                span.__exit__(None, None, None)

            async def new_iterator_async():
                # type: () -> AsyncIterator[ChatCompletionChunk]
                with capture_internal_exceptions():
                    async for x in old_iterator:
                        if hasattr(x, "choices"):
                            choice_index = 0
                            for choice in x.choices:
                                if hasattr(choice, "delta") and hasattr(
                                    choice.delta, "content"
                                ):
                                    content = choice.delta.content
                                    if len(data_buf) <= choice_index:
                                        data_buf.append([])
                                    data_buf[choice_index].append(content or "")
                                choice_index += 1
                        yield x
                    if len(data_buf) > 0:
                        all_responses = list(
                            map(lambda chunk: "".join(chunk), data_buf)
                        )
                        if should_send_default_pii() and integration.include_prompts:
                            set_data_normalized(
                                span, SPANDATA.AI_RESPONSES, all_responses
                            )
                        _calculate_token_usage(
                            messages,
                            res,
                            span,
                            all_responses,
                            integration.count_tokens,
                        )
                span.__exit__(None, None, None)

            if str(type(res._iterator)) == "<class 'async_generator'>":
                res._iterator = new_iterator_async()
            else:
                res._iterator = new_iterator()

        else:
            set_data_normalized(span, "unknown_response", True)
            span.__exit__(None, None, None)
    return res


def _wrap_chat_completion_create(f):
    # type: (Callable[..., Any]) -> Callable[..., Any]
    def _execute_sync(f, *args, **kwargs):
        # type: (Any, *Any, **Any) -> Any
        gen = _new_chat_completion_common(f, *args, **kwargs)

        try:
            f, args, kwargs = next(gen)
        except StopIteration as e:
            return e.value

        try:
            try:
                result = f(*args, **kwargs)
            except Exception as e:
                _capture_exception(e)
                raise e from None

            return gen.send(result)
        except StopIteration as e:
            return e.value

    @wraps(f)
    def _sentry_patched_create_sync(*args, **kwargs):
        # type: (*Any, **Any) -> Any
        integration = sentry_sdk.get_client().get_integration(OpenAIIntegration)
        if integration is None or "messages" not in kwargs:
            # no "messages" means invalid call (in all versions of openai), let it return error
            return f(*args, **kwargs)

        return _execute_sync(f, *args, **kwargs)

    return _sentry_patched_create_sync


def _wrap_async_chat_completion_create(f):
    # type: (Callable[..., Any]) -> Callable[..., Any]
    async def _execute_async(f, *args, **kwargs):
        # type: (Any, *Any, **Any) -> Any
        gen = _new_chat_completion_common(f, *args, **kwargs)

        try:
            f, args, kwargs = next(gen)
        except StopIteration as e:
            return await e.value

        try:
            try:
                result = await f(*args, **kwargs)
            except Exception as e:
                _capture_exception(e)
                raise e from None

            return gen.send(result)
        except StopIteration as e:
            return e.value

    @wraps(f)
    async def _sentry_patched_create_async(*args, **kwargs):
        # type: (*Any, **Any) -> Any
        integration = sentry_sdk.get_client().get_integration(OpenAIIntegration)
        if integration is None or "messages" not in kwargs:
            # no "messages" means invalid call (in all versions of openai), let it return error
            return await f(*args, **kwargs)

        return await _execute_async(f, *args, **kwargs)

    return _sentry_patched_create_async


def _new_embeddings_create_common(f, *args, **kwargs):
    # type: (Any, *Any, **Any) -> Any
    integration = sentry_sdk.get_client().get_integration(OpenAIIntegration)
    if integration is None:
        return f(*args, **kwargs)

    with sentry_sdk.start_span(
        op=consts.OP.OPENAI_EMBEDDINGS_CREATE,
        description="OpenAI Embedding Creation",
        origin=OpenAIIntegration.origin,
    ) as span:
        if "input" in kwargs and (
            should_send_default_pii() and integration.include_prompts
        ):
            if isinstance(kwargs["input"], str):
                set_data_normalized(span, SPANDATA.AI_INPUT_MESSAGES, [kwargs["input"]])
            elif (
                isinstance(kwargs["input"], list)
                and len(kwargs["input"]) > 0
                and isinstance(kwargs["input"][0], str)
            ):
                set_data_normalized(span, SPANDATA.AI_INPUT_MESSAGES, kwargs["input"])
        if "model" in kwargs:
            set_data_normalized(span, SPANDATA.AI_MODEL_ID, kwargs["model"])

        response = yield f, args, kwargs

        input_tokens = 0
        total_tokens = 0
        if hasattr(response, "usage"):
            if hasattr(response.usage, "prompt_tokens") and isinstance(
                response.usage.prompt_tokens, int
            ):
                input_tokens = response.usage.prompt_tokens
            if hasattr(response.usage, "total_tokens") and isinstance(
                response.usage.total_tokens, int
            ):
                total_tokens = response.usage.total_tokens

        if input_tokens == 0:
            input_tokens = integration.count_tokens(kwargs["input"] or "")

        record_token_usage(
            span,
            input_tokens=input_tokens,
            total_tokens=total_tokens or input_tokens,
        )

        return response


def _wrap_embeddings_create(f):
    # type: (Any) -> Any
    def _execute_sync(f, *args, **kwargs):
        # type: (Any, *Any, **Any) -> Any
        gen = _new_embeddings_create_common(f, *args, **kwargs)

        try:
            f, args, kwargs = next(gen)
        except StopIteration as e:
            return e.value

        try:
            try:
                result = f(*args, **kwargs)
            except Exception as e:
                _capture_exception(e)
                raise e from None

            return gen.send(result)
        except StopIteration as e:
            return e.value

    @wraps(f)
    def _sentry_patched_create_sync(*args, **kwargs):
        # type: (*Any, **Any) -> Any
        integration = sentry_sdk.get_client().get_integration(OpenAIIntegration)
        if integration is None:
            return f(*args, **kwargs)

        return _execute_sync(f, *args, **kwargs)

    return _sentry_patched_create_sync


def _wrap_async_embeddings_create(f):
    # type: (Any) -> Any
    async def _execute_async(f, *args, **kwargs):
        # type: (Any, *Any, **Any) -> Any
        gen = _new_embeddings_create_common(f, *args, **kwargs)

        try:
            f, args, kwargs = next(gen)
        except StopIteration as e:
            return await e.value

        try:
            try:
                result = await f(*args, **kwargs)
            except Exception as e:
                _capture_exception(e)
                raise e from None

            return gen.send(result)
        except StopIteration as e:
            return e.value

    @wraps(f)
    async def _sentry_patched_create_async(*args, **kwargs):
        # type: (*Any, **Any) -> Any
        integration = sentry_sdk.get_client().get_integration(OpenAIIntegration)
        if integration is None:
            return await f(*args, **kwargs)

        return await _execute_async(f, *args, **kwargs)

    return _sentry_patched_create_async


def _new_responses_create_common(f, *args, **kwargs):
    # type: (Any, *Any, **Any) -> Any
    integration = sentry_sdk.get_client().get_integration(OpenAIIntegration)
    if integration is None:
        return f(*args, **kwargs)

    model = kwargs.get("model")
    input = kwargs.get("input")

    span = sentry_sdk.start_span(
        op=consts.OP.GEN_AI_RESPONSES,
        name=f"{consts.OP.GEN_AI_RESPONSES} {model}",
        origin=OpenAIIntegration.origin,
    )
    span.__enter__()

    set_data_normalized(span, SPANDATA.GEN_AI_REQUEST_MODEL, model)

    if should_send_default_pii() and integration.include_prompts:
        set_data_normalized(span, SPANDATA.GEN_AI_REQUEST_MESSAGES, input)

    res = yield f, args, kwargs

    if hasattr(res, "output"):
        if should_send_default_pii() and integration.include_prompts:
            set_data_normalized(
                span,
                SPANDATA.GEN_AI_RESPONSE_TEXT,
                json.dumps([item.to_dict() for item in res.output]),
            )
        _calculate_chat_completion_usage([], res, span, None, integration.count_tokens)
        span.__exit__(None, None, None)

    else:
        set_data_normalized(span, "unknown_response", True)
        span.__exit__(None, None, None)

    return res


def _wrap_responses_create(f):
    # type: (Any) -> Any
    def _execute_sync(f, *args, **kwargs):
        # type: (Any, *Any, **Any) -> Any
        gen = _new_responses_create_common(f, *args, **kwargs)

        try:
            f, args, kwargs = next(gen)
        except StopIteration as e:
            return e.value

        try:
            try:
                result = f(*args, **kwargs)
            except Exception as e:
                _capture_exception(e)
                raise e from None

            return gen.send(result)
        except StopIteration as e:
            return e.value

    @wraps(f)
    def _sentry_patched_create_sync(*args, **kwargs):
        # type: (*Any, **Any) -> Any
        integration = sentry_sdk.get_client().get_integration(OpenAIIntegration)
        if integration is None:
            return f(*args, **kwargs)

        return _execute_sync(f, *args, **kwargs)

    return _sentry_patched_create_sync<|MERGE_RESOLUTION|>--- conflicted
+++ resolved
@@ -86,33 +86,12 @@
 ):
     # type: (Iterable[ChatCompletionMessageParam], Any, Span, Optional[List[str]], Callable[..., Any]) -> None
     input_tokens = 0  # type: Optional[int]
-<<<<<<< HEAD
-    output_tokens = 0  # type: Optional[int]
-=======
     input_tokens_cached = 0  # type: Optional[int]
     output_tokens = 0  # type: Optional[int]
     output_tokens_reasoning = 0  # type: Optional[int]
->>>>>>> 2ccab61d
     total_tokens = 0  # type: Optional[int]
 
     if hasattr(response, "usage"):
-<<<<<<< HEAD
-        if hasattr(response.usage, "input_tokens") and isinstance(
-            response.usage.input_tokens, int
-        ):
-            input_tokens = response.usage.input_tokens
-
-        if hasattr(response.usage, "output_tokens") and isinstance(
-            response.usage.output_tokens, int
-        ):
-            output_tokens = response.usage.output_tokens
-
-        if hasattr(response.usage, "total_tokens") and isinstance(
-            response.usage.total_tokens, int
-        ):
-            total_tokens = response.usage.total_tokens
-
-=======
         input_tokens = _get_usage(response.usage, ["input_tokens", "prompt_tokens"])
         if hasattr(response.usage, "input_tokens_details"):
             input_tokens_cached = _get_usage(
@@ -131,16 +110,12 @@
 
     # Manually count tokens
     # TODO: when implementing responses API, check for responses API
->>>>>>> 2ccab61d
     if input_tokens == 0:
         for message in messages:
             if "content" in message:
                 input_tokens += count_tokens(message["content"])
 
-<<<<<<< HEAD
-=======
     # TODO: when implementing responses API, check for responses API
->>>>>>> 2ccab61d
     if output_tokens == 0:
         if streaming_message_responses is not None:
             for message in streaming_message_responses:
@@ -150,15 +125,6 @@
                 if hasattr(choice, "message"):
                     output_tokens += count_tokens(choice.message)
 
-<<<<<<< HEAD
-    if input_tokens == 0:
-        input_tokens = None
-    if output_tokens == 0:
-        output_tokens = None
-    if total_tokens == 0:
-        total_tokens = None
-    record_token_usage(span, input_tokens, output_tokens, total_tokens)
-=======
     # Do not set token data if it is 0
     input_tokens = input_tokens or None
     input_tokens_cached = input_tokens_cached or None
@@ -174,7 +140,6 @@
         output_tokens_reasoning=output_tokens_reasoning,
         total_tokens=total_tokens,
     )
->>>>>>> 2ccab61d
 
 
 def _new_chat_completion_common(f, *args, **kwargs):
@@ -524,7 +489,7 @@
                 SPANDATA.GEN_AI_RESPONSE_TEXT,
                 json.dumps([item.to_dict() for item in res.output]),
             )
-        _calculate_chat_completion_usage([], res, span, None, integration.count_tokens)
+        _calculate_token_usage([], res, span, None, integration.count_tokens)
         span.__exit__(None, None, None)
 
     else:
