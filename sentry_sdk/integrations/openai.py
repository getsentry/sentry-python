--- conflicted
+++ resolved
@@ -65,33 +65,23 @@
         Embeddings.create = _wrap_embeddings_create(Embeddings.create)
         AsyncEmbeddings.create = _wrap_async_embeddings_create(AsyncEmbeddings.create)
 
-<<<<<<< HEAD
-    def count_tokens(self: OpenAIIntegration, s: str) -> int:
-=======
         if RESPONSES_API_ENABLED:
             Responses.create = _wrap_responses_create(Responses.create)
             AsyncResponses.create = _wrap_async_responses_create(AsyncResponses.create)
 
-    def count_tokens(self, s):
-        # type: (OpenAIIntegration, str) -> int
->>>>>>> c273f677
+    def count_tokens(self: OpenAIIntegration, s: str) -> int:
         if self.tiktoken_encoding is not None:
             return len(self.tiktoken_encoding.encode_ordinary(s))
         return 0
 
 
-<<<<<<< HEAD
 def _capture_exception(exc: Any) -> None:
-=======
-def _capture_exception(exc):
-    # type: (Any) -> None
     # Close an eventually open span
     # We need to do this by hand because we are not using the start_span context manager
     current_span = sentry_sdk.get_current_span()
     if current_span is not None:
         current_span.__exit__(None, None, None)
 
->>>>>>> c273f677
     event, hint = event_from_exception(
         exc,
         client_options=sentry_sdk.get_client().options,
@@ -108,28 +98,17 @@
 
 
 def _calculate_token_usage(
-<<<<<<< HEAD
-    messages: Iterable[ChatCompletionMessageParam],
+    messages: Optional[Iterable[ChatCompletionMessageParam]],
     response: Any,
     span: Span,
     streaming_message_responses: Optional[List[str]],
     count_tokens: Callable[..., Any],
 ) -> None:
-    input_tokens: Optional[int] = 0
-    input_tokens_cached: Optional[int] = 0
-    output_tokens: Optional[int] = 0
-    output_tokens_reasoning: Optional[int] = 0
-    total_tokens: Optional[int] = 0
-=======
-    messages, response, span, streaming_message_responses, count_tokens
-):
-    # type: (Optional[Iterable[ChatCompletionMessageParam]], Any, Span, Optional[List[str]], Callable[..., Any]) -> None
-    input_tokens = 0  # type: Optional[int]
-    input_tokens_cached = 0  # type: Optional[int]
-    output_tokens = 0  # type: Optional[int]
-    output_tokens_reasoning = 0  # type: Optional[int]
-    total_tokens = 0  # type: Optional[int]
->>>>>>> c273f677
+    input_tokens: Optional[int] = 0  # type: Optional[int]
+    input_tokens_cached: Optional[int] = 0  # type: Optional[int]
+    output_tokens: Optional[int] = 0  # type: Optional[int]
+    output_tokens_reasoning: Optional[int] = 0  # type: Optional[int]
+    total_tokens: Optional[int] = 0  # type: Optional[int]
 
     if hasattr(response, "usage"):
         input_tokens = _get_usage(response.usage, ["input_tokens", "prompt_tokens"])
@@ -182,14 +161,9 @@
     )
 
 
-<<<<<<< HEAD
-def _new_chat_completion_common(f: Any, *args: Any, **kwargs: Any) -> Any:
-    integration = sentry_sdk.get_client().get_integration(OpenAIIntegration)
-    if integration is None:
-        return f(*args, **kwargs)
-=======
-def _set_input_data(span, kwargs, operation, integration):
-    # type: (Span, dict[str, Any], str, OpenAIIntegration) -> None
+def _set_input_data(
+    span: Span, kwargs: Any, operation: str, integration: OpenAIIntegration
+) -> None:
     # Input messages (the prompt or data sent to the model)
     messages = kwargs.get("messages")
     if messages is None:
@@ -231,11 +205,15 @@
         set_data_normalized(
             span, SPANDATA.GEN_AI_REQUEST_AVAILABLE_TOOLS, safe_serialize(tools)
         )
->>>>>>> c273f677
-
-
-def _set_output_data(span, response, kwargs, integration, finish_span=True):
-    # type: (Span, Any, dict[str, Any], OpenAIIntegration, bool) -> None
+
+
+def _set_output_data(
+    span: Span,
+    response: Any,
+    kwargs: Any,
+    integration: OpenAIIntegration,
+    finish_span: bool = True,
+) -> None:
     if hasattr(response, "model"):
         set_data_normalized(span, SPANDATA.GEN_AI_RESPONSE_MODEL, response.model)
 
@@ -273,39 +251,13 @@
         _calculate_token_usage(messages, response, span, None, integration.count_tokens)
         if finish_span:
             span.__exit__(None, None, None)
-<<<<<<< HEAD
-        elif hasattr(res, "_iterator"):
-            data_buf: list[list[str]] = []  # one for each choice
-
-            old_iterator = res._iterator
-
-            def new_iterator() -> Iterator[ChatCompletionChunk]:
-                with capture_internal_exceptions():
-                    for x in old_iterator:
-                        if hasattr(x, "choices"):
-                            choice_index = 0
-                            for choice in x.choices:
-                                if hasattr(choice, "delta") and hasattr(
-                                    choice.delta, "content"
-                                ):
-                                    content = choice.delta.content
-                                    if len(data_buf) <= choice_index:
-                                        data_buf.append([])
-                                    data_buf[choice_index].append(content or "")
-                                choice_index += 1
-                        yield x
-                    if len(data_buf) > 0:
-                        all_responses = list(
-                            map(lambda chunk: "".join(chunk), data_buf)
-=======
 
     elif hasattr(response, "_iterator"):
         data_buf: list[list[str]] = []  # one for each choice
 
         old_iterator = response._iterator
 
-        def new_iterator():
-            # type: () -> Iterator[ChatCompletionChunk]
+        def new_iterator() -> Iterator[ChatCompletionChunk]:
             with capture_internal_exceptions():
                 count_tokens_manually = True
                 for x in old_iterator:
@@ -336,7 +288,6 @@
                             span,
                             None,
                             integration.count_tokens,
->>>>>>> c273f677
                         )
                         count_tokens_manually = False
 
@@ -360,28 +311,7 @@
             if finish_span:
                 span.__exit__(None, None, None)
 
-<<<<<<< HEAD
-            async def new_iterator_async() -> AsyncIterator[ChatCompletionChunk]:
-                with capture_internal_exceptions():
-                    async for x in old_iterator:
-                        if hasattr(x, "choices"):
-                            choice_index = 0
-                            for choice in x.choices:
-                                if hasattr(choice, "delta") and hasattr(
-                                    choice.delta, "content"
-                                ):
-                                    content = choice.delta.content
-                                    if len(data_buf) <= choice_index:
-                                        data_buf.append([])
-                                    data_buf[choice_index].append(content or "")
-                                choice_index += 1
-                        yield x
-                    if len(data_buf) > 0:
-                        all_responses = list(
-                            map(lambda chunk: "".join(chunk), data_buf)
-=======
-        async def new_iterator_async():
-            # type: () -> AsyncIterator[ChatCompletionChunk]
+        async def new_iterator_async() -> AsyncIterator[ChatCompletionChunk]:
             with capture_internal_exceptions():
                 count_tokens_manually = True
                 async for x in old_iterator:
@@ -422,7 +352,6 @@
                     if should_send_default_pii() and integration.include_prompts:
                         set_data_normalized(
                             span, SPANDATA.GEN_AI_RESPONSE_TEXT, all_responses
->>>>>>> c273f677
                         )
                     if count_tokens_manually:
                         _calculate_token_usage(
@@ -445,8 +374,7 @@
             span.__exit__(None, None, None)
 
 
-def _new_chat_completion_common(f, *args, **kwargs):
-    # type: (Any, Any, Any) -> Any
+def _new_chat_completion_common(f: Any, *args: Any, **kwargs: Any) -> Any:
     integration = sentry_sdk.get_client().get_integration(OpenAIIntegration)
     if integration is None:
         return f(*args, **kwargs)
@@ -480,15 +408,8 @@
     return response
 
 
-<<<<<<< HEAD
 def _wrap_chat_completion_create(f: Callable[..., Any]) -> Callable[..., Any]:
     def _execute_sync(f: Any, *args: Any, **kwargs: Any) -> Any:
-=======
-def _wrap_chat_completion_create(f):
-    # type: (Callable[..., Any]) -> Callable[..., Any]
-    def _execute_sync(f, *args, **kwargs):
-        # type: (Any, Any, Any) -> Any
->>>>>>> c273f677
         gen = _new_chat_completion_common(f, *args, **kwargs)
 
         try:
@@ -508,12 +429,8 @@
             return e.value
 
     @wraps(f)
-<<<<<<< HEAD
-    def _sentry_patched_create_sync(*args: Any, **kwargs: Any) -> Any:
-=======
     def _sentry_patched_create_sync(*args, **kwargs):
         # type: (Any, Any) -> Any
->>>>>>> c273f677
         integration = sentry_sdk.get_client().get_integration(OpenAIIntegration)
         if integration is None or "messages" not in kwargs:
             # no "messages" means invalid call (in all versions of openai), let it return error
@@ -524,15 +441,10 @@
     return _sentry_patched_create_sync
 
 
-<<<<<<< HEAD
-def _wrap_async_chat_completion_create(f: Callable[..., Any]) -> Callable[..., Any]:
-    async def _execute_async(f: Any, *args: Any, **kwargs: Any) -> Any:
-=======
 def _wrap_async_chat_completion_create(f):
     # type: (Callable[..., Any]) -> Callable[..., Any]
     async def _execute_async(f, *args, **kwargs):
         # type: (Any, Any, Any) -> Any
->>>>>>> c273f677
         gen = _new_chat_completion_common(f, *args, **kwargs)
 
         try:
@@ -552,12 +464,8 @@
             return e.value
 
     @wraps(f)
-<<<<<<< HEAD
-    async def _sentry_patched_create_async(*args: Any, **kwargs: Any) -> Any:
-=======
     async def _sentry_patched_create_async(*args, **kwargs):
         # type: (Any, Any) -> Any
->>>>>>> c273f677
         integration = sentry_sdk.get_client().get_integration(OpenAIIntegration)
         if integration is None or "messages" not in kwargs:
             # no "messages" means invalid call (in all versions of openai), let it return error
@@ -568,12 +476,8 @@
     return _sentry_patched_create_async
 
 
-<<<<<<< HEAD
-def _new_embeddings_create_common(f: Any, *args: Any, **kwargs: Any) -> Any:
-=======
 def _new_embeddings_create_common(f, *args, **kwargs):
     # type: (Any, Any, Any) -> Any
->>>>>>> c273f677
     integration = sentry_sdk.get_client().get_integration(OpenAIIntegration)
     if integration is None:
         return f(*args, **kwargs)
@@ -595,15 +499,10 @@
         return response
 
 
-<<<<<<< HEAD
-def _wrap_embeddings_create(f: Any) -> Any:
-    def _execute_sync(f: Any, *args: Any, **kwargs: Any) -> Any:
-=======
 def _wrap_embeddings_create(f):
     # type: (Any) -> Any
     def _execute_sync(f, *args, **kwargs):
         # type: (Any, Any, Any) -> Any
->>>>>>> c273f677
         gen = _new_embeddings_create_common(f, *args, **kwargs)
 
         try:
@@ -623,12 +522,8 @@
             return e.value
 
     @wraps(f)
-<<<<<<< HEAD
-    def _sentry_patched_create_sync(*args: Any, **kwargs: Any) -> Any:
-=======
     def _sentry_patched_create_sync(*args, **kwargs):
         # type: (Any, Any) -> Any
->>>>>>> c273f677
         integration = sentry_sdk.get_client().get_integration(OpenAIIntegration)
         if integration is None:
             return f(*args, **kwargs)
@@ -638,15 +533,10 @@
     return _sentry_patched_create_sync
 
 
-<<<<<<< HEAD
-def _wrap_async_embeddings_create(f: Any) -> Any:
-    async def _execute_async(f: Any, *args: Any, **kwargs: Any) -> Any:
-=======
 def _wrap_async_embeddings_create(f):
     # type: (Any) -> Any
     async def _execute_async(f, *args, **kwargs):
         # type: (Any, Any, Any) -> Any
->>>>>>> c273f677
         gen = _new_embeddings_create_common(f, *args, **kwargs)
 
         try:
@@ -666,9 +556,6 @@
             return e.value
 
     @wraps(f)
-<<<<<<< HEAD
-    async def _sentry_patched_create_async(*args: Any, **kwargs: Any) -> Any:
-=======
     async def _sentry_patched_create_async(*args, **kwargs):
         # type: (Any, Any) -> Any
         integration = sentry_sdk.get_client().get_integration(OpenAIIntegration)
@@ -764,7 +651,6 @@
     @wraps(f)
     async def _sentry_patched_responses_async(*args, **kwargs):
         # type: (Any, Any) -> Any
->>>>>>> c273f677
         integration = sentry_sdk.get_client().get_integration(OpenAIIntegration)
         if integration is None:
             return await f(*args, **kwargs)
