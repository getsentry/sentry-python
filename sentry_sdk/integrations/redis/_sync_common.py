import sentry_sdk
from sentry_sdk.consts import OP
from sentry_sdk.integrations.redis.consts import SPAN_ORIGIN
from sentry_sdk.integrations.redis.modules.caches import (
    _compile_cache_span_properties,
    _get_cache_data,
)
from sentry_sdk.integrations.redis.modules.queries import _compile_db_span_properties
from sentry_sdk.integrations.redis.utils import (
    _create_breadcrumb,
    _get_client_data,
    _get_pipeline_data,
    _update_span,
)
from sentry_sdk.utils import capture_internal_exceptions

from typing import TYPE_CHECKING

if TYPE_CHECKING:
    from collections.abc import Callable
    from typing import Any


def patch_redis_pipeline(
    pipeline_cls,
    is_cluster,
    get_command_args_fn,
    get_db_data_fn,
):
    # type: (Any, bool, Any, Callable[[Any], dict[str, Any]]) -> None
    old_execute = pipeline_cls.execute

    from sentry_sdk.integrations.redis import RedisIntegration

    def sentry_patched_execute(self, *args, **kwargs):
        # type: (Any, *Any, **Any) -> Any
        if sentry_sdk.get_client().get_integration(RedisIntegration) is None:
            return old_execute(self, *args, **kwargs)

        with sentry_sdk.start_span(
            op=OP.DB_REDIS,
            name="redis.pipeline.execute",
            origin=SPAN_ORIGIN,
            only_if_parent=True,
        ) as span:
            with capture_internal_exceptions():
<<<<<<< HEAD
                span_data = get_db_data_fn(self)
                pipeline_data = _get_pipeline_data(
                    is_cluster=is_cluster,
                    get_command_args_fn=get_command_args_fn,
                    is_transaction=False if is_cluster else self.transaction,
                    command_stack=self.command_stack,
=======
                command_seq = None
                try:
                    command_seq = self._execution_strategy.command_queue
                except AttributeError:
                    command_seq = self.command_stack

                set_db_data_fn(span, self)
                _set_pipeline_data(
                    span,
                    is_cluster,
                    get_command_args_fn,
                    False if is_cluster else self.transaction,
                    command_seq,
>>>>>>> 7cf4ee40
                )
                _update_span(span, span_data, pipeline_data)
                _create_breadcrumb("redis.pipeline.execute", span_data, pipeline_data)

            return old_execute(self, *args, **kwargs)

    pipeline_cls.execute = sentry_patched_execute


def patch_redis_client(cls, is_cluster, get_db_data_fn):
    # type: (Any, bool, Callable[[Any], dict[str, Any]]) -> None
    """
    This function can be used to instrument custom redis client classes or
    subclasses.
    """
    old_execute_command = cls.execute_command

    from sentry_sdk.integrations.redis import RedisIntegration

    def sentry_patched_execute_command(self, name, *args, **kwargs):
        # type: (Any, str, *Any, **Any) -> Any
        integration = sentry_sdk.get_client().get_integration(RedisIntegration)
        if integration is None:
            return old_execute_command(self, name, *args, **kwargs)

        cache_properties = _compile_cache_span_properties(
            name,
            args,
            kwargs,
            integration,
        )

        cache_span = None
        if cache_properties["is_cache_key"] and cache_properties["op"] is not None:
            cache_span = sentry_sdk.start_span(
                op=cache_properties["op"],
                name=cache_properties["description"],
                origin=SPAN_ORIGIN,
                only_if_parent=True,
            )
            cache_span.__enter__()

        db_properties = _compile_db_span_properties(integration, name, args)

        db_span = sentry_sdk.start_span(
            op=db_properties["op"],
            name=db_properties["description"],
            origin=SPAN_ORIGIN,
            only_if_parent=True,
        )
        db_span.__enter__()

        db_span_data = get_db_data_fn(self)
        db_client_span_data = _get_client_data(is_cluster, name, *args)
        _update_span(db_span, db_span_data, db_client_span_data)
        _create_breadcrumb(
            db_properties["description"], db_span_data, db_client_span_data
        )

        value = old_execute_command(self, name, *args, **kwargs)

        db_span.__exit__(None, None, None)

        if cache_span:
            cache_span_data = _get_cache_data(self, cache_properties, value)
            _update_span(cache_span, cache_span_data)
            cache_span.__exit__(None, None, None)

        return value

    cls.execute_command = sentry_patched_execute_command<|MERGE_RESOLUTION|>--- conflicted
+++ resolved
@@ -44,28 +44,17 @@
             only_if_parent=True,
         ) as span:
             with capture_internal_exceptions():
-<<<<<<< HEAD
+                try:
+                    command_seq = self._execution_strategy.command_queue
+                except AttributeError:
+                    command_seq = self.command_stack
+
                 span_data = get_db_data_fn(self)
                 pipeline_data = _get_pipeline_data(
                     is_cluster=is_cluster,
                     get_command_args_fn=get_command_args_fn,
                     is_transaction=False if is_cluster else self.transaction,
-                    command_stack=self.command_stack,
-=======
-                command_seq = None
-                try:
-                    command_seq = self._execution_strategy.command_queue
-                except AttributeError:
-                    command_seq = self.command_stack
-
-                set_db_data_fn(span, self)
-                _set_pipeline_data(
-                    span,
-                    is_cluster,
-                    get_command_args_fn,
-                    False if is_cluster else self.transaction,
-                    command_seq,
->>>>>>> 7cf4ee40
+                    command_seq=command_seq,
                 )
                 _update_span(span, span_data, pipeline_data)
                 _create_breadcrumb("redis.pipeline.execute", span_data, pipeline_data)
