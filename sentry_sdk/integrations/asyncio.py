from __future__ import annotations
import sys

import sentry_sdk
from sentry_sdk.consts import OP
from sentry_sdk.integrations import Integration, DidNotEnable
<<<<<<< HEAD
from sentry_sdk.utils import (
    event_from_exception,
    logger,
    reraise,
    is_internal_task,
)
=======
from sentry_sdk.utils import event_from_exception, logger, reraise
>>>>>>> 9a2c80c4
from sentry_sdk.transport import AsyncHttpTransport

try:
    import asyncio
    from asyncio.tasks import Task
except ImportError:
    raise DidNotEnable("asyncio not available")

from typing import TYPE_CHECKING

if TYPE_CHECKING:
    from typing import Any
    from collections.abc import Coroutine

    from sentry_sdk._types import ExcInfo


def get_name(coro: Any) -> str:
    return (
        getattr(coro, "__qualname__", None)
        or getattr(coro, "__name__", None)
        or "coroutine without __name__"
    )


def patch_loop_close() -> None:
    """Patch loop.close to flush pending events before shutdown."""
    # Atexit shutdown hook happens after the event loop is closed.
    # Therefore, it is necessary to patch the loop.close method to ensure
    # that pending events are flushed before the interpreter shuts down.
    try:
        loop = asyncio.get_running_loop()
    except RuntimeError:
        # No running loop → cannot patch now
        return

    if getattr(loop, "_sentry_flush_patched", False):
        return

    async def _flush() -> None:
        client = sentry_sdk.get_client()
        if not client:
            return

        try:
            if not isinstance(client.transport, AsyncHttpTransport):
                return

<<<<<<< HEAD
            task = client.close()  # type: ignore
            if task is not None:
                await task
=======
            await client.close_async()
>>>>>>> 9a2c80c4
        except Exception:
            logger.warning("Sentry flush failed during loop shutdown", exc_info=True)

    orig_close = loop.close

    def _patched_close() -> None:
        try:
            loop.run_until_complete(_flush())
        finally:
            orig_close()

    loop.close = _patched_close  # type: ignore
    loop._sentry_flush_patched = True  # type: ignore


<<<<<<< HEAD
def _create_task_with_factory(
    orig_task_factory: Any,
    loop: asyncio.AbstractEventLoop,
    coro: Coroutine[Any, Any, Any],
    **kwargs: Any,
) -> asyncio.Task[Any]:
    task = None

    # Trying to use user set task factory (if there is one)
    if orig_task_factory:
        task = orig_task_factory(loop, coro, **kwargs)

    if task is None:
        # The default task factory in `asyncio` does not have its own function
        # but is just a couple of lines in `asyncio.base_events.create_task()`
        # Those lines are copied here.

        # WARNING:
        # If the default behavior of the task creation in asyncio changes,
        # this will break!
        task = Task(coro, loop=loop, **kwargs)
        if task._source_traceback:  # type: ignore
            del task._source_traceback[-1]  # type: ignore

    return task


=======
>>>>>>> 9a2c80c4
def patch_asyncio() -> None:
    orig_task_factory = None
    try:
        loop = asyncio.get_running_loop()
        orig_task_factory = loop.get_task_factory()

        def _sentry_task_factory(
            loop: asyncio.AbstractEventLoop,
            coro: Coroutine[Any, Any, Any],
            **kwargs: Any,
        ) -> asyncio.Future[Any]:

            # Check if this is an internal Sentry task
            is_internal = is_internal_task()

            if is_internal:
                return _create_task_with_factory(
                    orig_task_factory, loop, coro, **kwargs
                )

            async def _task_with_sentry_span_creation() -> Any:
                result = None

                with sentry_sdk.isolation_scope():
                    with sentry_sdk.start_span(
                        op=OP.FUNCTION,
                        name=get_name(coro),
                        origin=AsyncioIntegration.origin,
                        only_as_child_span=True,
                    ):
                        try:
                            result = await coro
                        except Exception:
                            reraise(*_capture_exception())

                return result

            task = _create_task_with_factory(
                orig_task_factory, loop, _task_with_sentry_span_creation(), **kwargs
            )

            # Set the task name to include the original coroutine's name
            try:
                if isinstance(task, asyncio.Task):
                    task.set_name(f"{get_name(coro)} (Sentry-wrapped)")
            except AttributeError:
                # set_name might not be available in all Python versions
                pass

            return task

        loop.set_task_factory(_sentry_task_factory)  # type: ignore

    except RuntimeError:
        # When there is no running loop, we have nothing to patch.
        logger.warning(
            "There is no running asyncio loop so there is nothing Sentry can patch. "
            "Please make sure you call sentry_sdk.init() within a running "
            "asyncio loop for the AsyncioIntegration to work. "
            "See https://docs.sentry.io/platforms/python/integrations/asyncio/"
        )


def _capture_exception() -> ExcInfo:
    exc_info = sys.exc_info()

    client = sentry_sdk.get_client()

    integration = client.get_integration(AsyncioIntegration)
    if integration is not None:
        event, hint = event_from_exception(
            exc_info,
            client_options=client.options,
            mechanism={"type": "asyncio", "handled": False},
        )
        sentry_sdk.capture_event(event, hint=hint)

    return exc_info


class AsyncioIntegration(Integration):
    identifier = "asyncio"
    origin = f"auto.function.{identifier}"

    @staticmethod
    def setup_once() -> None:
        patch_asyncio()
        patch_loop_close()<|MERGE_RESOLUTION|>--- conflicted
+++ resolved
@@ -4,16 +4,12 @@
 import sentry_sdk
 from sentry_sdk.consts import OP
 from sentry_sdk.integrations import Integration, DidNotEnable
-<<<<<<< HEAD
 from sentry_sdk.utils import (
     event_from_exception,
     logger,
     reraise,
     is_internal_task,
 )
-=======
-from sentry_sdk.utils import event_from_exception, logger, reraise
->>>>>>> 9a2c80c4
 from sentry_sdk.transport import AsyncHttpTransport
 
 try:
@@ -62,13 +58,7 @@
             if not isinstance(client.transport, AsyncHttpTransport):
                 return
 
-<<<<<<< HEAD
-            task = client.close()  # type: ignore
-            if task is not None:
-                await task
-=======
             await client.close_async()
->>>>>>> 9a2c80c4
         except Exception:
             logger.warning("Sentry flush failed during loop shutdown", exc_info=True)
 
@@ -84,7 +74,6 @@
     loop._sentry_flush_patched = True  # type: ignore
 
 
-<<<<<<< HEAD
 def _create_task_with_factory(
     orig_task_factory: Any,
     loop: asyncio.AbstractEventLoop,
@@ -112,8 +101,6 @@
     return task
 
 
-=======
->>>>>>> 9a2c80c4
 def patch_asyncio() -> None:
     orig_task_factory = None
     try:
