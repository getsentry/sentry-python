--- conflicted
+++ resolved
@@ -1,4 +1,3 @@
-<<<<<<< HEAD
 # -*- coding: utf-8 -*-
 import json
 
@@ -16,28 +15,27 @@
     # py2 doesn't throw a specialized json error, just Value/TypeErrors
     JSONDecodeError = ValueError  # type: ignore
 
-=======
-from sentry_sdk import Hub
->>>>>>> 6d925c6c
 from sentry_sdk.consts import OP, SPANDATA
+from sentry_sdk.hub import Hub, _should_send_default_pii
 from sentry_sdk.integrations import Integration, DidNotEnable
 from sentry_sdk.tracing import BAGGAGE_HEADER_NAME
 from sentry_sdk.tracing_utils import should_propagate_trace
 from sentry_sdk.utils import (
     SENSITIVE_DATA_SUBSTITUTE,
+    SentryGraphQLClientError,
     capture_internal_exceptions,
+    event_from_exception,
     logger,
     parse_url,
+    _get_graphql_operation_name,
+    _get_graphql_operation_type,
 )
-
 from sentry_sdk._types import TYPE_CHECKING
+from sentry_sdk.integrations._wsgi_common import _filter_headers
 
 if TYPE_CHECKING:
-<<<<<<< HEAD
-    pass
-=======
-    from typing import Any
->>>>>>> 6d925c6c
+    from typing import Any, Dict, Tuple
+    from sentry_sdk._types import EventProcessor
 
 
 try:
