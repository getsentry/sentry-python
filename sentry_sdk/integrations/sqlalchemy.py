--- conflicted
+++ resolved
@@ -134,12 +134,6 @@
     if db_system is not None:
         span.set_data(SPANDATA.DB_SYSTEM, db_system)
 
-<<<<<<< HEAD
-    span.set_data(SPANDATA.DB_NAME, conn.engine.url.database)
-
-    span.set_data(SPANDATA.SERVER_ADDRESS, conn.engine.url.host)
-    span.set_data(SPANDATA.SERVER_PORT, conn.engine.url.port)
-=======
     db_name = conn.engine.url.database
     if db_name is not None:
         span.set_data(SPANDATA.DB_NAME, db_name)
@@ -150,5 +144,4 @@
 
     server_port = conn.engine.url.port
     if server_port is not None:
-        span.set_data(SPANDATA.SERVER_PORT, server_port)
->>>>>>> 692c0e9f
+        span.set_data(SPANDATA.SERVER_PORT, server_port)