--- conflicted
+++ resolved
@@ -29,7 +29,7 @@
 
 
 def _wrap_submit_call(func):
-    # type: (Any) -> Any
+    # type: (Callable[..., Future[Any]]) -> Callable[..., Future[Any]]
     """
     Wrap task call with a try catch to get exceptions.
     """
@@ -50,36 +50,30 @@
                 with use_scope(current_scope):
                     return fn(*args, **kwargs)
 
-<<<<<<< HEAD
-            future = old_submit(self, wrapped_fn, *args, **kwargs)
+        future = func(self, wrapped_fn, *args, **kwargs)
 
-            def report_exceptions(future: Future):
-                # type: (Future) -> None
-                exception = future.exception()
-                integration = sentry_sdk.get_client().get_integration(
-                    ConcurrentIntegration
-                )
+        def report_exceptions(future: Future):
+            # type: (Future) -> None
+            exception = future.exception()
+            integration = sentry_sdk.get_client().get_integration(ConcurrentIntegration)
 
-                if (
-                    exception is None
-                    or integration is None
-                    or not integration.record_exceptions_on_futures
-                ):
-                    return
+            if (
+                exception is None
+                or integration is None
+                or not integration.record_exceptions_on_futures
+            ):
+                return
 
-                event, hint = event_from_exception(
-                    exception,
-                    client_options=sentry_sdk.get_client().options,
-                    mechanism={"type": "concurrent", "handled": False},
-                )
-                sentry_sdk.capture_event(event, hint=hint)
+            event, hint = event_from_exception(
+                exception,
+                client_options=sentry_sdk.get_client().options,
+                mechanism={"type": "concurrent", "handled": False},
+            )
+            sentry_sdk.capture_event(event, hint=hint)
 
-            if integration.record_exceptions_on_futures:
-                future.add_done_callback(report_exceptions)
+        if integration.record_exceptions_on_futures:
+            future.add_done_callback(report_exceptions)
 
-            return future
-=======
-        return func(self, wrapped_fn, *args, **kwargs)
->>>>>>> 9002da6e
+        return future
 
     return sentry_submit