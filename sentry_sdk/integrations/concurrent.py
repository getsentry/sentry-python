from functools import wraps

from concurrent.futures import ThreadPoolExecutor, Future

import sentry_sdk
from sentry_sdk.integrations import Integration
from sentry_sdk.scope import use_isolation_scope, use_scope
from sentry_sdk.utils import event_from_exception

from typing import TYPE_CHECKING

if TYPE_CHECKING:
    from typing import Any, Callable, TypeVar

    T = TypeVar("T", bound=Any)


class ConcurrentIntegration(Integration):
    identifier = "concurrent"

    @staticmethod
    def setup_once():
        # type: () -> None
        ThreadPoolExecutor.submit = _wrap_submit_call(ThreadPoolExecutor.submit)  # type: ignore


def _wrap_submit_call(func):
<<<<<<< HEAD
    # type: (Callable[..., Future[Any]]) -> Callable[..., Future[Any]]
=======
    # type: (Callable[..., Future[T]]) -> Callable[..., Future[T]]
>>>>>>> e3dd4c51
    """
    Wrap submit call to propagate scopes on task submission.
    """

    @wraps(func)
    def sentry_submit(self, fn, *args, **kwargs):
        # type: (ThreadPoolExecutor, Callable[..., T], *Any, **Any) -> Future[T]
        integration = sentry_sdk.get_client().get_integration(ConcurrentIntegration)
        if integration is None:
            return func(self, fn, *args, **kwargs)

        isolation_scope = sentry_sdk.get_isolation_scope().fork()
        current_scope = sentry_sdk.get_current_scope().fork()

        def wrapped_fn(*args, **kwargs):
            # type: (*Any, **Any) -> Any
            with use_isolation_scope(isolation_scope):
                with use_scope(current_scope):
                    return fn(*args, **kwargs)

        future = func(self, wrapped_fn, *args, **kwargs)

        def report_exceptions(future):
            # type: (Future[Any]) -> None
            exception = future.exception()
            integration = sentry_sdk.get_client().get_integration(ConcurrentIntegration)

            if (
                exception is None
                or integration is None
                or not integration.record_exceptions_on_futures
            ):
                return

            event, hint = event_from_exception(
                exception,
                client_options=sentry_sdk.get_client().options,
                mechanism={"type": "concurrent", "handled": False},
            )
            sentry_sdk.capture_event(event, hint=hint)

        if integration.record_exceptions_on_futures:
            future.add_done_callback(report_exceptions)

        return future

    return sentry_submit<|MERGE_RESOLUTION|>--- conflicted
+++ resolved
@@ -18,6 +18,10 @@
 class ConcurrentIntegration(Integration):
     identifier = "concurrent"
 
+    def __init__(self, record_exceptions_on_futures=True):
+        # type: (bool) -> None
+        self.record_exceptions_on_futures = record_exceptions_on_futures
+
     @staticmethod
     def setup_once():
         # type: () -> None
@@ -25,11 +29,7 @@
 
 
 def _wrap_submit_call(func):
-<<<<<<< HEAD
-    # type: (Callable[..., Future[Any]]) -> Callable[..., Future[Any]]
-=======
     # type: (Callable[..., Future[T]]) -> Callable[..., Future[T]]
->>>>>>> e3dd4c51
     """
     Wrap submit call to propagate scopes on task submission.
     """
