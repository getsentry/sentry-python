from __future__ import annotations
import contextlib
from typing import Any, TypeVar, Callable, Awaitable, Iterator

import sentry_sdk
from sentry_sdk.consts import OP, SPANDATA
from sentry_sdk.integrations import _check_minimum_version, Integration, DidNotEnable
from sentry_sdk.tracing import Span
from sentry_sdk.tracing_utils import add_query_source, record_sql_queries
from sentry_sdk.utils import (
    ensure_integration_enabled,
    parse_version,
    capture_internal_exceptions,
)

try:
    import asyncpg  # type: ignore[import-not-found]
    from asyncpg.cursor import BaseCursor  # type: ignore

except ImportError:
    raise DidNotEnable("asyncpg not installed.")


class AsyncPGIntegration(Integration):
    identifier = "asyncpg"
    origin = f"auto.db.{identifier}"
    _record_params = False

    def __init__(self, *, record_params: bool = False):
        AsyncPGIntegration._record_params = record_params

    @staticmethod
    def setup_once() -> None:
        # asyncpg.__version__ is a string containing the semantic version in the form of "<major>.<minor>.<patch>"
        asyncpg_version = parse_version(asyncpg.__version__)
<<<<<<< HEAD

=======
>>>>>>> be532735
        _check_minimum_version(AsyncPGIntegration, asyncpg_version)

        asyncpg.Connection.execute = _wrap_execute(
            asyncpg.Connection.execute,
        )

        asyncpg.Connection._execute = _wrap_connection_method(
            asyncpg.Connection._execute
        )
        asyncpg.Connection._executemany = _wrap_connection_method(
            asyncpg.Connection._executemany, executemany=True
        )
        asyncpg.Connection.cursor = _wrap_cursor_creation(asyncpg.Connection.cursor)
        asyncpg.Connection.prepare = _wrap_connection_method(asyncpg.Connection.prepare)
        asyncpg.connect_utils._connect_addr = _wrap_connect_addr(
            asyncpg.connect_utils._connect_addr
        )


T = TypeVar("T")


def _wrap_execute(f: Callable[..., Awaitable[T]]) -> Callable[..., Awaitable[T]]:
    async def _inner(*args: Any, **kwargs: Any) -> T:
        if sentry_sdk.get_client().get_integration(AsyncPGIntegration) is None:
            return await f(*args, **kwargs)

        # Avoid recording calls to _execute twice.
        # Calls to Connection.execute with args also call
        # Connection._execute, which is recorded separately
        # args[0] = the connection object, args[1] is the query
        if len(args) > 2:
            return await f(*args, **kwargs)

        query = args[1]
        with record_sql_queries(
            cursor=None,
            query=query,
            params_list=None,
            paramstyle=None,
            executemany=False,
            span_origin=AsyncPGIntegration.origin,
        ) as span:
            res = await f(*args, **kwargs)

        with capture_internal_exceptions():
            add_query_source(span)

        return res

    return _inner


SubCursor = TypeVar("SubCursor", bound=BaseCursor)


@contextlib.contextmanager
def _record(
    cursor: SubCursor | None,
    query: str,
    params_list: tuple[Any, ...] | None,
    *,
    executemany: bool = False,
) -> Iterator[Span]:
    integration = sentry_sdk.get_client().get_integration(AsyncPGIntegration)
    if integration is not None and not integration._record_params:
        params_list = None

    param_style = "pyformat" if params_list else None

    with record_sql_queries(
        cursor=cursor,
        query=query,
        params_list=params_list,
        paramstyle=param_style,
        executemany=executemany,
        record_cursor_repr=cursor is not None,
        span_origin=AsyncPGIntegration.origin,
    ) as span:
        yield span


def _wrap_connection_method(
    f: Callable[..., Awaitable[T]], *, executemany: bool = False
) -> Callable[..., Awaitable[T]]:
    async def _inner(*args: Any, **kwargs: Any) -> T:
        if sentry_sdk.get_client().get_integration(AsyncPGIntegration) is None:
            return await f(*args, **kwargs)
        query = args[1]
        params_list = args[2] if len(args) > 2 else None
        with _record(None, query, params_list, executemany=executemany) as span:
            _set_db_data(span, args[0])
            res = await f(*args, **kwargs)

        return res

    return _inner


def _wrap_cursor_creation(f: Callable[..., T]) -> Callable[..., T]:
    @ensure_integration_enabled(AsyncPGIntegration, f)
    def _inner(*args: Any, **kwargs: Any) -> T:  # noqa: N807
        query = args[1]
        params_list = args[2] if len(args) > 2 else None

        with _record(
            None,
            query,
            params_list,
            executemany=False,
        ) as span:
            _set_db_data(span, args[0])
            res = f(*args, **kwargs)
            span.set_data("db.cursor", res)

        return res

    return _inner


def _wrap_connect_addr(f: Callable[..., Awaitable[T]]) -> Callable[..., Awaitable[T]]:
    async def _inner(*args: Any, **kwargs: Any) -> T:
        if sentry_sdk.get_client().get_integration(AsyncPGIntegration) is None:
            return await f(*args, **kwargs)

        user = kwargs["params"].user
        database = kwargs["params"].database

        with sentry_sdk.start_span(
            op=OP.DB,
            name="connect",
            origin=AsyncPGIntegration.origin,
        ) as span:
            span.set_data(SPANDATA.DB_SYSTEM, "postgresql")
            addr = kwargs.get("addr")
            if addr:
                try:
                    span.set_data(SPANDATA.SERVER_ADDRESS, addr[0])
                    span.set_data(SPANDATA.SERVER_PORT, addr[1])
                except IndexError:
                    pass
            span.set_data(SPANDATA.DB_NAME, database)
            span.set_data(SPANDATA.DB_USER, user)

            with capture_internal_exceptions():
                sentry_sdk.add_breadcrumb(
                    message="connect", category="query", data=span._data
                )
            res = await f(*args, **kwargs)

        return res

    return _inner


def _set_db_data(span: Span, conn: Any) -> None:
    span.set_data(SPANDATA.DB_SYSTEM, "postgresql")

    addr = conn._addr
    if addr:
        try:
            span.set_data(SPANDATA.SERVER_ADDRESS, addr[0])
            span.set_data(SPANDATA.SERVER_PORT, addr[1])
        except IndexError:
            pass

    database = conn._params.database
    if database:
        span.set_data(SPANDATA.DB_NAME, database)

    user = conn._params.user
    if user:
        span.set_data(SPANDATA.DB_USER, user)<|MERGE_RESOLUTION|>--- conflicted
+++ resolved
@@ -33,10 +33,6 @@
     def setup_once() -> None:
         # asyncpg.__version__ is a string containing the semantic version in the form of "<major>.<minor>.<patch>"
         asyncpg_version = parse_version(asyncpg.__version__)
-<<<<<<< HEAD
-
-=======
->>>>>>> be532735
         _check_minimum_version(AsyncPGIntegration, asyncpg_version)
 
         asyncpg.Connection.execute = _wrap_execute(
