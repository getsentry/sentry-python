--- conflicted
+++ resolved
@@ -287,14 +287,11 @@
 # Handler data preparation and wrapping
 
 
-<<<<<<< HEAD
-def _prepare_handler_data(handler_type, original_args, original_kwargs=None):
-    # type: (str, tuple[Any, ...], Optional[dict[str, Any]]) -> tuple[str, dict[str, Any], str, str, str, Optional[str]]
-=======
 def _prepare_handler_data(
-    handler_type: str, original_args: "tuple[Any, ...]"
+    handler_type: str,
+    original_args: "tuple[Any, ...]",
+    original_kwargs: "Optional[dict[str, Any]]",
 ) -> "tuple[str, dict[str, Any], str, str, str, Optional[str]]":
->>>>>>> 973dda79
     """
     Prepare common handler data for both async and sync wrappers.
 
@@ -356,14 +353,11 @@
 
 
 async def _async_handler_wrapper(
-<<<<<<< HEAD
-    handler_type, func, original_args, original_kwargs=None
-):
-    # type: (str, Callable[..., Any], tuple[Any, ...], Optional[dict[Any, Any]]) -> Any
-=======
-    handler_type: str, func: "Callable[..., Any]", original_args: "tuple[Any, ...]"
+    handler_type: str,
+    func: "Callable[..., Any]",
+    original_args: "tuple[Any, ...]",
+    original_kwargs: "Optional[dict[str, Any]]" = None,
 ) -> "Any":
->>>>>>> 973dda79
     """
     Async wrapper for MCP handlers.
 
