from functools import wraps

from pydantic_ai._tool_manager import ToolManager  # type: ignore

import sentry_sdk

from ..spans import execute_tool_span, update_execute_tool_span
from ..utils import (
    _capture_exception,
    get_current_agent,
)

from typing import TYPE_CHECKING

if TYPE_CHECKING:
    from typing import Any

try:
    from pydantic_ai.mcp import MCPServer  # type: ignore

    HAS_MCP = True
except ImportError:
    HAS_MCP = False


def _patch_tool_execution():
    # type: () -> None
    """
    Patch ToolManager._call_tool to create execute_tool spans.

    This is the single point where ALL tool calls flow through in pydantic_ai,
    regardless of toolset type (function, MCP, combined, wrapper, etc.).

    By patching here, we avoid:
    - Patching multiple toolset classes
    - Dealing with signature mismatches from instrumented MCP servers
    - Complex nested toolset handling
    """

    original_call_tool = ToolManager._call_tool

    @wraps(original_call_tool)
    async def wrapped_call_tool(self, call, *args, **kwargs):
        # type: (Any, Any, *Any, **Any) -> Any

        # Extract tool info before calling original
        name = call.tool_name
        tool = self.tools.get(name) if self.tools else None

        # Determine tool type by checking tool.toolset
        tool_type = "function"  # default
        if tool and HAS_MCP and isinstance(tool.toolset, MCPServer):
            tool_type = "mcp"

        # Get agent from contextvar
        agent = get_current_agent()

        if agent and tool:
            try:
                args_dict = call.args_as_dict()
            except Exception:
                args_dict = call.args if isinstance(call.args, dict) else {}

<<<<<<< HEAD
            # Create execute_tool span
            # Nesting is handled by isolation_scope() to ensure proper parent-child relationships
            with sentry_sdk.isolation_scope():
                with execute_tool_span(
                    name,
                    args_dict,
                    agent,
                    tool_type=tool_type,
                ) as span:
                    try:
                        result = await original_call_tool(
                            self, call, allow_partial, wrap_validation_errors
                        )
                        update_execute_tool_span(span, result)
                        return result
                    except Exception as exc:
                        _capture_exception(exc)
                        raise exc from None
=======
            with execute_tool_span(name, args_dict, agent, tool_type=tool_type) as span:
                try:
                    result = await original_call_tool(self, call, *args, **kwargs)
                    update_execute_tool_span(span, result)
                    return result
                except Exception as exc:
                    _capture_exception(exc)
                    raise exc from None
>>>>>>> b8a0db29

        # No span context - just call original
        return await original_call_tool(self, call, *args, **kwargs)

    ToolManager._call_tool = wrapped_call_tool<|MERGE_RESOLUTION|>--- conflicted
+++ resolved
@@ -61,7 +61,6 @@
             except Exception:
                 args_dict = call.args if isinstance(call.args, dict) else {}
 
-<<<<<<< HEAD
             # Create execute_tool span
             # Nesting is handled by isolation_scope() to ensure proper parent-child relationships
             with sentry_sdk.isolation_scope():
@@ -73,23 +72,13 @@
                 ) as span:
                     try:
                         result = await original_call_tool(
-                            self, call, allow_partial, wrap_validation_errors
+                            self, call, wrap_validation_errors
                         )
                         update_execute_tool_span(span, result)
                         return result
                     except Exception as exc:
                         _capture_exception(exc)
                         raise exc from None
-=======
-            with execute_tool_span(name, args_dict, agent, tool_type=tool_type) as span:
-                try:
-                    result = await original_call_tool(self, call, *args, **kwargs)
-                    update_execute_tool_span(span, result)
-                    return result
-                except Exception as exc:
-                    _capture_exception(exc)
-                    raise exc from None
->>>>>>> b8a0db29
 
         # No span context - just call original
         return await original_call_tool(self, call, *args, **kwargs)
