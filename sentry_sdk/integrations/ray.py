import inspect
import sys

import sentry_sdk
from sentry_sdk.consts import OP, SPANSTATUS
from sentry_sdk.integrations import _check_minimum_version, DidNotEnable, Integration
from sentry_sdk.tracing import TransactionSource
from sentry_sdk.utils import (
    event_from_exception,
    logger,
    package_version,
    qualname_from_function,
    reraise,
)

try:
    import ray  # type: ignore[import-not-found]
except ImportError:
    raise DidNotEnable("Ray not installed.")
import functools

from typing import TYPE_CHECKING

if TYPE_CHECKING:
    from collections.abc import Callable
    from typing import Any, Optional
    from sentry_sdk.utils import ExcInfo

DEFAULT_TRANSACTION_NAME = "unknown Ray function"


def _check_sentry_initialized():
    # type: () -> None
    if sentry_sdk.get_client().is_active():
        return

    logger.debug(
        "[Tracing] Sentry not initialized in ray cluster worker, performance data will be discarded."
    )


def _patch_ray_remote():
    # type: () -> None
    old_remote = ray.remote

    @functools.wraps(old_remote)
    def new_remote(f, *args, **kwargs):
        # type: (Callable[..., Any], *Any, **Any) -> Callable[..., Any]
        if inspect.isclass(f):
            # Ray Actors
            # (https://docs.ray.io/en/latest/ray-core/actors.html)
            # are not supported
            # (Only Ray Tasks are supported)
            return old_remote(f, *args, *kwargs)

        def _f(*f_args, _tracing=None, **f_kwargs):
            # type: (Any, Optional[dict[str, Any]],  Any) -> Any
            """
            Ray Worker
            """
            _check_sentry_initialized()

<<<<<<< HEAD
            root_span_name = qualname_from_function(f) or DEFAULT_TRANSACTION_NAME
            sentry_sdk.get_current_scope().set_transaction_name(
                root_span_name,
                source=TRANSACTION_SOURCE_TASK,
=======
            transaction = sentry_sdk.continue_trace(
                _tracing or {},
                op=OP.QUEUE_TASK_RAY,
                name=qualname_from_function(f),
                origin=RayIntegration.origin,
                source=TransactionSource.TASK,
>>>>>>> 189e4a91
            )
            with sentry_sdk.continue_trace(_tracing or {}):
                with sentry_sdk.start_span(
                    op=OP.QUEUE_TASK_RAY,
                    name=root_span_name,
                    origin=RayIntegration.origin,
                    source=TRANSACTION_SOURCE_TASK,
                ) as root_span:
                    try:
                        result = f(*f_args, **f_kwargs)
                        root_span.set_status(SPANSTATUS.OK)
                    except Exception:
                        root_span.set_status(SPANSTATUS.INTERNAL_ERROR)
                        exc_info = sys.exc_info()
                        _capture_exception(exc_info)
                        reraise(*exc_info)

                    return result

        rv = old_remote(_f, *args, *kwargs)
        old_remote_method = rv.remote

        def _remote_method_with_header_propagation(*args, **kwargs):
            # type: (*Any, **Any) -> Any
            """
            Ray Client
            """
            with sentry_sdk.start_span(
                op=OP.QUEUE_SUBMIT_RAY,
                name=qualname_from_function(f),
                origin=RayIntegration.origin,
                only_if_parent=True,
            ) as span:
                tracing = {
                    k: v
                    for k, v in sentry_sdk.get_current_scope().iter_trace_propagation_headers()
                }
                try:
                    result = old_remote_method(*args, **kwargs, _tracing=tracing)
                    span.set_status(SPANSTATUS.OK)
                except Exception:
                    span.set_status(SPANSTATUS.INTERNAL_ERROR)
                    exc_info = sys.exc_info()
                    _capture_exception(exc_info)
                    reraise(*exc_info)

                return result

        rv.remote = _remote_method_with_header_propagation

        return rv

    ray.remote = new_remote


def _capture_exception(exc_info, **kwargs):
    # type: (ExcInfo, **Any) -> None
    client = sentry_sdk.get_client()

    event, hint = event_from_exception(
        exc_info,
        client_options=client.options,
        mechanism={
            "handled": False,
            "type": RayIntegration.identifier,
        },
    )
    sentry_sdk.capture_event(event, hint=hint)


class RayIntegration(Integration):
    identifier = "ray"
    origin = f"auto.queue.{identifier}"

    @staticmethod
    def setup_once():
        # type: () -> None
        version = package_version("ray")
        _check_minimum_version(RayIntegration, version)

        _patch_ray_remote()<|MERGE_RESOLUTION|>--- conflicted
+++ resolved
@@ -60,26 +60,17 @@
             """
             _check_sentry_initialized()
 
-<<<<<<< HEAD
             root_span_name = qualname_from_function(f) or DEFAULT_TRANSACTION_NAME
             sentry_sdk.get_current_scope().set_transaction_name(
                 root_span_name,
-                source=TRANSACTION_SOURCE_TASK,
-=======
-            transaction = sentry_sdk.continue_trace(
-                _tracing or {},
-                op=OP.QUEUE_TASK_RAY,
-                name=qualname_from_function(f),
-                origin=RayIntegration.origin,
                 source=TransactionSource.TASK,
->>>>>>> 189e4a91
             )
             with sentry_sdk.continue_trace(_tracing or {}):
                 with sentry_sdk.start_span(
                     op=OP.QUEUE_TASK_RAY,
                     name=root_span_name,
                     origin=RayIntegration.origin,
-                    source=TRANSACTION_SOURCE_TASK,
+                    source=TransactionSource.TASK,
                 ) as root_span:
                     try:
                         result = f(*f_args, **f_kwargs)
