--- conflicted
+++ resolved
@@ -50,11 +50,7 @@
             # (Only Ray Tasks are supported)
             return old_remote(f, *args, **kwargs)
 
-<<<<<<< HEAD
         def wrapper(user_f: "Callable[..., Any]") -> "Any":
-=======
-        def wrapper(user_f):
-            # type: (Callable[..., Any]) -> Any
             if inspect.isclass(user_f):
                 # Ray Actors
                 # (https://docs.ray.io/en/latest/ray-core/actors.html)
@@ -62,7 +58,6 @@
                 # (Only Ray Tasks are supported)
                 return old_remote(*args, **kwargs)(user_f)
 
->>>>>>> 1dcf70bf
             @functools.wraps(user_f)
             def new_func(
                 *f_args: "Any",
