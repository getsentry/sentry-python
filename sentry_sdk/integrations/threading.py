import sys
from functools import wraps
from threading import Thread, current_thread

<<<<<<< HEAD
import sentry_sdk
from sentry_sdk._compat import reraise
from sentry_sdk._types import TYPE_CHECKING
from sentry_sdk.integrations import Integration
from sentry_sdk.scope import Scope
from sentry_sdk.utils import (
    event_from_exception,
    capture_internal_exceptions,
    logger,
)
=======
from sentry_sdk import Hub
from sentry_sdk._types import TYPE_CHECKING
from sentry_sdk.integrations import Integration
from sentry_sdk.utils import event_from_exception, capture_internal_exceptions, reraise
>>>>>>> 80ec86d1

if TYPE_CHECKING:
    from typing import Any
    from typing import TypeVar
    from typing import Callable
    from typing import Optional

    from sentry_sdk._types import ExcInfo

    F = TypeVar("F", bound=Callable[..., Any])


class ThreadingIntegration(Integration):
    identifier = "threading"

    def __init__(self, propagate_hub=None, propagate_scope=False):
        # type: (Optional[bool], bool) -> None
        if propagate_hub is not None:
            logger.warning(
                "Deprecated: propagate_hub is deprecated. Use propagate_scope instead. This will be removed in the future."
            )
        self.propagate_scope = propagate_scope

        # For backwards compatiblity when users set propagate_hub use this as propagate_scope.
        # Remove this when propagate_hub is removed.
        if propagate_hub is not None:
            self.propagate_scope = propagate_hub

    @staticmethod
    def setup_once():
        # type: () -> None
        old_start = Thread.start

        @wraps(old_start)
        def sentry_start(self, *a, **kw):
            # type: (Thread, *Any, **Any) -> Any
            integration = sentry_sdk.get_client().get_integration(ThreadingIntegration)
            if integration is not None:
                if integration.propagate_scope:
                    scope = sentry_sdk.Scope.get_isolation_scope()
                else:
                    scope = None

                # Patching instance methods in `start()` creates a reference cycle if
                # done in a naive way. See
                # https://github.com/getsentry/sentry-python/pull/434
                #
                # In threading module, using current_thread API will access current thread instance
                # without holding it to avoid a reference cycle in an easier way.
                with capture_internal_exceptions():
                    new_run = _wrap_run(scope, getattr(self.run, "__func__", self.run))
                    self.run = new_run  # type: ignore

            return old_start(self, *a, **kw)

        Thread.start = sentry_start  # type: ignore


def _wrap_run(scope, old_run_func):
    # type: (Optional[Scope], F) -> F
    @wraps(old_run_func)
    def run(*a, **kw):
        # type: (*Any, **Any) -> Any
        def _run_old_run_func():
            # type: () -> Any
            try:
                self = current_thread()
                return old_run_func(self, *a, **kw)
            except Exception:
                reraise(*_capture_exception())

        if scope is not None:
            with sentry_sdk.isolation_scope(scope):
                return _run_old_run_func()
        else:
            return _run_old_run_func()

    return run  # type: ignore


def _capture_exception():
    # type: () -> ExcInfo
    exc_info = sys.exc_info()

    client = sentry_sdk.get_client()
    if client.get_integration(ThreadingIntegration) is not None:
        event, hint = event_from_exception(
            exc_info,
            client_options=client.options,
            mechanism={"type": "threading", "handled": False},
        )
        sentry_sdk.capture_event(event, hint=hint)

    return exc_info<|MERGE_RESOLUTION|>--- conflicted
+++ resolved
@@ -2,9 +2,7 @@
 from functools import wraps
 from threading import Thread, current_thread
 
-<<<<<<< HEAD
 import sentry_sdk
-from sentry_sdk._compat import reraise
 from sentry_sdk._types import TYPE_CHECKING
 from sentry_sdk.integrations import Integration
 from sentry_sdk.scope import Scope
@@ -12,13 +10,8 @@
     event_from_exception,
     capture_internal_exceptions,
     logger,
+    reraise,
 )
-=======
-from sentry_sdk import Hub
-from sentry_sdk._types import TYPE_CHECKING
-from sentry_sdk.integrations import Integration
-from sentry_sdk.utils import event_from_exception, capture_internal_exceptions, reraise
->>>>>>> 80ec86d1
 
 if TYPE_CHECKING:
     from typing import Any
