<<<<<<< HEAD
from __future__ import annotations

import json
=======
>>>>>>> c273f677
import sentry_sdk
from sentry_sdk.consts import SPANDATA
from sentry_sdk.integrations import DidNotEnable
from sentry_sdk.scope import should_send_default_pii
from sentry_sdk.utils import event_from_exception, safe_serialize

from typing import TYPE_CHECKING

if TYPE_CHECKING:
    from typing import Any
<<<<<<< HEAD
    from typing import Union
=======
    from typing import Callable
>>>>>>> c273f677
    from agents import Usage

try:
    import agents

except ImportError:
    raise DidNotEnable("OpenAI Agents not installed")


def _capture_exception(exc: Any) -> None:
    event, hint = event_from_exception(
        exc,
        client_options=sentry_sdk.get_client().options,
        mechanism={"type": "openai_agents", "handled": False},
    )
    sentry_sdk.capture_event(event, hint=hint)


def _set_agent_data(span: sentry_sdk.tracing.Span, agent: agents.Agent) -> None:
    span.set_attribute(
        SPANDATA.GEN_AI_SYSTEM, "openai"
    )  # See footnote for  https://opentelemetry.io/docs/specs/semconv/registry/attributes/gen-ai/#gen-ai-system for explanation why.

    span.set_attribute(SPANDATA.GEN_AI_AGENT_NAME, agent.name)

    if agent.model_settings.max_tokens:
        span.set_attribute(
            SPANDATA.GEN_AI_REQUEST_MAX_TOKENS, agent.model_settings.max_tokens
        )

    if agent.model:
        model_name = agent.model.model if hasattr(agent.model, "model") else agent.model
        span.set_attribute(SPANDATA.GEN_AI_REQUEST_MODEL, model_name)

    if agent.model_settings.presence_penalty:
        span.set_attribute(
            SPANDATA.GEN_AI_REQUEST_PRESENCE_PENALTY,
            agent.model_settings.presence_penalty,
        )

    if agent.model_settings.temperature:
        span.set_attribute(
            SPANDATA.GEN_AI_REQUEST_TEMPERATURE, agent.model_settings.temperature
        )

    if agent.model_settings.top_p:
        span.set_attribute(SPANDATA.GEN_AI_REQUEST_TOP_P, agent.model_settings.top_p)

    if agent.model_settings.frequency_penalty:
        span.set_attribute(
            SPANDATA.GEN_AI_REQUEST_FREQUENCY_PENALTY,
            agent.model_settings.frequency_penalty,
        )

    if len(agent.tools) > 0:
        span.set_attribute(
            SPANDATA.GEN_AI_REQUEST_AVAILABLE_TOOLS,
            safe_serialize([vars(tool) for tool in agent.tools]),
        )


def _set_usage_data(span: sentry_sdk.tracing.Span, usage: Usage) -> None:
    span.set_attribute(SPANDATA.GEN_AI_USAGE_INPUT_TOKENS, usage.input_tokens)
    span.set_attribute(
        SPANDATA.GEN_AI_USAGE_INPUT_TOKENS_CACHED,
        usage.input_tokens_details.cached_tokens,
    )
    span.set_attribute(SPANDATA.GEN_AI_USAGE_OUTPUT_TOKENS, usage.output_tokens)
    span.set_attribute(
        SPANDATA.GEN_AI_USAGE_OUTPUT_TOKENS_REASONING,
        usage.output_tokens_details.reasoning_tokens,
    )
    span.set_attribute(SPANDATA.GEN_AI_USAGE_TOTAL_TOKENS, usage.total_tokens)


def _set_input_data(
    span: sentry_sdk.tracing.Span, get_response_kwargs: dict[str, Any]
) -> None:
    if not should_send_default_pii():
        return

    messages_by_role: dict[str, list[Any]] = {
        "system": [],
        "user": [],
        "assistant": [],
        "tool": [],
    }
    system_instructions = get_response_kwargs.get("system_instructions")
    if system_instructions:
        messages_by_role["system"].append({"type": "text", "text": system_instructions})

    for message in get_response_kwargs.get("input", []):
        if "role" in message:
            messages_by_role[message.get("role")].append(
                {"type": "text", "text": message.get("content")}
            )
        else:
            if message.get("type") == "function_call":
                messages_by_role["assistant"].append(message)
            elif message.get("type") == "function_call_output":
                messages_by_role["tool"].append(message)

    request_messages = []
    for role, messages in messages_by_role.items():
        if len(messages) > 0:
            request_messages.append({"role": role, "content": messages})

    span.set_attribute(
        SPANDATA.GEN_AI_REQUEST_MESSAGES, safe_serialize(request_messages)
    )


def _set_output_data(span: sentry_sdk.tracing.Span, result: Any) -> None:
    if not should_send_default_pii():
        return

    output_messages: dict[str, list[Any]] = {
        "response": [],
        "tool": [],
    }

    for output in result.output:
        if output.type == "function_call":
            output_messages["tool"].append(output.model_dump())
        elif output.type == "message":
            for output_message in output.content:
                try:
                    output_messages["response"].append(output_message.text)
                except AttributeError:
                    # Unknown output message type, just return the json
                    output_messages["response"].append(output_message.dict())

    if len(output_messages["tool"]) > 0:
        span.set_attribute(
            SPANDATA.GEN_AI_RESPONSE_TOOL_CALLS, safe_serialize(output_messages["tool"])
        )

    if len(output_messages["response"]) > 0:
        span.set_attribute(
            SPANDATA.GEN_AI_RESPONSE_TEXT, safe_serialize(output_messages["response"])
<<<<<<< HEAD
        )


def safe_serialize(data: Any) -> str:
    """Safely serialize to a readable string."""

    def serialize_item(
        item: Any,
    ) -> Union[str, dict[Any, Any], list[Any], tuple[Any, ...]]:
        if callable(item):
            try:
                module = getattr(item, "__module__", None)
                qualname = getattr(item, "__qualname__", None)
                name = getattr(item, "__name__", "anonymous")

                if module and qualname:
                    full_path = f"{module}.{qualname}"
                elif module and name:
                    full_path = f"{module}.{name}"
                else:
                    full_path = name

                return f"<function {full_path}>"
            except Exception:
                return f"<callable {type(item).__name__}>"
        elif isinstance(item, dict):
            return {k: serialize_item(v) for k, v in item.items()}
        elif isinstance(item, (list, tuple)):
            return [serialize_item(x) for x in item]
        elif hasattr(item, "__dict__"):
            try:
                attrs = {
                    k: serialize_item(v)
                    for k, v in vars(item).items()
                    if not k.startswith("_")
                }
                return f"<{type(item).__name__} {attrs}>"
            except Exception:
                return repr(item)
        else:
            return item

    try:
        serialized = serialize_item(data)
        return json.dumps(serialized, default=str)
    except Exception:
        return str(data)
=======
        )
>>>>>>> c273f677
<|MERGE_RESOLUTION|>--- conflicted
+++ resolved
@@ -1,9 +1,5 @@
-<<<<<<< HEAD
 from __future__ import annotations
 
-import json
-=======
->>>>>>> c273f677
 import sentry_sdk
 from sentry_sdk.consts import SPANDATA
 from sentry_sdk.integrations import DidNotEnable
@@ -14,11 +10,6 @@
 
 if TYPE_CHECKING:
     from typing import Any
-<<<<<<< HEAD
-    from typing import Union
-=======
-    from typing import Callable
->>>>>>> c273f677
     from agents import Usage
 
 try:
@@ -159,54 +150,4 @@
     if len(output_messages["response"]) > 0:
         span.set_attribute(
             SPANDATA.GEN_AI_RESPONSE_TEXT, safe_serialize(output_messages["response"])
-<<<<<<< HEAD
-        )
-
-
-def safe_serialize(data: Any) -> str:
-    """Safely serialize to a readable string."""
-
-    def serialize_item(
-        item: Any,
-    ) -> Union[str, dict[Any, Any], list[Any], tuple[Any, ...]]:
-        if callable(item):
-            try:
-                module = getattr(item, "__module__", None)
-                qualname = getattr(item, "__qualname__", None)
-                name = getattr(item, "__name__", "anonymous")
-
-                if module and qualname:
-                    full_path = f"{module}.{qualname}"
-                elif module and name:
-                    full_path = f"{module}.{name}"
-                else:
-                    full_path = name
-
-                return f"<function {full_path}>"
-            except Exception:
-                return f"<callable {type(item).__name__}>"
-        elif isinstance(item, dict):
-            return {k: serialize_item(v) for k, v in item.items()}
-        elif isinstance(item, (list, tuple)):
-            return [serialize_item(x) for x in item]
-        elif hasattr(item, "__dict__"):
-            try:
-                attrs = {
-                    k: serialize_item(v)
-                    for k, v in vars(item).items()
-                    if not k.startswith("_")
-                }
-                return f"<{type(item).__name__} {attrs}>"
-            except Exception:
-                return repr(item)
-        else:
-            return item
-
-    try:
-        serialized = serialize_item(data)
-        return json.dumps(serialized, default=str)
-    except Exception:
-        return str(data)
-=======
-        )
->>>>>>> c273f677
+        )