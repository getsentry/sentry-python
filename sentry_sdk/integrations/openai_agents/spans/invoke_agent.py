--- conflicted
+++ resolved
@@ -90,7 +90,6 @@
             )
 
         span.__exit__(None, None, None)
-<<<<<<< HEAD
         delattr(context, "_sentry_agent_span")
 
 
@@ -101,7 +100,4 @@
     if hasattr(context_wrapper, "_sentry_current_agent"):
         delattr(context_wrapper, "_sentry_current_agent")
 
-    update_invoke_agent_span(context_wrapper, agent, output)
-=======
-        delattr(context, "_sentry_agent_span")
->>>>>>> 7449603a
+    update_invoke_agent_span(context_wrapper, agent, output)