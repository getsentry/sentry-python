--- conflicted
+++ resolved
@@ -1,12 +1,8 @@
 import sentry_sdk
-from sentry_sdk.ai.utils import set_data_normalized
+from sentry_sdk.ai.utils import get_start_span_function, set_data_normalized
 from sentry_sdk.consts import OP, SPANDATA
-<<<<<<< HEAD
-from sentry_sdk.ai.utils import get_start_span_function
-=======
 from sentry_sdk.scope import should_send_default_pii
 from sentry_sdk.utils import safe_serialize
->>>>>>> bd311b20
 
 from ..consts import SPAN_ORIGIN
 from ..utils import _set_agent_data
@@ -18,16 +14,10 @@
     from typing import Any
 
 
-<<<<<<< HEAD
-def invoke_agent_span(context, agent):
-    # type: (agents.RunContextWrapper, agents.Agent) -> sentry_sdk.tracing.Span
+def invoke_agent_span(context, agent, kwargs):
+    # type: (agents.RunContextWrapper, agents.Agent, dict[str, Any]) -> sentry_sdk.tracing.Span
     start_span_function = get_start_span_function()
     span = start_span_function(
-=======
-def invoke_agent_span(context, agent, kwargs):
-    # type: (agents.RunContextWrapper, agents.Agent, dict[str, Any]) -> sentry_sdk.tracing.Span
-    span = sentry_sdk.start_span(
->>>>>>> bd311b20
         op=OP.GEN_AI_INVOKE_AGENT,
         name=f"invoke_agent {agent.name}",
         origin=SPAN_ORIGIN,
