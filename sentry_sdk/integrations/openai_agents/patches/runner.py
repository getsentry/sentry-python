--- conflicted
+++ resolved
@@ -22,26 +22,7 @@
     """
 
     @wraps(original_func)
-<<<<<<< HEAD
     async def wrapper(*args: Any, **kwargs: Any) -> Any:
-        agent = args[0]
-        with agent_workflow_span(agent):
-            result = None
-            try:
-                result = await original_func(*args, **kwargs)
-                return result
-            except Exception as exc:
-                _capture_exception(exc)
-
-                # It could be that there is a "invoke agent" span still open
-                span = sentry_sdk.get_current_span()
-                if span is not None and span.timestamp is None:
-                    span.__exit__(None, None, None)
-
-                raise exc from None
-=======
-    async def wrapper(*args, **kwargs):
-        # type: (*Any, **Any) -> Any
         # Isolate each workflow so that when agents are run in asyncio tasks they
         # don't touch each other's scopes
         with sentry_sdk.isolation_scope():
@@ -60,6 +41,5 @@
                         current_span.__exit__(None, None, None)
 
                     raise exc from None
->>>>>>> 57a34056
 
     return wrapper