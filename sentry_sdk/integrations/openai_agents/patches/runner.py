--- conflicted
+++ resolved
@@ -35,11 +35,7 @@
             # Clone agent because agent invocation spans are attached per run.
             agent = args[0].clone()
             with agent_workflow_span(agent):
-<<<<<<< HEAD
-=======
-                result = None
                 args = (agent, *args[1:])
->>>>>>> 9c9510d7
                 try:
                     run_result = await original_func(*args, **kwargs)
                 except AgentsException as exc:
