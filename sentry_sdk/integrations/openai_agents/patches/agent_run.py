--- conflicted
+++ resolved
@@ -87,10 +87,7 @@
                     end_invoke_agent_span(context_wrapper, current_agent)
 
             span = _start_invoke_agent_span(context_wrapper, agent, kwargs)
-<<<<<<< HEAD
-=======
             agent._sentry_agent_span = span
->>>>>>> 9c9510d7
 
         # Call original method with all the correct parameters
         try:
