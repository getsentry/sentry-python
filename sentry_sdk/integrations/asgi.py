"""
An ASGI middleware.

Based on Tom Christie's `sentry-asgi <https://github.com/encode/sentry-asgi>`.
"""

import asyncio
import inspect
from copy import deepcopy

from sentry_sdk._functools import partial
from sentry_sdk._types import TYPE_CHECKING
from sentry_sdk.api import continue_trace
from sentry_sdk.consts import OP
from sentry_sdk.hub import Hub

from sentry_sdk.integrations._asgi_common import (
    _get_headers,
    _get_request_data,
<<<<<<< HEAD
    _get_url,
=======
>>>>>>> 0390635f
)
from sentry_sdk.integrations.modules import _get_installed_modules
from sentry_sdk.sessions import auto_session_tracking
from sentry_sdk.tracing import (
    SOURCE_FOR_STYLE,
    TRANSACTION_SOURCE_ROUTE,
    TRANSACTION_SOURCE_URL,
    TRANSACTION_SOURCE_COMPONENT,
)
from sentry_sdk.utils import (
    ContextVar,
    event_from_exception,
    HAS_REAL_CONTEXTVARS,
    CONTEXTVARS_ERROR_MESSAGE,
    logger,
    transaction_from_function,
)
from sentry_sdk.tracing import Transaction

if TYPE_CHECKING:
    from typing import Any
    from typing import Callable
<<<<<<< HEAD
    from typing import Dict
    from typing import Optional
    from typing import Tuple
=======
>>>>>>> 0390635f

    from sentry_sdk._types import Event, Hint


_asgi_middleware_applied = ContextVar("sentry_asgi_middleware_applied")

_DEFAULT_TRANSACTION_NAME = "generic ASGI request"

TRANSACTION_STYLE_VALUES = ("endpoint", "url")


def _capture_exception(hub, exc, mechanism_type="asgi"):
    # type: (Hub, Any, str) -> None

    # Check client here as it might have been unset while streaming response
    if hub.client is not None:
        event, hint = event_from_exception(
            exc,
            client_options=hub.client.options,
            mechanism={"type": mechanism_type, "handled": False},
        )
        hub.capture_event(event, hint=hint)


def _looks_like_asgi3(app):
    # type: (Any) -> bool
    """
    Try to figure out if an application object supports ASGI3.

    This is how uvicorn figures out the application version as well.
    """
    if inspect.isclass(app):
        return hasattr(app, "__await__")
    elif inspect.isfunction(app):
        return asyncio.iscoroutinefunction(app)
    else:
        call = getattr(app, "__call__", None)  # noqa
        return asyncio.iscoroutinefunction(call)


class SentryAsgiMiddleware:
    __slots__ = ("app", "__call__", "transaction_style", "mechanism_type")

    def __init__(
        self,
        app,
        unsafe_context_data=False,
        transaction_style="endpoint",
        mechanism_type="asgi",
    ):
        # type: (Any, bool, str, str) -> None
        """
        Instrument an ASGI application with Sentry. Provides HTTP/websocket
        data to sent events and basic handling for exceptions bubbling up
        through the middleware.

        :param unsafe_context_data: Disable errors when a proper contextvars installation could not be found. We do not recommend changing this from the default.
        """
        if not unsafe_context_data and not HAS_REAL_CONTEXTVARS:
            # We better have contextvars or we're going to leak state between
            # requests.
            raise RuntimeError(
                "The ASGI middleware for Sentry requires Python 3.7+ "
                "or the aiocontextvars package." + CONTEXTVARS_ERROR_MESSAGE
            )
        if transaction_style not in TRANSACTION_STYLE_VALUES:
            raise ValueError(
                "Invalid value for transaction_style: %s (must be in %s)"
                % (transaction_style, TRANSACTION_STYLE_VALUES)
            )

        asgi_middleware_while_using_starlette_or_fastapi = (
            mechanism_type == "asgi" and "starlette" in _get_installed_modules()
        )
        if asgi_middleware_while_using_starlette_or_fastapi:
            logger.warning(
                "The Sentry Python SDK can now automatically support ASGI frameworks like Starlette and FastAPI. "
                "Please remove 'SentryAsgiMiddleware' from your project. "
                "See https://docs.sentry.io/platforms/python/guides/asgi/ for more information."
            )

        self.transaction_style = transaction_style
        self.mechanism_type = mechanism_type
        self.app = app

        if _looks_like_asgi3(app):
            self.__call__ = self._run_asgi3  # type: Callable[..., Any]
        else:
            self.__call__ = self._run_asgi2

    def _run_asgi2(self, scope):
        # type: (Any) -> Any
        async def inner(receive, send):
            # type: (Any, Any) -> Any
            return await self._run_app(scope, receive, send, asgi_version=2)

        return inner

    async def _run_asgi3(self, scope, receive, send):
        # type: (Any, Any, Any) -> Any
        return await self._run_app(scope, receive, send, asgi_version=3)

    async def _run_app(self, scope, receive, send, asgi_version):
        # type: (Any, Any, Any, Any, int) -> Any
        is_recursive_asgi_middleware = _asgi_middleware_applied.get(False)
        is_lifespan = scope["type"] == "lifespan"
        if is_recursive_asgi_middleware or is_lifespan:
            try:
                if asgi_version == 2:
                    return await self.app(scope)(receive, send)
                else:
                    return await self.app(scope, receive, send)

            except Exception as exc:
                _capture_exception(Hub.current, exc, mechanism_type=self.mechanism_type)
                raise exc from None

        _asgi_middleware_applied.set(True)
        try:
            hub = Hub(Hub.current)
            with auto_session_tracking(hub, session_mode="request"):
                with hub:
                    with hub.configure_scope() as sentry_scope:
                        sentry_scope.clear_breadcrumbs()
                        sentry_scope._name = "asgi"
                        processor = partial(self.event_processor, asgi_scope=scope)
                        sentry_scope.add_event_processor(processor)

                    ty = scope["type"]
                    print("ty", ty)
                    (
                        transaction_name,
                        transaction_source,
                    ) = self._get_transaction_name_and_source(
                        self.transaction_style,
                        scope,
                    )

                    if ty in ("http", "websocket"):
                        transaction = continue_trace(
                            _get_headers(scope),
                            op="{}.server".format(ty),
                            name=transaction_name,
                            source=transaction_source,
                        )
                        logger.debug(
                            "[ASGI] Created transaction (continuing trace): %s",
                            transaction,
                        )
                        logger.debug(
                            "[ASGI] Created transaction (continuing trace): %s",
                            transaction,
                        )
                    else:
<<<<<<< HEAD
                        transaction = Transaction(
                            op=OP.HTTP_SERVER,
                            name=transaction_name,
                            source=transaction_source,
                        )
=======
                        transaction = Transaction(op=OP.HTTP_SERVER)
>>>>>>> 0390635f
                        logger.debug(
                            "[ASGI] Created transaction (new): %s", transaction
                        )

                    transaction.set_tag("asgi.type", ty)
                    logger.debug(
                        "[ASGI] Set transaction name and source on transaction: '%s' / '%s'",
                        transaction.name,
                        transaction.source,
                    )

                    logger.debug(
                        "[ASGI] Set transaction name and source on transaction: '%s' / '%s'",
                        transaction.name,
                        transaction.source,
                    )

                    with hub.start_transaction(
                        transaction, custom_sampling_context={"asgi_scope": scope}
                    ):
                        logger.debug("[ASGI] Started transaction: %s", transaction)
                        try:

                            async def _sentry_wrapped_send(event):
                                # type: (Dict[str, Any]) -> Any
                                is_http_response = (
                                    event.get("type") == "http.response.start"
                                    and transaction is not None
                                    and "status" in event
                                )
                                if is_http_response:
                                    transaction.set_http_status(event["status"])

                                return await send(event)

                            if asgi_version == 2:
                                return await self.app(scope)(
                                    receive, _sentry_wrapped_send
                                )
                            else:
                                return await self.app(
                                    scope, receive, _sentry_wrapped_send
                                )
                        except Exception as exc:
                            _capture_exception(
                                hub, exc, mechanism_type=self.mechanism_type
                            )
                            raise exc from None
        finally:
            _asgi_middleware_applied.set(False)

    def event_processor(self, event, hint, asgi_scope):
        # type: (Event, Hint, Any) -> Optional[Event]
        request_data = event.get("request", {})
        request_data.update(_get_request_data(asgi_scope))
        event["request"] = deepcopy(request_data)

<<<<<<< HEAD
        # Only set transaction name if not already set by Starlette or FastAPI (or other frameworks)
        already_set = event["transaction"] != _DEFAULT_TRANSACTION_NAME and event[
            "transaction_info"
        ].get("source") in [
            TRANSACTION_SOURCE_COMPONENT,
            TRANSACTION_SOURCE_ROUTE,
        ]
        if not already_set:
            name, source = self._get_transaction_name_and_source(
                self.transaction_style, asgi_scope
            )
            event["transaction"] = name
            event["transaction_info"] = {"source": source}

            logger.debug(
                "[ASGI] Set transaction name and source in event_processor: '%s' / '%s'",
                event["transaction"],
                event["transaction_info"]["source"],
            )
=======
        self._set_transaction_name_and_source(event, self.transaction_style, asgi_scope)
>>>>>>> 0390635f

        return event

    # Helper functions.
    #
    # Note: Those functions are not public API. If you want to mutate request
    # data to your liking it's recommended to use the `before_send` callback
    # for that.

    def _get_transaction_name_and_source(self, transaction_style, asgi_scope):
        # type: (SentryAsgiMiddleware, str, Any) -> Tuple[str, str]
        name = None
        source = SOURCE_FOR_STYLE[transaction_style]
        ty = asgi_scope.get("type")

        if transaction_style == "endpoint":
            endpoint = asgi_scope.get("endpoint")
            # Webframeworks like Starlette mutate the ASGI env once routing is
            # done, which is sometime after the request has started. If we have
            # an endpoint, overwrite our generic transaction name.
            if endpoint:
                name = transaction_from_function(endpoint) or ""
            else:
                name = asgi_scope.get("raw_path", asgi_scope.get("path"))
                name = _get_url(asgi_scope, "http" if ty == "http" else "ws", host=None)
                source = TRANSACTION_SOURCE_URL

        elif transaction_style == "url":
            # FastAPI includes the route object in the scope to let Sentry extract the
            # path from it for the transaction name
            route = asgi_scope.get("route")
            if route:
                path = getattr(route, "path", None)
                if path is not None:
                    name = path
            else:
                name = _get_url(asgi_scope, "http" if ty == "http" else "ws", host=None)
                source = TRANSACTION_SOURCE_URL

<<<<<<< HEAD
        if name is None:
            name = _DEFAULT_TRANSACTION_NAME
            source = TRANSACTION_SOURCE_ROUTE
            return name, source

        return name, source
=======
        if not name:
            event["transaction"] = _DEFAULT_TRANSACTION_NAME
            event["transaction_info"] = {"source": TRANSACTION_SOURCE_ROUTE}
            logger.debug(
                "[ASGI] Set default transaction name and source on event: '%s' / '%s'",
                event["transaction"],
                event["transaction_info"]["source"],
            )
            return

        event["transaction"] = name
        event["transaction_info"] = {"source": SOURCE_FOR_STYLE[transaction_style]}
        logger.debug(
            "[ASGI] Set transaction name and source on event: '%s' / '%s'",
            event["transaction"],
            event["transaction_info"]["source"],
        )
>>>>>>> 0390635f
<|MERGE_RESOLUTION|>--- conflicted
+++ resolved
@@ -17,10 +17,7 @@
 from sentry_sdk.integrations._asgi_common import (
     _get_headers,
     _get_request_data,
-<<<<<<< HEAD
     _get_url,
-=======
->>>>>>> 0390635f
 )
 from sentry_sdk.integrations.modules import _get_installed_modules
 from sentry_sdk.sessions import auto_session_tracking
@@ -43,12 +40,9 @@
 if TYPE_CHECKING:
     from typing import Any
     from typing import Callable
-<<<<<<< HEAD
     from typing import Dict
     from typing import Optional
     from typing import Tuple
-=======
->>>>>>> 0390635f
 
     from sentry_sdk._types import Event, Hint
 
@@ -203,15 +197,11 @@
                             transaction,
                         )
                     else:
-<<<<<<< HEAD
                         transaction = Transaction(
                             op=OP.HTTP_SERVER,
                             name=transaction_name,
                             source=transaction_source,
                         )
-=======
-                        transaction = Transaction(op=OP.HTTP_SERVER)
->>>>>>> 0390635f
                         logger.debug(
                             "[ASGI] Created transaction (new): %s", transaction
                         )
@@ -269,7 +259,6 @@
         request_data.update(_get_request_data(asgi_scope))
         event["request"] = deepcopy(request_data)
 
-<<<<<<< HEAD
         # Only set transaction name if not already set by Starlette or FastAPI (or other frameworks)
         already_set = event["transaction"] != _DEFAULT_TRANSACTION_NAME and event[
             "transaction_info"
@@ -289,9 +278,6 @@
                 event["transaction"],
                 event["transaction_info"]["source"],
             )
-=======
-        self._set_transaction_name_and_source(event, self.transaction_style, asgi_scope)
->>>>>>> 0390635f
 
         return event
 
@@ -331,29 +317,9 @@
                 name = _get_url(asgi_scope, "http" if ty == "http" else "ws", host=None)
                 source = TRANSACTION_SOURCE_URL
 
-<<<<<<< HEAD
         if name is None:
             name = _DEFAULT_TRANSACTION_NAME
             source = TRANSACTION_SOURCE_ROUTE
             return name, source
 
-        return name, source
-=======
-        if not name:
-            event["transaction"] = _DEFAULT_TRANSACTION_NAME
-            event["transaction_info"] = {"source": TRANSACTION_SOURCE_ROUTE}
-            logger.debug(
-                "[ASGI] Set default transaction name and source on event: '%s' / '%s'",
-                event["transaction"],
-                event["transaction_info"]["source"],
-            )
-            return
-
-        event["transaction"] = name
-        event["transaction_info"] = {"source": SOURCE_FOR_STYLE[transaction_style]}
-        logger.debug(
-            "[ASGI] Set transaction name and source on event: '%s' / '%s'",
-            event["transaction"],
-            event["transaction_info"]["source"],
-        )
->>>>>>> 0390635f
+        return name, source