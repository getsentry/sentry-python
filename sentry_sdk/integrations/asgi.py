"""
An ASGI middleware.

Based on Tom Christie's `sentry-asgi <https://github.com/encode/sentry-asgi>`.
"""

import asyncio
import inspect
from copy import deepcopy
from functools import partial

import sentry_sdk
from sentry_sdk.consts import OP, SOURCE_FOR_STYLE, TransactionSource

from sentry_sdk.integrations._asgi_common import (
    _get_headers,
    _get_query,
    _get_request_data,
    _get_url,
)
from sentry_sdk.integrations._wsgi_common import (
    DEFAULT_HTTP_METHODS_TO_CAPTURE,
    _request_headers_to_span_attributes,
)
from sentry_sdk.sessions import track_session
from sentry_sdk.utils import (
    ContextVar,
    capture_internal_exceptions,
    event_from_exception,
    HAS_REAL_CONTEXTVARS,
    CONTEXTVARS_ERROR_MESSAGE,
    logger,
    transaction_from_function,
    _get_installed_modules,
)

from typing import TYPE_CHECKING

if TYPE_CHECKING:
    from typing import Any
    from typing import Callable
    from typing import Dict
    from typing import Optional
    from typing import Tuple

    from sentry_sdk._types import Event, Hint


_asgi_middleware_applied = ContextVar("sentry_asgi_middleware_applied")

_DEFAULT_TRANSACTION_NAME = "generic ASGI request"

TRANSACTION_STYLE_VALUES = ("endpoint", "url")

ASGI_SCOPE_PROPERTY_TO_ATTRIBUTE = {
    "http_version": "network.protocol.version",
    "method": "http.request.method",
    "path": "url.path",
    "scheme": "url.scheme",
    "type": "network.protocol.name",
}


def _capture_exception(exc, mechanism_type="asgi"):
    # type: (Any, str) -> None

    event, hint = event_from_exception(
        exc,
        client_options=sentry_sdk.get_client().options,
        mechanism={"type": mechanism_type, "handled": False},
    )
    sentry_sdk.capture_event(event, hint=hint)


def _looks_like_asgi3(app):
    # type: (Any) -> bool
    """
    Try to figure out if an application object supports ASGI3.

    This is how uvicorn figures out the application version as well.
    """
    if inspect.isclass(app):
        return hasattr(app, "__await__")
    elif inspect.isfunction(app):
        return asyncio.iscoroutinefunction(app)
    else:
        call = getattr(app, "__call__", None)  # noqa
        return asyncio.iscoroutinefunction(call)


class SentryAsgiMiddleware:
    __slots__ = (
        "app",
        "__call__",
        "transaction_style",
        "mechanism_type",
        "span_origin",
        "http_methods_to_capture",
    )

    def __init__(
        self,
        app,  # type: Any
        unsafe_context_data=False,  # type: bool
        transaction_style="endpoint",  # type: str
        mechanism_type="asgi",  # type: str
        span_origin=None,  # type: Optional[str]
        http_methods_to_capture=DEFAULT_HTTP_METHODS_TO_CAPTURE,  # type: Tuple[str, ...]
    ):
        # type: (...) -> None
        """
        Instrument an ASGI application with Sentry. Provides HTTP/websocket
        data to sent events and basic handling for exceptions bubbling up
        through the middleware.

        :param unsafe_context_data: Disable errors when a proper contextvars installation could not be found. We do not recommend changing this from the default.
        """
        if not unsafe_context_data and not HAS_REAL_CONTEXTVARS:
            # We better have contextvars or we're going to leak state between
            # requests.
            raise RuntimeError(
                "The ASGI middleware for Sentry requires Python 3.7+ "
                "or the aiocontextvars package." + CONTEXTVARS_ERROR_MESSAGE
            )
        if transaction_style not in TRANSACTION_STYLE_VALUES:
            raise ValueError(
                "Invalid value for transaction_style: %s (must be in %s)"
                % (transaction_style, TRANSACTION_STYLE_VALUES)
            )

        asgi_middleware_while_using_starlette_or_fastapi = (
            mechanism_type == "asgi" and "starlette" in _get_installed_modules()
        )
        if asgi_middleware_while_using_starlette_or_fastapi:
            logger.warning(
                "The Sentry Python SDK can now automatically support ASGI frameworks like Starlette and FastAPI. "
                "Please remove 'SentryAsgiMiddleware' from your project. "
                "See https://docs.sentry.io/platforms/python/guides/asgi/ for more information."
            )

        self.transaction_style = transaction_style
        self.mechanism_type = mechanism_type
        self.span_origin = span_origin
        self.app = app
        self.http_methods_to_capture = http_methods_to_capture

        if _looks_like_asgi3(app):
            self.__call__ = self._run_asgi3  # type: Callable[..., Any]
        else:
            self.__call__ = self._run_asgi2

    def _capture_lifespan_exception(self, exc):
        # type: (Exception) -> None
        """Capture exceptions raise in application lifespan handlers.

        The separate function is needed to support overriding in derived integrations that use different catching mechanisms.
        """
        return _capture_exception(exc=exc, mechanism_type=self.mechanism_type)

    def _capture_request_exception(self, exc):
        # type: (Exception) -> None
        """Capture exceptions raised in incoming request handlers.

        The separate function is needed to support overriding in derived integrations that use different catching mechanisms.
        """
        return _capture_exception(exc=exc, mechanism_type=self.mechanism_type)

    def _run_asgi2(self, scope):
        # type: (Any) -> Any
        async def inner(receive, send):
            # type: (Any, Any) -> Any
            return await self._run_app(scope, receive, send, asgi_version=2)

        return inner

    async def _run_asgi3(self, scope, receive, send):
        # type: (Any, Any, Any) -> Any
        return await self._run_app(scope, receive, send, asgi_version=3)

    async def _run_original_app(self, scope, receive, send, asgi_version):
        # type: (Any, Any, Any, Any, int) -> Any
        try:
            if asgi_version == 2:
                return await self.app(scope)(receive, send)
            else:
                return await self.app(scope, receive, send)

        except Exception as exc:
            _capture_exception(exc, mechanism_type=self.mechanism_type)
            raise exc from None

    async def _run_app(self, scope, receive, send, asgi_version):
        # type: (Any, Any, Any, int) -> Any
        is_recursive_asgi_middleware = _asgi_middleware_applied.get(False)
        is_lifespan = scope["type"] == "lifespan"
        if is_recursive_asgi_middleware or is_lifespan:
<<<<<<< HEAD
            return await self._run_original_app(scope, receive, send, asgi_version)
=======
            try:
                if asgi_version == 2:
                    return await self.app(scope)(receive, send)
                else:
                    return await self.app(scope, receive, send)

            except Exception as exc:
                self._capture_lifespan_exception(exc)
                raise exc from None
>>>>>>> dae02180

        _asgi_middleware_applied.set(True)
        try:
            with sentry_sdk.isolation_scope() as sentry_scope:
                (
                    transaction_name,
                    transaction_source,
                ) = self._get_transaction_name_and_source(
                    self.transaction_style,
                    scope,
                )
                sentry_scope.set_transaction_name(
                    transaction_name,
                    source=transaction_source,
                )

                with track_session(sentry_scope, session_mode="request"):
                    sentry_scope.clear_breadcrumbs()
                    sentry_scope._name = "asgi"
                    processor = partial(self.event_processor, asgi_scope=scope)
                    sentry_scope.add_event_processor(processor)

                    ty = scope["type"]

                    method = scope.get("method", "").upper()
                    should_trace = ty == "websocket" or (
                        ty == "http" and method in self.http_methods_to_capture
                    )
                    if not should_trace:
                        return await self._run_original_app(
                            scope, receive, send, asgi_version
                        )

                    with sentry_sdk.continue_trace(_get_headers(scope)):
                        with sentry_sdk.start_span(
                            op=(
                                OP.WEBSOCKET_SERVER
                                if ty == "websocket"
                                else OP.HTTP_SERVER
                            ),
                            name=transaction_name,
                            source=transaction_source,
                            origin=self.span_origin,
                            attributes=_prepopulate_attributes(scope),
                        ) as span:
                            if span is not None:
                                logger.debug("[ASGI] Started transaction: %s", span)
                                span.set_tag("asgi.type", ty)

                            async def _sentry_wrapped_send(event):
                                # type: (Dict[str, Any]) -> Any
                                is_http_response = (
                                    event.get("type") == "http.response.start"
                                    and span is not None
                                    and "status" in event
                                )
                                if is_http_response:
                                    span.set_http_status(event["status"])

                                return await send(event)

<<<<<<< HEAD
                            return await self._run_original_app(
                                scope, receive, _sentry_wrapped_send, asgi_version
                            )
=======
                            if asgi_version == 2:
                                return await self.app(scope)(
                                    receive, _sentry_wrapped_send
                                )
                            else:
                                return await self.app(
                                    scope, receive, _sentry_wrapped_send
                                )
                        except Exception as exc:
                            self._capture_request_exception(exc)
                            raise exc from None
>>>>>>> dae02180
        finally:
            _asgi_middleware_applied.set(False)

    def event_processor(self, event, hint, asgi_scope):
        # type: (Event, Hint, Any) -> Optional[Event]
        request_data = event.get("request", {})
        request_data.update(_get_request_data(asgi_scope))
        event["request"] = deepcopy(request_data)

        # Only set transaction name if not already set by Starlette or FastAPI (or other frameworks)
        transaction = event.get("transaction")
        transaction_source = (event.get("transaction_info") or {}).get("source")
        already_set = (
            transaction is not None
            and transaction != _DEFAULT_TRANSACTION_NAME
            and transaction_source
            in [
                TransactionSource.COMPONENT,
                TransactionSource.ROUTE,
                TransactionSource.CUSTOM,
            ]
        )
        if not already_set:
            name, source = self._get_transaction_name_and_source(
                self.transaction_style, asgi_scope
            )
            event["transaction"] = name
            event["transaction_info"] = {"source": source}

            logger.debug(
                "[ASGI] Set transaction name and source in event_processor: '%s' / '%s'",
                event["transaction"],
                event["transaction_info"]["source"],
            )

        return event

    # Helper functions.
    #
    # Note: Those functions are not public API. If you want to mutate request
    # data to your liking it's recommended to use the `before_send` callback
    # for that.

    def _get_transaction_name_and_source(self, transaction_style, asgi_scope):
        # type: (SentryAsgiMiddleware, str, Any) -> Tuple[str, str]
        name = None
        source = SOURCE_FOR_STYLE[transaction_style]
        ty = asgi_scope.get("type")

        if transaction_style == "endpoint":
            endpoint = asgi_scope.get("endpoint")
            # Webframeworks like Starlette mutate the ASGI env once routing is
            # done, which is sometime after the request has started. If we have
            # an endpoint, overwrite our generic transaction name.
            if endpoint:
                name = transaction_from_function(endpoint) or ""
            else:
                name = _get_url(asgi_scope, "http" if ty == "http" else "ws", host=None)
                source = TransactionSource.URL

        elif transaction_style == "url":
            # FastAPI includes the route object in the scope to let Sentry extract the
            # path from it for the transaction name
            route = asgi_scope.get("route")
            if route:
                path = getattr(route, "path", None)
                if path is not None:
                    name = path
            else:
                name = _get_url(asgi_scope, "http" if ty == "http" else "ws", host=None)
                source = TransactionSource.URL

        if name is None:
            name = _DEFAULT_TRANSACTION_NAME
            source = TransactionSource.ROUTE
            return name, source

        return name, source


def _prepopulate_attributes(scope):
    # type: (Any) -> dict[str, Any]
    """Unpack ASGI scope into serializable OTel attributes."""
    scope = scope or {}

    attributes = {}
    for attr, key in ASGI_SCOPE_PROPERTY_TO_ATTRIBUTE.items():
        if scope.get(attr):
            attributes[key] = scope[attr]

    for attr in ("client", "server"):
        if scope.get(attr):
            try:
                host, port = scope[attr]
                attributes[f"{attr}.address"] = host
                if port is not None:
                    attributes[f"{attr}.port"] = port
            except Exception:
                pass

    with capture_internal_exceptions():
        full_url = _get_url(scope)
        query = _get_query(scope)
        if query:
            attributes["url.query"] = query
            full_url = f"{full_url}?{query}"

        attributes["url.full"] = full_url

    attributes.update(_request_headers_to_span_attributes(_get_headers(scope)))

    return attributes<|MERGE_RESOLUTION|>--- conflicted
+++ resolved
@@ -177,7 +177,9 @@
         # type: (Any, Any, Any) -> Any
         return await self._run_app(scope, receive, send, asgi_version=3)
 
-    async def _run_original_app(self, scope, receive, send, asgi_version):
+    async def _run_original_app(
+        self, scope, receive, send, asgi_version, is_lifespan=False
+    ):
         # type: (Any, Any, Any, Any, int) -> Any
         try:
             if asgi_version == 2:
@@ -186,7 +188,10 @@
                 return await self.app(scope, receive, send)
 
         except Exception as exc:
-            _capture_exception(exc, mechanism_type=self.mechanism_type)
+            if is_lifespan:
+                self._capture_lifespan_exception(exc)
+            else:
+                self._capture_request_exception(exc)
             raise exc from None
 
     async def _run_app(self, scope, receive, send, asgi_version):
@@ -194,19 +199,9 @@
         is_recursive_asgi_middleware = _asgi_middleware_applied.get(False)
         is_lifespan = scope["type"] == "lifespan"
         if is_recursive_asgi_middleware or is_lifespan:
-<<<<<<< HEAD
-            return await self._run_original_app(scope, receive, send, asgi_version)
-=======
-            try:
-                if asgi_version == 2:
-                    return await self.app(scope)(receive, send)
-                else:
-                    return await self.app(scope, receive, send)
-
-            except Exception as exc:
-                self._capture_lifespan_exception(exc)
-                raise exc from None
->>>>>>> dae02180
+            return await self._run_original_app(
+                scope, receive, send, asgi_version, is_lifespan
+            )
 
         _asgi_middleware_applied.set(True)
         try:
@@ -268,23 +263,13 @@
 
                                 return await send(event)
 
-<<<<<<< HEAD
                             return await self._run_original_app(
-                                scope, receive, _sentry_wrapped_send, asgi_version
+                                scope,
+                                receive,
+                                _sentry_wrapped_send,
+                                asgi_version,
+                                is_lifespan,
                             )
-=======
-                            if asgi_version == 2:
-                                return await self.app(scope)(
-                                    receive, _sentry_wrapped_send
-                                )
-                            else:
-                                return await self.app(
-                                    scope, receive, _sentry_wrapped_send
-                                )
-                        except Exception as exc:
-                            self._capture_request_exception(exc)
-                            raise exc from None
->>>>>>> dae02180
         finally:
             _asgi_middleware_applied.set(False)
 
