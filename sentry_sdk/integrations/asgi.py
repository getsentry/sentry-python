--- conflicted
+++ resolved
@@ -11,13 +11,8 @@
 from functools import partial
 
 import sentry_sdk
-<<<<<<< HEAD
 from sentry_sdk.consts import OP, SOURCE_FOR_STYLE, TransactionSource
 
-=======
-from sentry_sdk.api import continue_trace
-from sentry_sdk.consts import OP
->>>>>>> 28d0dddf
 from sentry_sdk.integrations._asgi_common import (
     _get_headers,
     _get_query,
@@ -44,6 +39,7 @@
 
 if TYPE_CHECKING:
     from typing import Any
+    from typing import Callable
     from typing import Dict
     from typing import Optional
     from typing import Tuple
@@ -103,25 +99,14 @@
 
     def __init__(
         self,
-<<<<<<< HEAD
         app: Any,
         unsafe_context_data: bool = False,
         transaction_style: str = "endpoint",
         mechanism_type: str = "asgi",
         span_origin: Optional[str] = None,
         http_methods_to_capture: Tuple[str, ...] = DEFAULT_HTTP_METHODS_TO_CAPTURE,
+        asgi_version: Optional[int] = None,
     ) -> None:
-=======
-        app,  # type: Any
-        unsafe_context_data=False,  # type: bool
-        transaction_style="endpoint",  # type: str
-        mechanism_type="asgi",  # type: str
-        span_origin="manual",  # type: str
-        http_methods_to_capture=DEFAULT_HTTP_METHODS_TO_CAPTURE,  # type: Tuple[str, ...]
-        asgi_version=None,  # type: Optional[int]
-    ):
-        # type: (...) -> None
->>>>>>> 28d0dddf
         """
         Instrument an ASGI application with Sentry. Provides HTTP/websocket
         data to sent events and basic handling for exceptions bubbling up
@@ -158,12 +143,6 @@
         self.app = app
         self.http_methods_to_capture = http_methods_to_capture
 
-<<<<<<< HEAD
-        if _looks_like_asgi3(app):
-            self.__call__: Callable[..., Any] = self._run_asgi3
-        else:
-            self.__call__ = self._run_asgi2
-=======
         if asgi_version is None:
             if _looks_like_asgi3(app):
                 asgi_version = 3
@@ -171,10 +150,9 @@
                 asgi_version = 2
 
         if asgi_version == 3:
-            self.__call__ = self._run_asgi3
+            self.__call__: Callable[..., Any] = self._run_asgi3
         elif asgi_version == 2:
-            self.__call__ = self._run_asgi2  # type: ignore
->>>>>>> 28d0dddf
+            self.__call__: Callable[..., Any] = self._run_asgi2
 
     def _capture_lifespan_exception(self, exc: Exception) -> None:
         """Capture exceptions raise in application lifespan handlers.
@@ -254,7 +232,6 @@
                     ty = scope["type"]
 
                     method = scope.get("method", "").upper()
-<<<<<<< HEAD
                     should_trace = ty == "websocket" or (
                         ty == "http" and method in self.http_methods_to_capture
                     )
@@ -289,48 +266,6 @@
                                 )
                                 if is_http_response:
                                     span.set_http_status(event["status"])
-=======
-                    transaction = None
-                    if ty in ("http", "websocket"):
-                        if ty == "websocket" or method in self.http_methods_to_capture:
-                            transaction = continue_trace(
-                                _get_headers(scope),
-                                op="{}.server".format(ty),
-                                name=transaction_name,
-                                source=transaction_source,
-                                origin=self.span_origin,
-                            )
-                    else:
-                        transaction = Transaction(
-                            op=OP.HTTP_SERVER,
-                            name=transaction_name,
-                            source=transaction_source,
-                            origin=self.span_origin,
-                        )
-
-                    if transaction:
-                        transaction.set_tag("asgi.type", ty)
-
-                    with (
-                        sentry_sdk.start_transaction(
-                            transaction,
-                            custom_sampling_context={"asgi_scope": scope},
-                        )
-                        if transaction is not None
-                        else nullcontext()
-                    ):
-                        try:
-
-                            async def _sentry_wrapped_send(event):
-                                # type: (Dict[str, Any]) -> Any
-                                if transaction is not None:
-                                    is_http_response = (
-                                        event.get("type") == "http.response.start"
-                                        and "status" in event
-                                    )
-                                    if is_http_response:
-                                        transaction.set_http_status(event["status"])
->>>>>>> 28d0dddf
 
                                 return await send(event)
 
