--- conflicted
+++ resolved
@@ -255,21 +255,12 @@
         event["request"] = deepcopy(request_data)
 
         # Only set transaction name if not already set by Starlette or FastAPI (or other frameworks)
-<<<<<<< HEAD
-        already_set = (
-            "transaction" in event
-            and event["transaction"] != _DEFAULT_TRANSACTION_NAME
-            and "transaction_info" in event
-            and "source" in event["transaction_info"]
-            and event["transaction_info"]["source"]
-=======
         transaction = event.get("transaction")
         transaction_source = (event.get("transaction_info") or {}).get("source")
         already_set = (
             transaction is not None
             and transaction != _DEFAULT_TRANSACTION_NAME
             and transaction_source
->>>>>>> 5d26201b
             in [
                 TransactionSource.COMPONENT,
                 TransactionSource.ROUTE,
