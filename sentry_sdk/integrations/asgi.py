--- conflicted
+++ resolved
@@ -198,30 +198,7 @@
         if client and _should_send_default_pii():
             request_info["env"] = {"REMOTE_ADDR": self._get_ip(asgi_scope)}
 
-<<<<<<< HEAD
-        if (
-            event.get("transaction", _DEFAULT_TRANSACTION_NAME)
-            == _DEFAULT_TRANSACTION_NAME
-        ):
-            # TODO(neel) move this out into starlette/fastapi
-            if self.transaction_style == "endpoint":
-                endpoint = asgi_scope.get("endpoint")
-                # Webframeworks like Starlette mutate the ASGI env once routing is
-                # done, which is sometime after the request has started. If we have
-                # an endpoint, overwrite our generic transaction name.
-                if endpoint:
-                    event["transaction"] = transaction_from_function(endpoint)
-            elif self.transaction_style == "url":
-                # FastAPI includes the route object in the scope to let Sentry extract the
-                # path from it for the transaction name
-                route = asgi_scope.get("route")
-                if route:
-                    path = getattr(route, "path", None)
-                    if path is not None:
-                        event["transaction"] = path
-=======
         self._set_transaction_name_and_source(event, self.transaction_style, asgi_scope)
->>>>>>> d4bc0f81
 
         event["request"] = request_info
 
