import sentry_sdk
from sentry_sdk.consts import OP
from sentry_sdk.integrations import DidNotEnable
from sentry_sdk.integrations.grpc.consts import SPAN_ORIGIN
<<<<<<< HEAD
from sentry_sdk.tracing import TRANSACTION_SOURCE_CUSTOM
=======
from sentry_sdk.tracing import Transaction, TransactionSource
>>>>>>> 189e4a91

from typing import TYPE_CHECKING

if TYPE_CHECKING:
    from typing import Callable, Optional
    from google.protobuf.message import Message

try:
    import grpc
    from grpc import ServicerContext, HandlerCallDetails, RpcMethodHandler
except ImportError:
    raise DidNotEnable("grpcio is not installed")


class ServerInterceptor(grpc.ServerInterceptor):  # type: ignore
    def __init__(self, find_name=None):
        # type: (ServerInterceptor, Optional[Callable[[ServicerContext], str]]) -> None
        self._find_method_name = find_name or ServerInterceptor._find_name

        super().__init__()

    def intercept_service(self, continuation, handler_call_details):
        # type: (ServerInterceptor, Callable[[HandlerCallDetails], RpcMethodHandler], HandlerCallDetails) -> RpcMethodHandler
        handler = continuation(handler_call_details)
        if not handler or not handler.unary_unary:
            return handler

        def behavior(request, context):
            # type: (Message, ServicerContext) -> Message
            with sentry_sdk.isolation_scope():
                name = self._find_method_name(context)

                if name:
                    metadata = dict(context.invocation_metadata())

<<<<<<< HEAD
                    with sentry_sdk.continue_trace(metadata):
                        with sentry_sdk.start_span(
                            op=OP.GRPC_SERVER,
                            name=name,
                            source=TRANSACTION_SOURCE_CUSTOM,
                            origin=SPAN_ORIGIN,
                        ):
                            try:
                                return handler.unary_unary(request, context)
                            except BaseException as e:
                                raise e
=======
                    transaction = Transaction.continue_from_headers(
                        metadata,
                        op=OP.GRPC_SERVER,
                        name=name,
                        source=TransactionSource.CUSTOM,
                        origin=SPAN_ORIGIN,
                    )

                    with sentry_sdk.start_transaction(transaction=transaction):
                        try:
                            return handler.unary_unary(request, context)
                        except BaseException as e:
                            raise e
>>>>>>> 189e4a91
                else:
                    return handler.unary_unary(request, context)

        return grpc.unary_unary_rpc_method_handler(
            behavior,
            request_deserializer=handler.request_deserializer,
            response_serializer=handler.response_serializer,
        )

    @staticmethod
    def _find_name(context):
        # type: (ServicerContext) -> str
        return context._rpc_event.call_details.method.decode()<|MERGE_RESOLUTION|>--- conflicted
+++ resolved
@@ -2,11 +2,7 @@
 from sentry_sdk.consts import OP
 from sentry_sdk.integrations import DidNotEnable
 from sentry_sdk.integrations.grpc.consts import SPAN_ORIGIN
-<<<<<<< HEAD
-from sentry_sdk.tracing import TRANSACTION_SOURCE_CUSTOM
-=======
-from sentry_sdk.tracing import Transaction, TransactionSource
->>>>>>> 189e4a91
+from sentry_sdk.tracing import TransactionSource
 
 from typing import TYPE_CHECKING
 
@@ -42,33 +38,17 @@
                 if name:
                     metadata = dict(context.invocation_metadata())
 
-<<<<<<< HEAD
                     with sentry_sdk.continue_trace(metadata):
                         with sentry_sdk.start_span(
                             op=OP.GRPC_SERVER,
                             name=name,
-                            source=TRANSACTION_SOURCE_CUSTOM,
+                            source=TransactionSource.CUSTOM,
                             origin=SPAN_ORIGIN,
                         ):
                             try:
                                 return handler.unary_unary(request, context)
                             except BaseException as e:
                                 raise e
-=======
-                    transaction = Transaction.continue_from_headers(
-                        metadata,
-                        op=OP.GRPC_SERVER,
-                        name=name,
-                        source=TransactionSource.CUSTOM,
-                        origin=SPAN_ORIGIN,
-                    )
-
-                    with sentry_sdk.start_transaction(transaction=transaction):
-                        try:
-                            return handler.unary_unary(request, context)
-                        except BaseException as e:
-                            raise e
->>>>>>> 189e4a91
                 else:
                     return handler.unary_unary(request, context)
 
