<<<<<<< HEAD
from typing import List, Optional, Sequence, Callable, ParamSpec, Any
=======
>>>>>>> 4bf2c832
from functools import wraps

import grpc
from grpc import Channel, Server, intercept_channel
from grpc.aio import Channel as AsyncChannel
from grpc.aio import Server as AsyncServer

from sentry_sdk.integrations import Integration
from sentry_sdk._types import TYPE_CHECKING

from .client import ClientInterceptor
from .server import ServerInterceptor
from .aio.server import ServerInterceptor as AsyncServerInterceptor
from .aio.client import (
    SentryUnaryUnaryClientInterceptor as AsyncUnaryUnaryClientInterceptor,
)
from .aio.client import (
    SentryUnaryStreamClientInterceptor as AsyncUnaryStreamClientIntercetor,
)

from typing import Any, Optional, Sequence

# Hack to get new Python features working in older versions
# without introducing a hard dependency on `typing_extensions`
# from: https://stackoverflow.com/a/71944042/300572
if TYPE_CHECKING:
    from typing import ParamSpec, Callable
else:
    # Fake ParamSpec
    class ParamSpec:
        def __init__(self, _):
            self.args = None
            self.kwargs = None

    # Callable[anything] will return None
    class _Callable:
        def __getitem__(self, _):
            return None

    # Make instances
    Callable = _Callable()

P = ParamSpec("P")


def _wrap_channel_sync(func: Callable[P, Channel]) -> Callable[P, Channel]:
    "Wrapper for synchronous secure and insecure channel."

    @wraps(func)
    def patched_channel(*args: Any, **kwargs: Any) -> Channel:
        channel = func(*args, **kwargs)
        return intercept_channel(channel, ClientInterceptor())

    return patched_channel


def _wrap_channel_async(func: Callable[P, AsyncChannel]) -> Callable[P, AsyncChannel]:
    "Wrapper for asynchronous secure and insecure channel."

    @wraps(func)
    def patched_channel(
        *args: P.args,
        interceptors: Optional[Sequence[grpc.aio.ClientInterceptor]] = None,
<<<<<<< HEAD
        **kwargs: P.kwargs,
=======
        **kwargs,
>>>>>>> 4bf2c832
    ) -> Channel:
        sentry_interceptors = [
            AsyncUnaryUnaryClientInterceptor(),
            AsyncUnaryStreamClientIntercetor(),
        ]
        interceptors = [*sentry_interceptors, *(interceptors or [])]
        return func(*args, interceptors=interceptors, **kwargs)  # type: ignore

    return patched_channel  # type: ignore


def _wrap_sync_server(func: Callable[P, Server]) -> Callable[P, Server]:
    """Wrapper for synchronous server."""

    @wraps(func)
    def patched_server(
<<<<<<< HEAD
        *args: P.args,
        interceptors: Optional[List[grpc.ServerInterceptor]] = None,
        **kwargs: P.kwargs,
=======
        *args, interceptors: Optional[Sequence[grpc.ServerInterceptor]] = None, **kwargs
>>>>>>> 4bf2c832
    ) -> Server:
        server_interceptor = ServerInterceptor()
        interceptors = [server_interceptor, *(interceptors or [])]
        return func(*args, interceptors=interceptors, **kwargs)  # type: ignore

    return patched_server  # type: ignore


def _wrap_async_server(func: Callable[P, AsyncServer]) -> Callable[P, AsyncServer]:
    """Wrapper for asynchronous server."""

    @wraps(func)
    def patched_aio_server(
<<<<<<< HEAD
        *args: P.args,
        interceptors: Optional[List[grpc.ServerInterceptor]] = None,
        **kwargs: P.kwargs,
=======
        *args, interceptors: Optional[Sequence[grpc.ServerInterceptor]] = None, **kwargs
>>>>>>> 4bf2c832
    ) -> Server:
        server_interceptor = AsyncServerInterceptor(
            find_name=lambda request: request.__class__
        )
        interceptors = [server_interceptor, *(interceptors or [])]
        return func(*args, interceptors=interceptors, **kwargs)  # type: ignore

    return patched_aio_server  # type: ignore


class GRPCIntegration(Integration):
    identifier = "grpc"

    @staticmethod
    def setup_once() -> None:
        import grpc

        grpc.insecure_channel = _wrap_channel_sync(grpc.insecure_channel)
        grpc.secure_channel = _wrap_channel_sync(grpc.secure_channel)

        grpc.aio.insecure_channel = _wrap_channel_async(grpc.aio.insecure_channel)
        grpc.aio.secure_channel = _wrap_channel_async(grpc.aio.secure_channel)

        grpc.server = _wrap_sync_server(grpc.server)
        grpc.aio.server = _wrap_async_server(grpc.aio.server)<|MERGE_RESOLUTION|>--- conflicted
+++ resolved
@@ -1,7 +1,3 @@
-<<<<<<< HEAD
-from typing import List, Optional, Sequence, Callable, ParamSpec, Any
-=======
->>>>>>> 4bf2c832
 from functools import wraps
 
 import grpc
@@ -65,11 +61,7 @@
     def patched_channel(
         *args: P.args,
         interceptors: Optional[Sequence[grpc.aio.ClientInterceptor]] = None,
-<<<<<<< HEAD
         **kwargs: P.kwargs,
-=======
-        **kwargs,
->>>>>>> 4bf2c832
     ) -> Channel:
         sentry_interceptors = [
             AsyncUnaryUnaryClientInterceptor(),
@@ -86,13 +78,9 @@
 
     @wraps(func)
     def patched_server(
-<<<<<<< HEAD
         *args: P.args,
-        interceptors: Optional[List[grpc.ServerInterceptor]] = None,
+        interceptors: Optional[Sequence[grpc.ServerInterceptor]] = None,
         **kwargs: P.kwargs,
-=======
-        *args, interceptors: Optional[Sequence[grpc.ServerInterceptor]] = None, **kwargs
->>>>>>> 4bf2c832
     ) -> Server:
         server_interceptor = ServerInterceptor()
         interceptors = [server_interceptor, *(interceptors or [])]
@@ -106,13 +94,9 @@
 
     @wraps(func)
     def patched_aio_server(
-<<<<<<< HEAD
         *args: P.args,
-        interceptors: Optional[List[grpc.ServerInterceptor]] = None,
+        interceptors: Optional[Sequence[grpc.ServerInterceptor]] = None,
         **kwargs: P.kwargs,
-=======
-        *args, interceptors: Optional[Sequence[grpc.ServerInterceptor]] = None, **kwargs
->>>>>>> 4bf2c832
     ) -> Server:
         server_interceptor = AsyncServerInterceptor(
             find_name=lambda request: request.__class__
