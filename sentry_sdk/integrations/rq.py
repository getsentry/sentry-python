import weakref

import sentry_sdk
from sentry_sdk.consts import OP
from sentry_sdk.integrations import _check_minimum_version, DidNotEnable, Integration
from sentry_sdk.integrations.logging import ignore_logger
from sentry_sdk.tracing import TransactionSource
from sentry_sdk.utils import (
    capture_internal_exceptions,
    ensure_integration_enabled,
    event_from_exception,
    format_timestamp,
    parse_version,
)

try:
    from rq.queue import Queue
    from rq.timeouts import JobTimeoutException
    from rq.version import VERSION as RQ_VERSION
    from rq.worker import Worker
    from rq.job import JobStatus
except ImportError:
    raise DidNotEnable("RQ not installed")

from typing import TYPE_CHECKING

if TYPE_CHECKING:
    from typing import Any, Callable

    from sentry_sdk._types import Event, EventProcessor
    from sentry_sdk.utils import ExcInfo

    from rq.job import Job

DEFAULT_TRANSACTION_NAME = "unknown RQ task"


JOB_PROPERTY_TO_ATTRIBUTE = {
    "id": "messaging.message.id",
}

QUEUE_PROPERTY_TO_ATTRIBUTE = {
    "name": "messaging.destination.name",
}


class RqIntegration(Integration):
    identifier = "rq"
    origin = f"auto.queue.{identifier}"

    @staticmethod
    def setup_once():
        # type: () -> None
        version = parse_version(RQ_VERSION)
        _check_minimum_version(RqIntegration, version)

        old_perform_job = Worker.perform_job

        @ensure_integration_enabled(RqIntegration, old_perform_job)
        def sentry_patched_perform_job(self, job, queue, *args, **kwargs):
            # type: (Any, Job, Queue, *Any, **Any) -> bool
            with sentry_sdk.new_scope() as scope:
                try:
                    transaction_name = job.func_name or DEFAULT_TRANSACTION_NAME
                except AttributeError:
                    transaction_name = DEFAULT_TRANSACTION_NAME

<<<<<<< HEAD
                scope.set_transaction_name(
                    transaction_name, source=TRANSACTION_SOURCE_TASK
=======
                transaction = continue_trace(
                    job.meta.get("_sentry_trace_headers") or {},
                    op=OP.QUEUE_TASK_RQ,
                    name="unknown RQ task",
                    source=TransactionSource.TASK,
                    origin=RqIntegration.origin,
>>>>>>> 189e4a91
                )
                scope.clear_breadcrumbs()
                scope.add_event_processor(_make_event_processor(weakref.ref(job)))

                with sentry_sdk.continue_trace(
                    job.meta.get("_sentry_trace_headers") or {}
                ):
                    with sentry_sdk.start_span(
                        op=OP.QUEUE_TASK_RQ,
                        name=transaction_name,
                        source=TRANSACTION_SOURCE_TASK,
                        origin=RqIntegration.origin,
                        attributes=_prepopulate_attributes(job, queue),
                    ):
                        rv = old_perform_job(self, job, queue, *args, **kwargs)

            if self.is_horse:
                # We're inside of a forked process and RQ is
                # about to call `os._exit`. Make sure that our
                # events get sent out.
                sentry_sdk.get_client().flush()

            return rv

        Worker.perform_job = sentry_patched_perform_job

        old_handle_exception = Worker.handle_exception

        def sentry_patched_handle_exception(self, job, *exc_info, **kwargs):
            # type: (Worker, Any, *Any, **Any) -> Any
            retry = (
                hasattr(job, "retries_left")
                and job.retries_left
                and job.retries_left > 0
            )
            failed = job._status == JobStatus.FAILED or job.is_failed
            if failed and not retry:
                _capture_exception(exc_info)

            return old_handle_exception(self, job, *exc_info, **kwargs)

        Worker.handle_exception = sentry_patched_handle_exception

        old_enqueue_job = Queue.enqueue_job

        @ensure_integration_enabled(RqIntegration, old_enqueue_job)
        def sentry_patched_enqueue_job(self, job, **kwargs):
            # type: (Queue, Any, **Any) -> Any
            job.meta["_sentry_trace_headers"] = dict(
                sentry_sdk.get_current_scope().iter_trace_propagation_headers()
            )

            return old_enqueue_job(self, job, **kwargs)

        Queue.enqueue_job = sentry_patched_enqueue_job

        ignore_logger("rq.worker")


def _make_event_processor(weak_job):
    # type: (Callable[[], Job]) -> EventProcessor
    def event_processor(event, hint):
        # type: (Event, dict[str, Any]) -> Event
        job = weak_job()
        if job is not None:
            with capture_internal_exceptions():
                extra = event.setdefault("extra", {})
                rq_job = {
                    "job_id": job.id,
                    "func": job.func_name,
                    "args": job.args,
                    "kwargs": job.kwargs,
                    "description": job.description,
                }

                if job.enqueued_at:
                    rq_job["enqueued_at"] = format_timestamp(job.enqueued_at)
                if job.started_at:
                    rq_job["started_at"] = format_timestamp(job.started_at)

                extra["rq-job"] = rq_job

        if "exc_info" in hint:
            with capture_internal_exceptions():
                if issubclass(hint["exc_info"][0], JobTimeoutException):
                    event["fingerprint"] = ["rq", "JobTimeoutException", job.func_name]

        return event

    return event_processor


def _capture_exception(exc_info, **kwargs):
    # type: (ExcInfo, **Any) -> None
    client = sentry_sdk.get_client()

    event, hint = event_from_exception(
        exc_info,
        client_options=client.options,
        mechanism={"type": "rq", "handled": False},
    )

    sentry_sdk.capture_event(event, hint=hint)


def _prepopulate_attributes(job, queue):
    # type: (Job, Queue) -> dict[str, Any]
    attributes = {
        "messaging.system": "rq",
        "rq.job.id": job.id,
    }

    for prop, attr in JOB_PROPERTY_TO_ATTRIBUTE.items():
        if getattr(job, prop, None) is not None:
            attributes[attr] = getattr(job, prop)

    for prop, attr in QUEUE_PROPERTY_TO_ATTRIBUTE.items():
        if getattr(queue, prop, None) is not None:
            attributes[attr] = getattr(queue, prop)

    if getattr(job, "args", None):
        for i, arg in enumerate(job.args):
            with capture_internal_exceptions():
                attributes[f"rq.job.args.{i}"] = str(arg)

    if getattr(job, "kwargs", None):
        for kwarg, value in job.kwargs.items():
            with capture_internal_exceptions():
                attributes[f"rq.job.kwargs.{kwarg}"] = str(value)

    func = job.func
    if callable(func):
        func = func.__name__

    attributes["rq.job.func"] = str(func)

    return attributes<|MERGE_RESOLUTION|>--- conflicted
+++ resolved
@@ -65,17 +65,8 @@
                 except AttributeError:
                     transaction_name = DEFAULT_TRANSACTION_NAME
 
-<<<<<<< HEAD
                 scope.set_transaction_name(
-                    transaction_name, source=TRANSACTION_SOURCE_TASK
-=======
-                transaction = continue_trace(
-                    job.meta.get("_sentry_trace_headers") or {},
-                    op=OP.QUEUE_TASK_RQ,
-                    name="unknown RQ task",
-                    source=TransactionSource.TASK,
-                    origin=RqIntegration.origin,
->>>>>>> 189e4a91
+                    transaction_name, source=TransactionSource.TASK
                 )
                 scope.clear_breadcrumbs()
                 scope.add_event_processor(_make_event_processor(weakref.ref(job)))
@@ -86,7 +77,7 @@
                     with sentry_sdk.start_span(
                         op=OP.QUEUE_TASK_RQ,
                         name=transaction_name,
-                        source=TRANSACTION_SOURCE_TASK,
+                        source=TransactionSource.TASK,
                         origin=RqIntegration.origin,
                         attributes=_prepopulate_attributes(job, queue),
                     ):
