import sys
import weakref
from functools import wraps

import sentry_sdk
from sentry_sdk.consts import OP, SPANSTATUS, SPANDATA
from sentry_sdk.integrations import (
    _DEFAULT_FAILED_REQUEST_STATUS_CODES,
    Integration,
    DidNotEnable,
)
from sentry_sdk.integrations.logging import ignore_logger
from sentry_sdk.sessions import track_session
from sentry_sdk.integrations._wsgi_common import (
    _filter_headers,
    request_body_within_bounds,
)
from sentry_sdk.tracing import (
    BAGGAGE_HEADER_NAME,
    SOURCE_FOR_STYLE,
    TRANSACTION_SOURCE_ROUTE,
)
from sentry_sdk.tracing_utils import should_propagate_trace
from sentry_sdk.utils import (
    capture_internal_exceptions,
    ensure_integration_enabled,
    event_from_exception,
    logger,
    parse_url,
    parse_version,
    reraise,
    transaction_from_function,
    HAS_REAL_CONTEXTVARS,
    CONTEXTVARS_ERROR_MESSAGE,
    SENSITIVE_DATA_SUBSTITUTE,
    AnnotatedValue,
)

try:
    import asyncio

    from aiohttp import __version__ as AIOHTTP_VERSION
    from aiohttp import ClientSession, TraceConfig
    from aiohttp.web import Application, HTTPException, UrlDispatcher
except ImportError:
    raise DidNotEnable("AIOHTTP not installed")

from typing import TYPE_CHECKING

if TYPE_CHECKING:
    from aiohttp.web_request import Request
    from aiohttp.web_urldispatcher import UrlMappingMatchInfo
    from aiohttp import TraceRequestStartParams, TraceRequestEndParams

    from collections.abc import Set
    from types import SimpleNamespace
    from typing import Any
    from typing import Optional
    from typing import Tuple
    from typing import Union

    from sentry_sdk.utils import ExcInfo
    from sentry_sdk._types import Event, EventProcessor


TRANSACTION_STYLE_VALUES = ("handler_name", "method_and_path_pattern")


class AioHttpIntegration(Integration):
    identifier = "aiohttp"
    origin = f"auto.http.{identifier}"

    def __init__(
        self,
        transaction_style="handler_name",  # type: str
        *,
        failed_request_status_codes=_DEFAULT_FAILED_REQUEST_STATUS_CODES,  # type: Set[int]
    ):
        # type: (...) -> None
        if transaction_style not in TRANSACTION_STYLE_VALUES:
            raise ValueError(
                "Invalid value for transaction_style: %s (must be in %s)"
                % (transaction_style, TRANSACTION_STYLE_VALUES)
            )
        self.transaction_style = transaction_style
        self._failed_request_status_codes = failed_request_status_codes

    @staticmethod
    def setup_once():
        # type: () -> None

        version = parse_version(AIOHTTP_VERSION)

        if version is None:
            raise DidNotEnable("Unparsable AIOHTTP version: {}".format(AIOHTTP_VERSION))

        if version < (3, 4):
            raise DidNotEnable("AIOHTTP 3.4 or newer required.")

        if not HAS_REAL_CONTEXTVARS:
            # We better have contextvars or we're going to leak state between
            # requests.
            raise DidNotEnable(
                "The aiohttp integration for Sentry requires Python 3.7+ "
                " or aiocontextvars package." + CONTEXTVARS_ERROR_MESSAGE
            )

        ignore_logger("aiohttp.server")

        old_handle = Application._handle

        async def sentry_app_handle(self, request, *args, **kwargs):
            # type: (Any, Request, *Any, **Any) -> Any
            integration = sentry_sdk.get_client().get_integration(AioHttpIntegration)
            if integration is None:
                return await old_handle(self, request, *args, **kwargs)

            weak_request = weakref.ref(request)

            with sentry_sdk.isolation_scope() as scope:
                with track_session(scope, session_mode="request"):
                    # Scope data will not leak between requests because aiohttp
                    # create a task to wrap each request.
                    scope.generate_propagation_context()
                    scope.clear_breadcrumbs()
                    scope.add_event_processor(_make_request_processor(weak_request))

                    headers = dict(request.headers)
<<<<<<< HEAD
                    with sentry_sdk.continue_trace(headers):
                        with sentry_sdk.start_transaction(
                            op=OP.HTTP_SERVER,
                            # If this transaction name makes it to the UI, AIOHTTP's
                            # URL resolver did not find a route or died trying.
                            name="generic AIOHTTP request",
                            source=TRANSACTION_SOURCE_ROUTE,
                            origin=AioHttpIntegration.origin,
                            custom_sampling_context={"aiohttp_request": request},
                        ) as transaction:
                            try:
                                response = await old_handle(self, request)
                            except HTTPException as e:
                                transaction.set_http_status(e.status_code)
                                raise
                            except (asyncio.CancelledError, ConnectionResetError):
                                transaction.set_status(SPANSTATUS.CANCELLED)
                                raise
                            except Exception:
                                # This will probably map to a 500 but seems like we
                                # have no way to tell. Do not set span status.
                                reraise(*_capture_exception())

                            transaction.set_http_status(response.status)
                            return response
=======
                    transaction = continue_trace(
                        headers,
                        op=OP.HTTP_SERVER,
                        # If this transaction name makes it to the UI, AIOHTTP's
                        # URL resolver did not find a route or died trying.
                        name="generic AIOHTTP request",
                        source=TRANSACTION_SOURCE_ROUTE,
                        origin=AioHttpIntegration.origin,
                    )
                    with sentry_sdk.start_transaction(
                        transaction,
                        custom_sampling_context={"aiohttp_request": request},
                    ):
                        try:
                            response = await old_handle(self, request)
                        except HTTPException as e:
                            transaction.set_http_status(e.status_code)

                            if (
                                e.status_code
                                in integration._failed_request_status_codes
                            ):
                                _capture_exception()

                            raise
                        except (asyncio.CancelledError, ConnectionResetError):
                            transaction.set_status(SPANSTATUS.CANCELLED)
                            raise
                        except Exception:
                            # This will probably map to a 500 but seems like we
                            # have no way to tell. Do not set span status.
                            reraise(*_capture_exception())

                        try:
                            # A valid response handler will return a valid response with a status. But, if the handler
                            # returns an invalid response (e.g. None), the line below will raise an AttributeError.
                            # Even though this is likely invalid, we need to handle this case to ensure we don't break
                            # the application.
                            response_status = response.status
                        except AttributeError:
                            pass
                        else:
                            transaction.set_http_status(response_status)

                        return response
>>>>>>> dce589ca

        Application._handle = sentry_app_handle

        old_urldispatcher_resolve = UrlDispatcher.resolve

        @wraps(old_urldispatcher_resolve)
        async def sentry_urldispatcher_resolve(self, request):
            # type: (UrlDispatcher, Request) -> UrlMappingMatchInfo
            rv = await old_urldispatcher_resolve(self, request)

            integration = sentry_sdk.get_client().get_integration(AioHttpIntegration)
            if integration is None:
                return rv

            name = None

            try:
                if integration.transaction_style == "handler_name":
                    name = transaction_from_function(rv.handler)
                elif integration.transaction_style == "method_and_path_pattern":
                    route_info = rv.get_info()
                    pattern = route_info.get("path") or route_info.get("formatter")
                    name = "{} {}".format(request.method, pattern)
            except Exception:
                pass

            if name is not None:
                sentry_sdk.get_current_scope().set_transaction_name(
                    name,
                    source=SOURCE_FOR_STYLE[integration.transaction_style],
                )

            return rv

        UrlDispatcher.resolve = sentry_urldispatcher_resolve

        old_client_session_init = ClientSession.__init__

        @ensure_integration_enabled(AioHttpIntegration, old_client_session_init)
        def init(*args, **kwargs):
            # type: (Any, Any) -> None
            client_trace_configs = list(kwargs.get("trace_configs") or ())
            trace_config = create_trace_config()
            client_trace_configs.append(trace_config)

            kwargs["trace_configs"] = client_trace_configs
            return old_client_session_init(*args, **kwargs)

        ClientSession.__init__ = init


def create_trace_config():
    # type: () -> TraceConfig

    async def on_request_start(session, trace_config_ctx, params):
        # type: (ClientSession, SimpleNamespace, TraceRequestStartParams) -> None
        if sentry_sdk.get_client().get_integration(AioHttpIntegration) is None:
            return

        method = params.method.upper()

        parsed_url = None
        with capture_internal_exceptions():
            parsed_url = parse_url(str(params.url), sanitize=False)

        span = sentry_sdk.start_span(
            op=OP.HTTP_CLIENT,
            name="%s %s"
            % (method, parsed_url.url if parsed_url else SENSITIVE_DATA_SUBSTITUTE),
            origin=AioHttpIntegration.origin,
        )
        span.set_data(SPANDATA.HTTP_METHOD, method)
        if parsed_url is not None:
            span.set_data("url", parsed_url.url)
            span.set_data(SPANDATA.HTTP_QUERY, parsed_url.query)
            span.set_data(SPANDATA.HTTP_FRAGMENT, parsed_url.fragment)

        client = sentry_sdk.get_client()

        if should_propagate_trace(client, str(params.url)):
            for (
                key,
                value,
            ) in sentry_sdk.get_current_scope().iter_trace_propagation_headers(
                span=span
            ):
                logger.debug(
                    "[Tracing] Adding `{key}` header {value} to outgoing request to {url}.".format(
                        key=key, value=value, url=params.url
                    )
                )
                if key == BAGGAGE_HEADER_NAME and params.headers.get(
                    BAGGAGE_HEADER_NAME
                ):
                    # do not overwrite any existing baggage, just append to it
                    params.headers[key] += "," + value
                else:
                    params.headers[key] = value

        trace_config_ctx.span = span

    async def on_request_end(session, trace_config_ctx, params):
        # type: (ClientSession, SimpleNamespace, TraceRequestEndParams) -> None
        if trace_config_ctx.span is None:
            return

        span = trace_config_ctx.span
        span.set_http_status(int(params.response.status))
        span.set_data("reason", params.response.reason)
        span.finish()

    trace_config = TraceConfig()

    trace_config.on_request_start.append(on_request_start)
    trace_config.on_request_end.append(on_request_end)

    return trace_config


def _make_request_processor(weak_request):
    # type: (weakref.ReferenceType[Request]) -> EventProcessor
    def aiohttp_processor(
        event,  # type: Event
        hint,  # type: dict[str, Tuple[type, BaseException, Any]]
    ):
        # type: (...) -> Event
        request = weak_request()
        if request is None:
            return event

        with capture_internal_exceptions():
            request_info = event.setdefault("request", {})

            request_info["url"] = "%s://%s%s" % (
                request.scheme,
                request.host,
                request.path,
            )

            request_info["query_string"] = request.query_string
            request_info["method"] = request.method
            request_info["env"] = {"REMOTE_ADDR": request.remote}
            request_info["headers"] = _filter_headers(dict(request.headers))

            # Just attach raw data here if it is within bounds, if available.
            # Unfortunately there's no way to get structured data from aiohttp
            # without awaiting on some coroutine.
            request_info["data"] = get_aiohttp_request_data(request)

        return event

    return aiohttp_processor


def _capture_exception():
    # type: () -> ExcInfo
    exc_info = sys.exc_info()
    event, hint = event_from_exception(
        exc_info,
        client_options=sentry_sdk.get_client().options,
        mechanism={"type": "aiohttp", "handled": False},
    )
    sentry_sdk.capture_event(event, hint=hint)
    return exc_info


BODY_NOT_READ_MESSAGE = "[Can't show request body due to implementation details.]"


def get_aiohttp_request_data(request):
    # type: (Request) -> Union[Optional[str], AnnotatedValue]
    bytes_body = request._read_bytes

    if bytes_body is not None:
        # we have body to show
        if not request_body_within_bounds(sentry_sdk.get_client(), len(bytes_body)):
            return AnnotatedValue.removed_because_over_size_limit()

        encoding = request.charset or "utf-8"
        return bytes_body.decode(encoding, "replace")

    if request.can_read_body:
        # body exists but we can't show it
        return BODY_NOT_READ_MESSAGE

    # request has no body
    return None<|MERGE_RESOLUTION|>--- conflicted
+++ resolved
@@ -126,7 +126,6 @@
                     scope.add_event_processor(_make_request_processor(weak_request))
 
                     headers = dict(request.headers)
-<<<<<<< HEAD
                     with sentry_sdk.continue_trace(headers):
                         with sentry_sdk.start_transaction(
                             op=OP.HTTP_SERVER,
@@ -141,6 +140,13 @@
                                 response = await old_handle(self, request)
                             except HTTPException as e:
                                 transaction.set_http_status(e.status_code)
+
+                                if (
+                                    e.status_code
+                                    in integration._failed_request_status_codes
+                                ):
+                                    _capture_exception()
+
                                 raise
                             except (asyncio.CancelledError, ConnectionResetError):
                                 transaction.set_status(SPANSTATUS.CANCELLED)
@@ -152,53 +158,6 @@
 
                             transaction.set_http_status(response.status)
                             return response
-=======
-                    transaction = continue_trace(
-                        headers,
-                        op=OP.HTTP_SERVER,
-                        # If this transaction name makes it to the UI, AIOHTTP's
-                        # URL resolver did not find a route or died trying.
-                        name="generic AIOHTTP request",
-                        source=TRANSACTION_SOURCE_ROUTE,
-                        origin=AioHttpIntegration.origin,
-                    )
-                    with sentry_sdk.start_transaction(
-                        transaction,
-                        custom_sampling_context={"aiohttp_request": request},
-                    ):
-                        try:
-                            response = await old_handle(self, request)
-                        except HTTPException as e:
-                            transaction.set_http_status(e.status_code)
-
-                            if (
-                                e.status_code
-                                in integration._failed_request_status_codes
-                            ):
-                                _capture_exception()
-
-                            raise
-                        except (asyncio.CancelledError, ConnectionResetError):
-                            transaction.set_status(SPANSTATUS.CANCELLED)
-                            raise
-                        except Exception:
-                            # This will probably map to a 500 but seems like we
-                            # have no way to tell. Do not set span status.
-                            reraise(*_capture_exception())
-
-                        try:
-                            # A valid response handler will return a valid response with a status. But, if the handler
-                            # returns an invalid response (e.g. None), the line below will raise an AttributeError.
-                            # Even though this is likely invalid, we need to handle this case to ensure we don't break
-                            # the application.
-                            response_status = response.status
-                        except AttributeError:
-                            pass
-                        else:
-                            transaction.set_http_status(response_status)
-
-                        return response
->>>>>>> dce589ca
 
         Application._handle = sentry_app_handle
 
