import sys
from datetime import datetime

from sentry_sdk._types import TYPE_CHECKING
from sentry_sdk import Hub
from sentry_sdk.api import continue_trace, get_baggage, get_traceparent
from sentry_sdk.consts import OP
from sentry_sdk.hub import _should_send_default_pii
from sentry_sdk.integrations import DidNotEnable, Integration
<<<<<<< HEAD
from sentry_sdk.tracing import Transaction, TRANSACTION_SOURCE_TASK
from sentry_sdk.scope import Scope
=======
from sentry_sdk.tracing import (
    BAGGAGE_HEADER_NAME,
    SENTRY_TRACE_HEADER_NAME,
    TRANSACTION_SOURCE_TASK,
)
>>>>>>> 5717f1b1
from sentry_sdk.utils import (
    capture_internal_exceptions,
    event_from_exception,
    SENSITIVE_DATA_SUBSTITUTE,
    reraise,
)

if TYPE_CHECKING:
    from typing import Any, Callable, Optional, Union, TypeVar

    from sentry_sdk._types import EventProcessor, Event, Hint
    from sentry_sdk.utils import ExcInfo

    F = TypeVar("F", bound=Callable[..., Any])

try:
    from huey.api import Huey, Result, ResultGroup, Task, PeriodicTask
    from huey.exceptions import CancelExecution, RetryTask, TaskLockedException
except ImportError:
    raise DidNotEnable("Huey is not installed")


HUEY_CONTROL_FLOW_EXCEPTIONS = (CancelExecution, RetryTask, TaskLockedException)


class HueyIntegration(Integration):
    identifier = "huey"

    @staticmethod
    def setup_once():
        # type: () -> None
        patch_enqueue()
        patch_execute()


def patch_enqueue():
    # type: () -> None
    old_enqueue = Huey.enqueue

    def _sentry_enqueue(self, task):
        # type: (Huey, Task) -> Optional[Union[Result, ResultGroup]]
        hub = Hub.current

        if hub.get_integration(HueyIntegration) is None:
            return old_enqueue(self, task)

        with hub.start_span(op=OP.QUEUE_SUBMIT_HUEY, description=task.name):
            if not isinstance(task, PeriodicTask):
                # Attach trace propagation data to task kwargs. We do
                # not do this for periodic tasks, as these don't
                # really have an originating transaction.
                task.kwargs["sentry_headers"] = {
                    BAGGAGE_HEADER_NAME: get_baggage(),
                    SENTRY_TRACE_HEADER_NAME: get_traceparent(),
                }
            return old_enqueue(self, task)

    Huey.enqueue = _sentry_enqueue


def _make_event_processor(task):
    # type: (Any) -> EventProcessor
    def event_processor(event, hint):
        # type: (Event, Hint) -> Optional[Event]

        with capture_internal_exceptions():
            tags = event.setdefault("tags", {})
            tags["huey_task_id"] = task.id
            tags["huey_task_retry"] = task.default_retries > task.retries
            extra = event.setdefault("extra", {})
            extra["huey-job"] = {
                "task": task.name,
                "args": (
                    task.args
                    if _should_send_default_pii()
                    else SENSITIVE_DATA_SUBSTITUTE
                ),
                "kwargs": (
                    task.kwargs
                    if _should_send_default_pii()
                    else SENSITIVE_DATA_SUBSTITUTE
                ),
                "retry": (task.default_retries or 0) - task.retries,
            }

        return event

    return event_processor


def _capture_exception(exc_info):
    # type: (ExcInfo) -> None
    scope = Scope.get_current_scope()

    if exc_info[0] in HUEY_CONTROL_FLOW_EXCEPTIONS:
        scope.transaction.set_status("aborted")
        return

    scope.transaction.set_status("internal_error")
    event, hint = event_from_exception(
        exc_info,
        client_options=Scope.get_client().options,
        mechanism={"type": HueyIntegration.identifier, "handled": False},
    )
    scope.capture_event(event, hint=hint)


def _wrap_task_execute(func):
    # type: (F) -> F
    def _sentry_execute(*args, **kwargs):
        # type: (*Any, **Any) -> Any
        hub = Hub.current
        if hub.get_integration(HueyIntegration) is None:
            return func(*args, **kwargs)

        try:
            result = func(*args, **kwargs)
        except Exception:
            exc_info = sys.exc_info()
            _capture_exception(exc_info)
            reraise(*exc_info)

        return result

    return _sentry_execute  # type: ignore


def patch_execute():
    # type: () -> None
    old_execute = Huey._execute

    def _sentry_execute(self, task, timestamp=None):
        # type: (Huey, Task, Optional[datetime]) -> Any
        hub = Hub.current

        if hub.get_integration(HueyIntegration) is None:
            return old_execute(self, task, timestamp)

        with hub.push_scope() as scope:
            with capture_internal_exceptions():
                scope._name = "huey"
                scope.clear_breadcrumbs()
                scope.add_event_processor(_make_event_processor(task))

            sentry_headers = task.kwargs.pop("sentry_headers", None)

            transaction = continue_trace(
                sentry_headers or {},
                name=task.name,
                op=OP.QUEUE_TASK_HUEY,
                source=TRANSACTION_SOURCE_TASK,
            )
            transaction.set_status("ok")

            if not getattr(task, "_sentry_is_patched", False):
                task.execute = _wrap_task_execute(task.execute)
                task._sentry_is_patched = True

            with hub.start_transaction(transaction):
                return old_execute(self, task, timestamp)

    Huey._execute = _sentry_execute<|MERGE_RESOLUTION|>--- conflicted
+++ resolved
@@ -7,16 +7,12 @@
 from sentry_sdk.consts import OP
 from sentry_sdk.hub import _should_send_default_pii
 from sentry_sdk.integrations import DidNotEnable, Integration
-<<<<<<< HEAD
-from sentry_sdk.tracing import Transaction, TRANSACTION_SOURCE_TASK
-from sentry_sdk.scope import Scope
-=======
 from sentry_sdk.tracing import (
     BAGGAGE_HEADER_NAME,
     SENTRY_TRACE_HEADER_NAME,
     TRANSACTION_SOURCE_TASK,
 )
->>>>>>> 5717f1b1
+from sentry_sdk.scope import Scope
 from sentry_sdk.utils import (
     capture_internal_exceptions,
     event_from_exception,
