import sys
from datetime import datetime

import sentry_sdk
from sentry_sdk.api import get_baggage, get_traceparent
from sentry_sdk.consts import OP, SPANSTATUS
from sentry_sdk.integrations import DidNotEnable, Integration
from sentry_sdk.scope import should_send_default_pii
from sentry_sdk.tracing import (
    BAGGAGE_HEADER_NAME,
    SENTRY_TRACE_HEADER_NAME,
    TransactionSource,
)
from sentry_sdk.utils import (
    capture_internal_exceptions,
    ensure_integration_enabled,
    event_from_exception,
    SENSITIVE_DATA_SUBSTITUTE,
    reraise,
)

from typing import TYPE_CHECKING

if TYPE_CHECKING:
    from typing import Any, Callable, Optional, Union, TypeVar

    from sentry_sdk._types import EventProcessor, Event, Hint
    from sentry_sdk.utils import ExcInfo

    F = TypeVar("F", bound=Callable[..., Any])

try:
    from huey.api import Huey, Result, ResultGroup, Task, PeriodicTask
    from huey.exceptions import CancelExecution, RetryTask, TaskLockedException
except ImportError:
    raise DidNotEnable("Huey is not installed")


HUEY_CONTROL_FLOW_EXCEPTIONS = (CancelExecution, RetryTask, TaskLockedException)


class HueyIntegration(Integration):
    identifier = "huey"
    origin = f"auto.queue.{identifier}"

    @staticmethod
    def setup_once():
        # type: () -> None
        patch_enqueue()
        patch_execute()


def patch_enqueue():
    # type: () -> None
    old_enqueue = Huey.enqueue

    @ensure_integration_enabled(HueyIntegration, old_enqueue)
    def _sentry_enqueue(self, task):
        # type: (Huey, Task) -> Optional[Union[Result, ResultGroup]]
        with sentry_sdk.start_span(
            op=OP.QUEUE_SUBMIT_HUEY,
            name=task.name,
            origin=HueyIntegration.origin,
            only_if_parent=True,
        ):
            if not isinstance(task, PeriodicTask):
                # Attach trace propagation data to task kwargs. We do
                # not do this for periodic tasks, as these don't
                # really have an originating transaction.
                task.kwargs["sentry_headers"] = {
                    BAGGAGE_HEADER_NAME: get_baggage(),
                    SENTRY_TRACE_HEADER_NAME: get_traceparent(),
                }
            return old_enqueue(self, task)

    Huey.enqueue = _sentry_enqueue


def _make_event_processor(task):
    # type: (Any) -> EventProcessor
    def event_processor(event, hint):
        # type: (Event, Hint) -> Optional[Event]

        with capture_internal_exceptions():
            tags = event.setdefault("tags", {})
            tags["huey_task_id"] = task.id
            tags["huey_task_retry"] = task.default_retries > task.retries
            extra = event.setdefault("extra", {})
            extra["huey-job"] = {
                "task": task.name,
                "args": (
                    task.args
                    if should_send_default_pii()
                    else SENSITIVE_DATA_SUBSTITUTE
                ),
                "kwargs": (
                    task.kwargs
                    if should_send_default_pii()
                    else SENSITIVE_DATA_SUBSTITUTE
                ),
                "retry": (task.default_retries or 0) - task.retries,
            }

        return event

    return event_processor


def _capture_exception(exc_info):
    # type: (ExcInfo) -> None
    scope = sentry_sdk.get_current_scope()

    if exc_info[0] in HUEY_CONTROL_FLOW_EXCEPTIONS:
        scope.transaction.set_status(SPANSTATUS.ABORTED)
        return

    scope.transaction.set_status(SPANSTATUS.INTERNAL_ERROR)
    event, hint = event_from_exception(
        exc_info,
        client_options=sentry_sdk.get_client().options,
        mechanism={"type": HueyIntegration.identifier, "handled": False},
    )
    scope.capture_event(event, hint=hint)


def _wrap_task_execute(func):
    # type: (F) -> F

    @ensure_integration_enabled(HueyIntegration, func)
    def _sentry_execute(*args, **kwargs):
        # type: (*Any, **Any) -> Any
        try:
            result = func(*args, **kwargs)
        except Exception:
            exc_info = sys.exc_info()
            _capture_exception(exc_info)
            reraise(*exc_info)
        else:
            sentry_sdk.get_current_scope().transaction.set_status(SPANSTATUS.OK)

        return result

    return _sentry_execute  # type: ignore


def patch_execute():
    # type: () -> None
    old_execute = Huey._execute

    @ensure_integration_enabled(HueyIntegration, old_execute)
    def _sentry_execute(self, task, timestamp=None):
        # type: (Huey, Task, Optional[datetime]) -> Any
        with sentry_sdk.isolation_scope() as scope:
            with capture_internal_exceptions():
                scope._name = "huey"
                scope.clear_breadcrumbs()
                scope.add_event_processor(_make_event_processor(task))

<<<<<<< HEAD
=======
            sentry_headers = task.kwargs.pop("sentry_headers", None)

            transaction = continue_trace(
                sentry_headers or {},
                name=task.name,
                op=OP.QUEUE_TASK_HUEY,
                source=TransactionSource.TASK,
                origin=HueyIntegration.origin,
            )
            transaction.set_status(SPANSTATUS.OK)

>>>>>>> 189e4a91
            if not getattr(task, "_sentry_is_patched", False):
                task.execute = _wrap_task_execute(task.execute)
                task._sentry_is_patched = True

            sentry_headers = task.kwargs.pop("sentry_headers", {})
            with sentry_sdk.continue_trace(sentry_headers):
                with sentry_sdk.start_span(
                    name=task.name,
                    op=OP.QUEUE_TASK_HUEY,
                    source=TRANSACTION_SOURCE_TASK,
                    origin=HueyIntegration.origin,
                ):
                    return old_execute(self, task, timestamp)

    Huey._execute = _sentry_execute<|MERGE_RESOLUTION|>--- conflicted
+++ resolved
@@ -156,20 +156,6 @@
                 scope.clear_breadcrumbs()
                 scope.add_event_processor(_make_event_processor(task))
 
-<<<<<<< HEAD
-=======
-            sentry_headers = task.kwargs.pop("sentry_headers", None)
-
-            transaction = continue_trace(
-                sentry_headers or {},
-                name=task.name,
-                op=OP.QUEUE_TASK_HUEY,
-                source=TransactionSource.TASK,
-                origin=HueyIntegration.origin,
-            )
-            transaction.set_status(SPANSTATUS.OK)
-
->>>>>>> 189e4a91
             if not getattr(task, "_sentry_is_patched", False):
                 task.execute = _wrap_task_execute(task.execute)
                 task._sentry_is_patched = True
@@ -179,7 +165,7 @@
                 with sentry_sdk.start_span(
                     name=task.name,
                     op=OP.QUEUE_TASK_HUEY,
-                    source=TRANSACTION_SOURCE_TASK,
+                    source=TransactionSource.TASK,
                     origin=HueyIntegration.origin,
                 ):
                     return old_execute(self, task, timestamp)
