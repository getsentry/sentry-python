--- conflicted
+++ resolved
@@ -8,13 +8,6 @@
     SPANSTATUS,
     BAGGAGE_HEADER_NAME,
     SENTRY_TRACE_HEADER_NAME,
-<<<<<<< HEAD
-)
-from sentry_sdk.integrations import DidNotEnable, Integration
-from sentry_sdk.scope import should_send_default_pii
-from sentry_sdk.tracing import (
-=======
->>>>>>> 759ded93
     TransactionSource,
 )
 from sentry_sdk.integrations import DidNotEnable, Integration
