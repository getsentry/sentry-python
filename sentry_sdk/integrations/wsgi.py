import sys
from functools import partial

import sentry_sdk
from sentry_sdk._werkzeug import get_host, _get_headers
from sentry_sdk.consts import OP
from sentry_sdk.scope import should_send_default_pii
from sentry_sdk.integrations._wsgi_common import (
    DEFAULT_HTTP_METHODS_TO_CAPTURE,
    _filter_headers,
    _request_headers_to_span_attributes,
)
from sentry_sdk.sessions import track_session
<<<<<<< HEAD
from sentry_sdk.tracing import Span, TRANSACTION_SOURCE_ROUTE
=======
from sentry_sdk.scope import use_isolation_scope
from sentry_sdk.tracing import Transaction, TransactionSource
>>>>>>> 189e4a91
from sentry_sdk.utils import (
    ContextVar,
    capture_internal_exceptions,
    event_from_exception,
    reraise,
)

from typing import TYPE_CHECKING

if TYPE_CHECKING:
    from typing import Callable
    from typing import Dict
    from typing import Iterator
    from typing import Any
    from typing import Tuple
    from typing import Optional
    from typing import TypeVar
    from typing import Protocol

    from sentry_sdk.utils import ExcInfo
    from sentry_sdk._types import Event, EventProcessor

    WsgiResponseIter = TypeVar("WsgiResponseIter")
    WsgiResponseHeaders = TypeVar("WsgiResponseHeaders")
    WsgiExcInfo = TypeVar("WsgiExcInfo")

    class StartResponse(Protocol):
        def __call__(self, status, response_headers, exc_info=None):  # type: ignore
            # type: (str, WsgiResponseHeaders, Optional[WsgiExcInfo]) -> WsgiResponseIter
            pass


_wsgi_middleware_applied = ContextVar("sentry_wsgi_middleware_applied")

DEFAULT_TRANSACTION_NAME = "generic WSGI request"

ENVIRON_TO_ATTRIBUTE = {
    "PATH_INFO": "url.path",
    "QUERY_STRING": "url.query",
    "REQUEST_METHOD": "http.request.method",
    "SERVER_NAME": "server.address",
    "SERVER_PORT": "server.port",
    "wsgi.url_scheme": "url.scheme",
}


def wsgi_decoding_dance(s, charset="utf-8", errors="replace"):
    # type: (str, str, str) -> str
    return s.encode("latin1").decode(charset, errors)


def get_request_url(environ, use_x_forwarded_for=False):
    # type: (Dict[str, str], bool) -> str
    """Return the absolute URL without query string for the given WSGI
    environment."""
    script_name = environ.get("SCRIPT_NAME", "").rstrip("/")
    path_info = environ.get("PATH_INFO", "").lstrip("/")
    path = f"{script_name}/{path_info}"

    return "%s://%s/%s" % (
        environ.get("wsgi.url_scheme"),
        get_host(environ, use_x_forwarded_for),
        wsgi_decoding_dance(path).lstrip("/"),
    )


class SentryWsgiMiddleware:
    __slots__ = (
        "app",
        "use_x_forwarded_for",
        "span_origin",
        "http_methods_to_capture",
    )

    def __init__(
        self,
        app,  # type: Callable[[Dict[str, str], Callable[..., Any]], Any]
        use_x_forwarded_for=False,  # type: bool
        span_origin=None,  # type: Optional[str]
        http_methods_to_capture=DEFAULT_HTTP_METHODS_TO_CAPTURE,  # type: Tuple[str, ...]
    ):
        # type: (...) -> None
        self.app = app
        self.use_x_forwarded_for = use_x_forwarded_for
        self.span_origin = span_origin
        self.http_methods_to_capture = http_methods_to_capture

    def __call__(self, environ, start_response):
        # type: (Dict[str, str], Callable[..., Any]) -> _ScopedResponse
        if _wsgi_middleware_applied.get(False):
            return self.app(environ, start_response)

        _wsgi_middleware_applied.set(True)
        try:
            with sentry_sdk.isolation_scope() as scope:
                scope.set_transaction_name(
                    DEFAULT_TRANSACTION_NAME, source=TRANSACTION_SOURCE_ROUTE
                )

                with track_session(scope, session_mode="request"):
                    with capture_internal_exceptions():
                        scope.clear_breadcrumbs()
                        scope._name = "wsgi"
                        scope.add_event_processor(
                            _make_wsgi_event_processor(
                                environ, self.use_x_forwarded_for
                            )
                        )
                    method = environ.get("REQUEST_METHOD", "").upper()
<<<<<<< HEAD
                    should_trace = method in self.http_methods_to_capture
                    if should_trace:
                        with sentry_sdk.continue_trace(environ):
                            with sentry_sdk.start_span(
                                op=OP.HTTP_SERVER,
                                name=DEFAULT_TRANSACTION_NAME,
                                source=TRANSACTION_SOURCE_ROUTE,
                                origin=self.span_origin,
                                attributes=_prepopulate_attributes(
                                    environ, self.use_x_forwarded_for
=======
                    transaction = None
                    if method in self.http_methods_to_capture:
                        transaction = continue_trace(
                            environ,
                            op=OP.HTTP_SERVER,
                            name="generic WSGI request",
                            source=TransactionSource.ROUTE,
                            origin=self.span_origin,
                        )

                    with (
                        sentry_sdk.start_transaction(
                            transaction,
                            custom_sampling_context={"wsgi_environ": environ},
                        )
                        if transaction is not None
                        else nullcontext()
                    ):
                        try:
                            response = self.app(
                                environ,
                                partial(
                                    _sentry_start_response, start_response, transaction
>>>>>>> 189e4a91
                                ),
                            ) as span:
                                response = self._run_original_app(
                                    environ, start_response, span
                                )
                    else:
                        response = self._run_original_app(environ, start_response, None)

        finally:
            _wsgi_middleware_applied.set(False)

        return _ScopedResponse(scope, response)

    def _run_original_app(self, environ, start_response, span):
        # type: (dict[str, str], StartResponse, Optional[Span]) -> Any
        try:
            return self.app(
                environ,
                partial(
                    _sentry_start_response,
                    start_response,
                    span,
                ),
            )
        except BaseException:
            reraise(*_capture_exception())


def _sentry_start_response(  # type: ignore
    old_start_response,  # type: StartResponse
    span,  # type: Optional[Span]
    status,  # type: str
    response_headers,  # type: WsgiResponseHeaders
    exc_info=None,  # type: Optional[WsgiExcInfo]
):
    # type: (...) -> WsgiResponseIter
    with capture_internal_exceptions():
        status_int = int(status.split(" ", 1)[0])
        if span is not None:
            span.set_http_status(status_int)

    if exc_info is None:
        # The Django Rest Framework WSGI test client, and likely other
        # (incorrect) implementations, cannot deal with the exc_info argument
        # if one is present. Avoid providing a third argument if not necessary.
        return old_start_response(status, response_headers)
    else:
        return old_start_response(status, response_headers, exc_info)


def _get_environ(environ):
    # type: (Dict[str, str]) -> Iterator[Tuple[str, str]]
    """
    Returns our explicitly included environment variables we want to
    capture (server name, port and remote addr if pii is enabled).
    """
    keys = ["SERVER_NAME", "SERVER_PORT"]
    if should_send_default_pii():
        # make debugging of proxy setup easier. Proxy headers are
        # in headers.
        keys += ["REMOTE_ADDR"]

    for key in keys:
        if key in environ:
            yield key, environ[key]


def get_client_ip(environ):
    # type: (Dict[str, str]) -> Optional[Any]
    """
    Infer the user IP address from various headers. This cannot be used in
    security sensitive situations since the value may be forged from a client,
    but it's good enough for the event payload.
    """
    try:
        return environ["HTTP_X_FORWARDED_FOR"].split(",")[0].strip()
    except (KeyError, IndexError):
        pass

    try:
        return environ["HTTP_X_REAL_IP"]
    except KeyError:
        pass

    return environ.get("REMOTE_ADDR")


def _capture_exception():
    # type: () -> ExcInfo
    """
    Captures the current exception and sends it to Sentry.
    Returns the ExcInfo tuple to it can be reraised afterwards.
    """
    exc_info = sys.exc_info()
    e = exc_info[1]

    # SystemExit(0) is the only uncaught exception that is expected behavior
    should_skip_capture = isinstance(e, SystemExit) and e.code in (0, None)
    if not should_skip_capture:
        event, hint = event_from_exception(
            exc_info,
            client_options=sentry_sdk.get_client().options,
            mechanism={"type": "wsgi", "handled": False},
        )
        sentry_sdk.capture_event(event, hint=hint)

    return exc_info


class _ScopedResponse:
    """
    Users a separate scope for each response chunk.

    This will make WSGI apps more tolerant against:
    - WSGI servers streaming responses from a different thread/from
      different threads than the one that called start_response
    - close() not being called
    - WSGI servers streaming responses interleaved from the same thread
    """

    __slots__ = ("_response", "_scope")

    def __init__(self, scope, response):
        # type: (sentry_sdk.scope.Scope, Iterator[bytes]) -> None
        self._scope = scope
        self._response = response

    def __iter__(self):
        # type: () -> Iterator[bytes]
        iterator = iter(self._response)

        while True:
            with sentry_sdk.use_isolation_scope(self._scope):
                try:
                    chunk = next(iterator)
                except StopIteration:
                    break
                except BaseException:
                    reraise(*_capture_exception())

            yield chunk

    def close(self):
        # type: () -> None
        with sentry_sdk.use_isolation_scope(self._scope):
            try:
                self._response.close()  # type: ignore
            except AttributeError:
                pass
            except BaseException:
                reraise(*_capture_exception())


def _make_wsgi_event_processor(environ, use_x_forwarded_for):
    # type: (Dict[str, str], bool) -> EventProcessor
    # It's a bit unfortunate that we have to extract and parse the request data
    # from the environ so eagerly, but there are a few good reasons for this.
    #
    # We might be in a situation where the scope never gets torn down
    # properly. In that case we will have an unnecessary strong reference to
    # all objects in the environ (some of which may take a lot of memory) when
    # we're really just interested in a few of them.
    #
    # Keeping the environment around for longer than the request lifecycle is
    # also not necessarily something uWSGI can deal with:
    # https://github.com/unbit/uwsgi/issues/1950

    client_ip = get_client_ip(environ)
    request_url = get_request_url(environ, use_x_forwarded_for)
    query_string = environ.get("QUERY_STRING")
    method = environ.get("REQUEST_METHOD")
    env = dict(_get_environ(environ))
    headers = _filter_headers(dict(_get_headers(environ)))

    def event_processor(event, hint):
        # type: (Event, Dict[str, Any]) -> Event
        with capture_internal_exceptions():
            # if the code below fails halfway through we at least have some data
            request_info = event.setdefault("request", {})

            if should_send_default_pii():
                user_info = event.setdefault("user", {})
                if client_ip:
                    user_info.setdefault("ip_address", client_ip)

            request_info["url"] = request_url
            request_info["query_string"] = query_string
            request_info["method"] = method
            request_info["env"] = env
            request_info["headers"] = headers

        return event

    return event_processor


def _prepopulate_attributes(wsgi_environ, use_x_forwarded_for=False):
    # type: (dict[str, str], bool) -> dict[str, str]
    """Extract span attributes from the WSGI environment."""
    attributes = {}

    for property, attr in ENVIRON_TO_ATTRIBUTE.items():
        if wsgi_environ.get(property) is not None:
            attributes[attr] = wsgi_environ[property]

    if wsgi_environ.get("SERVER_PROTOCOL") is not None:
        try:
            proto, version = wsgi_environ["SERVER_PROTOCOL"].split("/")
            attributes["network.protocol.name"] = proto
            attributes["network.protocol.version"] = version
        except Exception:
            attributes["network.protocol.name"] = wsgi_environ["SERVER_PROTOCOL"]

    with capture_internal_exceptions():
        url = get_request_url(wsgi_environ, use_x_forwarded_for)
        query = wsgi_environ.get("QUERY_STRING")
        attributes["url.full"] = f"{url}?{query}"

    attributes.update(
        _request_headers_to_span_attributes(dict(_get_headers(wsgi_environ)))
    )

    return attributes<|MERGE_RESOLUTION|>--- conflicted
+++ resolved
@@ -11,12 +11,7 @@
     _request_headers_to_span_attributes,
 )
 from sentry_sdk.sessions import track_session
-<<<<<<< HEAD
-from sentry_sdk.tracing import Span, TRANSACTION_SOURCE_ROUTE
-=======
-from sentry_sdk.scope import use_isolation_scope
-from sentry_sdk.tracing import Transaction, TransactionSource
->>>>>>> 189e4a91
+from sentry_sdk.tracing import Span, TransactionSource
 from sentry_sdk.utils import (
     ContextVar,
     capture_internal_exceptions,
@@ -113,7 +108,7 @@
         try:
             with sentry_sdk.isolation_scope() as scope:
                 scope.set_transaction_name(
-                    DEFAULT_TRANSACTION_NAME, source=TRANSACTION_SOURCE_ROUTE
+                    DEFAULT_TRANSACTION_NAME, source=TransactionSource.ROUTE
                 )
 
                 with track_session(scope, session_mode="request"):
@@ -126,42 +121,16 @@
                             )
                         )
                     method = environ.get("REQUEST_METHOD", "").upper()
-<<<<<<< HEAD
                     should_trace = method in self.http_methods_to_capture
                     if should_trace:
                         with sentry_sdk.continue_trace(environ):
                             with sentry_sdk.start_span(
                                 op=OP.HTTP_SERVER,
                                 name=DEFAULT_TRANSACTION_NAME,
-                                source=TRANSACTION_SOURCE_ROUTE,
+                                source=TransactionSource.ROUTE,
                                 origin=self.span_origin,
                                 attributes=_prepopulate_attributes(
                                     environ, self.use_x_forwarded_for
-=======
-                    transaction = None
-                    if method in self.http_methods_to_capture:
-                        transaction = continue_trace(
-                            environ,
-                            op=OP.HTTP_SERVER,
-                            name="generic WSGI request",
-                            source=TransactionSource.ROUTE,
-                            origin=self.span_origin,
-                        )
-
-                    with (
-                        sentry_sdk.start_transaction(
-                            transaction,
-                            custom_sampling_context={"wsgi_environ": environ},
-                        )
-                        if transaction is not None
-                        else nullcontext()
-                    ):
-                        try:
-                            response = self.app(
-                                environ,
-                                partial(
-                                    _sentry_start_response, start_response, transaction
->>>>>>> 189e4a91
                                 ),
                             ) as span:
                                 response = self._run_original_app(
