--- conflicted
+++ resolved
@@ -87,12 +87,8 @@
                     scope.add_event_processor(_make_wsgi_event_processor(environ))
 
             span = Span.continue_from_environ(environ)
-<<<<<<< HEAD
             span.op = "http.server"
-            span.transaction = environ.get("PATH_INFO") or "unknown http request"
-=======
             span.transaction = "generic WSGI request"
->>>>>>> b25ddfbd
 
             with hub.span(span):
                 try:
