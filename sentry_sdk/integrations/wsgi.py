import functools
import sys

from sentry_sdk.hub import Hub, _should_send_default_pii
from sentry_sdk.utils import capture_internal_exceptions, event_from_exception
from sentry_sdk._compat import PY2, reraise, iteritems
from sentry_sdk.tracing import Span
from sentry_sdk.integrations._wsgi_common import _filter_headers

from sentry_sdk._types import MYPY

if MYPY:
    from typing import Callable
    from typing import Dict
    from typing import List
    from typing import Iterator
    from typing import Any
    from typing import Tuple
    from typing import Optional
    from typing import TypeVar

    from sentry_sdk.utils import ExcInfo

    T = TypeVar("T")
    U = TypeVar("U")
    E = TypeVar("E")


if PY2:

    def wsgi_decoding_dance(s, charset="utf-8", errors="replace"):
        # type: (str, str, str) -> str
        return s.decode(charset, errors)


else:

    def wsgi_decoding_dance(s, charset="utf-8", errors="replace"):
        # type: (str, str, str) -> str
        return s.encode("latin1").decode(charset, errors)


def get_host(environ):
    # type: (Dict[str, str]) -> str
    """Return the host for the given WSGI environment. Yanked from Werkzeug."""
    if environ.get("HTTP_HOST"):
        rv = environ["HTTP_HOST"]
        if environ["wsgi.url_scheme"] == "http" and rv.endswith(":80"):
            rv = rv[:-3]
        elif environ["wsgi.url_scheme"] == "https" and rv.endswith(":443"):
            rv = rv[:-4]
    elif environ.get("SERVER_NAME"):
        rv = environ["SERVER_NAME"]
        if (environ["wsgi.url_scheme"], environ["SERVER_PORT"]) not in (
            ("https", "443"),
            ("http", "80"),
        ):
            rv += ":" + environ["SERVER_PORT"]
    else:
        # In spite of the WSGI spec, SERVER_NAME might not be present.
        rv = "unknown"

    return rv


def get_request_url(environ):
    # type: (Dict[str, str]) -> str
    """Return the absolute URL without query string for the given WSGI
    environment."""
    return "%s://%s/%s" % (
        environ.get("wsgi.url_scheme"),
        get_host(environ),
        wsgi_decoding_dance(environ.get("PATH_INFO") or "").lstrip("/"),
    )


class SentryWsgiMiddleware(object):
    __slots__ = ("app",)

    def __init__(self, app):
        # type: (Callable) -> None
        self.app = app

    def __call__(self, environ, start_response):
        # type: (Dict[str, str], Callable) -> _ScopedResponse
        hub = Hub(Hub.current)

        with hub:
            with capture_internal_exceptions():
                with hub.configure_scope() as scope:
                    scope.clear_breadcrumbs()
                    scope._name = "wsgi"
                    scope.add_event_processor(_make_wsgi_event_processor(environ))

            span = Span.continue_from_environ(environ)
            span.op = "http.server"
            span.transaction = "generic WSGI request"

<<<<<<< HEAD
            with hub.start_span(span):
=======
            with hub.span(span) as span:
>>>>>>> eb947ef5
                try:
                    rv = self.app(
                        environ,
                        functools.partial(_sentry_start_response, start_response, span),
                    )
                except BaseException:
                    reraise(*_capture_exception(hub))

        return _ScopedResponse(hub, rv)


def _sentry_start_response(
    old_start_response, span, status, response_headers, exc_info=None
):
    # type: (Callable[[str, U, Optional[E]], T], Span, str, U, Optional[E]) -> T
    with capture_internal_exceptions():
        status_int = int(status.split(" ", 1)[0])
        span.set_tag("http.status_code", status_int)
        if 500 <= status_int < 600:
            span.set_failure()

    return old_start_response(status, response_headers, exc_info)


def _get_environ(environ):
    # type: (Dict[str, str]) -> Iterator[Tuple[str, str]]
    """
    Returns our whitelisted environment variables.
    """
    keys = ["SERVER_NAME", "SERVER_PORT"]
    if _should_send_default_pii():
        # make debugging of proxy setup easier. Proxy headers are
        # in headers.
        keys += ["REMOTE_ADDR"]

    for key in keys:
        if key in environ:
            yield key, environ[key]


# `get_headers` comes from `werkzeug.datastructures.EnvironHeaders`
#
# We need this function because Django does not give us a "pure" http header
# dict. So we might as well use it for all WSGI integrations.
def _get_headers(environ):
    # type: (Dict[str, str]) -> Iterator[Tuple[str, str]]
    """
    Returns only proper HTTP headers.

    """
    for key, value in iteritems(environ):
        key = str(key)
        if key.startswith("HTTP_") and key not in (
            "HTTP_CONTENT_TYPE",
            "HTTP_CONTENT_LENGTH",
        ):
            yield key[5:].replace("_", "-").title(), value
        elif key in ("CONTENT_TYPE", "CONTENT_LENGTH"):
            yield key.replace("_", "-").title(), value


def get_client_ip(environ):
    # type: (Dict[str, str]) -> Optional[Any]
    """
    Infer the user IP address from various headers. This cannot be used in
    security sensitive situations since the value may be forged from a client,
    but it's good enough for the event payload.
    """
    try:
        return environ["HTTP_X_FORWARDED_FOR"].split(",")[0].strip()
    except (KeyError, IndexError):
        pass

    try:
        return environ["HTTP_X_REAL_IP"]
    except KeyError:
        pass

    return environ.get("REMOTE_ADDR")


def _capture_exception(hub):
    # type: (Hub) -> ExcInfo
    exc_info = sys.exc_info()

    # Check client here as it might have been unset while streaming response
    if hub.client is not None:
        e = exc_info[1]

        # SystemExit(0) is the only uncaught exception that is expected behavior
        should_skip_capture = isinstance(e, SystemExit) and e.code in (0, None)
        if not should_skip_capture:
            event, hint = event_from_exception(
                exc_info,
                client_options=hub.client.options,
                mechanism={"type": "wsgi", "handled": False},
            )
            hub.capture_event(event, hint=hint)

    return exc_info


class _ScopedResponse(object):
    __slots__ = ("_response", "_hub")

    def __init__(self, hub, response):
        # type: (Hub, List[bytes]) -> None
        self._hub = hub
        self._response = response

    def __iter__(self):
        # type: () -> Iterator[bytes]
        iterator = iter(self._response)

        while True:
            with self._hub:
                try:
                    chunk = next(iterator)
                except StopIteration:
                    break
                except BaseException:
                    reraise(*_capture_exception(self._hub))

            yield chunk

    def close(self):
        with self._hub:
            try:
                self._response.close()
            except AttributeError:
                pass
            except BaseException:
                reraise(*_capture_exception(self._hub))


def _make_wsgi_event_processor(environ):
    # type: (Dict[str, str]) -> Callable
    # It's a bit unfortunate that we have to extract and parse the request data
    # from the environ so eagerly, but there are a few good reasons for this.
    #
    # We might be in a situation where the scope/hub never gets torn down
    # properly. In that case we will have an unnecessary strong reference to
    # all objects in the environ (some of which may take a lot of memory) when
    # we're really just interested in a few of them.
    #
    # Keeping the environment around for longer than the request lifecycle is
    # also not necessarily something uWSGI can deal with:
    # https://github.com/unbit/uwsgi/issues/1950

    client_ip = get_client_ip(environ)
    request_url = get_request_url(environ)
    query_string = environ.get("QUERY_STRING")
    method = environ.get("REQUEST_METHOD")
    env = dict(_get_environ(environ))
    headers = _filter_headers(dict(_get_headers(environ)))

    def event_processor(event, hint):
        # type: (Dict[str, Any], Dict[str, Any]) -> Dict[str, Any]
        with capture_internal_exceptions():
            # if the code below fails halfway through we at least have some data
            request_info = event.setdefault("request", {})

            if _should_send_default_pii():
                user_info = event.setdefault("user", {})
                user_info["ip_address"] = client_ip

            request_info["url"] = request_url
            request_info["query_string"] = query_string
            request_info["method"] = method
            request_info["env"] = env
            request_info["headers"] = headers

        return event

    return event_processor<|MERGE_RESOLUTION|>--- conflicted
+++ resolved
@@ -96,11 +96,7 @@
             span.op = "http.server"
             span.transaction = "generic WSGI request"
 
-<<<<<<< HEAD
-            with hub.start_span(span):
-=======
-            with hub.span(span) as span:
->>>>>>> eb947ef5
+            with hub.start_span(span) as span:
                 try:
                     rv = self.app(
                         environ,
