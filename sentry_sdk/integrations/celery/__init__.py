--- conflicted
+++ resolved
@@ -369,14 +369,10 @@
                         )
 
                 if latency is not None:
-<<<<<<< HEAD
+                    latency *= 1000  # milliseconds
                     span.set_attribute(
                         SPANDATA.MESSAGING_MESSAGE_RECEIVE_LATENCY, latency
                     )
-=======
-                    latency *= 1000  # milliseconds
-                    span.set_data(SPANDATA.MESSAGING_MESSAGE_RECEIVE_LATENCY, latency)
->>>>>>> c273f677
 
                 with capture_internal_exceptions():
                     span.set_attribute(SPANDATA.MESSAGING_MESSAGE_ID, task.request.id)
