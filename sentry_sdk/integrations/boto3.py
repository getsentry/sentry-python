--- conflicted
+++ resolved
@@ -36,11 +36,7 @@
     def setup_once():
         # type: () -> None
         version = parse_version(BOTOCORE_VERSION)
-<<<<<<< HEAD
-        _check_minimum_version(Boto3Integration, version, 'botocore')
-=======
         _check_minimum_version(Boto3Integration, version, "botocore")
->>>>>>> be532735
 
         orig_init = BaseClient.__init__
 
