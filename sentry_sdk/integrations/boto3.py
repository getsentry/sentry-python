--- conflicted
+++ resolved
@@ -1,9 +1,5 @@
-<<<<<<< HEAD
-=======
-from __future__ import absolute_import
 from functools import partial
 
->>>>>>> bb1c3ff3
 from sentry_sdk import Hub
 from sentry_sdk.consts import OP, SPANDATA
 from sentry_sdk.integrations import Integration, DidNotEnable
