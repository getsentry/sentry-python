try:
    from typing import TYPE_CHECKING
except ImportError:
    TYPE_CHECKING = False


# Re-exported for compat, since code out there in the wild might use this variable.
MYPY = TYPE_CHECKING


if TYPE_CHECKING:
    from collections.abc import MutableMapping

    from datetime import datetime

    from types import TracebackType
    from typing import Any
    from typing import Callable
    from typing import Dict
    from typing import List
    from typing import Mapping
    from typing import Optional
    from typing import Tuple
    from typing import Type
    from typing import Union
    from typing_extensions import Literal, TypedDict

    # "critical" is an alias of "fatal" recognized by Relay
    LogLevelStr = Literal["fatal", "critical", "error", "warning", "info", "debug"]

    DurationUnit = Literal[
        "nanosecond",
        "microsecond",
        "millisecond",
        "second",
        "minute",
        "hour",
        "day",
        "week",
    ]

    InformationUnit = Literal[
        "bit",
        "byte",
        "kilobyte",
        "kibibyte",
        "megabyte",
        "mebibyte",
        "gigabyte",
        "gibibyte",
        "terabyte",
        "tebibyte",
        "petabyte",
        "pebibyte",
        "exabyte",
        "exbibyte",
    ]

    FractionUnit = Literal["ratio", "percent"]
    MeasurementUnit = Union[DurationUnit, InformationUnit, FractionUnit, str]

    MeasurementValue = TypedDict(
        "MeasurementValue",
        {
            "value": float,
            "unit": Optional[MeasurementUnit],
        },
    )

    Event = TypedDict(
        "Event",
        {
            "breadcrumbs": dict[
                Literal["values"], list[dict[str, Any]]
            ],  # TODO: We can expand on this type
            "check_in_id": str,
            "contexts": dict[str, dict[str, object]],
            "dist": str,
            "duration": Optional[float],
            "environment": str,
            "errors": list[dict[str, Any]],  # TODO: We can expand on this type
            "event_id": str,
            "exception": dict[
                Literal["values"], list[dict[str, Any]]
            ],  # TODO: We can expand on this type
            "extra": MutableMapping[str, object],
            "fingerprint": list[str],
            "level": LogLevelStr,
            "logentry": Mapping[str, object],
            "logger": str,
            "measurements": dict[str, MeasurementValue],
            "message": str,
            "modules": dict[str, str],
            "monitor_config": Mapping[str, object],
            "monitor_slug": Optional[str],
            "platform": Literal["python"],
            "profile": object,  # Should be sentry_sdk.profiler.Profile, but we can't import that here due to circular imports
            "release": str,
            "request": dict[str, object],
            "sdk": Mapping[str, object],
            "server_name": str,
            "spans": list[dict[str, object]],
            "stacktrace": dict[
                str, object
            ],  # We access this key in the code, but I am unsure whether we ever set it
            "start_timestamp": datetime,
            "status": Optional[str],
            "tags": MutableMapping[
                str, str
            ],  # Tags must be less than 200 characters each
            "threads": dict[
                Literal["values"], list[dict[str, Any]]
            ],  # TODO: We can expand on this type
            "timestamp": Optional[datetime],  # Must be set before sending the event
            "transaction": str,
            "transaction_info": Mapping[str, Any],  # TODO: We can expand on this type
            "type": Literal["check_in", "transaction"],
            "user": dict[str, object],
            "_metrics_summary": dict[str, object],
        },
        total=False,
    )

    ExcInfo = Tuple[
        Optional[Type[BaseException]], Optional[BaseException], Optional[TracebackType]
    ]

    Hint = Dict[str, Any]

    Breadcrumb = Dict[str, Any]
    BreadcrumbHint = Dict[str, Any]

    SamplingContext = Dict[str, Any]

    EventProcessor = Callable[[Event, Hint], Optional[Event]]
    ErrorProcessor = Callable[[Event, ExcInfo], Optional[Event]]
    BreadcrumbProcessor = Callable[[Breadcrumb, BreadcrumbHint], Optional[Breadcrumb]]
    TransactionProcessor = Callable[[Event, Hint], Optional[Event]]

    TracesSampler = Callable[[SamplingContext], Union[float, int, bool]]

    # https://github.com/python/mypy/issues/5710
    NotImplementedType = Any

    EventDataCategory = Literal[
        "default",
        "error",
        "crash",
        "transaction",
        "security",
        "attachment",
        "session",
        "internal",
        "profile",
        "profile_chunk",
        "metric_bucket",
        "monitor",
    ]
    SessionStatus = Literal["ok", "exited", "crashed", "abnormal"]

<<<<<<< HEAD
    DurationUnit = Literal[
        "nanosecond",
        "microsecond",
        "millisecond",
        "second",
        "minute",
        "hour",
        "day",
        "week",
    ]

    InformationUnit = Literal[
        "bit",
        "byte",
        "kilobyte",
        "kibibyte",
        "megabyte",
        "mebibyte",
        "gigabyte",
        "gibibyte",
        "terabyte",
        "tebibyte",
        "petabyte",
        "pebibyte",
        "exabyte",
        "exbibyte",
    ]

    FractionUnit = Literal["ratio", "percent"]
    MeasurementUnit = Union[DurationUnit, InformationUnit, FractionUnit, str]

    ContinuousProfilerMode = Literal["thread", "gevent", "unknown"]
    ProfilerMode = Union[ContinuousProfilerMode, Literal["sleep"]]
=======
    ProfilerMode = Literal["sleep", "thread", "gevent", "unknown"]
>>>>>>> b24c1e4d

    # Type of the metric.
    MetricType = Literal["d", "s", "g", "c"]

    # Value of the metric.
    MetricValue = Union[int, float, str]

    # Internal representation of tags as a tuple of tuples (this is done in order to allow for the same key to exist
    # multiple times).
    MetricTagsInternal = Tuple[Tuple[str, str], ...]

    # External representation of tags as a dictionary.
    MetricTagValue = Union[
        str,
        int,
        float,
        None,
        List[Union[int, str, float, None]],
        Tuple[Union[int, str, float, None], ...],
    ]
    MetricTags = Mapping[str, MetricTagValue]

    # Value inside the generator for the metric value.
    FlushedMetricValue = Union[int, float]

    BucketKey = Tuple[MetricType, str, MeasurementUnit, MetricTagsInternal]
    MetricMetaKey = Tuple[MetricType, str, MeasurementUnit]

    MonitorConfigScheduleType = Literal["crontab", "interval"]
    MonitorConfigScheduleUnit = Literal[
        "year",
        "month",
        "week",
        "day",
        "hour",
        "minute",
        "second",  # not supported in Sentry and will result in a warning
    ]

    MonitorConfigSchedule = TypedDict(
        "MonitorConfigSchedule",
        {
            "type": MonitorConfigScheduleType,
            "value": Union[int, str],
            "unit": MonitorConfigScheduleUnit,
        },
        total=False,
    )

    MonitorConfig = TypedDict(
        "MonitorConfig",
        {
            "schedule": MonitorConfigSchedule,
            "timezone": str,
            "checkin_margin": int,
            "max_runtime": int,
            "failure_issue_threshold": int,
            "recovery_threshold": int,
        },
        total=False,
    )<|MERGE_RESOLUTION|>--- conflicted
+++ resolved
@@ -158,43 +158,8 @@
     ]
     SessionStatus = Literal["ok", "exited", "crashed", "abnormal"]
 
-<<<<<<< HEAD
-    DurationUnit = Literal[
-        "nanosecond",
-        "microsecond",
-        "millisecond",
-        "second",
-        "minute",
-        "hour",
-        "day",
-        "week",
-    ]
-
-    InformationUnit = Literal[
-        "bit",
-        "byte",
-        "kilobyte",
-        "kibibyte",
-        "megabyte",
-        "mebibyte",
-        "gigabyte",
-        "gibibyte",
-        "terabyte",
-        "tebibyte",
-        "petabyte",
-        "pebibyte",
-        "exabyte",
-        "exbibyte",
-    ]
-
-    FractionUnit = Literal["ratio", "percent"]
-    MeasurementUnit = Union[DurationUnit, InformationUnit, FractionUnit, str]
-
     ContinuousProfilerMode = Literal["thread", "gevent", "unknown"]
     ProfilerMode = Union[ContinuousProfilerMode, Literal["sleep"]]
-=======
-    ProfilerMode = Literal["sleep", "thread", "gevent", "unknown"]
->>>>>>> b24c1e4d
 
     # Type of the metric.
     MetricType = Literal["d", "s", "g", "c"]
