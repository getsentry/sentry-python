--- conflicted
+++ resolved
@@ -9,14 +9,10 @@
 
 
 if TYPE_CHECKING:
-<<<<<<< HEAD
-    from collections.abc import Awaitable
-=======
-    from collections.abc import MutableMapping
+    from collections.abc import Awaitable, MutableMapping
 
     from datetime import datetime
 
->>>>>>> a1181a6b
     from types import TracebackType
     from typing import Any
     from typing import Callable
@@ -180,10 +176,8 @@
     FlushedMetricValue = Union[int, float]
 
     BucketKey = Tuple[MetricType, str, MeasurementUnit, MetricTagsInternal]
-<<<<<<< HEAD
 
     GenericCallable = Callable[..., Any]
     GenericAsyncCallable = Callable[..., Awaitable[Any]]
-=======
-    MetricMetaKey = Tuple[MetricType, str, MeasurementUnit]
->>>>>>> a1181a6b
+
+    MetricMetaKey = Tuple[MetricType, str, MeasurementUnit]