import sys
import copy
from datetime import datetime
from contextlib import contextmanager

from ._compat import with_metaclass
from .scope import Scope
from .utils import exc_info_from_error, event_from_exception, logger, ContextVar


_local = ContextVar("sentry_current_hub")
<<<<<<< HEAD
logger = get_logger("sentry_sdk.errors")
=======
>>>>>>> 4906d5b7


@contextmanager
def _internal_exceptions():
    try:
        yield
    except Exception:
        Hub.current.capture_internal_exception(sys.exc_info())


def _get_client_options():
    hub = Hub.current
    if hub and hub.client:
        return hub.client.options


def _should_send_default_pii():
    client = Hub.current.client
    if not client:
        return False
    return client.options["send_default_pii"]


class HubMeta(type):
    @property
    def current(self):
        rv = _local.get(None)
        if rv is None:
            rv = Hub(GLOBAL_HUB)
            _local.set(rv)
        return rv

    @property
    def main(self):
        return GLOBAL_HUB


class _HubManager(object):
    def __init__(self, hub):
        self._old = Hub.current
        _local.set(hub)

    def __exit__(self, exc_type, exc_value, tb):
        _local.set(self._old)


class _ScopeManager(object):
    def __init__(self, hub, layer):
        self._hub = hub
        self._layer = layer

    def __enter__(self):
        return self

    def __exit__(self, exc_type, exc_value, tb):
        assert self._hub.pop_scope_unsafe() == self._layer, "popped wrong scope"


class Hub(with_metaclass(HubMeta)):
    def __init__(self, client_or_hub=None, scope=None):
        if isinstance(client_or_hub, Hub):
            hub = client_or_hub
            client, other_scope = hub._stack[-1]
            if scope is None:
                scope = copy.copy(other_scope)
        else:
            client = client_or_hub
        if scope is None:
            scope = Scope()
        self._stack = [(client, scope)]
        self._last_event_id = None
        self._old_hubs = []

    def __enter__(self):
        self._old_hubs.append(Hub.current)
        _local.set(self)
        return self

    def __exit__(self, exc_type, exc_value, tb):
        old = self._old_hubs.pop()
        _local.set(old)

    def run(self, callback):
        """Runs a callback in the context of the hub.  Alternatively the
        with statement can be used on the hub directly.
        """
        with self:
            callback()

    @property
    def client(self):
        """Returns the current client on the hub."""
        return self._stack[-1][0]

    def last_event_id(self):
        """Returns the last event ID."""
        return self._last_event_id

    def bind_client(self, new):
        """Binds a new client to the hub."""
        top = self._stack[-1]
        self._stack[-1] = (new, top[1])

    def capture_event(self, event, hint=None):
        """Captures an event."""
        client, scope = self._stack[-1]
        if client is not None:
            rv = client.capture_event(event, hint, scope)
            if rv is not None:
                self._last_event_id = rv
            return rv

    def capture_message(self, message, level=None):
        """Captures a message."""
        if self.client is None:
            return
        if level is None:
            level = "info"
        return self.capture_event({"message": message, "level": level})

    def capture_exception(self, error=None):
        """Captures an exception."""
        client = self.client
        if client is None:
            return
        if error is None:
            exc_info = sys.exc_info()
        else:
            exc_info = exc_info_from_error(error)

        event, hint = event_from_exception(
            exc_info, with_locals=client.options["with_locals"]
        )
        try:
            return self.capture_event(event, hint=hint)
        except Exception:
            self.capture_internal_exception(sys.exc_info())

    def capture_internal_exception(self, exc_info):
        """Capture an exception that is likely caused by a bug in the SDK
        itself."""
        client = self.client
        if client is not None and client.options["debug"]:
            logger.debug("Internal error in sentry_sdk", exc_info=exc_info)

    def add_breadcrumb(self, *args, **kwargs):
        """Adds a breadcrumb."""
        client, scope = self._stack[-1]
        if client is None:
            logger.info("Dropped breadcrumb because no client bound")
            return

        if not kwargs and len(args) == 1 and callable(args[0]):
            crumb = args[0]()
        else:
            crumb = dict(*args, **kwargs)
        if crumb is None:
            return

        if crumb.get("timestamp") is None:
            crumb["timestamp"] = datetime.utcnow()
        if crumb.get("type") is None:
            crumb["type"] = "default"

        original_crumb = crumb
        if client.options["before_breadcrumb"] is not None:
            crumb = client.options["before_breadcrumb"](crumb)

        if crumb is not None:
            scope._breadcrumbs.append(crumb)
        else:
            logger.info("before breadcrumb dropped breadcrumb (%s)", original_crumb)
        while len(scope._breadcrumbs) >= client.options["max_breadcrumbs"]:
            scope._breadcrumbs.popleft()

    def push_scope(self):
        """Pushes a new layer on the scope stack. Returns a context manager
        that should be used to pop the scope again."""
        client, scope = self._stack[-1]
        new_layer = (client, copy.copy(scope))
        self._stack.append(new_layer)
        return _ScopeManager(self, new_layer)

    def pop_scope_unsafe(self):
        """Pops a scope layer from the stack. Try to use the context manager
        `push_scope()` instead."""
        rv = self._stack.pop()
        assert self._stack
        return rv

    def configure_scope(self, callback=None):
        """Reconfigures the scope."""
        client, scope = self._stack[-1]
        if callback is not None:
            if client is not None and scope is not None:
                callback(scope)
            return

        @contextmanager
        def inner():
            if client is not None and scope is not None:
                yield scope
            else:
                yield Scope()

        return inner()


GLOBAL_HUB = Hub()<|MERGE_RESOLUTION|>--- conflicted
+++ resolved
@@ -9,10 +9,6 @@
 
 
 _local = ContextVar("sentry_current_hub")
-<<<<<<< HEAD
-logger = get_logger("sentry_sdk.errors")
-=======
->>>>>>> 4906d5b7
 
 
 @contextmanager
