import copy
from contextlib import contextmanager

from sentry_sdk._compat import with_metaclass
from sentry_sdk.consts import INSTRUMENTER
from sentry_sdk.scope import Scope
from sentry_sdk.client import Client
from sentry_sdk.tracing import (
    NoOpSpan,
    Span,
    Transaction,
)

from sentry_sdk.utils import (
    logger,
    ContextVar,
)

from sentry_sdk._types import TYPE_CHECKING

if TYPE_CHECKING:
    from typing import Any
    from typing import Callable
    from typing import ContextManager
    from typing import Dict
    from typing import Generator
    from typing import List
    from typing import Optional
    from typing import overload
    from typing import Tuple
    from typing import Type
    from typing import TypeVar
    from typing import Union

    from sentry_sdk.client import BaseClient
    from sentry_sdk.integrations import Integration
    from sentry_sdk._types import (
        Event,
        Hint,
        Breadcrumb,
        BreadcrumbHint,
        ExcInfo,
    )
    from sentry_sdk.consts import ClientConstructor

    T = TypeVar("T")

else:

    def overload(x):
        # type: (T) -> T
        return x


_local = ContextVar("sentry_current_hub")


def _should_send_default_pii():
    # type: () -> bool
    client = Hub.current.client
    if not client:
        return False
    return client.options["send_default_pii"]


class _InitGuard:
    def __init__(self, client):
        # type: (Client) -> None
        self._client = client

    def __enter__(self):
        # type: () -> _InitGuard
        return self

    def __exit__(self, exc_type, exc_value, tb):
        # type: (Any, Any, Any) -> None
        c = self._client
        if c is not None:
            c.close()


def _check_python_deprecations():
    # type: () -> None
    # Since we're likely to deprecate Python versions in the future, I'm keeping
    # this handy function around. Use this to detect the Python version used and
    # to output logger.warning()s if it's deprecated.
    pass


def _init(*args, **kwargs):
    # type: (*Optional[str], **Any) -> ContextManager[Any]
    """Initializes the SDK and optionally integrations.

    This takes the same arguments as the client constructor.
    """
    client = Client(*args, **kwargs)  # type: ignore
    Hub.current.bind_client(client)
    _check_python_deprecations()
    rv = _InitGuard(client)
    return rv


from sentry_sdk._types import TYPE_CHECKING

if TYPE_CHECKING:
    # Make mypy, PyCharm and other static analyzers think `init` is a type to
    # have nicer autocompletion for params.
    #
    # Use `ClientConstructor` to define the argument types of `init` and
    # `ContextManager[Any]` to tell static analyzers about the return type.

    class init(ClientConstructor, _InitGuard):  # noqa: N801
        pass

else:
    # Alias `init` for actual usage. Go through the lambda indirection to throw
    # PyCharm off of the weakly typed signature (it would otherwise discover
    # both the weakly typed signature of `_init` and our faked `init` type).

    init = (lambda: _init)()


class HubMeta(type):
    @property
    def current(cls):
        # type: () -> Hub
        """Returns the current instance of the hub."""
        rv = _local.get(None)
        if rv is None:
            rv = Hub(GLOBAL_HUB)
            _local.set(rv)
        return rv

    @property
    def main(cls):
        # type: () -> Hub
        """Returns the main instance of the hub."""
        return GLOBAL_HUB


class _ScopeManager:
    def __init__(self, hub):
        # type: (Hub) -> None
        pass

    def __enter__(self):
        # type: () -> Scope
        return Scope.get_isolation_scope()

    def __exit__(self, exc_type, exc_value, tb):
        # type: (Any, Any, Any) -> None
        pass


class Hub(with_metaclass(HubMeta)):  # type: ignore
    """
    .. deprecated:: 2.0.0
        The Hub is deprecated. Its functionality will be merged into :py:class:`sentry_sdk.scope.Scope`.

    The hub wraps the concurrency management of the SDK.  Each thread has
    its own hub but the hub might transfer with the flow of execution if
    context vars are available.

    If the hub is used with a with statement it's temporarily activated.
    """

    _stack = None  # type: List[Tuple[Optional[Client], Scope]]
    _scope = None  # type: Optional[Scope]

    # Mypy doesn't pick up on the metaclass.

    if TYPE_CHECKING:
        current = None  # type: Hub
        main = None  # type: Hub

    def __init__(
        self,
        client_or_hub=None,  # type: Optional[Union[Hub, Client]]
        scope=None,  # type: Optional[Any]
    ):
        # type: (...) -> None
        if isinstance(client_or_hub, Hub):
            hub = client_or_hub
            client, other_scope = hub._stack[-1]
            if scope is None:
                scope = copy.copy(other_scope)
        else:
            client = client_or_hub
            Scope.get_global_scope().set_client(client)

        if scope is None:
            scope = Scope()

        self._stack = [(client, scope)]
        self._last_event_id = None  # type: Optional[str]
        self._old_hubs = []  # type: List[Hub]

        # This forked isolation scope if the hub is used as a context manager
        self._scope = Scope.get_isolation_scope().fork()
        self._old_scopes = []  # type: List[Scope]

    def __enter__(self):
        # type: () -> Hub
        self._old_hubs.append(Hub.current)
        _local.set(self)

        isolation_scope = Scope.get_isolation_scope()
        self._old_scopes.append(isolation_scope)
        scope._isolation_scope.set(self._scope)

        return self

    def __exit__(
        self,
        exc_type,  # type: Optional[type]
        exc_value,  # type: Optional[BaseException]
        tb,  # type: Optional[Any]
    ):
        # type: (...) -> None
        old = self._old_hubs.pop()
        _local.set(old)

        old_scope = self._old_scopes.pop()
        scope._isolation_scope.set(old_scope)

    def run(
        self, callback  # type: Callable[[], T]
    ):
        # type: (...) -> T
        """
        .. deprecated:: 2.0.0
            This function is deprecated and will be removed in a future release.

        Runs a callback in the context of the hub.  Alternatively the
        with statement can be used on the hub directly.
        """
        with self:
            return callback()

    def get_integration(
        self, name_or_class  # type: Union[str, Type[Integration]]
    ):
        # type: (...) -> Any
        """
        .. deprecated:: 2.0.0
            This function is deprecated and will be removed in a future release.
            Please use :py:meth:`sentry_sdk.client._Client.get_integration` instead.

        Returns the integration for this hub by name or class.  If there
        is no client bound or the client does not have that integration
        then `None` is returned.

        If the return value is not `None` the hub is guaranteed to have a
        client attached.
        """
        return Scope.get_client().get_integration(name_or_class)

    @property
    def client(self):
        # type: () -> Optional[BaseClient]
        """
        .. deprecated:: 2.0.0
            This property is deprecated and will be removed in a future release.
            Please use :py:func:`sentry_sdk.api.get_client` instead.

        Returns the current client on the hub.
        """
        client = Scope.get_client()

        if not client.is_active():
            return None

        return client

    @property
    def scope(self):
        # type: () -> Scope
        """
        .. deprecated:: 2.0.0
            This property is deprecated and will be removed in a future release.
            Returns the current scope on the hub.
        """
        return Scope.get_isolation_scope()

    def last_event_id(self):
        # type: () -> Optional[str]
        """
<<<<<<< HEAD
        .. deprecated:: 2.0.0
            This function is deprecated and will be removed in a future release.

        Returns the last event ID.
        """
=======
        Returns the last event ID.

        .. deprecated:: 1.40.5
            This function is deprecated and will be removed in a future release. The functions `capture_event`, `capture_message`, and `capture_exception` return the event ID directly.
        """
        logger.warning(
            "Deprecated: last_event_id is deprecated. This will be removed in the future. The functions `capture_event`, `capture_message`, and `capture_exception` return the event ID directly."
        )
>>>>>>> 7b062eec
        return self._last_event_id

    def bind_client(
        self, new  # type: Optional[BaseClient]
    ):
        # type: (...) -> None
        """
        .. deprecated:: 2.0.0
            This function is deprecated and will be removed in a future release.
            Please use :py:meth:`sentry_sdk.Scope.set_client` instead.

        Binds a new client to the hub.
        """
        Scope.get_global_scope().set_client(new)

    def capture_event(self, event, hint=None, scope=None, **scope_kwargs):
        # type: (Event, Optional[Hint], Optional[Scope], Any) -> Optional[str]
        """
        .. deprecated:: 2.0.0
            This function is deprecated and will be removed in a future release.
            Please use :py:meth:`sentry_sdk.Scope.capture_event` instead.

        Captures an event.

        Alias of :py:meth:`sentry_sdk.Scope.capture_event`.

        :param event: A ready-made event that can be directly sent to Sentry.

        :param hint: Contains metadata about the event that can be read from `before_send`, such as the original exception object or a HTTP request object.

        :param scope: An optional :py:class:`sentry_sdk.Scope` to apply to events.
            The `scope` and `scope_kwargs` parameters are mutually exclusive.

        :param scope_kwargs: Optional data to apply to event.
            For supported `**scope_kwargs` see :py:meth:`sentry_sdk.Scope.update_from_kwargs`.
            The `scope` and `scope_kwargs` parameters are mutually exclusive.
        """
        last_event_id = Scope.get_current_scope().capture_event(
            event, hint, scope=scope, **scope_kwargs
        )

        is_transaction = event.get("type") == "transaction"
        if last_event_id is not None and not is_transaction:
            self._last_event_id = last_event_id

        return last_event_id

    def capture_message(self, message, level=None, scope=None, **scope_kwargs):
        # type: (str, Optional[str], Optional[Scope], Any) -> Optional[str]
        """
        .. deprecated:: 2.0.0
            This function is deprecated and will be removed in a future release.
            Please use :py:meth:`sentry_sdk.Scope.capture_message` instead.

        Captures a message.

        Alias of :py:meth:`sentry_sdk.Scope.capture_message`.

        :param message: The string to send as the message to Sentry.

        :param level: If no level is provided, the default level is `info`.

        :param scope: An optional :py:class:`sentry_sdk.Scope` to apply to events.
            The `scope` and `scope_kwargs` parameters are mutually exclusive.

        :param scope_kwargs: Optional data to apply to event.
            For supported `**scope_kwargs` see :py:meth:`sentry_sdk.Scope.update_from_kwargs`.
            The `scope` and `scope_kwargs` parameters are mutually exclusive.

        :returns: An `event_id` if the SDK decided to send the event (see :py:meth:`sentry_sdk.client._Client.capture_event`).
        """
        last_event_id = Scope.get_current_scope().capture_message(
            message, level=level, scope=scope, **scope_kwargs
        )

        if last_event_id is not None:
            self._last_event_id = last_event_id

        return last_event_id

    def capture_exception(self, error=None, scope=None, **scope_kwargs):
        # type: (Optional[Union[BaseException, ExcInfo]], Optional[Scope], Any) -> Optional[str]
        """
        .. deprecated:: 2.0.0
            This function is deprecated and will be removed in a future release.
            Please use :py:meth:`sentry_sdk.Scope.capture_exception` instead.

        Captures an exception.

        Alias of :py:meth:`sentry_sdk.Scope.capture_exception`.

        :param error: An exception to capture. If `None`, `sys.exc_info()` will be used.

        :param scope: An optional :py:class:`sentry_sdk.Scope` to apply to events.
            The `scope` and `scope_kwargs` parameters are mutually exclusive.

        :param scope_kwargs: Optional data to apply to event.
            For supported `**scope_kwargs` see :py:meth:`sentry_sdk.Scope.update_from_kwargs`.
            The `scope` and `scope_kwargs` parameters are mutually exclusive.

        :returns: An `event_id` if the SDK decided to send the event (see :py:meth:`sentry_sdk.client._Client.capture_event`).
        """
        last_event_id = Scope.get_current_scope().capture_exception(
            error, scope=scope, **scope_kwargs
        )

        if last_event_id is not None:
            self._last_event_id = last_event_id

        return last_event_id

    def _capture_internal_exception(
        self, exc_info  # type: Any
    ):
        # type: (...) -> Any
        """
        .. deprecated:: 2.0.0
            This function is deprecated and will be removed in a future release.
            Please use :py:meth:`sentry_sdk.client._Client._capture_internal_exception` instead.

        Capture an exception that is likely caused by a bug in the SDK
        itself.

        Duplicated in :py:meth:`sentry_sdk.client._Client._capture_internal_exception`.

        These exceptions do not end up in Sentry and are just logged instead.
        """
        logger.error("Internal error in sentry_sdk", exc_info=exc_info)

    def add_breadcrumb(self, crumb=None, hint=None, **kwargs):
        # type: (Optional[Breadcrumb], Optional[BreadcrumbHint], Any) -> None
        """
        .. deprecated:: 2.0.0
            This function is deprecated and will be removed in a future release.
            Please use :py:meth:`sentry_sdk.Scope.add_breadcrumb` instead.

        Adds a breadcrumb.

        :param crumb: Dictionary with the data as the sentry v7/v8 protocol expects.

        :param hint: An optional value that can be used by `before_breadcrumb`
            to customize the breadcrumbs that are emitted.
        """
        Scope.get_isolation_scope().add_breadcrumb(crumb, hint, **kwargs)

    def start_span(self, span=None, instrumenter=INSTRUMENTER.SENTRY, **kwargs):
        # type: (Optional[Span], str, Any) -> Span
        """
        .. deprecated:: 2.0.0
            This function is deprecated and will be removed in a future release.
            Please use :py:meth:`sentry_sdk.Scope.start_span` instead.

        Start a span whose parent is the currently active span or transaction, if any.

        The return value is a :py:class:`sentry_sdk.tracing.Span` instance,
        typically used as a context manager to start and stop timing in a `with`
        block.

        Only spans contained in a transaction are sent to Sentry. Most
        integrations start a transaction at the appropriate time, for example
        for every incoming HTTP request. Use
        :py:meth:`sentry_sdk.start_transaction` to start a new transaction when
        one is not already in progress.

        For supported `**kwargs` see :py:class:`sentry_sdk.tracing.Span`.
        """
        scope = Scope.get_isolation_scope()
        return scope.start_span(span=span, instrumenter=instrumenter, **kwargs)

    def start_transaction(
        self, transaction=None, instrumenter=INSTRUMENTER.SENTRY, **kwargs
    ):
        # type: (Optional[Transaction], str, Any) -> Union[Transaction, NoOpSpan]
        """
        .. deprecated:: 2.0.0
            This function is deprecated and will be removed in a future release.
            Please use :py:meth:`sentry_sdk.Scope.start_transaction` instead.

        Start and return a transaction.

        Start an existing transaction if given, otherwise create and start a new
        transaction with kwargs.

        This is the entry point to manual tracing instrumentation.

        A tree structure can be built by adding child spans to the transaction,
        and child spans to other spans. To start a new child span within the
        transaction or any span, call the respective `.start_child()` method.

        Every child span must be finished before the transaction is finished,
        otherwise the unfinished spans are discarded.

        When used as context managers, spans and transactions are automatically
        finished at the end of the `with` block. If not using context managers,
        call the `.finish()` method.

        When the transaction is finished, it will be sent to Sentry with all its
        finished child spans.

        For supported `**kwargs` see :py:class:`sentry_sdk.tracing.Transaction`.
        """
        scope = Scope.get_isolation_scope()

        # For backwards compatibility, we allow passing the scope as the hub.
        # We need a major release to make this nice. (if someone searches the code: deprecated)
        kwargs["hub"] = scope

        return scope.start_transaction(
            transaction=transaction, instrumenter=instrumenter, **kwargs
        )

    def continue_trace(self, environ_or_headers, op=None, name=None, source=None):
        # type: (Dict[str, Any], Optional[str], Optional[str], Optional[str]) -> Transaction
        """
        .. deprecated:: 2.0.0
            This function is deprecated and will be removed in a future release.
            Please use :py:meth:`sentry_sdk.Scope.continue_trace` instead.

        Sets the propagation context from environment or headers and returns a transaction.
        """
        return Scope.get_isolation_scope().continue_trace(
            environ_or_headers=environ_or_headers, op=op, name=name, source=source
        )

    @overload
    def push_scope(
        self, callback=None  # type: Optional[None]
    ):
        # type: (...) -> ContextManager[Scope]
        pass

    @overload
    def push_scope(  # noqa: F811
        self, callback  # type: Callable[[Scope], None]
    ):
        # type: (...) -> None
        pass

    def push_scope(  # noqa
        self,
        callback=None,  # type: Optional[Callable[[Scope], None]]
        continue_trace=True,  # type: bool
    ):
        # type: (...) -> Optional[ContextManager[Scope]]
        """
        .. deprecated:: 2.0.0
            This function is deprecated and will be removed in a future release.

        Pushes a new layer on the scope stack.

        :param callback: If provided, this method pushes a scope, calls
            `callback`, and pops the scope again.

        :returns: If no `callback` is provided, a context manager that should
            be used to pop the scope again.
        """
        if callback is not None:
            with self.push_scope() as scope:
                callback(scope)
            return None

        return _ScopeManager(self)

    def pop_scope_unsafe(self):
        # type: () -> Tuple[Optional[Client], Scope]
        """
        .. deprecated:: 2.0.0
            This function is deprecated and will be removed in a future release.

        Pops a scope layer from the stack.

        Try to use the context manager :py:meth:`push_scope` instead.
        """
        rv = self._stack.pop()
        assert self._stack, "stack must have at least one layer"
        return rv

    @overload
    def configure_scope(
        self, callback=None  # type: Optional[None]
    ):
        # type: (...) -> ContextManager[Scope]
        pass

    @overload
    def configure_scope(  # noqa: F811
        self, callback  # type: Callable[[Scope], None]
    ):
        # type: (...) -> None
        pass

    def configure_scope(  # noqa
        self,
        callback=None,  # type: Optional[Callable[[Scope], None]]
        continue_trace=True,  # type: bool
    ):
        # type: (...) -> Optional[ContextManager[Scope]]
        """
        .. deprecated:: 2.0.0
            This function is deprecated and will be removed in a future release.

        Reconfigures the scope.

        :param callback: If provided, call the callback with the current scope.

        :returns: If no callback is provided, returns a context manager that returns the scope.
        """
        scope = Scope.get_isolation_scope()

        if continue_trace:
            scope.generate_propagation_context()

        if callback is not None:
            # TODO: used to return None when client is None. Check if this changes behavior.
            callback(scope)

            return None

        @contextmanager
        def inner():
            # type: () -> Generator[Scope, None, None]
            yield scope

        return inner()

    def start_session(
        self, session_mode="application"  # type: str
    ):
        # type: (...) -> None
        """
        .. deprecated:: 2.0.0
            This function is deprecated and will be removed in a future release.
            Please use :py:meth:`sentry_sdk.Scope.start_session` instead.

        Starts a new session.
        """
        Scope.get_isolation_scope().start_session(
            session_mode=session_mode,
        )

    def end_session(self):
        # type: (...) -> None
        """
        .. deprecated:: 2.0.0
            This function is deprecated and will be removed in a future release.
            Please use :py:meth:`sentry_sdk.Scope.end_session` instead.

        Ends the current session if there is one.
        """
        Scope.get_isolation_scope().end_session()

    def stop_auto_session_tracking(self):
        # type: (...) -> None
        """
        .. deprecated:: 2.0.0
            This function is deprecated and will be removed in a future release.
            Please use :py:meth:`sentry_sdk.Scope.stop_auto_session_tracking` instead.

        Stops automatic session tracking.

        This temporarily session tracking for the current scope when called.
        To resume session tracking call `resume_auto_session_tracking`.
        """
        Scope.get_isolation_scope().stop_auto_session_tracking()

    def resume_auto_session_tracking(self):
        # type: (...) -> None
        """
        .. deprecated:: 2.0.0
            This function is deprecated and will be removed in a future release.
            Please use :py:meth:`sentry_sdk.Scope.resume_auto_session_tracking` instead.

        Resumes automatic session tracking for the current scope if
        disabled earlier.  This requires that generally automatic session
        tracking is enabled.
        """
        Scope.get_isolation_scope().resume_auto_session_tracking()

    def flush(
        self,
        timeout=None,  # type: Optional[float]
        callback=None,  # type: Optional[Callable[[int, float], None]]
    ):
        # type: (...) -> None
        """
        .. deprecated:: 2.0.0
            This function is deprecated and will be removed in a future release.
            Please use :py:meth:`sentry_sdk.client._Client.flush` instead.

        Alias for :py:meth:`sentry_sdk.client._Client.flush`
        """
        return Scope.get_client().flush(timeout=timeout, callback=callback)

    def get_traceparent(self):
        # type: () -> Optional[str]
        """
        .. deprecated:: 2.0.0
            This function is deprecated and will be removed in a future release.
            Please use :py:meth:`sentry_sdk.Scope.get_traceparent` instead.

        Returns the traceparent either from the active span or from the scope.
        """
        return Scope.get_isolation_scope().get_traceparent()

    def get_baggage(self):
        # type: () -> Optional[str]
        """
        .. deprecated:: 2.0.0
            This function is deprecated and will be removed in a future release.
            Please use :py:meth:`sentry_sdk.Scope.get_baggage` instead.

        Returns Baggage either from the active span or from the scope.
        """
        baggage = Scope.get_isolation_scope().get_baggage()

        if baggage is not None:
            return baggage.serialize()

        return None

    def iter_trace_propagation_headers(self, span=None):
        # type: (Optional[Span]) -> Generator[Tuple[str, str], None, None]
        """
        .. deprecated:: 2.0.0
            This function is deprecated and will be removed in a future release.
            Please use :py:meth:`sentry_sdk.Scope.iter_trace_propagation_headers` instead.

        Return HTTP headers which allow propagation of trace data. Data taken
        from the span representing the request, if available, or the current
        span on the scope if not.
        """
        return Scope.get_isolation_scope().iter_trace_propagation_headers(
            span=span,
        )

    def trace_propagation_meta(self, span=None):
        # type: (Optional[Span]) -> str
        """
        .. deprecated:: 2.0.0
            This function is deprecated and will be removed in a future release.
            Please use :py:meth:`sentry_sdk.Scope.trace_propagation_meta` instead.

        Return meta tags which should be injected into HTML templates
        to allow propagation of trace information.
        """
        if span is not None:
            logger.warning(
                "The parameter `span` in trace_propagation_meta() is deprecated and will be removed in the future."
            )

        return Scope.get_isolation_scope().trace_propagation_meta(
            span=span,
        )


GLOBAL_HUB = Hub()
_local.set(GLOBAL_HUB)


# Circular imports
from sentry_sdk import scope<|MERGE_RESOLUTION|>--- conflicted
+++ resolved
@@ -285,13 +285,6 @@
     def last_event_id(self):
         # type: () -> Optional[str]
         """
-<<<<<<< HEAD
-        .. deprecated:: 2.0.0
-            This function is deprecated and will be removed in a future release.
-
-        Returns the last event ID.
-        """
-=======
         Returns the last event ID.
 
         .. deprecated:: 1.40.5
@@ -300,7 +293,6 @@
         logger.warning(
             "Deprecated: last_event_id is deprecated. This will be removed in the future. The functions `capture_event`, `capture_message`, and `capture_exception` return the event ID directly."
         )
->>>>>>> 7b062eec
         return self._last_event_id
 
     def bind_client(
