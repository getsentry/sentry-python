from __future__ import annotations
from abc import ABC, abstractmethod
import io
import os
import gzip
import socket
import ssl
import time
import asyncio
from datetime import datetime, timedelta, timezone
from collections import defaultdict
from urllib.request import getproxies

try:
    import brotli  # type: ignore
except ImportError:
    brotli = None

try:
    import httpcore
    import h2  # noqa: F401

    HTTP2_ENABLED = True
except ImportError:
    HTTP2_ENABLED = False

import urllib3
import certifi

from sentry_sdk.consts import EndpointType
from sentry_sdk.utils import Dsn, logger, capture_internal_exceptions
from sentry_sdk.worker import BackgroundWorker, Worker, AsyncWorker
from sentry_sdk.envelope import Envelope, Item, PayloadRef

from typing import TYPE_CHECKING

if TYPE_CHECKING:
    from typing import (
        List,
        Dict,
        Any,
        Callable,
        DefaultDict,
        Iterable,
        Mapping,
        Optional,
        Tuple,
        Type,
        Union,
        Self,
    )
    from urllib3.poolmanager import PoolManager
    from urllib3.poolmanager import ProxyManager

    from sentry_sdk._types import EventDataCategory

KEEP_ALIVE_SOCKET_OPTIONS = []
for option in [
    (socket.SOL_SOCKET, lambda: getattr(socket, "SO_KEEPALIVE"), 1),  # noqa: B009
    (socket.SOL_TCP, lambda: getattr(socket, "TCP_KEEPIDLE"), 45),  # noqa: B009
    (socket.SOL_TCP, lambda: getattr(socket, "TCP_KEEPINTVL"), 10),  # noqa: B009
    (socket.SOL_TCP, lambda: getattr(socket, "TCP_KEEPCNT"), 6),  # noqa: B009
]:
    try:
        KEEP_ALIVE_SOCKET_OPTIONS.append((option[0], option[1](), option[2]))
    except AttributeError:
        # a specific option might not be available on specific systems,
        # e.g. TCP_KEEPIDLE doesn't exist on macOS
        pass


class Transport(ABC):
    """Baseclass for all transports.

    A transport is used to send an event to sentry.
    """

    parsed_dsn: Optional[Dsn] = None

    def __init__(self: Self, options: Optional[Dict[str, Any]] = None) -> None:
        self.options = options
        if options and options["dsn"] is not None and options["dsn"]:
            self.parsed_dsn = Dsn(options["dsn"])
        else:
            self.parsed_dsn = None

    @abstractmethod
    def capture_envelope(self: Self, envelope: Envelope) -> None:
        """
        Send an envelope to Sentry.

        Envelopes are a data container format that can hold any type of data
        submitted to Sentry. We use it to send all event data (including errors,
        transactions, crons check-ins, etc.) to Sentry.
        """
        pass

    def flush(
        self: Self,
        timeout: float,
        callback: Optional[Any] = None,
    ) -> None:
        """
        Wait `timeout` seconds for the current events to be sent out.

        The default implementation is a no-op, since this method may only be relevant to some transports.
        Subclasses should override this method if necessary.
        """
        return None

    def kill(self: Self) -> None:
        """
        Forcefully kills the transport.

        The default implementation is a no-op, since this method may only be relevant to some transports.
        Subclasses should override this method if necessary.
        """
        return None

    def record_lost_event(
        self: Self,
        reason: str,
        data_category: Optional[EventDataCategory] = None,
        item: Optional[Item] = None,
        *,
        quantity: int = 1,
    ) -> None:
        """This increments a counter for event loss by reason and
        data category by the given positive-int quantity (default 1).

        If an item is provided, the data category and quantity are
        extracted from the item, and the values passed for
        data_category and quantity are ignored.

        When recording a lost transaction via data_category="transaction",
        the calling code should also record the lost spans via this method.
        When recording lost spans, `quantity` should be set to the number
        of contained spans, plus one for the transaction itself. When
        passing an Item containing a transaction via the `item` parameter,
        this method automatically records the lost spans.
        """
        return None

    def is_healthy(self: Self) -> bool:
        return True


def _parse_rate_limits(
    header: str, now: Optional[datetime] = None
) -> Iterable[Tuple[Optional[str], datetime]]:
    if now is None:
        now = datetime.now(timezone.utc)

    for limit in header.split(","):
        try:
            parameters = limit.strip().split(":")
            retry_after_val, categories = parameters[:2]

            retry_after = now + timedelta(seconds=int(retry_after_val))
            for category in categories and categories.split(";") or (None,):
                yield category, retry_after
        except (LookupError, ValueError):
            continue


class HttpTransportCore(Transport):
<<<<<<< HEAD
    """The base HTTP transport."""
=======
    """Shared base class for sync and async transports."""
>>>>>>> fca87403

    TIMEOUT = 30  # seconds

    def __init__(self: Self, options: Dict[str, Any]) -> None:
        from sentry_sdk.consts import VERSION

        Transport.__init__(self, options)
        assert self.parsed_dsn is not None
        self.options: Dict[str, Any] = options
        self._worker = self._create_worker(options)
        self._auth = self.parsed_dsn.to_auth("sentry.python/%s" % VERSION)
        self._disabled_until: Dict[Optional[str], datetime] = {}
        # We only use this Retry() class for the `get_retry_after` method it exposes
        self._retry = urllib3.util.Retry()
        self._discarded_events: DefaultDict[Tuple[EventDataCategory, str], int] = (
            defaultdict(int)
        )
        self._last_client_report_sent = time.time()

        self._pool = self._make_pool()

        experiments = options.get("_experiments", {})
        compression_level = experiments.get(
            "transport_compression_level",
            experiments.get("transport_zlib_compression_level"),
        )
        compression_algo = experiments.get(
            "transport_compression_algo",
            (
                "gzip"
                # if only compression level is set, assume gzip for backwards compatibility
                # if we don't have brotli available, fallback to gzip
                if compression_level is not None or brotli is None
                else "br"
            ),
        )

        if compression_algo == "br" and brotli is None:
            logger.warning(
                "You asked for brotli compression without the Brotli module, falling back to gzip -9"
            )
            compression_algo = "gzip"
            compression_level = None

        if compression_algo not in ("br", "gzip"):
            logger.warning(
                "Unknown compression algo %s, disabling compression", compression_algo
            )
            self._compression_level = 0
            self._compression_algo = None
        else:
            self._compression_algo = compression_algo

        if compression_level is not None:
            self._compression_level = compression_level
        elif self._compression_algo == "gzip":
            self._compression_level = 9
        elif self._compression_algo == "br":
            self._compression_level = 4

    def _create_worker(self, options: dict[str, Any]) -> Worker:
        async_enabled = options.get("_experiments", {}).get("transport_async", False)
        try:
            asyncio.get_running_loop()
            worker_cls = AsyncWorker if async_enabled else BackgroundWorker
        except RuntimeError:
            worker_cls = BackgroundWorker
        return worker_cls(queue_size=options["transport_queue_size"])

    def record_lost_event(
        self: Self,
        reason: str,
        data_category: Optional[EventDataCategory] = None,
        item: Optional[Item] = None,
        *,
        quantity: int = 1,
    ) -> None:
        if not self.options["send_client_reports"]:
            return

        if item is not None:
            data_category = item.data_category
            quantity = 1  # If an item is provided, we always count it as 1 (except for attachments, handled below).

            if data_category == "transaction":
                # Also record the lost spans
                event = item.get_transaction_event() or {}

                # +1 for the transaction itself
                span_count = len(event.get("spans") or []) + 1
                self.record_lost_event(reason, "span", quantity=span_count)

            elif data_category == "attachment":
                # quantity of 0 is actually 1 as we do not want to count
                # empty attachments as actually empty.
                quantity = len(item.get_bytes()) or 1

        elif data_category is None:
            raise TypeError("data category not provided")

        self._discarded_events[data_category, reason] += quantity

    def _get_header_value(self: Self, response: Any, header: str) -> Optional[str]:
        return response.headers.get(header)

    def _update_rate_limits(
        self: Self, response: Union[urllib3.BaseHTTPResponse, httpcore.Response]
    ) -> None:

        # new sentries with more rate limit insights.  We honor this header
        # no matter of the status code to update our internal rate limits.
        header = self._get_header_value(response, "x-sentry-rate-limits")
        if header:
            logger.warning("Rate-limited via x-sentry-rate-limits")
            self._disabled_until.update(_parse_rate_limits(header))

        # old sentries only communicate global rate limit hits via the
        # retry-after header on 429.  This header can also be emitted on new
        # sentries if a proxy in front wants to globally slow things down.
        elif response.status == 429:
            logger.warning("Rate-limited via 429")
            retry_after_value = self._get_header_value(response, "Retry-After")
            retry_after = (
                self._retry.parse_retry_after(retry_after_value)
                if retry_after_value is not None
                else None
            ) or 60
            self._disabled_until[None] = datetime.now(timezone.utc) + timedelta(
                seconds=retry_after
            )

    def _handle_request_error(
        self: Self, envelope: Optional[Envelope], loss_reason: str = "network"
    ) -> None:
        def record_loss(reason: str) -> None:
            if envelope is None:
                self.record_lost_event(reason, data_category="error")
            else:
                for item in envelope.items:
                    self.record_lost_event(reason, item=item)

        self.on_dropped_event(loss_reason)
        record_loss("network_error")

    def _handle_response(
        self: Self,
        response: Union[urllib3.BaseHTTPResponse, httpcore.Response],
        envelope: Optional[Envelope],
    ) -> None:
        self._update_rate_limits(response)

        if response.status == 429:
            # if we hit a 429.  Something was rate limited but we already
            # acted on this in `self._update_rate_limits`.  Note that we
            # do not want to record event loss here as we will have recorded
            # an outcome in relay already.
            self.on_dropped_event("status_429")
            pass

        elif response.status >= 300 or response.status < 200:
            logger.error(
                "Unexpected status code: %s (body: %s)",
                response.status,
                getattr(response, "data", getattr(response, "content", None)),
            )
            self._handle_request_error(
                envelope=envelope, loss_reason="status_{}".format(response.status)
            )

    def _update_headers(
        self: Self,
        headers: Dict[str, str],
    ) -> None:

        headers.update(
            {
                "User-Agent": str(self._auth.client),
                "X-Sentry-Auth": str(self._auth.to_header()),
            }
        )

    def on_dropped_event(self: Self, _reason: str) -> None:
        return None

    def _fetch_pending_client_report(
        self: Self, force: bool = False, interval: int = 60
    ) -> Optional[Item]:
        if not self.options["send_client_reports"]:
            return None

        if not (force or self._last_client_report_sent < time.time() - interval):
            return None

        discarded_events = self._discarded_events
        self._discarded_events = defaultdict(int)
        self._last_client_report_sent = time.time()

        if not discarded_events:
            return None

        return Item(
            PayloadRef(
                json={
                    "timestamp": time.time(),
                    "discarded_events": [
                        {"reason": reason, "category": category, "quantity": quantity}
                        for (
                            (category, reason),
                            quantity,
                        ) in discarded_events.items()
                    ],
                }
            ),
            type="client_report",
        )

    def _check_disabled(self: Self, category: EventDataCategory) -> bool:
        def _disabled(bucket: Optional[EventDataCategory]) -> bool:
            ts = self._disabled_until.get(bucket)
            return ts is not None and ts > datetime.now(timezone.utc)

        return _disabled(category) or _disabled(None)

    def _is_rate_limited(self: Self) -> bool:
        return any(
            ts > datetime.now(timezone.utc) for ts in self._disabled_until.values()
        )

    def _is_worker_full(self: Self) -> bool:
        return self._worker.full()

    def is_healthy(self: Self) -> bool:
        return not (self._is_worker_full() or self._is_rate_limited())

    def _prepare_envelope(
        self: Self, envelope: Envelope
    ) -> Optional[Tuple[Envelope, io.BytesIO, Dict[str, str]]]:
<<<<<<< HEAD
=======

        # remove all items from the envelope which are over quota
>>>>>>> fca87403
        new_items = []
        for item in envelope.items:
            if self._check_disabled(item.data_category):
                if item.data_category in ("transaction", "error", "default"):
                    self.on_dropped_event("self_rate_limits")
                self.record_lost_event("ratelimit_backoff", item=item)
            else:
                new_items.append(item)

        # Since we're modifying the envelope here make a copy so that others
        # that hold references do not see their envelope modified.
        envelope = Envelope(headers=envelope.headers, items=new_items)

        if not envelope.items:
            return None

        # since we're already in the business of sending out an envelope here
        # check if we have one pending for the stats session envelopes so we
        # can attach it to this enveloped scheduled for sending.  This will
        # currently typically attach the client report to the most recent
        # session update.
        client_report_item = self._fetch_pending_client_report(interval=30)
        if client_report_item is not None:
            envelope.items.append(client_report_item)

        content_encoding, body = self._serialize_envelope(envelope)

        assert self.parsed_dsn is not None
        logger.debug(
            "Sending envelope [%s] project:%s host:%s",
            envelope.description,
            self.parsed_dsn.project_id,
            self.parsed_dsn.host,
        )

        headers = {
            "Content-Type": "application/x-sentry-envelope",
        }
        if content_encoding:
            headers["Content-Encoding"] = content_encoding

        return envelope, body, headers

    def _serialize_envelope(
        self: Self, envelope: Envelope
    ) -> tuple[Optional[str], io.BytesIO]:
        content_encoding = None
        body = io.BytesIO()
        if self._compression_level == 0 or self._compression_algo is None:
            envelope.serialize_into(body)
        else:
            content_encoding = self._compression_algo
            if self._compression_algo == "br" and brotli is not None:
                body.write(
                    brotli.compress(
                        envelope.serialize(), quality=self._compression_level
                    )
                )
            else:  # assume gzip as we sanitize the algo value in init
                with gzip.GzipFile(
                    fileobj=body, mode="w", compresslevel=self._compression_level
                ) as f:
                    envelope.serialize_into(f)

        return content_encoding, body

    def _get_pool_options(self: Self) -> Dict[str, Any]:
        raise NotImplementedError()

    def _in_no_proxy(self: Self, parsed_dsn: Dsn) -> bool:
        no_proxy = getproxies().get("no")
        if not no_proxy:
            return False
        for host in no_proxy.split(","):
            host = host.strip()
            if parsed_dsn.host.endswith(host) or parsed_dsn.netloc.endswith(host):
                return True
        return False

    def _make_pool(
        self: Self,
    ) -> Union[
        PoolManager,
        ProxyManager,
        httpcore.SOCKSProxy,
        httpcore.HTTPProxy,
        httpcore.ConnectionPool,
        httpcore.AsyncSOCKSProxy,
        httpcore.AsyncHTTPProxy,
        httpcore.AsyncConnectionPool,
    ]:
        raise NotImplementedError()

    def _request(
        self: Self,
        method: str,
        endpoint_type: EndpointType,
        body: Any,
        headers: Mapping[str, str],
    ) -> Union[urllib3.BaseHTTPResponse, httpcore.Response]:
        raise NotImplementedError()

    def kill(self: Self) -> None:
        logger.debug("Killing HTTP transport")
        self._worker.kill()


class BaseHttpTransport(HttpTransportCore):
<<<<<<< HEAD

    def _send_envelope(self: Self, envelope: Envelope) -> None:
        _prepared_envelope = self._prepare_envelope(envelope)
        if _prepared_envelope is None:
            return None
        envelope, body, headers = _prepared_envelope
        self._send_request(
            body.getvalue(),
            headers=headers,
            endpoint_type=EndpointType.ENVELOPE,
            envelope=envelope,
        )
=======
    """The base HTTP transport."""

    def _send_envelope(self: Self, envelope: Envelope) -> None:
        _prepared_envelope = self._prepare_envelope(envelope)
        if _prepared_envelope is not None:
            envelope, body, headers = _prepared_envelope
            self._send_request(
                body.getvalue(),
                headers=headers,
                endpoint_type=EndpointType.ENVELOPE,
                envelope=envelope,
            )
>>>>>>> fca87403
        return None

    def _send_request(
        self: Self,
        body: bytes,
        headers: Dict[str, str],
        endpoint_type: EndpointType,
        envelope: Optional[Envelope],
    ) -> None:
        self._update_headers(headers)
        try:
            response = self._request(
                "POST",
                endpoint_type,
                body,
                headers,
            )
        except Exception:
            self._handle_request_error(envelope=envelope, loss_reason="network")
            raise
        try:
            self._handle_response(response=response, envelope=envelope)
        finally:
            response.close()

    def _flush_client_reports(self: Self, force: bool = False) -> None:
        client_report = self._fetch_pending_client_report(force=force, interval=60)
        if client_report is not None:
            self.capture_envelope(Envelope(items=[client_report]))

    def capture_envelope(self: Self, envelope: Envelope) -> None:
        def send_envelope_wrapper() -> None:
            with capture_internal_exceptions():
                self._send_envelope(envelope)
                self._flush_client_reports()

        if not self._worker.submit(send_envelope_wrapper):
            self.on_dropped_event("full_queue")
            for item in envelope.items:
                self.record_lost_event("queue_overflow", item=item)

    def flush(
        self: Self,
        timeout: float,
        callback: Optional[Callable[[int, float], None]] = None,
    ) -> None:
        logger.debug("Flushing HTTP transport")

        if timeout > 0:
            self._worker.submit(lambda: self._flush_client_reports(force=True))
            self._worker.flush(timeout, callback)


class AsyncHttpTransport(HttpTransportCore):
    def __init__(self: Self, options: Dict[str, Any]) -> None:
        super().__init__(options)
        # Requires event loop at init time
<<<<<<< HEAD
        self.loop: asyncio.AbstractEventLoop = asyncio.get_running_loop()
=======
        self._loop = asyncio.get_running_loop()
>>>>>>> fca87403
        self.background_tasks: set[asyncio.Task[None]] = set()

    def _get_header_value(self: Self, response: Any, header: str) -> Optional[str]:
        return next(
            (
                val.decode("ascii")
                for key, val in response.headers
                if key.decode("ascii").lower() == header
            ),
            None,
        )

    async def _send_envelope(self: Self, envelope: Envelope) -> None:
        _prepared_envelope = self._prepare_envelope(envelope)
        if _prepared_envelope is None:
            return None
        envelope, body, headers = _prepared_envelope
        await self._send_request(
            body.getvalue(),
            headers=headers,
            endpoint_type=EndpointType.ENVELOPE,
            envelope=envelope,
        )
        return None

    async def _send_request(
        self: Self,
        body: bytes,
        headers: Dict[str, str],
        endpoint_type: EndpointType,
        envelope: Optional[Envelope],
    ) -> None:
        self._update_headers(headers)
        try:
            response = await self._request(
                "POST",
                endpoint_type,
                body,
                headers,
            )
        except Exception:
            self._handle_request_error(envelope=envelope, loss_reason="network")
            raise
        try:
            self._handle_response(response=response, envelope=envelope)
        finally:
            await response.aclose()

    async def _request(  # type: ignore[override]
        self: Self,
        method: str,
        endpoint_type: EndpointType,
        body: Any,
        headers: Mapping[str, str],
    ) -> httpcore.Response:
        return await self._pool.request(
            method,
            self._auth.get_api_url(endpoint_type),
            content=body,
            headers=headers,  # type: ignore
            extensions={
                "timeout": {
                    "pool": self.TIMEOUT,
                    "connect": self.TIMEOUT,
                    "write": self.TIMEOUT,
                    "read": self.TIMEOUT,
                }
            },
        )

    def _flush_client_reports(self: Self, force: bool = False) -> None:
        client_report = self._fetch_pending_client_report(force=force, interval=60)
        if client_report is not None:
            self.capture_envelope(Envelope(items=[client_report]))

    async def _capture_envelope(self: Self, envelope: Envelope) -> None:
        async def send_envelope_wrapper() -> None:
            with capture_internal_exceptions():
                await self._send_envelope(envelope)
                self._flush_client_reports()

        if not self._worker.submit(send_envelope_wrapper):
            self.on_dropped_event("full_queue")
            for item in envelope.items:
                self.record_lost_event("queue_overflow", item=item)

    def capture_envelope(self: Self, envelope: Envelope) -> None:
        # Synchronous entry point
        try:
            asyncio.get_running_loop()
            # We are on the main thread running the event loop
            task = asyncio.create_task(self._capture_envelope(envelope))
            self.background_tasks.add(task)
            task.add_done_callback(self.background_tasks.discard)
        except RuntimeError:
            # We are in a background thread, not running an event loop,
            # have to launch the task on the loop in a threadsafe way.
<<<<<<< HEAD
            if self.loop and self.loop.is_running():
                asyncio.run_coroutine_threadsafe(
                    self._capture_envelope(envelope),
                    self.loop,
=======
            if self._loop and self._loop.is_running():
                asyncio.run_coroutine_threadsafe(
                    self._capture_envelope(envelope),
                    self._loop,
>>>>>>> fca87403
                )
            else:
                # The event loop is no longer running
                logger.warning("Async Transport is not running in an event loop.")
                self.on_dropped_event("no_async_context")
                for item in envelope.items:
                    self.record_lost_event("no_async_context", item=item)

<<<<<<< HEAD
    async def flush_async(
        self: Self,
        timeout: float,
        callback: Optional[Callable[[int, float], None]] = None,
    ) -> None:
=======
    def flush(  # type: ignore[override]
        self: Self,
        timeout: float,
        callback: Optional[Callable[[int, float], None]] = None,
    ) -> Optional[asyncio.Task[None]]:
>>>>>>> fca87403
        logger.debug("Flushing HTTP transport")

        if timeout > 0:
            self._worker.submit(lambda: self._flush_client_reports(force=True))
<<<<<<< HEAD
            await self._worker.flush_async(timeout, callback)  # type: ignore
=======
            return self._worker.flush(timeout, callback)  # type: ignore[func-returns-value]
        return None
>>>>>>> fca87403

    def _get_pool_options(self: Self) -> Dict[str, Any]:
        options: Dict[str, Any] = {
            "http2": False,  # no HTTP2 for now
            "retries": 3,
        }

        socket_options = (
            self.options["socket_options"]
            if self.options["socket_options"] is not None
            else []
        )

        used_options = {(o[0], o[1]) for o in socket_options}
        for default_option in KEEP_ALIVE_SOCKET_OPTIONS:
            if (default_option[0], default_option[1]) not in used_options:
                socket_options.append(default_option)

        options["socket_options"] = socket_options

        ssl_context = ssl.create_default_context()
        ssl_context.load_verify_locations(
            self.options["ca_certs"]  # User-provided bundle from the SDK init
            or os.environ.get("SSL_CERT_FILE")
            or os.environ.get("REQUESTS_CA_BUNDLE")
            or certifi.where()
        )
        cert_file = self.options["cert_file"] or os.environ.get("CLIENT_CERT_FILE")
        key_file = self.options["key_file"] or os.environ.get("CLIENT_KEY_FILE")
        if cert_file is not None:
            ssl_context.load_cert_chain(cert_file, key_file)

        options["ssl_context"] = ssl_context

        return options

    def _make_pool(
        self: Self,
    ) -> Union[
        httpcore.AsyncSOCKSProxy, httpcore.AsyncHTTPProxy, httpcore.AsyncConnectionPool
    ]:
        if self.parsed_dsn is None:
            raise ValueError("Cannot create HTTP-based transport without valid DSN")
        proxy = None
        no_proxy = self._in_no_proxy(self.parsed_dsn)

        # try HTTPS first
        https_proxy = self.options["https_proxy"]
        if self.parsed_dsn.scheme == "https" and (https_proxy != ""):
            proxy = https_proxy or (not no_proxy and getproxies().get("https"))

        # maybe fallback to HTTP proxy
        http_proxy = self.options["http_proxy"]
        if not proxy and (http_proxy != ""):
            proxy = http_proxy or (not no_proxy and getproxies().get("http"))

        opts = self._get_pool_options()

        if proxy:
            proxy_headers = self.options["proxy_headers"]
            if proxy_headers:
                opts["proxy_headers"] = proxy_headers

            if proxy.startswith("socks"):
                try:
                    if "socket_options" in opts:
                        socket_options = opts.pop("socket_options")
                        if socket_options:
                            logger.warning(
                                "You have defined socket_options but using a SOCKS proxy which doesn't support these. We'll ignore socket_options."
                            )
                    return httpcore.AsyncSOCKSProxy(proxy_url=proxy, **opts)
                except RuntimeError:
                    logger.warning(
                        "You have configured a SOCKS proxy (%s) but support for SOCKS proxies is not installed. Disabling proxy support.",
                        proxy,
                    )
            else:
                return httpcore.AsyncHTTPProxy(proxy_url=proxy, **opts)

        return httpcore.AsyncConnectionPool(**opts)

<<<<<<< HEAD
    def kill(self: Self) -> Optional[asyncio.Task[None]]:  # type: ignore[override]
=======
    def kill(self: Self) -> Optional[asyncio.Task[None]]:  # type: ignore
>>>>>>> fca87403

        logger.debug("Killing HTTP transport")
        self._worker.kill()
        for task in self.background_tasks:
            task.cancel()
        self.background_tasks.clear()
        try:
            # Return the pool cleanup task so caller can await it if needed
<<<<<<< HEAD
            return self.loop.create_task(self._pool.aclose())  # type: ignore
=======
            return self._loop.create_task(self._pool.aclose())  # type: ignore
>>>>>>> fca87403
        except RuntimeError:
            logger.warning("Event loop not running, aborting kill.")
            return None


class HttpTransport(BaseHttpTransport):
    if TYPE_CHECKING:
        _pool: Union[PoolManager, ProxyManager]

    def _get_pool_options(self: Self) -> Dict[str, Any]:

        num_pools = self.options.get("_experiments", {}).get("transport_num_pools")
        options = {
            "num_pools": 2 if num_pools is None else int(num_pools),
            "cert_reqs": "CERT_REQUIRED",
            "timeout": urllib3.Timeout(total=self.TIMEOUT),
        }

        socket_options: Optional[List[Tuple[int, int, int | bytes]]] = None

        if self.options["socket_options"] is not None:
            socket_options = self.options["socket_options"]

        if self.options["keep_alive"]:
            if socket_options is None:
                socket_options = []

            used_options = {(o[0], o[1]) for o in socket_options}
            for default_option in KEEP_ALIVE_SOCKET_OPTIONS:
                if (default_option[0], default_option[1]) not in used_options:
                    socket_options.append(default_option)

        if socket_options is not None:
            options["socket_options"] = socket_options

        options["ca_certs"] = (
            self.options["ca_certs"]  # User-provided bundle from the SDK init
            or os.environ.get("SSL_CERT_FILE")
            or os.environ.get("REQUESTS_CA_BUNDLE")
            or certifi.where()
        )

        options["cert_file"] = self.options["cert_file"] or os.environ.get(
            "CLIENT_CERT_FILE"
        )
        options["key_file"] = self.options["key_file"] or os.environ.get(
            "CLIENT_KEY_FILE"
        )

        return options

    def _make_pool(self: Self) -> Union[PoolManager, ProxyManager]:
        if self.parsed_dsn is None:
            raise ValueError("Cannot create HTTP-based transport without valid DSN")

        proxy = None
        no_proxy = self._in_no_proxy(self.parsed_dsn)

        # try HTTPS first
        https_proxy = self.options["https_proxy"]
        if self.parsed_dsn.scheme == "https" and (https_proxy != ""):
            proxy = https_proxy or (not no_proxy and getproxies().get("https"))

        # maybe fallback to HTTP proxy
        http_proxy = self.options["http_proxy"]
        if not proxy and (http_proxy != ""):
            proxy = http_proxy or (not no_proxy and getproxies().get("http"))

        opts = self._get_pool_options()

        if proxy:
            proxy_headers = self.options["proxy_headers"]
            if proxy_headers:
                opts["proxy_headers"] = proxy_headers

            if proxy.startswith("socks"):
                use_socks_proxy = True
                try:
                    # Check if PySocks dependency is available
                    from urllib3.contrib.socks import SOCKSProxyManager
                except ImportError:
                    use_socks_proxy = False
                    logger.warning(
                        "You have configured a SOCKS proxy (%s) but support for SOCKS proxies is not installed. Disabling proxy support. Please add `PySocks` (or `urllib3` with the `[socks]` extra) to your dependencies.",
                        proxy,
                    )

                if use_socks_proxy:
                    return SOCKSProxyManager(proxy, **opts)
                else:
                    return urllib3.PoolManager(**opts)
            else:
                return urllib3.ProxyManager(proxy, **opts)
        else:
            return urllib3.PoolManager(**opts)

    def _request(
        self: Self,
        method: str,
        endpoint_type: EndpointType,
        body: Any,
        headers: Mapping[str, str],
    ) -> urllib3.BaseHTTPResponse:
        return self._pool.request(
            method,
            self._auth.get_api_url(endpoint_type),
            body=body,
            headers=headers,
        )


if not HTTP2_ENABLED:
    # Sorry, no Http2Transport for you
    class Http2Transport(HttpTransport):
        def __init__(self: Self, options: Dict[str, Any]) -> None:
            super().__init__(options)
            logger.warning(
                "You tried to use HTTP2Transport but don't have httpcore[http2] installed. Falling back to HTTPTransport."
            )

else:

    class Http2Transport(BaseHttpTransport):  # type: ignore
        """The HTTP2 transport based on httpcore."""

        TIMEOUT = 15

        if TYPE_CHECKING:
            _pool: Union[
                httpcore.SOCKSProxy, httpcore.HTTPProxy, httpcore.ConnectionPool
            ]

        def _get_header_value(self: Self, response: Any, header: str) -> Optional[str]:
            return next(
                (
                    val.decode("ascii")
                    for key, val in response.headers
                    if key.decode("ascii").lower() == header
                ),
                None,
            )

        def _request(
            self: Self,
            method: str,
            endpoint_type: EndpointType,
            body: Any,
            headers: Mapping[str, str],
        ) -> httpcore.Response:
            response = self._pool.request(
                method,
                self._auth.get_api_url(endpoint_type),
                content=body,
                headers=headers,  # type: ignore
                extensions={
                    "timeout": {
                        "pool": self.TIMEOUT,
                        "connect": self.TIMEOUT,
                        "write": self.TIMEOUT,
                        "read": self.TIMEOUT,
                    }
                },
            )
            return response

        def _get_pool_options(self: Self) -> Dict[str, Any]:
            options: Dict[str, Any] = {
                "http2": self.parsed_dsn is not None
                and self.parsed_dsn.scheme == "https",
                "retries": 3,
            }

            socket_options = (
                self.options["socket_options"]
                if self.options["socket_options"] is not None
                else []
            )

            used_options = {(o[0], o[1]) for o in socket_options}
            for default_option in KEEP_ALIVE_SOCKET_OPTIONS:
                if (default_option[0], default_option[1]) not in used_options:
                    socket_options.append(default_option)

            options["socket_options"] = socket_options

            ssl_context = ssl.create_default_context()
            ssl_context.load_verify_locations(
                self.options["ca_certs"]  # User-provided bundle from the SDK init
                or os.environ.get("SSL_CERT_FILE")
                or os.environ.get("REQUESTS_CA_BUNDLE")
                or certifi.where()
            )
            cert_file = self.options["cert_file"] or os.environ.get("CLIENT_CERT_FILE")
            key_file = self.options["key_file"] or os.environ.get("CLIENT_KEY_FILE")
            if cert_file is not None:
                ssl_context.load_cert_chain(cert_file, key_file)

            options["ssl_context"] = ssl_context

            return options

        def _make_pool(
            self: Self,
        ) -> Union[httpcore.SOCKSProxy, httpcore.HTTPProxy, httpcore.ConnectionPool]:
            if self.parsed_dsn is None:
                raise ValueError("Cannot create HTTP-based transport without valid DSN")
            proxy = None
            no_proxy = self._in_no_proxy(self.parsed_dsn)

            # try HTTPS first
            https_proxy = self.options["https_proxy"]
            if self.parsed_dsn.scheme == "https" and (https_proxy != ""):
                proxy = https_proxy or (not no_proxy and getproxies().get("https"))

            # maybe fallback to HTTP proxy
            http_proxy = self.options["http_proxy"]
            if not proxy and (http_proxy != ""):
                proxy = http_proxy or (not no_proxy and getproxies().get("http"))

            opts = self._get_pool_options()

            if proxy:
                proxy_headers = self.options["proxy_headers"]
                if proxy_headers:
                    opts["proxy_headers"] = proxy_headers

                if proxy.startswith("socks"):
                    try:
                        if "socket_options" in opts:
                            socket_options = opts.pop("socket_options")
                            if socket_options:
                                logger.warning(
                                    "You have defined socket_options but using a SOCKS proxy which doesn't support these. We'll ignore socket_options."
                                )
                        return httpcore.SOCKSProxy(proxy_url=proxy, **opts)
                    except RuntimeError:
                        logger.warning(
                            "You have configured a SOCKS proxy (%s) but support for SOCKS proxies is not installed. Disabling proxy support.",
                            proxy,
                        )
                else:
                    return httpcore.HTTPProxy(proxy_url=proxy, **opts)

            return httpcore.ConnectionPool(**opts)


def make_transport(options: Dict[str, Any]) -> Optional[Transport]:
    ref_transport = options["transport"]

    use_http2_transport = options.get("_experiments", {}).get("transport_http2", False)
    use_async_transport = options.get("_experiments", {}).get("transport_async", False)
    # By default, we use the http transport class
    if use_async_transport:
        try:
            asyncio.get_running_loop()
            transport_cls: Type[Transport] = AsyncHttpTransport
        except RuntimeError:
            # No event loop running, fall back to sync transport
            logger.warning("No event loop running, falling back to sync transport.")
            transport_cls = Http2Transport if use_http2_transport else HttpTransport
    else:
        transport_cls = Http2Transport if use_http2_transport else HttpTransport

    if isinstance(ref_transport, Transport):
        return ref_transport
    elif isinstance(ref_transport, type) and issubclass(ref_transport, Transport):
        transport_cls = ref_transport

    # if a transport class is given only instantiate it if the dsn is not
    # empty or None
    if options["dsn"]:
        return transport_cls(options)

    return None<|MERGE_RESOLUTION|>--- conflicted
+++ resolved
@@ -164,11 +164,7 @@
 
 
 class HttpTransportCore(Transport):
-<<<<<<< HEAD
-    """The base HTTP transport."""
-=======
     """Shared base class for sync and async transports."""
->>>>>>> fca87403
 
     TIMEOUT = 30  # seconds
 
@@ -406,11 +402,8 @@
     def _prepare_envelope(
         self: Self, envelope: Envelope
     ) -> Optional[Tuple[Envelope, io.BytesIO, Dict[str, str]]]:
-<<<<<<< HEAD
-=======
 
         # remove all items from the envelope which are over quota
->>>>>>> fca87403
         new_items = []
         for item in envelope.items:
             if self._check_disabled(item.data_category):
@@ -519,20 +512,6 @@
 
 
 class BaseHttpTransport(HttpTransportCore):
-<<<<<<< HEAD
-
-    def _send_envelope(self: Self, envelope: Envelope) -> None:
-        _prepared_envelope = self._prepare_envelope(envelope)
-        if _prepared_envelope is None:
-            return None
-        envelope, body, headers = _prepared_envelope
-        self._send_request(
-            body.getvalue(),
-            headers=headers,
-            endpoint_type=EndpointType.ENVELOPE,
-            envelope=envelope,
-        )
-=======
     """The base HTTP transport."""
 
     def _send_envelope(self: Self, envelope: Envelope) -> None:
@@ -545,7 +524,6 @@
                 endpoint_type=EndpointType.ENVELOPE,
                 envelope=envelope,
             )
->>>>>>> fca87403
         return None
 
     def _send_request(
@@ -603,11 +581,7 @@
     def __init__(self: Self, options: Dict[str, Any]) -> None:
         super().__init__(options)
         # Requires event loop at init time
-<<<<<<< HEAD
-        self.loop: asyncio.AbstractEventLoop = asyncio.get_running_loop()
-=======
         self._loop = asyncio.get_running_loop()
->>>>>>> fca87403
         self.background_tasks: set[asyncio.Task[None]] = set()
 
     def _get_header_value(self: Self, response: Any, header: str) -> Optional[str]:
@@ -705,17 +679,10 @@
         except RuntimeError:
             # We are in a background thread, not running an event loop,
             # have to launch the task on the loop in a threadsafe way.
-<<<<<<< HEAD
-            if self.loop and self.loop.is_running():
-                asyncio.run_coroutine_threadsafe(
-                    self._capture_envelope(envelope),
-                    self.loop,
-=======
             if self._loop and self._loop.is_running():
                 asyncio.run_coroutine_threadsafe(
                     self._capture_envelope(envelope),
                     self._loop,
->>>>>>> fca87403
                 )
             else:
                 # The event loop is no longer running
@@ -724,29 +691,17 @@
                 for item in envelope.items:
                     self.record_lost_event("no_async_context", item=item)
 
-<<<<<<< HEAD
-    async def flush_async(
-        self: Self,
-        timeout: float,
-        callback: Optional[Callable[[int, float], None]] = None,
-    ) -> None:
-=======
     def flush(  # type: ignore[override]
         self: Self,
         timeout: float,
         callback: Optional[Callable[[int, float], None]] = None,
     ) -> Optional[asyncio.Task[None]]:
->>>>>>> fca87403
         logger.debug("Flushing HTTP transport")
 
         if timeout > 0:
             self._worker.submit(lambda: self._flush_client_reports(force=True))
-<<<<<<< HEAD
-            await self._worker.flush_async(timeout, callback)  # type: ignore
-=======
             return self._worker.flush(timeout, callback)  # type: ignore[func-returns-value]
         return None
->>>>>>> fca87403
 
     def _get_pool_options(self: Self) -> Dict[str, Any]:
         options: Dict[str, Any] = {
@@ -829,11 +784,7 @@
 
         return httpcore.AsyncConnectionPool(**opts)
 
-<<<<<<< HEAD
-    def kill(self: Self) -> Optional[asyncio.Task[None]]:  # type: ignore[override]
-=======
     def kill(self: Self) -> Optional[asyncio.Task[None]]:  # type: ignore
->>>>>>> fca87403
 
         logger.debug("Killing HTTP transport")
         self._worker.kill()
@@ -842,11 +793,7 @@
         self.background_tasks.clear()
         try:
             # Return the pool cleanup task so caller can await it if needed
-<<<<<<< HEAD
-            return self.loop.create_task(self._pool.aclose())  # type: ignore
-=======
             return self._loop.create_task(self._pool.aclose())  # type: ignore
->>>>>>> fca87403
         except RuntimeError:
             logger.warning("Event loop not running, aborting kill.")
             return None
