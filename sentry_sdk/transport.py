--- conflicted
+++ resolved
@@ -36,10 +36,6 @@
 
     DataCategory = Optional[str]
 
-
-<<<<<<< HEAD
-class Transport(ABC):
-=======
 
 KEEP_ALIVE_SOCKET_OPTIONS = []
 for option in [
@@ -56,8 +52,7 @@
         pass
 
 
-class Transport(object):
->>>>>>> 500e087b
+class Transport(ABC):
     """Baseclass for all transports.
 
     A transport is used to send an event to sentry.
