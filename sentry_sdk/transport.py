from __future__ import annotations
from abc import ABC, abstractmethod
import io
import os
import gzip
import socket
import ssl
import time
from datetime import datetime, timedelta, timezone
from collections import defaultdict
from urllib.request import getproxies

try:
    import brotli  # type: ignore
except ImportError:
    brotli = None

try:
    import httpcore
    import h2  # noqa: F401

    HTTP2_ENABLED = True
except ImportError:
    HTTP2_ENABLED = False

import urllib3
import certifi

from sentry_sdk.consts import EndpointType
from sentry_sdk.utils import Dsn, logger, capture_internal_exceptions
from sentry_sdk.worker import BackgroundWorker
from sentry_sdk.envelope import Envelope, Item, PayloadRef

from typing import TYPE_CHECKING

if TYPE_CHECKING:
    from typing import (
        List,
        Dict,
        Any,
        Callable,
        DefaultDict,
        Iterable,
        Mapping,
        Optional,
        Tuple,
        Type,
        Union,
        Self,
    )
    from urllib3.poolmanager import PoolManager
    from urllib3.poolmanager import ProxyManager

    from sentry_sdk._types import EventDataCategory

KEEP_ALIVE_SOCKET_OPTIONS = []
for option in [
    (socket.SOL_SOCKET, lambda: getattr(socket, "SO_KEEPALIVE"), 1),  # noqa: B009
    (socket.SOL_TCP, lambda: getattr(socket, "TCP_KEEPIDLE"), 45),  # noqa: B009
    (socket.SOL_TCP, lambda: getattr(socket, "TCP_KEEPINTVL"), 10),  # noqa: B009
    (socket.SOL_TCP, lambda: getattr(socket, "TCP_KEEPCNT"), 6),  # noqa: B009
]:
    try:
        KEEP_ALIVE_SOCKET_OPTIONS.append((option[0], option[1](), option[2]))
    except AttributeError:
        # a specific option might not be available on specific systems,
        # e.g. TCP_KEEPIDLE doesn't exist on macOS
        pass


class Transport(ABC):
    """Baseclass for all transports.

    A transport is used to send an event to sentry.
    """

    parsed_dsn: Optional[Dsn] = None

    def __init__(self: Self, options: Optional[Dict[str, Any]] = None) -> None:
        self.options = options
        if options and options["dsn"] is not None and options["dsn"]:
            self.parsed_dsn = Dsn(options["dsn"])
        else:
            self.parsed_dsn = None

    @abstractmethod
    def capture_envelope(self: Self, envelope: Envelope) -> None:
        """
        Send an envelope to Sentry.

        Envelopes are a data container format that can hold any type of data
        submitted to Sentry. We use it to send all event data (including errors,
        transactions, crons check-ins, etc.) to Sentry.
        """
        pass

    def flush(
        self: Self,
        timeout: float,
        callback: Optional[Any] = None,
    ) -> None:
        """
        Wait `timeout` seconds for the current events to be sent out.

        The default implementation is a no-op, since this method may only be relevant to some transports.
        Subclasses should override this method if necessary.
        """
        return None

    def kill(self: Self) -> None:
        """
        Forcefully kills the transport.

        The default implementation is a no-op, since this method may only be relevant to some transports.
        Subclasses should override this method if necessary.
        """
        return None

    def record_lost_event(
        self: Self,
        reason: str,
        data_category: Optional[EventDataCategory] = None,
        item: Optional[Item] = None,
        *,
        quantity: int = 1,
    ) -> None:
        """This increments a counter for event loss by reason and
        data category by the given positive-int quantity (default 1).

        If an item is provided, the data category and quantity are
        extracted from the item, and the values passed for
        data_category and quantity are ignored.

        When recording a lost transaction via data_category="transaction",
        the calling code should also record the lost spans via this method.
        When recording lost spans, `quantity` should be set to the number
        of contained spans, plus one for the transaction itself. When
        passing an Item containing a transaction via the `item` parameter,
        this method automatically records the lost spans.
        """
        return None

    def is_healthy(self: Self) -> bool:
        return True

<<<<<<< HEAD
    def __del__(self: Self) -> None:
        try:
            self.kill()
        except Exception:
            pass

=======
>>>>>>> 34dcba4a

def _parse_rate_limits(
    header: str, now: Optional[datetime] = None
) -> Iterable[Tuple[Optional[str], datetime]]:
    if now is None:
        now = datetime.now(timezone.utc)

    for limit in header.split(","):
        try:
            parameters = limit.strip().split(":")
            retry_after_val, categories = parameters[:2]

            retry_after = now + timedelta(seconds=int(retry_after_val))
            for category in categories and categories.split(";") or (None,):
                yield category, retry_after
        except (LookupError, ValueError):
            continue


class BaseHttpTransport(Transport):
    """The base HTTP transport."""

    TIMEOUT = 30  # seconds

    def __init__(self: Self, options: Dict[str, Any]) -> None:
        from sentry_sdk.consts import VERSION

        Transport.__init__(self, options)
        assert self.parsed_dsn is not None
        self.options: Dict[str, Any] = options
        self._worker = BackgroundWorker(queue_size=options["transport_queue_size"])
        self._auth = self.parsed_dsn.to_auth("sentry.python/%s" % VERSION)
        self._disabled_until: Dict[Optional[str], datetime] = {}
        # We only use this Retry() class for the `get_retry_after` method it exposes
        self._retry = urllib3.util.Retry()
        self._discarded_events: DefaultDict[Tuple[EventDataCategory, str], int] = (
            defaultdict(int)
        )
        self._last_client_report_sent = time.time()

        self._pool = self._make_pool()

        experiments = options.get("_experiments", {})
        compression_level = experiments.get(
            "transport_compression_level",
            experiments.get("transport_zlib_compression_level"),
        )
        compression_algo = experiments.get(
            "transport_compression_algo",
            (
                "gzip"
                # if only compression level is set, assume gzip for backwards compatibility
                # if we don't have brotli available, fallback to gzip
                if compression_level is not None or brotli is None
                else "br"
            ),
        )

        if compression_algo == "br" and brotli is None:
            logger.warning(
                "You asked for brotli compression without the Brotli module, falling back to gzip -9"
            )
            compression_algo = "gzip"
            compression_level = None

        if compression_algo not in ("br", "gzip"):
            logger.warning(
                "Unknown compression algo %s, disabling compression", compression_algo
            )
            self._compression_level = 0
            self._compression_algo = None
        else:
            self._compression_algo = compression_algo

        if compression_level is not None:
            self._compression_level = compression_level
        elif self._compression_algo == "gzip":
            self._compression_level = 9
        elif self._compression_algo == "br":
            self._compression_level = 4

    def record_lost_event(
        self: Self,
        reason: str,
        data_category: Optional[EventDataCategory] = None,
        item: Optional[Item] = None,
        *,
        quantity: int = 1,
    ) -> None:
        if not self.options["send_client_reports"]:
            return

        if item is not None:
            data_category = item.data_category
            quantity = 1  # If an item is provided, we always count it as 1 (except for attachments, handled below).

            if data_category == "transaction":
                # Also record the lost spans
                event = item.get_transaction_event() or {}

                # +1 for the transaction itself
                span_count = len(event.get("spans") or []) + 1
                self.record_lost_event(reason, "span", quantity=span_count)

            elif data_category == "attachment":
                # quantity of 0 is actually 1 as we do not want to count
                # empty attachments as actually empty.
                quantity = len(item.get_bytes()) or 1

        elif data_category is None:
            raise TypeError("data category not provided")

        self._discarded_events[data_category, reason] += quantity

    def _get_header_value(self: Self, response: Any, header: str) -> Optional[str]:
        return response.headers.get(header)

    def _update_rate_limits(
        self: Self, response: Union[urllib3.BaseHTTPResponse, httpcore.Response]
    ) -> None:

        # new sentries with more rate limit insights.  We honor this header
        # no matter of the status code to update our internal rate limits.
        header = self._get_header_value(response, "x-sentry-rate-limits")
        if header:
            logger.warning("Rate-limited via x-sentry-rate-limits")
            self._disabled_until.update(_parse_rate_limits(header))

        # old sentries only communicate global rate limit hits via the
        # retry-after header on 429.  This header can also be emitted on new
        # sentries if a proxy in front wants to globally slow things down.
        elif response.status == 429:
            logger.warning("Rate-limited via 429")
            retry_after_value = self._get_header_value(response, "Retry-After")
            retry_after = (
                self._retry.parse_retry_after(retry_after_value)
                if retry_after_value is not None
                else None
            ) or 60
            self._disabled_until[None] = datetime.now(timezone.utc) + timedelta(
                seconds=retry_after
            )

    def _send_request(
        self: Self,
        body: bytes,
        headers: Dict[str, str],
        endpoint_type: EndpointType = EndpointType.ENVELOPE,
        envelope: Optional[Envelope] = None,
    ) -> None:
        def record_loss(reason: str) -> None:
            if envelope is None:
                self.record_lost_event(reason, data_category="error")
            else:
                for item in envelope.items:
                    self.record_lost_event(reason, item=item)

        headers.update(
            {
                "User-Agent": str(self._auth.client),
                "X-Sentry-Auth": str(self._auth.to_header()),
            }
        )
        try:
            response = self._request(
                "POST",
                endpoint_type,
                body,
                headers,
            )
        except Exception:
            self.on_dropped_event("network")
            record_loss("network_error")
            raise

        try:
            self._update_rate_limits(response)

            if response.status == 429:
                # if we hit a 429.  Something was rate limited but we already
                # acted on this in `self._update_rate_limits`.  Note that we
                # do not want to record event loss here as we will have recorded
                # an outcome in relay already.
                self.on_dropped_event("status_429")
                pass

            elif response.status >= 300 or response.status < 200:
                logger.error(
                    "Unexpected status code: %s (body: %s)",
                    response.status,
                    getattr(response, "data", getattr(response, "content", None)),
                )
                self.on_dropped_event("status_{}".format(response.status))
                record_loss("network_error")
        finally:
            response.close()

    def on_dropped_event(self: Self, _reason: str) -> None:
        return None

    def _fetch_pending_client_report(
        self: Self, force: bool = False, interval: int = 60
    ) -> Optional[Item]:
        if not self.options["send_client_reports"]:
            return None

        if not (force or self._last_client_report_sent < time.time() - interval):
            return None

        discarded_events = self._discarded_events
        self._discarded_events = defaultdict(int)
        self._last_client_report_sent = time.time()

        if not discarded_events:
            return None

        return Item(
            PayloadRef(
                json={
                    "timestamp": time.time(),
                    "discarded_events": [
                        {"reason": reason, "category": category, "quantity": quantity}
                        for (
                            (category, reason),
                            quantity,
                        ) in discarded_events.items()
                    ],
                }
            ),
            type="client_report",
        )

    def _flush_client_reports(self: Self, force: bool = False) -> None:
        client_report = self._fetch_pending_client_report(force=force, interval=60)
        if client_report is not None:
            self.capture_envelope(Envelope(items=[client_report]))

    def _check_disabled(self: Self, category: EventDataCategory) -> bool:
        def _disabled(bucket: Optional[EventDataCategory]) -> bool:
            ts = self._disabled_until.get(bucket)
            return ts is not None and ts > datetime.now(timezone.utc)

        return _disabled(category) or _disabled(None)

    def _is_rate_limited(self: Self) -> bool:
        return any(
            ts > datetime.now(timezone.utc) for ts in self._disabled_until.values()
        )

    def _is_worker_full(self: Self) -> bool:
        return self._worker.full()

    def is_healthy(self: Self) -> bool:
        return not (self._is_worker_full() or self._is_rate_limited())

    def _send_envelope(self: Self, envelope: Envelope) -> None:

        # remove all items from the envelope which are over quota
        new_items = []
        for item in envelope.items:
            if self._check_disabled(item.data_category):
                if item.data_category in ("transaction", "error", "default"):
                    self.on_dropped_event("self_rate_limits")
                self.record_lost_event("ratelimit_backoff", item=item)
            else:
                new_items.append(item)

        # Since we're modifying the envelope here make a copy so that others
        # that hold references do not see their envelope modified.
        envelope = Envelope(headers=envelope.headers, items=new_items)

        if not envelope.items:
            return None

        # since we're already in the business of sending out an envelope here
        # check if we have one pending for the stats session envelopes so we
        # can attach it to this enveloped scheduled for sending.  This will
        # currently typically attach the client report to the most recent
        # session update.
        client_report_item = self._fetch_pending_client_report(interval=30)
        if client_report_item is not None:
            envelope.items.append(client_report_item)

        content_encoding, body = self._serialize_envelope(envelope)

        assert self.parsed_dsn is not None
        logger.debug(
            "Sending envelope [%s] project:%s host:%s",
            envelope.description,
            self.parsed_dsn.project_id,
            self.parsed_dsn.host,
        )

        headers = {
            "Content-Type": "application/x-sentry-envelope",
        }
        if content_encoding:
            headers["Content-Encoding"] = content_encoding

        self._send_request(
            body.getvalue(),
            headers=headers,
            endpoint_type=EndpointType.ENVELOPE,
            envelope=envelope,
        )
        return None

    def _serialize_envelope(
        self: Self, envelope: Envelope
    ) -> tuple[Optional[str], io.BytesIO]:
        content_encoding = None
        body = io.BytesIO()
        if self._compression_level == 0 or self._compression_algo is None:
            envelope.serialize_into(body)
        else:
            content_encoding = self._compression_algo
            if self._compression_algo == "br" and brotli is not None:
                body.write(
                    brotli.compress(
                        envelope.serialize(), quality=self._compression_level
                    )
                )
            else:  # assume gzip as we sanitize the algo value in init
                with gzip.GzipFile(
                    fileobj=body, mode="w", compresslevel=self._compression_level
                ) as f:
                    envelope.serialize_into(f)

        return content_encoding, body

    def _get_pool_options(self: Self) -> Dict[str, Any]:
        raise NotImplementedError()

    def _in_no_proxy(self: Self, parsed_dsn: Dsn) -> bool:
        no_proxy = getproxies().get("no")
        if not no_proxy:
            return False
        for host in no_proxy.split(","):
            host = host.strip()
            if parsed_dsn.host.endswith(host) or parsed_dsn.netloc.endswith(host):
                return True
        return False

    def _make_pool(
        self: Self,
    ) -> Union[
        PoolManager,
        ProxyManager,
        httpcore.SOCKSProxy,
        httpcore.HTTPProxy,
        httpcore.ConnectionPool,
    ]:
        raise NotImplementedError()

    def _request(
        self: Self,
        method: str,
        endpoint_type: EndpointType,
        body: Any,
        headers: Mapping[str, str],
    ) -> Union[urllib3.BaseHTTPResponse, httpcore.Response]:
        raise NotImplementedError()

    def capture_envelope(self: Self, envelope: Envelope) -> None:
        def send_envelope_wrapper() -> None:
            with capture_internal_exceptions():
                self._send_envelope(envelope)
                self._flush_client_reports()

        if not self._worker.submit(send_envelope_wrapper):
            self.on_dropped_event("full_queue")
            for item in envelope.items:
                self.record_lost_event("queue_overflow", item=item)

    def flush(
        self: Self,
        timeout: float,
        callback: Optional[Callable[[int, float], None]] = None,
    ) -> None:
        logger.debug("Flushing HTTP transport")

        if timeout > 0:
            self._worker.submit(lambda: self._flush_client_reports(force=True))
            self._worker.flush(timeout, callback)

    def kill(self: Self) -> None:
        logger.debug("Killing HTTP transport")
        self._worker.kill()


class HttpTransport(BaseHttpTransport):
    if TYPE_CHECKING:
        _pool: Union[PoolManager, ProxyManager]

    def _get_pool_options(self: Self) -> Dict[str, Any]:

        num_pools = self.options.get("_experiments", {}).get("transport_num_pools")
        options = {
            "num_pools": 2 if num_pools is None else int(num_pools),
            "cert_reqs": "CERT_REQUIRED",
            "timeout": urllib3.Timeout(total=self.TIMEOUT),
        }

        socket_options: Optional[List[Tuple[int, int, int | bytes]]] = None

        if self.options["socket_options"] is not None:
            socket_options = self.options["socket_options"]

        if self.options["keep_alive"]:
            if socket_options is None:
                socket_options = []

            used_options = {(o[0], o[1]) for o in socket_options}
            for default_option in KEEP_ALIVE_SOCKET_OPTIONS:
                if (default_option[0], default_option[1]) not in used_options:
                    socket_options.append(default_option)

        if socket_options is not None:
            options["socket_options"] = socket_options

        options["ca_certs"] = (
            self.options["ca_certs"]  # User-provided bundle from the SDK init
            or os.environ.get("SSL_CERT_FILE")
            or os.environ.get("REQUESTS_CA_BUNDLE")
            or certifi.where()
        )

        options["cert_file"] = self.options["cert_file"] or os.environ.get(
            "CLIENT_CERT_FILE"
        )
        options["key_file"] = self.options["key_file"] or os.environ.get(
            "CLIENT_KEY_FILE"
        )

        return options

    def _make_pool(self: Self) -> Union[PoolManager, ProxyManager]:
        if self.parsed_dsn is None:
            raise ValueError("Cannot create HTTP-based transport without valid DSN")

        proxy = None
        no_proxy = self._in_no_proxy(self.parsed_dsn)

        # try HTTPS first
        https_proxy = self.options["https_proxy"]
        if self.parsed_dsn.scheme == "https" and (https_proxy != ""):
            proxy = https_proxy or (not no_proxy and getproxies().get("https"))

        # maybe fallback to HTTP proxy
        http_proxy = self.options["http_proxy"]
        if not proxy and (http_proxy != ""):
            proxy = http_proxy or (not no_proxy and getproxies().get("http"))

        opts = self._get_pool_options()

        if proxy:
            proxy_headers = self.options["proxy_headers"]
            if proxy_headers:
                opts["proxy_headers"] = proxy_headers

            if proxy.startswith("socks"):
                use_socks_proxy = True
                try:
                    # Check if PySocks dependency is available
                    from urllib3.contrib.socks import SOCKSProxyManager
                except ImportError:
                    use_socks_proxy = False
                    logger.warning(
                        "You have configured a SOCKS proxy (%s) but support for SOCKS proxies is not installed. Disabling proxy support. Please add `PySocks` (or `urllib3` with the `[socks]` extra) to your dependencies.",
                        proxy,
                    )

                if use_socks_proxy:
                    return SOCKSProxyManager(proxy, **opts)
                else:
                    return urllib3.PoolManager(**opts)
            else:
                return urllib3.ProxyManager(proxy, **opts)
        else:
            return urllib3.PoolManager(**opts)

    def _request(
        self: Self,
        method: str,
        endpoint_type: EndpointType,
        body: Any,
        headers: Mapping[str, str],
    ) -> urllib3.BaseHTTPResponse:
        return self._pool.request(
            method,
            self._auth.get_api_url(endpoint_type),
            body=body,
            headers=headers,
        )


if not HTTP2_ENABLED:
    # Sorry, no Http2Transport for you
    class Http2Transport(HttpTransport):
        def __init__(self: Self, options: Dict[str, Any]) -> None:
            super().__init__(options)
            logger.warning(
                "You tried to use HTTP2Transport but don't have httpcore[http2] installed. Falling back to HTTPTransport."
            )

else:

    class Http2Transport(BaseHttpTransport):  # type: ignore
        """The HTTP2 transport based on httpcore."""

        TIMEOUT = 15

        if TYPE_CHECKING:
            _pool: Union[
                httpcore.SOCKSProxy, httpcore.HTTPProxy, httpcore.ConnectionPool
            ]

        def _get_header_value(self: Self, response: Any, header: str) -> Optional[str]:
            return next(
                (
                    val.decode("ascii")
                    for key, val in response.headers
                    if key.decode("ascii").lower() == header
                ),
                None,
            )

        def _request(
            self: Self,
            method: str,
            endpoint_type: EndpointType,
            body: Any,
            headers: Mapping[str, str],
        ) -> httpcore.Response:
            response = self._pool.request(
                method,
                self._auth.get_api_url(endpoint_type),
                content=body,
                headers=headers,  # type: ignore
                extensions={
                    "timeout": {
                        "pool": self.TIMEOUT,
                        "connect": self.TIMEOUT,
                        "write": self.TIMEOUT,
                        "read": self.TIMEOUT,
                    }
                },
            )
            return response

        def _get_pool_options(self: Self) -> Dict[str, Any]:
            options: Dict[str, Any] = {
                "http2": self.parsed_dsn is not None
                and self.parsed_dsn.scheme == "https",
                "retries": 3,
            }

            socket_options = (
                self.options["socket_options"]
                if self.options["socket_options"] is not None
                else []
            )

            used_options = {(o[0], o[1]) for o in socket_options}
            for default_option in KEEP_ALIVE_SOCKET_OPTIONS:
                if (default_option[0], default_option[1]) not in used_options:
                    socket_options.append(default_option)

            options["socket_options"] = socket_options

            ssl_context = ssl.create_default_context()
            ssl_context.load_verify_locations(
                self.options["ca_certs"]  # User-provided bundle from the SDK init
                or os.environ.get("SSL_CERT_FILE")
                or os.environ.get("REQUESTS_CA_BUNDLE")
                or certifi.where()
            )
            cert_file = self.options["cert_file"] or os.environ.get("CLIENT_CERT_FILE")
            key_file = self.options["key_file"] or os.environ.get("CLIENT_KEY_FILE")
            if cert_file is not None:
                ssl_context.load_cert_chain(cert_file, key_file)

            options["ssl_context"] = ssl_context

            return options

        def _make_pool(
            self: Self,
        ) -> Union[httpcore.SOCKSProxy, httpcore.HTTPProxy, httpcore.ConnectionPool]:
            if self.parsed_dsn is None:
                raise ValueError("Cannot create HTTP-based transport without valid DSN")
            proxy = None
            no_proxy = self._in_no_proxy(self.parsed_dsn)

            # try HTTPS first
            https_proxy = self.options["https_proxy"]
            if self.parsed_dsn.scheme == "https" and (https_proxy != ""):
                proxy = https_proxy or (not no_proxy and getproxies().get("https"))

            # maybe fallback to HTTP proxy
            http_proxy = self.options["http_proxy"]
            if not proxy and (http_proxy != ""):
                proxy = http_proxy or (not no_proxy and getproxies().get("http"))

            opts = self._get_pool_options()

            if proxy:
                proxy_headers = self.options["proxy_headers"]
                if proxy_headers:
                    opts["proxy_headers"] = proxy_headers

                if proxy.startswith("socks"):
                    try:
                        if "socket_options" in opts:
                            socket_options = opts.pop("socket_options")
                            if socket_options:
                                logger.warning(
                                    "You have defined socket_options but using a SOCKS proxy which doesn't support these. We'll ignore socket_options."
                                )
                        return httpcore.SOCKSProxy(proxy_url=proxy, **opts)
                    except RuntimeError:
                        logger.warning(
                            "You have configured a SOCKS proxy (%s) but support for SOCKS proxies is not installed. Disabling proxy support.",
                            proxy,
                        )
                else:
                    return httpcore.HTTPProxy(proxy_url=proxy, **opts)

            return httpcore.ConnectionPool(**opts)


def make_transport(options: Dict[str, Any]) -> Optional[Transport]:
    ref_transport = options["transport"]

    use_http2_transport = options.get("_experiments", {}).get("transport_http2", False)

    # By default, we use the http transport class
    transport_cls: Type[Transport] = (
        Http2Transport if use_http2_transport else HttpTransport
    )

    if isinstance(ref_transport, Transport):
        return ref_transport
    elif isinstance(ref_transport, type) and issubclass(ref_transport, Transport):
        transport_cls = ref_transport

    # if a transport class is given only instantiate it if the dsn is not
    # empty or None
    if options["dsn"]:
        return transport_cls(options)

    return None<|MERGE_RESOLUTION|>--- conflicted
+++ resolved
@@ -143,15 +143,6 @@
     def is_healthy(self: Self) -> bool:
         return True
 
-<<<<<<< HEAD
-    def __del__(self: Self) -> None:
-        try:
-            self.kill()
-        except Exception:
-            pass
-
-=======
->>>>>>> 34dcba4a
 
 def _parse_rate_limits(
     header: str, now: Optional[datetime] = None
