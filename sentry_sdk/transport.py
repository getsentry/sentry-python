--- conflicted
+++ resolved
@@ -179,21 +179,7 @@
 
             retry_after = now + timedelta(seconds=int(retry_after_val))
             for category in categories and categories.split(";") or (None,):
-<<<<<<< HEAD
                 yield category, retry_after
-=======
-                if category == "metric_bucket":
-                    try:
-                        namespaces = parameters[4].split(";")
-                    except IndexError:
-                        namespaces = []
-
-                    if not namespaces or "custom" in namespaces:
-                        yield category, retry_after  # type: ignore
-
-                else:
-                    yield category, retry_after  # type: ignore
->>>>>>> ce604f97
         except (LookupError, ValueError):
             continue
 
@@ -228,11 +214,6 @@
             proxy_headers=options["proxy_headers"],
         )
 
-<<<<<<< HEAD
-=======
-        # Backwards compatibility for deprecated `self.hub_class` attribute
-        self._hub_cls = sentry_sdk.Hub
-
         experiments = options.get("_experiments", {})
         compression_level = experiments.get(
             "transport_compression_level",
@@ -272,7 +253,6 @@
         elif self._compression_algo == "br":
             self._compression_level = 4
 
->>>>>>> ce604f97
     def record_lost_event(
         self,
         reason,  # type: str
@@ -602,33 +582,6 @@
         logger.debug("Killing HTTP transport")
         self._worker.kill()
 
-<<<<<<< HEAD
-=======
-    @staticmethod
-    def _warn_hub_cls():
-        # type: () -> None
-        """Convenience method to warn users about the deprecation of the `hub_cls` attribute."""
-        warnings.warn(
-            "The `hub_cls` attribute is deprecated and will be removed in a future release.",
-            DeprecationWarning,
-            stacklevel=3,
-        )
-
-    @property
-    def hub_cls(self):
-        # type: (Self) -> type[sentry_sdk.Hub]
-        """DEPRECATED: This attribute is deprecated and will be removed in a future release."""
-        HttpTransport._warn_hub_cls()
-        return self._hub_cls
-
-    @hub_cls.setter
-    def hub_cls(self, value):
-        # type: (Self, type[sentry_sdk.Hub]) -> None
-        """DEPRECATED: This attribute is deprecated and will be removed in a future release."""
-        HttpTransport._warn_hub_cls()
-        self._hub_cls = value
-
->>>>>>> ce604f97
 
 class HttpTransport(BaseHttpTransport):
     if TYPE_CHECKING:
