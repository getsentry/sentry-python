# NOTE: this is the logger sentry exposes to users, not some generic logger.
import functools
import time
from typing import Any

import sentry_sdk
from sentry_sdk.utils import safe_repr, capture_internal_exceptions

OTEL_RANGES = [
    # ((severity level range), severity text)
    # https://opentelemetry.io/docs/specs/otel/logs/data-model
    ((1, 4), "trace"),
    ((5, 8), "debug"),
    ((9, 12), "info"),
    ((13, 16), "warn"),
    ((17, 20), "error"),
    ((21, 24), "fatal"),
]


class _dict_default_key(dict):  # type: ignore[type-arg]
    """dict that returns the key if missing."""

    def __missing__(self, key: str) -> str:
        return "{" + key + "}"


<<<<<<< HEAD
def _capture_log(severity_text, severity_number, template, **kwargs):
    # type: (str, int, str, **Any) -> None
=======
def _capture_log(
    severity_text: str, severity_number: int, template: str, **kwargs: "Any"
) -> None:
    client = get_client()

>>>>>>> 5606bb3e
    body = template
    attrs: "dict[str, str | bool | float | int]" = {}
    if "attributes" in kwargs:
        attrs.update(kwargs.pop("attributes"))
    for k, v in kwargs.items():
        attrs[f"sentry.message.parameter.{k}"] = v
    if kwargs:
        # only attach template if there are parameters
        attrs["sentry.message.template"] = template

        with capture_internal_exceptions():
            body = template.format_map(_dict_default_key(kwargs))

    attrs = {
        k: (
            v
            if (
                isinstance(v, str)
                or isinstance(v, int)
                or isinstance(v, bool)
                or isinstance(v, float)
            )
            else safe_repr(v)
        )
        for (k, v) in attrs.items()
    }

    # noinspection PyProtectedMember
    sentry_sdk.get_current_scope()._capture_log(
        {
            "severity_text": severity_text,
            "severity_number": severity_number,
            "attributes": attrs,
            "body": body,
            "time_unix_nano": time.time_ns(),
            "trace_id": None,
        },
    )


trace = functools.partial(_capture_log, "trace", 1)
debug = functools.partial(_capture_log, "debug", 5)
info = functools.partial(_capture_log, "info", 9)
warning = functools.partial(_capture_log, "warn", 13)
error = functools.partial(_capture_log, "error", 17)
fatal = functools.partial(_capture_log, "fatal", 21)


def _otel_severity_text(otel_severity_number: int) -> str:
    for (lower, upper), severity in OTEL_RANGES:
        if lower <= otel_severity_number <= upper:
            return severity

    return "default"


def _log_level_to_otel(level: int, mapping: "dict[Any, int]") -> "tuple[int, str]":
    for py_level, otel_severity_number in sorted(mapping.items(), reverse=True):
        if level >= py_level:
            return otel_severity_number, _otel_severity_text(otel_severity_number)

    return 0, "default"<|MERGE_RESOLUTION|>--- conflicted
+++ resolved
@@ -25,16 +25,9 @@
         return "{" + key + "}"
 
 
-<<<<<<< HEAD
-def _capture_log(severity_text, severity_number, template, **kwargs):
-    # type: (str, int, str, **Any) -> None
-=======
 def _capture_log(
     severity_text: str, severity_number: int, template: str, **kwargs: "Any"
 ) -> None:
-    client = get_client()
-
->>>>>>> 5606bb3e
     body = template
     attrs: "dict[str, str | bool | float | int]" = {}
     if "attributes" in kwargs:
