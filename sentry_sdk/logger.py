# NOTE: this is the logger sentry exposes to users, not some generic logger.
import functools
import time
from typing import Any, TYPE_CHECKING
<<<<<<< HEAD

import sentry_sdk
from sentry_sdk.utils import format_attribute, safe_repr, capture_internal_exceptions

if TYPE_CHECKING:
    from sentry_sdk._types import Attributes, Log

=======

import sentry_sdk
from sentry_sdk.utils import safe_repr, capture_internal_exceptions
>>>>>>> 209eb657

if TYPE_CHECKING:
    from sentry_sdk._types import Attributes, Log


OTEL_RANGES = [
    # ((severity level range), severity text)
    # https://opentelemetry.io/docs/specs/otel/logs/data-model
    ((1, 4), "trace"),
    ((5, 8), "debug"),
    ((9, 12), "info"),
    ((13, 16), "warn"),
    ((17, 20), "error"),
    ((21, 24), "fatal"),
]


class _dict_default_key(dict):  # type: ignore[type-arg]
    """dict that returns the key if missing."""

    def __missing__(self, key: str) -> str:
        return "{" + key + "}"


def _capture_log(
    severity_text: str, severity_number: int, template: str, **kwargs: "Any"
) -> None:
    body = template

<<<<<<< HEAD
    attributes: "Attributes" = {}

    if "attributes" in kwargs:
        for attribute, value in kwargs["attributes"] or {}:
            attributes[attribute] = format_attribute(value)

    for k, v in kwargs.items():
        attributes[f"sentry.message.parameter.{k}"] = format_attribute(v)
=======
    attrs: "Attributes" = {}

    if "attributes" in kwargs:
        attrs.update(kwargs.pop("attributes"))

    for k, v in kwargs.items():
        attrs[f"sentry.message.parameter.{k}"] = v
>>>>>>> 209eb657

    if kwargs:
        # only attach template if there are parameters
        attributes["sentry.message.template"] = format_attribute(template)

        with capture_internal_exceptions():
            body = template.format_map(_dict_default_key(kwargs))

<<<<<<< HEAD
=======
    for k, v in attrs.items():
        attrs[k] = v if isinstance(v, (str, int, bool, float)) else safe_repr(v)

>>>>>>> 209eb657
    sentry_sdk.get_current_scope()._capture_log(
        {
            "severity_text": severity_text,
            "severity_number": severity_number,
            "attributes": attributes,
            "body": body,
            "time_unix_nano": time.time_ns(),
            "trace_id": None,
            "span_id": None,
        }
    )


trace = functools.partial(_capture_log, "trace", 1)
debug = functools.partial(_capture_log, "debug", 5)
info = functools.partial(_capture_log, "info", 9)
warning = functools.partial(_capture_log, "warn", 13)
error = functools.partial(_capture_log, "error", 17)
fatal = functools.partial(_capture_log, "fatal", 21)


def _otel_severity_text(otel_severity_number: int) -> str:
    for (lower, upper), severity in OTEL_RANGES:
        if lower <= otel_severity_number <= upper:
            return severity

    return "default"


def _log_level_to_otel(level: int, mapping: "dict[Any, int]") -> "tuple[int, str]":
    for py_level, otel_severity_number in sorted(mapping.items(), reverse=True):
        if level >= py_level:
            return otel_severity_number, _otel_severity_text(otel_severity_number)

    return 0, "default"<|MERGE_RESOLUTION|>--- conflicted
+++ resolved
@@ -2,7 +2,6 @@
 import functools
 import time
 from typing import Any, TYPE_CHECKING
-<<<<<<< HEAD
 
 import sentry_sdk
 from sentry_sdk.utils import format_attribute, safe_repr, capture_internal_exceptions
@@ -10,11 +9,6 @@
 if TYPE_CHECKING:
     from sentry_sdk._types import Attributes, Log
 
-=======
-
-import sentry_sdk
-from sentry_sdk.utils import safe_repr, capture_internal_exceptions
->>>>>>> 209eb657
 
 if TYPE_CHECKING:
     from sentry_sdk._types import Attributes, Log
@@ -44,7 +38,6 @@
 ) -> None:
     body = template
 
-<<<<<<< HEAD
     attributes: "Attributes" = {}
 
     if "attributes" in kwargs:
@@ -53,15 +46,6 @@
 
     for k, v in kwargs.items():
         attributes[f"sentry.message.parameter.{k}"] = format_attribute(v)
-=======
-    attrs: "Attributes" = {}
-
-    if "attributes" in kwargs:
-        attrs.update(kwargs.pop("attributes"))
-
-    for k, v in kwargs.items():
-        attrs[f"sentry.message.parameter.{k}"] = v
->>>>>>> 209eb657
 
     if kwargs:
         # only attach template if there are parameters
@@ -70,12 +54,6 @@
         with capture_internal_exceptions():
             body = template.format_map(_dict_default_key(kwargs))
 
-<<<<<<< HEAD
-=======
-    for k, v in attrs.items():
-        attrs[k] = v if isinstance(v, (str, int, bool, float)) else safe_repr(v)
-
->>>>>>> 209eb657
     sentry_sdk.get_current_scope()._capture_log(
         {
             "severity_text": severity_text,
