"""
This module contains type definitions for the Sentry SDK's public API.
The types are re-exported from the internal module `sentry_sdk._types`.

Disclaimer: Since types are a form of documentation, type definitions
may change in minor releases. Removing a type would be considered a
breaking change, and so we will only remove type definitions in major
releases.
"""

from typing import TYPE_CHECKING

if TYPE_CHECKING:
<<<<<<< HEAD
    from sentry_sdk._types import Event, Hint  # noqa: F401

    __all__ = ["Event", "Hint"]
=======
    from sentry_sdk._types import Event, Hint
else:
    # The lines below allow the types to be imported from outside `if TYPE_CHECKING`
    # guards. The types in this module are only intended to be used for type hints.
    Event = None
    Hint = None

__all__ = ("Event", "Hint")
>>>>>>> b742c45c
<|MERGE_RESOLUTION|>--- conflicted
+++ resolved
@@ -11,11 +11,6 @@
 from typing import TYPE_CHECKING
 
 if TYPE_CHECKING:
-<<<<<<< HEAD
-    from sentry_sdk._types import Event, Hint  # noqa: F401
-
-    __all__ = ["Event", "Hint"]
-=======
     from sentry_sdk._types import Event, Hint
 else:
     # The lines below allow the types to be imported from outside `if TYPE_CHECKING`
@@ -23,5 +18,4 @@
     Event = None
     Hint = None
 
-__all__ = ("Event", "Hint")
->>>>>>> b742c45c
+__all__ = ("Event", "Hint")