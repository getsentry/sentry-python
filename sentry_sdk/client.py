--- conflicted
+++ resolved
@@ -446,15 +446,9 @@
         if event.get("timestamp") is None:
             event["timestamp"] = datetime.now(timezone.utc)
 
-        is_transaction = event.get("type") == "transaction"
-
         if scope is not None:
-<<<<<<< HEAD
             is_transaction = event.get("type") == "transaction"
             spans_before = len(event.get("spans", []))
-=======
-            spans_before = len(cast(List[Dict[str, object]], event.get("spans", [])))
->>>>>>> 28d0dddf
             event_ = scope.apply_to_event(event, hint, self.options)
 
             # one of the event/error processors returned None
