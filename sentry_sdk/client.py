from __future__ import annotations
import os
import uuid
import random
import socket
import asyncio
from collections.abc import Mapping
from datetime import datetime, timezone
from importlib import import_module
from typing import TYPE_CHECKING, overload

import sentry_sdk
from sentry_sdk._compat import check_uwsgi_thread_support
from sentry_sdk.utils import (
    AnnotatedValue,
    ContextVar,
    capture_internal_exceptions,
    current_stacktrace,
    env_to_bool,
    format_timestamp,
    get_sdk_name,
    get_type_name,
    get_default_release,
    handle_in_app,
    logger,
)
from sentry_sdk.serializer import serialize
from sentry_sdk.tracing import trace
<<<<<<< HEAD
from sentry_sdk.transport import HttpTransportCore, make_transport, AsyncHttpTransport
=======
from sentry_sdk.transport import HttpTransportCore, make_transport
>>>>>>> fca87403
from sentry_sdk.consts import (
    SPANDATA,
    DEFAULT_MAX_VALUE_LENGTH,
    DEFAULT_OPTIONS,
    VERSION,
    ClientConstructor,
)
from sentry_sdk.integrations import setup_integrations
from sentry_sdk.integrations.dedupe import DedupeIntegration
from sentry_sdk.sessions import SessionFlusher
from sentry_sdk.envelope import Envelope

from sentry_sdk.profiler.continuous_profiler import setup_continuous_profiler
from sentry_sdk.profiler.transaction_profiler import (
    has_profiling_enabled,
    Profile,
    setup_profiler,
)
from sentry_sdk.scrubber import EventScrubber
from sentry_sdk.monitor import Monitor

if TYPE_CHECKING:
    from typing import (
        Any,
        Callable,
        Optional,
        Sequence,
        Type,
        Union,
        TypeVar,
        Dict,
    )

    from sentry_sdk._types import Event, Hint, SDKInfo, Log
    from sentry_sdk.integrations import Integration
    from sentry_sdk.scope import Scope
    from sentry_sdk.session import Session
    from sentry_sdk.spotlight import SpotlightClient
    from sentry_sdk.transport import Transport
    from sentry_sdk._log_batcher import LogBatcher

    IntegrationType = TypeVar("IntegrationType", bound=Integration)  # noqa: E741


_client_init_debug = ContextVar("client_init_debug")


SDK_INFO: SDKInfo = {
    "name": "sentry.python",  # SDK name will be overridden after integrations have been loaded with sentry_sdk.integrations.setup_integrations()
    "version": VERSION,
    "packages": [{"name": "pypi:sentry-sdk", "version": VERSION}],
}


def _get_options(*args: Optional[str], **kwargs: Any) -> Dict[str, Any]:
    if args and (isinstance(args[0], (bytes, str)) or args[0] is None):
        dsn: Optional[str] = args[0]
        args = args[1:]
    else:
        dsn = None

    if len(args) > 1:
        raise TypeError("Only single positional argument is expected")

    rv = dict(DEFAULT_OPTIONS)
    options = dict(*args, **kwargs)
    if dsn is not None and options.get("dsn") is None:
        options["dsn"] = dsn

    for key, value in options.items():
        if key not in rv:
            raise TypeError("Unknown option %r" % (key,))

        rv[key] = value

    if rv["dsn"] is None:
        rv["dsn"] = os.environ.get("SENTRY_DSN")

    if rv["release"] is None:
        rv["release"] = get_default_release()

    if rv["environment"] is None:
        rv["environment"] = os.environ.get("SENTRY_ENVIRONMENT") or "production"

    if rv["debug"] is None:
        rv["debug"] = env_to_bool(os.environ.get("SENTRY_DEBUG"), strict=True) or False

    if rv["server_name"] is None and hasattr(socket, "gethostname"):
        rv["server_name"] = socket.gethostname()

    if rv["project_root"] is None:
        try:
            project_root = os.getcwd()
        except Exception:
            project_root = None

        rv["project_root"] = project_root

    if rv["event_scrubber"] is None:
        rv["event_scrubber"] = EventScrubber(
            send_default_pii=(
                False if rv["send_default_pii"] is None else rv["send_default_pii"]
            )
        )

    if rv["socket_options"] and not isinstance(rv["socket_options"], list):
        logger.warning(
            "Ignoring socket_options because of unexpected format. See urllib3.HTTPConnection.socket_options for the expected format."
        )
        rv["socket_options"] = None

    if rv["keep_alive"] is None:
        rv["keep_alive"] = (
            env_to_bool(os.environ.get("SENTRY_KEEP_ALIVE"), strict=True) or False
        )

    return rv


class BaseClient:
    """
    .. versionadded:: 2.0.0

    The basic definition of a client that is used for sending data to Sentry.
    """

    spotlight: Optional[SpotlightClient] = None

    def __init__(self, options: Optional[Dict[str, Any]] = None) -> None:
        self.options: Dict[str, Any] = (
            options if options is not None else DEFAULT_OPTIONS
        )

        self.transport: Optional[Transport] = None
        self.monitor: Optional[Monitor] = None
        self.log_batcher: Optional[LogBatcher] = None

    def __getstate__(self, *args: Any, **kwargs: Any) -> Any:
        return {"options": {}}

    def __setstate__(self, *args: Any, **kwargs: Any) -> None:
        pass

    @property
    def dsn(self) -> Optional[str]:
        return None

    def should_send_default_pii(self) -> bool:
        return False

    def is_active(self) -> bool:
        """
        .. versionadded:: 2.0.0

        Returns whether the client is active (able to send data to Sentry)
        """
        return False

    def capture_event(self, *args: Any, **kwargs: Any) -> Optional[str]:
        return None

    def _capture_experimental_log(self, log: "Log") -> None:
        pass

    def capture_session(self, *args: Any, **kwargs: Any) -> None:
        return None

    if TYPE_CHECKING:

        @overload
        def get_integration(self, name_or_class: str) -> Optional[Integration]: ...

        @overload
        def get_integration(
            self, name_or_class: type[IntegrationType]
        ) -> Optional[IntegrationType]: ...

    def get_integration(
        self, name_or_class: Union[str, type[Integration]]
    ) -> Optional[Integration]:
        return None

    def close(self, *args: Any, **kwargs: Any) -> None:
        return None

    def flush(self, *args: Any, **kwargs: Any) -> None:
        return None

    def __enter__(self) -> BaseClient:
        return self

    def __exit__(self, exc_type: Any, exc_value: Any, tb: Any) -> None:
        return None


class NonRecordingClient(BaseClient):
    """
    .. versionadded:: 2.0.0

    A client that does not send any events to Sentry. This is used as a fallback when the Sentry SDK is not yet initialized.
    """

    pass


class _Client(BaseClient):
    """
    The client is internally responsible for capturing the events and
    forwarding them to sentry through the configured transport.  It takes
    the client options as keyword arguments and optionally the DSN as first
    argument.

    Alias of :py:class:`sentry_sdk.Client`. (Was created for better intelisense support)
    """

    def __init__(self, *args: Any, **kwargs: Any) -> None:
        super(_Client, self).__init__(options=_get_options(*args, **kwargs))
        self._init_impl()

    def __getstate__(self) -> Any:
        return {"options": self.options}

    def __setstate__(self, state: Any) -> None:
        self.options = state["options"]
        self._init_impl()

    def _setup_instrumentation(
        self, functions_to_trace: Sequence[Dict[str, str]]
    ) -> None:
        """
        Instruments the functions given in the list `functions_to_trace` with the `@sentry_sdk.tracing.trace` decorator.
        """
        for function in functions_to_trace:
            class_name = None
            function_qualname = function["qualified_name"]
            module_name, function_name = function_qualname.rsplit(".", 1)

            try:
                # Try to import module and function
                # ex: "mymodule.submodule.funcname"

                module_obj = import_module(module_name)
                function_obj = getattr(module_obj, function_name)
                setattr(module_obj, function_name, trace(function_obj))
                logger.debug("Enabled tracing for %s", function_qualname)
            except ModuleNotFoundError:
                try:
                    # Try to import a class
                    # ex: "mymodule.submodule.MyClassName.member_function"

                    module_name, class_name = module_name.rsplit(".", 1)
                    module_obj = import_module(module_name)
                    class_obj = getattr(module_obj, class_name)
                    function_obj = getattr(class_obj, function_name)
                    function_type = type(class_obj.__dict__[function_name])
                    traced_function = trace(function_obj)

                    if function_type in (staticmethod, classmethod):
                        traced_function = staticmethod(traced_function)

                    setattr(class_obj, function_name, traced_function)
                    setattr(module_obj, class_name, class_obj)
                    logger.debug("Enabled tracing for %s", function_qualname)

                except Exception as e:
                    logger.warning(
                        "Can not enable tracing for '%s'. (%s) Please check your `functions_to_trace` parameter.",
                        function_qualname,
                        e,
                    )

            except Exception as e:
                logger.warning(
                    "Can not enable tracing for '%s'. (%s) Please check your `functions_to_trace` parameter.",
                    function_qualname,
                    e,
                )

    def _init_impl(self) -> None:
        old_debug = _client_init_debug.get(False)

        def _capture_envelope(envelope: Envelope) -> None:
            if self.transport is not None:
                self.transport.capture_envelope(envelope)

        try:
            _client_init_debug.set(self.options["debug"])
            self.transport = make_transport(self.options)

            self.monitor = None
            if self.transport:
                if self.options["enable_backpressure_handling"]:
                    self.monitor = Monitor(self.transport)

            self.session_flusher = SessionFlusher(capture_func=_capture_envelope)

            experiments = self.options.get("_experiments", {})
            self.log_batcher = None
            if experiments.get("enable_logs", False):
                from sentry_sdk._log_batcher import LogBatcher

                self.log_batcher = LogBatcher(capture_func=_capture_envelope)

            max_request_body_size = ("always", "never", "small", "medium")
            if self.options["max_request_body_size"] not in max_request_body_size:
                raise ValueError(
                    "Invalid value for max_request_body_size. Must be one of {}".format(
                        max_request_body_size
                    )
                )

            self.integrations = setup_integrations(
                self.options["integrations"],
                with_defaults=self.options["default_integrations"],
                with_auto_enabling_integrations=self.options[
                    "auto_enabling_integrations"
                ],
                disabled_integrations=self.options["disabled_integrations"],
            )

            spotlight_config = self.options.get("spotlight")
            if spotlight_config is None and "SENTRY_SPOTLIGHT" in os.environ:
                spotlight_env_value = os.environ["SENTRY_SPOTLIGHT"]
                spotlight_config = env_to_bool(spotlight_env_value, strict=True)
                self.options["spotlight"] = (
                    spotlight_config
                    if spotlight_config is not None
                    else spotlight_env_value
                )

            if self.options.get("spotlight"):
                # This is intentionally here to prevent setting up spotlight
                # stuff we don't need unless spotlight is explicitly enabled
                from sentry_sdk.spotlight import setup_spotlight

                self.spotlight = setup_spotlight(self.options)
                if not self.options["dsn"]:
                    sample_all = lambda *_args, **_kwargs: 1.0
                    self.options["send_default_pii"] = True
                    self.options["error_sampler"] = sample_all
                    self.options["traces_sampler"] = sample_all
                    self.options["profiles_sampler"] = sample_all

            sdk_name = get_sdk_name(list(self.integrations.keys()))
            SDK_INFO["name"] = sdk_name
            logger.debug("Setting SDK name to '%s'", sdk_name)

            if has_profiling_enabled(self.options):
                try:
                    setup_profiler(self.options)
                except Exception as e:
                    logger.debug("Can not set up profiler. (%s)", e)
            else:
                try:
                    setup_continuous_profiler(
                        self.options,
                        sdk_info=SDK_INFO,
                        capture_func=_capture_envelope,
                    )
                except Exception as e:
                    logger.debug("Can not set up continuous profiler. (%s)", e)

            from sentry_sdk.opentelemetry.tracing import (
                patch_readable_span,
                setup_sentry_tracing,
            )

            patch_readable_span()
            setup_sentry_tracing()

            logger.debug("[Tracing] Finished setting up OpenTelemetry")
        finally:
            _client_init_debug.set(old_debug)

        self._setup_instrumentation(self.options.get("functions_to_trace", []))

        if (
            self.monitor
            or self.log_batcher
            or has_profiling_enabled(self.options)
            or isinstance(self.transport, HttpTransportCore)
        ):
            # If we have anything on that could spawn a background thread, we
            # need to check if it's safe to use them.
            check_uwsgi_thread_support()

    def is_active(self) -> bool:
        """
        .. versionadded:: 2.0.0

        Returns whether the client is active (able to send data to Sentry)
        """
        return True

    def should_send_default_pii(self) -> bool:
        """
        .. versionadded:: 2.0.0

        Returns whether the client should send default PII (Personally Identifiable Information) data to Sentry.
        """
        return self.options.get("send_default_pii") or False

    @property
    def dsn(self) -> Optional[str]:
        """Returns the configured DSN as string."""
        return self.options["dsn"]

    def _prepare_event(
        self,
        event: Event,
        hint: Hint,
        scope: Optional[Scope],
    ) -> Optional[Event]:

        previous_total_spans: Optional[int] = None
        previous_total_breadcrumbs: Optional[int] = None

        if event.get("timestamp") is None:
            event["timestamp"] = datetime.now(timezone.utc)

        if scope is not None:
            is_transaction = event.get("type") == "transaction"
            spans_before = len(event.get("spans", []))
            event_ = scope.apply_to_event(event, hint, self.options)

            # one of the event/error processors returned None
            if event_ is None:
                if self.transport:
                    self.transport.record_lost_event(
                        "event_processor",
                        data_category=("transaction" if is_transaction else "error"),
                    )
                    if is_transaction:
                        self.transport.record_lost_event(
                            "event_processor",
                            data_category="span",
                            quantity=spans_before + 1,  # +1 for the transaction itself
                        )
                return None

            event = event_
            spans_delta = spans_before - len(event.get("spans", []))
            if is_transaction and spans_delta > 0 and self.transport is not None:
                self.transport.record_lost_event(
                    "event_processor", data_category="span", quantity=spans_delta
                )

            dropped_spans: int = event.pop("_dropped_spans", 0) + spans_delta
            if dropped_spans > 0:
                previous_total_spans = spans_before + dropped_spans
            if scope._n_breadcrumbs_truncated > 0:
                breadcrumbs = event.get("breadcrumbs", {})
                values = (
                    breadcrumbs.get("values", [])
                    if not isinstance(breadcrumbs, AnnotatedValue)
                    else []
                )
                previous_total_breadcrumbs = (
                    len(values) + scope._n_breadcrumbs_truncated
                )

        if (
            self.options["attach_stacktrace"]
            and "exception" not in event
            and "stacktrace" not in event
            and "threads" not in event
        ):
            with capture_internal_exceptions():
                event["threads"] = {
                    "values": [
                        {
                            "stacktrace": current_stacktrace(
                                include_local_variables=self.options.get(
                                    "include_local_variables", True
                                ),
                                max_value_length=self.options.get(
                                    "max_value_length", DEFAULT_MAX_VALUE_LENGTH
                                ),
                            ),
                            "crashed": False,
                            "current": True,
                        }
                    ]
                }

        for key in "release", "environment", "server_name", "dist":
            if event.get(key) is None and self.options[key] is not None:
                event[key] = str(self.options[key]).strip()
        if event.get("sdk") is None:
            sdk_info = dict(SDK_INFO)
            sdk_info["integrations"] = sorted(self.integrations.keys())
            event["sdk"] = sdk_info

        if event.get("platform") is None:
            event["platform"] = "python"

        event = handle_in_app(
            event,
            self.options["in_app_exclude"],
            self.options["in_app_include"],
            self.options["project_root"],
        )

        if event is not None:
            event_scrubber = self.options["event_scrubber"]
            if event_scrubber:
                event_scrubber.scrub_event(event)

        if previous_total_spans is not None:
            event["spans"] = AnnotatedValue(
                event.get("spans", []), {"len": previous_total_spans}
            )
        if previous_total_breadcrumbs is not None:
            event["breadcrumbs"] = AnnotatedValue(
                event.get("breadcrumbs", []), {"len": previous_total_breadcrumbs}
            )
        # Postprocess the event here so that annotated types do
        # generally not surface in before_send
        if event is not None:
            event: Event = serialize(  # type: ignore[no-redef]
                event,
                max_request_body_size=self.options.get("max_request_body_size"),
                max_value_length=self.options.get("max_value_length"),
                custom_repr=self.options.get("custom_repr"),
            )

        before_send = self.options["before_send"]
        if (
            before_send is not None
            and event is not None
            and event.get("type") != "transaction"
        ):
            new_event: Optional["Event"] = None
            with capture_internal_exceptions():
                new_event = before_send(event, hint or {})
            if new_event is None:
                logger.info("before send dropped event")
                if self.transport:
                    self.transport.record_lost_event(
                        "before_send", data_category="error"
                    )

                # If this is an exception, reset the DedupeIntegration. It still
                # remembers the dropped exception as the last exception, meaning
                # that if the same exception happens again and is not dropped
                # in before_send, it'd get dropped by DedupeIntegration.
                if event.get("exception"):
                    DedupeIntegration.reset_last_seen()

            event = new_event

        before_send_transaction = self.options["before_send_transaction"]
        if (
            before_send_transaction is not None
            and event is not None
            and event.get("type") == "transaction"
        ):
            new_event = None
            spans_before = len(event.get("spans", []))
            with capture_internal_exceptions():
                new_event = before_send_transaction(event, hint or {})
            if new_event is None:
                logger.info("before send transaction dropped event")
                if self.transport:
                    self.transport.record_lost_event(
                        reason="before_send", data_category="transaction"
                    )
                    self.transport.record_lost_event(
                        reason="before_send",
                        data_category="span",
                        quantity=spans_before + 1,  # +1 for the transaction itself
                    )
            else:
                spans_delta = spans_before - len(new_event.get("spans", []))
                if spans_delta > 0 and self.transport is not None:
                    self.transport.record_lost_event(
                        reason="before_send", data_category="span", quantity=spans_delta
                    )

            event = new_event

        return event

    def _is_ignored_error(self, event: Event, hint: Hint) -> bool:
        exc_info = hint.get("exc_info")
        if exc_info is None:
            return False

        error = exc_info[0]
        error_type_name = get_type_name(exc_info[0])
        error_full_name = "%s.%s" % (exc_info[0].__module__, error_type_name)

        for ignored_error in self.options["ignore_errors"]:
            # String types are matched against the type name in the
            # exception only
            if isinstance(ignored_error, str):
                if ignored_error == error_full_name or ignored_error == error_type_name:
                    return True
            else:
                if issubclass(error, ignored_error):
                    return True

        return False

    def _should_capture(
        self,
        event: "Event",
        hint: "Hint",
        scope: Optional["Scope"] = None,
    ) -> bool:
        # Transactions are sampled independent of error events.
        is_transaction = event.get("type") == "transaction"
        if is_transaction:
            return True

        ignoring_prevents_recursion = scope is not None and not scope._should_capture
        if ignoring_prevents_recursion:
            return False

        ignored_by_config_option = self._is_ignored_error(event, hint)
        if ignored_by_config_option:
            return False

        return True

    def _should_sample_error(
        self,
        event: Event,
        hint: Hint,
    ) -> bool:
        error_sampler = self.options.get("error_sampler", None)

        if callable(error_sampler):
            with capture_internal_exceptions():
                sample_rate = error_sampler(event, hint)
        else:
            sample_rate = self.options["sample_rate"]

        try:
            not_in_sample_rate = sample_rate < 1.0 and random.random() >= sample_rate
        except NameError:
            logger.warning(
                "The provided error_sampler raised an error. Defaulting to sampling the event."
            )

            # If the error_sampler raised an error, we should sample the event, since the default behavior
            # (when no sample_rate or error_sampler is provided) is to sample all events.
            not_in_sample_rate = False
        except TypeError:
            parameter, verb = (
                ("error_sampler", "returned")
                if callable(error_sampler)
                else ("sample_rate", "contains")
            )
            logger.warning(
                "The provided %s %s an invalid value of %s. The value should be a float or a bool. Defaulting to sampling the event."
                % (parameter, verb, repr(sample_rate))
            )

            # If the sample_rate has an invalid value, we should sample the event, since the default behavior
            # (when no sample_rate or error_sampler is provided) is to sample all events.
            not_in_sample_rate = False

        if not_in_sample_rate:
            # because we will not sample this event, record a "lost event".
            if self.transport:
                self.transport.record_lost_event("sample_rate", data_category="error")

            return False

        return True

    def _update_session_from_event(
        self,
        session: Session,
        event: Event,
    ) -> None:

        crashed = False
        errored = False
        user_agent = None

        exceptions = (event.get("exception") or {}).get("values")
        if exceptions:
            errored = True
            for error in exceptions:
                if isinstance(error, AnnotatedValue):
                    error = error.value or {}
                mechanism = error.get("mechanism")
                if isinstance(mechanism, Mapping) and mechanism.get("handled") is False:
                    crashed = True
                    break

        user = event.get("user")

        if session.user_agent is None:
            headers = (event.get("request") or {}).get("headers")
            headers_dict = headers if isinstance(headers, dict) else {}
            for k, v in headers_dict.items():
                if k.lower() == "user-agent":
                    user_agent = v
                    break

        session.update(
            status="crashed" if crashed else None,
            user=user,
            user_agent=user_agent,
            errors=session.errors + (errored or crashed),
        )

    def capture_event(
        self,
        event: Event,
        hint: Optional[Hint] = None,
        scope: Optional[Scope] = None,
    ) -> Optional[str]:
        """Captures an event.

        :param event: A ready-made event that can be directly sent to Sentry.

        :param hint: Contains metadata about the event that can be read from `before_send`, such as the original exception object or a HTTP request object.

        :param scope: An optional :py:class:`sentry_sdk.Scope` to apply to events.

        :returns: An event ID. May be `None` if there is no DSN set or of if the SDK decided to discard the event for other reasons. In such situations setting `debug=True` on `init()` may help.
        """
        hint: Hint = dict(hint or ())

        if not self._should_capture(event, hint, scope):
            return None

        profile = event.pop("profile", None)

        event_id = event.get("event_id")
        if event_id is None:
            event["event_id"] = event_id = uuid.uuid4().hex
        event_opt = self._prepare_event(event, hint, scope)
        if event_opt is None:
            return None

        # whenever we capture an event we also check if the session needs
        # to be updated based on that information.
        session = scope._session if scope else None
        if session:
            self._update_session_from_event(session, event)

        is_transaction = event_opt.get("type") == "transaction"
        is_checkin = event_opt.get("type") == "check_in"

        if (
            not is_transaction
            and not is_checkin
            and not self._should_sample_error(event, hint)
        ):
            return None

        attachments = hint.get("attachments")

        trace_context = event_opt.get("contexts", {}).get("trace") or {}
        dynamic_sampling_context = trace_context.pop("dynamic_sampling_context", {})

        headers: dict[str, object] = {
            "event_id": event_opt["event_id"],
            "sent_at": format_timestamp(datetime.now(timezone.utc)),
        }

        if dynamic_sampling_context:
            headers["trace"] = dynamic_sampling_context

        envelope = Envelope(headers=headers)

        if is_transaction:
            if isinstance(profile, Profile):
                envelope.add_profile(profile.to_json(event_opt, self.options))
            envelope.add_transaction(event_opt)
        elif is_checkin:
            envelope.add_checkin(event_opt)
        else:
            envelope.add_event(event_opt)

        for attachment in attachments or ():
            envelope.add_item(attachment.to_envelope_item())

        return_value = None
        if self.spotlight:
            self.spotlight.capture_envelope(envelope)
            return_value = event_id

        if self.transport is not None:
            self.transport.capture_envelope(envelope)
            return_value = event_id

        return return_value

    def _capture_experimental_log(self, log: Log) -> None:
        logs_enabled = self.options["_experiments"].get("enable_logs", False)
        if not logs_enabled:
            return

        current_scope = sentry_sdk.get_current_scope()
        isolation_scope = sentry_sdk.get_isolation_scope()

        log["attributes"]["sentry.sdk.name"] = SDK_INFO["name"]
        log["attributes"]["sentry.sdk.version"] = SDK_INFO["version"]

        server_name = self.options.get("server_name")
        if server_name is not None and SPANDATA.SERVER_ADDRESS not in log["attributes"]:
            log["attributes"][SPANDATA.SERVER_ADDRESS] = server_name

        environment = self.options.get("environment")
        if environment is not None and "sentry.environment" not in log["attributes"]:
            log["attributes"]["sentry.environment"] = environment

        release = self.options.get("release")
        if release is not None and "sentry.release" not in log["attributes"]:
            log["attributes"]["sentry.release"] = release

        span = current_scope.span
        if span is not None and "sentry.trace.parent_span_id" not in log["attributes"]:
            log["attributes"]["sentry.trace.parent_span_id"] = span.span_id

        if log.get("trace_id") is None:
            transaction = current_scope.root_span
            propagation_context = isolation_scope.get_active_propagation_context()
            if transaction is not None:
                log["trace_id"] = transaction.trace_id
            elif propagation_context is not None:
                log["trace_id"] = propagation_context.trace_id

        # The user, if present, is always set on the isolation scope.
        if isolation_scope._user is not None:
            for log_attribute, user_attribute in (
                ("user.id", "id"),
                ("user.name", "username"),
                ("user.email", "email"),
            ):
                if (
                    user_attribute in isolation_scope._user
                    and log_attribute not in log["attributes"]
                ):
                    log["attributes"][log_attribute] = isolation_scope._user[
                        user_attribute
                    ]

        # If debug is enabled, log the log to the console
        debug = self.options.get("debug", False)
        if debug:
            logger.debug(
                f'[Sentry Logs] [{log.get("severity_text")}] {log.get("body")}'
            )

        before_send_log = self.options["_experiments"].get("before_send_log")
        if before_send_log is not None:
            log = before_send_log(log, {})
        if log is None:
            return

        if self.log_batcher:
            self.log_batcher.add(log)

    def capture_session(self, session: Session) -> None:
        if not session.release:
            logger.info("Discarded session update because of missing release")
        else:
            self.session_flusher.add_session(session)

    if TYPE_CHECKING:

        @overload
        def get_integration(self, name_or_class: str) -> Optional[Integration]: ...

        @overload
        def get_integration(
            self, name_or_class: type[IntegrationType]
        ) -> Optional[IntegrationType]: ...

    def get_integration(
        self, name_or_class: Union[str, Type[Integration]]
    ) -> Optional[Integration]:
        """Returns the integration for this client by name or class.
        If the client does not have that integration then `None` is returned.
        """
        if isinstance(name_or_class, str):
            integration_name = name_or_class
        elif name_or_class.identifier is not None:
            integration_name = name_or_class.identifier
        else:
            raise ValueError("Integration has no name")

        return self.integrations.get(integration_name)

    def _close_transport(self) -> Optional[asyncio.Task[None]]:
        """Close transport and return cleanup task if any."""
        if self.transport is not None:
            cleanup_task = self.transport.kill()  # type: ignore
            self.transport = None
            return cleanup_task
        return None

    def _close_components(self) -> None:
        """Kill all client components in the correct order."""
        self.session_flusher.kill()
        if self.log_batcher is not None:
            self.log_batcher.kill()
        if self.monitor:
            self.monitor.kill()

    async def _close_components_async(self) -> None:
        """Async version of _close_components that properly awaits transport cleanup."""
        self._close_components()
        cleanup_task = self._close_transport()
        if cleanup_task is not None:
            await cleanup_task

    def close(  # type: ignore[override]
        self,
        timeout: Optional[float] = None,
        callback: Optional[Callable[[int, float], None]] = None,
    ) -> Optional[asyncio.Task[None]]:
        """
        Close the client and shut down the transport. Arguments have the same
        semantics as :py:meth:`Client.flush`. When using the async transport, close needs to be awaited to block.
        """

        async def _flush_and_close(
            timeout: Optional[float], callback: Optional[Callable[[int, float], None]]
        ) -> None:

            await self._flush_async(timeout=timeout, callback=callback)
            await self._close_components_async()

        if self.transport is not None:
            if isinstance(self.transport, AsyncHttpTransport):

                try:
                    flush_task = self.transport.loop.create_task(
                        _flush_and_close(timeout, callback)
                    )
                except RuntimeError:
                    # Shutdown the components anyway
                    self._close_components()
                    self._close_transport()
                    logger.warning("Event loop not running, aborting close.")
                    return None
                # Enforce flush before shutdown
                return flush_task
            else:
                self.flush(timeout=timeout, callback=callback)
                self._close_components()
                self._close_transport()

        return None

    def flush(  # type: ignore[override]
        self,
        timeout: Optional[float] = None,
        callback: Optional[Callable[[int, float], None]] = None,
    ) -> Optional[asyncio.Task[None]]:
        """
        Wait for the current events to be sent. When using the async transport, flush needs to be awaited to block.

        :param timeout: Wait for at most `timeout` seconds. If no `timeout` is provided, the `shutdown_timeout` option value is used.

        :param callback: Is invoked with the number of pending events and the configured timeout.
        """
        if self.transport is not None:
            if timeout is None:
                timeout = self.options["shutdown_timeout"]

            if isinstance(self.transport, AsyncHttpTransport):
                try:
                    return self.transport.loop.create_task(
                        self._flush_async(timeout, callback)
                    )
                except RuntimeError:
                    logger.warning("Event loop not running, aborting flush.")
                    return None
            else:
                self.session_flusher.flush()

                if self.log_batcher is not None:
                    self.log_batcher.flush()

                self.transport.flush(timeout=timeout, callback=callback)
        return None

    async def _flush_async(
        self, timeout: Optional[float], callback: Optional[Callable[[int, float], None]]
    ) -> None:

        if timeout is None:
            timeout = self.options["shutdown_timeout"]

        self.session_flusher.flush()
        if self.log_batcher is not None:
            self.log_batcher.flush()
        await self.transport.flush_async(timeout=timeout, callback=callback)  # type: ignore

    def __enter__(self) -> _Client:
        return self

    def __exit__(self, exc_type: Any, exc_value: Any, tb: Any) -> None:
        self.close()


if TYPE_CHECKING:
    # Make mypy, PyCharm and other static analyzers think `get_options` is a
    # type to have nicer autocompletion for params.
    #
    # Use `ClientConstructor` to define the argument types of `init` and
    # `Dict[str, Any]` to tell static analyzers about the return type.

    class get_options(ClientConstructor, Dict[str, Any]):  # noqa: N801
        pass

    class Client(ClientConstructor, _Client):
        pass

else:
    # Alias `get_options` for actual usage. Go through the lambda indirection
    # to throw PyCharm off of the weakly typed signature (it would otherwise
    # discover both the weakly typed signature of `_init` and our faked `init`
    # type).

    get_options = (lambda: _get_options)()
    Client = (lambda: _Client)()<|MERGE_RESOLUTION|>--- conflicted
+++ resolved
@@ -26,11 +26,7 @@
 )
 from sentry_sdk.serializer import serialize
 from sentry_sdk.tracing import trace
-<<<<<<< HEAD
 from sentry_sdk.transport import HttpTransportCore, make_transport, AsyncHttpTransport
-=======
-from sentry_sdk.transport import HttpTransportCore, make_transport
->>>>>>> fca87403
 from sentry_sdk.consts import (
     SPANDATA,
     DEFAULT_MAX_VALUE_LENGTH,
