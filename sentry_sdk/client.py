--- conflicted
+++ resolved
@@ -7,12 +7,8 @@
 from importlib import import_module
 from typing import TYPE_CHECKING, List, Dict, cast, overload
 
-<<<<<<< HEAD
+import sentry_sdk
 from sentry_sdk._compat import check_uwsgi_thread_support
-=======
-import sentry_sdk
-from sentry_sdk._compat import PY37, check_uwsgi_thread_support
->>>>>>> 51db87ca
 from sentry_sdk.utils import (
     AnnotatedValue,
     ContextVar,
