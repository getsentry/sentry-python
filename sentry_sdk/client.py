--- conflicted
+++ resolved
@@ -38,7 +38,6 @@
 from sentry_sdk.integrations.dedupe import DedupeIntegration
 from sentry_sdk.sessions import SessionFlusher
 from sentry_sdk.envelope import Envelope
-from sentry_sdk.utils import mark_sentry_task_internal
 
 from sentry_sdk.profiler.continuous_profiler import setup_continuous_profiler
 from sentry_sdk.profiler.transaction_profiler import (
@@ -925,17 +924,6 @@
 
         return self.integrations.get(integration_name)
 
-<<<<<<< HEAD
-    def _close_transport(self) -> Optional[asyncio.Task[None]]:
-        """Close transport and return cleanup task if any."""
-        if self.transport is not None:
-            cleanup_task = self.transport.kill()  # type: ignore
-            self.transport = None
-            return cleanup_task
-        return None
-
-=======
->>>>>>> 9a2c80c4
     def _close_components(self) -> None:
         """Kill all client components in the correct order."""
         self.session_flusher.kill()
@@ -944,18 +932,7 @@
         if self.monitor:
             self.monitor.kill()
 
-<<<<<<< HEAD
-    async def _close_components_async(self) -> None:
-        """Async version of _close_components that properly awaits transport cleanup."""
-        self._close_components()
-        cleanup_task = self._close_transport()
-        if cleanup_task is not None:
-            await cleanup_task
-
-    def close(  # type: ignore[override]
-=======
     def close(
->>>>>>> 9a2c80c4
         self,
         timeout: Optional[float] = None,
         callback: Optional[Callable[[int, float], None]] = None,
@@ -964,45 +941,10 @@
         Close the client and shut down the transport. Arguments have the same
         semantics as :py:meth:`Client.flush`. When using the async transport, close needs to be awaited to block.
         """
-<<<<<<< HEAD
-
-        async def _flush_and_close(
-            timeout: Optional[float], callback: Optional[Callable[[int, float], None]]
-        ) -> None:
-
-            await self._flush_async(timeout=timeout, callback=callback)
-            await self._close_components_async()
-
-=======
->>>>>>> 9a2c80c4
         if self.transport is not None:
             if isinstance(self.transport, AsyncHttpTransport) and hasattr(
                 self.transport, "loop"
             ):
-<<<<<<< HEAD
-
-                try:
-                    with mark_sentry_task_internal():
-                        flush_task = self.transport.loop.create_task(
-                            _flush_and_close(timeout, callback)
-                        )
-                except RuntimeError:
-                    # Shutdown the components anyway
-                    self._close_components()
-                    self._close_transport()
-                    logger.warning("Event loop not running, aborting close.")
-                    return None
-                # Enforce flush before shutdown
-                return flush_task
-            else:
-                self.flush(timeout=timeout, callback=callback)
-                self._close_components()
-                self._close_transport()
-
-        return None
-
-    def flush(  # type: ignore[override]
-=======
                 logger.debug(
                     "close() used with AsyncHttpTransport, aborting. Please use close_async() instead."
                 )
@@ -1038,7 +980,6 @@
             self.transport = None
 
     def flush(
->>>>>>> 9a2c80c4
         self,
         timeout: Optional[float] = None,
         callback: Optional[Callable[[int, float], None]] = None,
@@ -1054,26 +995,6 @@
             if isinstance(self.transport, AsyncHttpTransport) and hasattr(
                 self.transport, "loop"
             ):
-<<<<<<< HEAD
-                try:
-                    with mark_sentry_task_internal():
-                        return self.transport.loop.create_task(
-                            self._flush_async(timeout, callback)
-                        )
-                except RuntimeError:
-                    logger.warning("Event loop not running, aborting flush.")
-                    return None
-            else:
-                self._flush_sync(timeout, callback)
-        return None
-
-    def _flush_sync(
-        self, timeout: Optional[float], callback: Optional[Callable[[int, float], None]]
-    ) -> None:
-        """Synchronous flush implementation."""
-        if timeout is None:
-            timeout = self.options["shutdown_timeout"]
-=======
                 logger.debug(
                     "flush() used with AsyncHttpTransport, aborting. Please use flush_async() instead."
                 )
@@ -1081,23 +1002,9 @@
             if timeout is None:
                 timeout = self.options["shutdown_timeout"]
             self._flush_components()
->>>>>>> 9a2c80c4
-
-        self._flush_components()
-        if self.transport is not None:
+
             self.transport.flush(timeout=timeout, callback=callback)
 
-<<<<<<< HEAD
-    async def _flush_async(
-        self, timeout: Optional[float], callback: Optional[Callable[[int, float], None]]
-    ) -> None:
-        """Asynchronous flush implementation."""
-        if timeout is None:
-            timeout = self.options["shutdown_timeout"]
-
-        self._flush_components()
-        if self.transport is not None:
-=======
     async def flush_async(
         self,
         timeout: Optional[float] = None,
@@ -1122,7 +1029,6 @@
             if timeout is None:
                 timeout = self.options["shutdown_timeout"]
             self._flush_components()
->>>>>>> 9a2c80c4
             flush_task = self.transport.flush(timeout=timeout, callback=callback)  # type: ignore
             if flush_task is not None:
                 await flush_task
