import json
import os
import time
import uuid
import random
import socket
import logging
from collections.abc import Mapping
from datetime import datetime, timezone
from importlib import import_module
from typing import TYPE_CHECKING, List, Dict, cast, overload
import warnings

from sentry_sdk._compat import check_uwsgi_thread_support
from sentry_sdk.utils import (
    AnnotatedValue,
    ContextVar,
    capture_internal_exceptions,
    current_stacktrace,
    env_to_bool,
    format_timestamp,
    get_sdk_name,
    get_type_name,
    get_default_release,
    handle_in_app,
    logger,
)
from sentry_sdk.serializer import serialize
from sentry_sdk.tracing import trace
from sentry_sdk.transport import BaseHttpTransport, make_transport
from sentry_sdk.consts import (
    DEFAULT_MAX_VALUE_LENGTH,
    DEFAULT_OPTIONS,
    VERSION,
    ClientConstructor,
)
<<<<<<< HEAD
from sentry_sdk.integrations import setup_integrations
=======
from sentry_sdk.integrations import _DEFAULT_INTEGRATIONS, setup_integrations
from sentry_sdk.integrations.dedupe import DedupeIntegration
>>>>>>> f6db9810
from sentry_sdk.sessions import SessionFlusher
from sentry_sdk.envelope import Envelope
from sentry_sdk.profiler.continuous_profiler import setup_continuous_profiler
from sentry_sdk.profiler.transaction_profiler import (
    has_profiling_enabled,
    Profile,
    setup_profiler,
)
from sentry_sdk.scrubber import EventScrubber
from sentry_sdk.monitor import Monitor
from sentry_sdk.spotlight import setup_spotlight

if TYPE_CHECKING:
    from typing import Any
    from typing import Callable
    from typing import Optional
    from typing import Sequence
    from typing import Type
    from typing import Union
    from typing import TypeVar

    from sentry_sdk._types import Event, Hint, SDKInfo, Log
    from sentry_sdk.integrations import Integration
    from sentry_sdk.scope import Scope
    from sentry_sdk.session import Session
    from sentry_sdk.spotlight import SpotlightClient
    from sentry_sdk.transport import Transport

    I = TypeVar("I", bound=Integration)  # noqa: E741

_client_init_debug = ContextVar("client_init_debug")


SDK_INFO = {
    "name": "sentry.python",  # SDK name will be overridden after integrations have been loaded with sentry_sdk.integrations.setup_integrations()
    "version": VERSION,
    "packages": [{"name": "pypi:sentry-sdk", "version": VERSION}],
}  # type: SDKInfo


def _get_options(*args, **kwargs):
    # type: (*Optional[str], **Any) -> Dict[str, Any]
    if args and (isinstance(args[0], (bytes, str)) or args[0] is None):
        dsn = args[0]  # type: Optional[str]
        args = args[1:]
    else:
        dsn = None

    if len(args) > 1:
        raise TypeError("Only single positional argument is expected")

    rv = dict(DEFAULT_OPTIONS)
    options = dict(*args, **kwargs)
    if dsn is not None and options.get("dsn") is None:
        options["dsn"] = dsn

    for key, value in options.items():
        if key not in rv:
            raise TypeError("Unknown option %r" % (key,))

        rv[key] = value

    if rv["dsn"] is None:
        rv["dsn"] = os.environ.get("SENTRY_DSN")

    if rv["release"] is None:
        rv["release"] = get_default_release()

    if rv["environment"] is None:
        rv["environment"] = os.environ.get("SENTRY_ENVIRONMENT") or "production"

    if rv["debug"] is None:
        rv["debug"] = env_to_bool(os.environ.get("SENTRY_DEBUG", "False"), strict=True)

    if rv["server_name"] is None and hasattr(socket, "gethostname"):
        rv["server_name"] = socket.gethostname()

    if rv["project_root"] is None:
        try:
            project_root = os.getcwd()
        except Exception:
            project_root = None

        rv["project_root"] = project_root

    if rv["enable_tracing"] is True and rv["traces_sample_rate"] is None:
        rv["traces_sample_rate"] = 1.0

    if rv["event_scrubber"] is None:
        rv["event_scrubber"] = EventScrubber(
            send_default_pii=(
                False if rv["send_default_pii"] is None else rv["send_default_pii"]
            )
        )

    if rv["socket_options"] and not isinstance(rv["socket_options"], list):
        logger.warning(
            "Ignoring socket_options because of unexpected format. See urllib3.HTTPConnection.socket_options for the expected format."
        )
        rv["socket_options"] = None

    if rv["enable_tracing"] is not None:
        warnings.warn(
            "The `enable_tracing` parameter is deprecated. Please use `traces_sample_rate` instead.",
            DeprecationWarning,
            stacklevel=2,
        )

    return rv


class BaseClient:
    """
    .. versionadded:: 2.0.0

    The basic definition of a client that is used for sending data to Sentry.
    """

    spotlight = None  # type: Optional[SpotlightClient]

    def __init__(self, options=None):
        # type: (Optional[Dict[str, Any]]) -> None
        self.options = (
            options if options is not None else DEFAULT_OPTIONS
        )  # type: Dict[str, Any]

        self.transport = None  # type: Optional[Transport]
        self.monitor = None  # type: Optional[Monitor]

    def __getstate__(self, *args, **kwargs):
        # type: (*Any, **Any) -> Any
        return {"options": {}}

    def __setstate__(self, *args, **kwargs):
        # type: (*Any, **Any) -> None
        pass

    @property
    def dsn(self):
        # type: () -> Optional[str]
        return None

    def should_send_default_pii(self):
        # type: () -> bool
        return False

    def is_active(self):
        # type: () -> bool
        """
        .. versionadded:: 2.0.0

        Returns whether the client is active (able to send data to Sentry)
        """
        return False

    def capture_event(self, *args, **kwargs):
        # type: (*Any, **Any) -> Optional[str]
        return None

    def capture_log(self, scope, severity_text, severity_number, template, **kwargs):
        # type: (Scope, str, int, str, **Any) -> None
        pass

    def capture_session(self, *args, **kwargs):
        # type: (*Any, **Any) -> None
        return None

    if TYPE_CHECKING:

        @overload
        def get_integration(self, name_or_class):
            # type: (str) -> Optional[Integration]
            ...

        @overload
        def get_integration(self, name_or_class):
            # type: (type[I]) -> Optional[I]
            ...

    def get_integration(self, name_or_class):
        # type: (Union[str, type[Integration]]) -> Optional[Integration]
        return None

    def close(self, *args, **kwargs):
        # type: (*Any, **Any) -> None
        return None

    def flush(self, *args, **kwargs):
        # type: (*Any, **Any) -> None
        return None

    def __enter__(self):
        # type: () -> BaseClient
        return self

    def __exit__(self, exc_type, exc_value, tb):
        # type: (Any, Any, Any) -> None
        return None


class NonRecordingClient(BaseClient):
    """
    .. versionadded:: 2.0.0

    A client that does not send any events to Sentry. This is used as a fallback when the Sentry SDK is not yet initialized.
    """

    pass


class _Client(BaseClient):
    """
    The client is internally responsible for capturing the events and
    forwarding them to sentry through the configured transport.  It takes
    the client options as keyword arguments and optionally the DSN as first
    argument.

    Alias of :py:class:`sentry_sdk.Client`. (Was created for better intelisense support)
    """

    def __init__(self, *args, **kwargs):
        # type: (*Any, **Any) -> None
        super(_Client, self).__init__(options=get_options(*args, **kwargs))
        self._init_impl()

    def __getstate__(self):
        # type: () -> Any
        return {"options": self.options}

    def __setstate__(self, state):
        # type: (Any) -> None
        self.options = state["options"]
        self._init_impl()

    def _setup_instrumentation(self, functions_to_trace):
        # type: (Sequence[Dict[str, str]]) -> None
        """
        Instruments the functions given in the list `functions_to_trace` with the `@sentry_sdk.tracing.trace` decorator.
        """
        for function in functions_to_trace:
            class_name = None
            function_qualname = function["qualified_name"]
            module_name, function_name = function_qualname.rsplit(".", 1)

            try:
                # Try to import module and function
                # ex: "mymodule.submodule.funcname"

                module_obj = import_module(module_name)
                function_obj = getattr(module_obj, function_name)
                setattr(module_obj, function_name, trace(function_obj))
                logger.debug("Enabled tracing for %s", function_qualname)
            except ModuleNotFoundError:
                try:
                    # Try to import a class
                    # ex: "mymodule.submodule.MyClassName.member_function"

                    module_name, class_name = module_name.rsplit(".", 1)
                    module_obj = import_module(module_name)
                    class_obj = getattr(module_obj, class_name)
                    function_obj = getattr(class_obj, function_name)
                    function_type = type(class_obj.__dict__[function_name])
                    traced_function = trace(function_obj)

                    if function_type in (staticmethod, classmethod):
                        traced_function = staticmethod(traced_function)

                    setattr(class_obj, function_name, traced_function)
                    setattr(module_obj, class_name, class_obj)
                    logger.debug("Enabled tracing for %s", function_qualname)

                except Exception as e:
                    logger.warning(
                        "Can not enable tracing for '%s'. (%s) Please check your `functions_to_trace` parameter.",
                        function_qualname,
                        e,
                    )

            except Exception as e:
                logger.warning(
                    "Can not enable tracing for '%s'. (%s) Please check your `functions_to_trace` parameter.",
                    function_qualname,
                    e,
                )

    def _init_impl(self):
        # type: () -> None
        old_debug = _client_init_debug.get(False)

        def _capture_envelope(envelope):
            # type: (Envelope) -> None
            if self.transport is not None:
                self.transport.capture_envelope(envelope)

        try:
            _client_init_debug.set(self.options["debug"])
            self.transport = make_transport(self.options)

            self.monitor = None
            if self.transport:
                if self.options["enable_backpressure_handling"]:
                    self.monitor = Monitor(self.transport)

            self.session_flusher = SessionFlusher(capture_func=_capture_envelope)

            max_request_body_size = ("always", "never", "small", "medium")
            if self.options["max_request_body_size"] not in max_request_body_size:
                raise ValueError(
                    "Invalid value for max_request_body_size. Must be one of {}".format(
                        max_request_body_size
                    )
                )

            self.integrations = setup_integrations(
                self.options["integrations"],
                with_defaults=self.options["default_integrations"],
                with_auto_enabling_integrations=self.options[
                    "auto_enabling_integrations"
                ],
                disabled_integrations=self.options["disabled_integrations"],
            )

            spotlight_config = self.options.get("spotlight")
            if spotlight_config is None and "SENTRY_SPOTLIGHT" in os.environ:
                spotlight_env_value = os.environ["SENTRY_SPOTLIGHT"]
                spotlight_config = env_to_bool(spotlight_env_value, strict=True)
                self.options["spotlight"] = (
                    spotlight_config
                    if spotlight_config is not None
                    else spotlight_env_value
                )

            if self.options.get("spotlight"):
                self.spotlight = setup_spotlight(self.options)

            sdk_name = get_sdk_name(list(self.integrations.keys()))
            SDK_INFO["name"] = sdk_name
            logger.debug("Setting SDK name to '%s'", sdk_name)

            if has_profiling_enabled(self.options):
                try:
                    setup_profiler(self.options)
                except Exception as e:
                    logger.debug("Can not set up profiler. (%s)", e)
            else:
                try:
                    setup_continuous_profiler(
                        self.options,
                        sdk_info=SDK_INFO,
                        capture_func=_capture_envelope,
                    )
                except Exception as e:
                    logger.debug("Can not set up continuous profiler. (%s)", e)

        finally:
            _client_init_debug.set(old_debug)

        self._setup_instrumentation(self.options.get("functions_to_trace", []))

        if (
            self.monitor
            or has_profiling_enabled(self.options)
            or isinstance(self.transport, BaseHttpTransport)
        ):
            # If we have anything on that could spawn a background thread, we
            # need to check if it's safe to use them.
            check_uwsgi_thread_support()

    def is_active(self):
        # type: () -> bool
        """
        .. versionadded:: 2.0.0

        Returns whether the client is active (able to send data to Sentry)
        """
        return True

    def should_send_default_pii(self):
        # type: () -> bool
        """
        .. versionadded:: 2.0.0

        Returns whether the client should send default PII (Personally Identifiable Information) data to Sentry.
        """
        result = self.options.get("send_default_pii")
        if result is None:
            result = not self.options["dsn"] and self.spotlight is not None

        return result

    @property
    def dsn(self):
        # type: () -> Optional[str]
        """Returns the configured DSN as string."""
        return self.options["dsn"]

    def _prepare_event(
        self,
        event,  # type: Event
        hint,  # type: Hint
        scope,  # type: Optional[Scope]
    ):
        # type: (...) -> Optional[Event]

        previous_total_spans = None  # type: Optional[int]

        if event.get("timestamp") is None:
            event["timestamp"] = datetime.now(timezone.utc)

        if scope is not None:
            is_transaction = event.get("type") == "transaction"
            spans_before = len(cast(List[Dict[str, object]], event.get("spans", [])))
            event_ = scope.apply_to_event(event, hint, self.options)

            # one of the event/error processors returned None
            if event_ is None:
                if self.transport:
                    self.transport.record_lost_event(
                        "event_processor",
                        data_category=("transaction" if is_transaction else "error"),
                    )
                    if is_transaction:
                        self.transport.record_lost_event(
                            "event_processor",
                            data_category="span",
                            quantity=spans_before + 1,  # +1 for the transaction itself
                        )
                return None

            event = event_  # type: Optional[Event]  # type: ignore[no-redef]
            spans_delta = spans_before - len(
                cast(List[Dict[str, object]], event.get("spans", []))
            )
            if is_transaction and spans_delta > 0 and self.transport is not None:
                self.transport.record_lost_event(
                    "event_processor", data_category="span", quantity=spans_delta
                )

            dropped_spans = event.pop("_dropped_spans", 0) + spans_delta  # type: int
            if dropped_spans > 0:
                previous_total_spans = spans_before + dropped_spans

        if (
            self.options["attach_stacktrace"]
            and "exception" not in event
            and "stacktrace" not in event
            and "threads" not in event
        ):
            with capture_internal_exceptions():
                event["threads"] = {
                    "values": [
                        {
                            "stacktrace": current_stacktrace(
                                include_local_variables=self.options.get(
                                    "include_local_variables", True
                                ),
                                max_value_length=self.options.get(
                                    "max_value_length", DEFAULT_MAX_VALUE_LENGTH
                                ),
                            ),
                            "crashed": False,
                            "current": True,
                        }
                    ]
                }

        for key in "release", "environment", "server_name", "dist":
            if event.get(key) is None and self.options[key] is not None:
                event[key] = str(self.options[key]).strip()
        if event.get("sdk") is None:
            sdk_info = dict(SDK_INFO)
            sdk_info["integrations"] = sorted(self.integrations.keys())
            event["sdk"] = sdk_info

        if event.get("platform") is None:
            event["platform"] = "python"

        event = handle_in_app(
            event,
            self.options["in_app_exclude"],
            self.options["in_app_include"],
            self.options["project_root"],
        )

        if event is not None:
            event_scrubber = self.options["event_scrubber"]
            if event_scrubber:
                event_scrubber.scrub_event(event)

        if previous_total_spans is not None:
            event["spans"] = AnnotatedValue(
                event.get("spans", []), {"len": previous_total_spans}
            )

        # Postprocess the event here so that annotated types do
        # generally not surface in before_send
        if event is not None:
            event = cast(
                "Event",
                serialize(
                    cast("Dict[str, Any]", event),
                    max_request_body_size=self.options.get("max_request_body_size"),
                    max_value_length=self.options.get("max_value_length"),
                    custom_repr=self.options.get("custom_repr"),
                ),
            )

        before_send = self.options["before_send"]
        if (
            before_send is not None
            and event is not None
            and event.get("type") != "transaction"
        ):
            new_event = None  # type: Optional[Event]
            with capture_internal_exceptions():
                new_event = before_send(event, hint or {})
            if new_event is None:
                logger.info("before send dropped event")
                if self.transport:
                    self.transport.record_lost_event(
                        "before_send", data_category="error"
                    )
<<<<<<< HEAD
            event = new_event  # type: Optional[Event]  # type: ignore[no-redef]
=======

                # If this is an exception, reset the DedupeIntegration. It still
                # remembers the dropped exception as the last exception, meaning
                # that if the same exception happens again and is not dropped
                # in before_send, it'd get dropped by DedupeIntegration.
                if event.get("exception"):
                    DedupeIntegration.reset_last_seen()

            event = new_event
>>>>>>> f6db9810

        before_send_transaction = self.options["before_send_transaction"]
        if (
            before_send_transaction is not None
            and event is not None
            and event.get("type") == "transaction"
        ):
            new_event = None
            spans_before = len(cast(List[Dict[str, object]], event.get("spans", [])))
            with capture_internal_exceptions():
                new_event = before_send_transaction(event, hint or {})
            if new_event is None:
                logger.info("before send transaction dropped event")
                if self.transport:
                    self.transport.record_lost_event(
                        reason="before_send", data_category="transaction"
                    )
                    self.transport.record_lost_event(
                        reason="before_send",
                        data_category="span",
                        quantity=spans_before + 1,  # +1 for the transaction itself
                    )
            else:
                spans_delta = spans_before - len(
                    cast(List[Dict[str, object]], new_event.get("spans", []))
                )
                if spans_delta > 0 and self.transport is not None:
                    self.transport.record_lost_event(
                        reason="before_send", data_category="span", quantity=spans_delta
                    )

            event = new_event  # type: Optional[Event]  # type: ignore[no-redef]

        return event

    def _is_ignored_error(self, event, hint):
        # type: (Event, Hint) -> bool
        exc_info = hint.get("exc_info")
        if exc_info is None:
            return False

        error = exc_info[0]
        error_type_name = get_type_name(exc_info[0])
        error_full_name = "%s.%s" % (exc_info[0].__module__, error_type_name)

        for ignored_error in self.options["ignore_errors"]:
            # String types are matched against the type name in the
            # exception only
            if isinstance(ignored_error, str):
                if ignored_error == error_full_name or ignored_error == error_type_name:
                    return True
            else:
                if issubclass(error, ignored_error):
                    return True

        return False

    def _should_capture(
        self,
        event,  # type: Event
        hint,  # type: Hint
        scope=None,  # type: Optional[Scope]
    ):
        # type: (...) -> bool
        # Transactions are sampled independent of error events.
        is_transaction = event.get("type") == "transaction"
        if is_transaction:
            return True

        ignoring_prevents_recursion = scope is not None and not scope._should_capture
        if ignoring_prevents_recursion:
            return False

        ignored_by_config_option = self._is_ignored_error(event, hint)
        if ignored_by_config_option:
            return False

        return True

    def _should_sample_error(
        self,
        event,  # type: Event
        hint,  # type: Hint
    ):
        # type: (...) -> bool
        error_sampler = self.options.get("error_sampler", None)

        if callable(error_sampler):
            with capture_internal_exceptions():
                sample_rate = error_sampler(event, hint)
        else:
            sample_rate = self.options["sample_rate"]

        try:
            not_in_sample_rate = sample_rate < 1.0 and random.random() >= sample_rate
        except NameError:
            logger.warning(
                "The provided error_sampler raised an error. Defaulting to sampling the event."
            )

            # If the error_sampler raised an error, we should sample the event, since the default behavior
            # (when no sample_rate or error_sampler is provided) is to sample all events.
            not_in_sample_rate = False
        except TypeError:
            parameter, verb = (
                ("error_sampler", "returned")
                if callable(error_sampler)
                else ("sample_rate", "contains")
            )
            logger.warning(
                "The provided %s %s an invalid value of %s. The value should be a float or a bool. Defaulting to sampling the event."
                % (parameter, verb, repr(sample_rate))
            )

            # If the sample_rate has an invalid value, we should sample the event, since the default behavior
            # (when no sample_rate or error_sampler is provided) is to sample all events.
            not_in_sample_rate = False

        if not_in_sample_rate:
            # because we will not sample this event, record a "lost event".
            if self.transport:
                self.transport.record_lost_event("sample_rate", data_category="error")

            return False

        return True

    def _update_session_from_event(
        self,
        session,  # type: Session
        event,  # type: Event
    ):
        # type: (...) -> None

        crashed = False
        errored = False
        user_agent = None

        exceptions = (event.get("exception") or {}).get("values")
        if exceptions:
            errored = True
            for error in exceptions:
                mechanism = error.get("mechanism")
                if isinstance(mechanism, Mapping) and mechanism.get("handled") is False:
                    crashed = True
                    break

        user = event.get("user")

        if session.user_agent is None:
            headers = (event.get("request") or {}).get("headers")
            headers_dict = headers if isinstance(headers, dict) else {}
            for k, v in headers_dict.items():
                if k.lower() == "user-agent":
                    user_agent = v
                    break

        session.update(
            status="crashed" if crashed else None,
            user=user,
            user_agent=user_agent,
            errors=session.errors + (errored or crashed),
        )

    def capture_event(
        self,
        event,  # type: Event
        hint=None,  # type: Optional[Hint]
        scope=None,  # type: Optional[Scope]
    ):
        # type: (...) -> Optional[str]
        """Captures an event.

        :param event: A ready-made event that can be directly sent to Sentry.

        :param hint: Contains metadata about the event that can be read from `before_send`, such as the original exception object or a HTTP request object.

        :param scope: An optional :py:class:`sentry_sdk.Scope` to apply to events.

        :returns: An event ID. May be `None` if there is no DSN set or of if the SDK decided to discard the event for other reasons. In such situations setting `debug=True` on `init()` may help.
        """
        hint = dict(hint or ())  # type: Hint

        if not self._should_capture(event, hint, scope):
            return None

        profile = event.pop("profile", None)

        event_id = event.get("event_id")
        if event_id is None:
            event["event_id"] = event_id = uuid.uuid4().hex
        event_opt = self._prepare_event(event, hint, scope)
        if event_opt is None:
            return None

        # whenever we capture an event we also check if the session needs
        # to be updated based on that information.
        session = scope._session if scope else None
        if session:
            self._update_session_from_event(session, event)

        is_transaction = event_opt.get("type") == "transaction"
        is_checkin = event_opt.get("type") == "check_in"

        if (
            not is_transaction
            and not is_checkin
            and not self._should_sample_error(event, hint)
        ):
            return None

        attachments = hint.get("attachments")

        trace_context = event_opt.get("contexts", {}).get("trace") or {}
        dynamic_sampling_context = trace_context.pop("dynamic_sampling_context", {})

        headers = {
            "event_id": event_opt["event_id"],
            "sent_at": format_timestamp(datetime.now(timezone.utc)),
        }  # type: dict[str, object]

        if dynamic_sampling_context:
            headers["trace"] = dynamic_sampling_context

        envelope = Envelope(headers=headers)

        if is_transaction:
            if isinstance(profile, Profile):
                envelope.add_profile(profile.to_json(event_opt, self.options))
            envelope.add_transaction(event_opt)
        elif is_checkin:
            envelope.add_checkin(event_opt)
        else:
            envelope.add_event(event_opt)

        for attachment in attachments or ():
            envelope.add_item(attachment.to_envelope_item())

        return_value = None
        if self.spotlight:
            self.spotlight.capture_envelope(envelope)
            return_value = event_id

        if self.transport is not None:
            self.transport.capture_envelope(envelope)
            return_value = event_id

        return return_value

    def capture_log(self, scope, severity_text, severity_number, template, **kwargs):
        # type: (Scope, str, int, str, **Any) -> None
        logs_enabled = self.options["_experiments"].get("enable_sentry_logs", False)
        if not logs_enabled:
            return

        headers = {
            "sent_at": format_timestamp(datetime.now(timezone.utc)),
        }  # type: dict[str, object]

        attrs = {
            "sentry.message.template": template,
        }  # type: dict[str, str | bool | float | int]

        kwargs_attributes = kwargs.get("attributes")
        if kwargs_attributes is not None:
            attrs.update(kwargs_attributes)

        environment = self.options.get("environment")
        if environment is not None:
            attrs["sentry.environment"] = environment

        release = self.options.get("release")
        if release is not None:
            attrs["sentry.release"] = release

        span = scope.span
        if span is not None:
            attrs["sentry.trace.parent_span_id"] = span.span_id

        for k, v in kwargs.items():
            attrs[f"sentry.message.parameters.{k}"] = v

        log = {
            "severity_text": severity_text,
            "severity_number": severity_number,
            "body": template.format(**kwargs),
            "attributes": attrs,
            "time_unix_nano": time.time_ns(),
            "trace_id": None,
        }  # type: Log

        # If debug is enabled, log the log to the console
        debug = self.options.get("debug", False)
        if debug:
            severity_text_to_logging_level = {
                "trace": logging.DEBUG,
                "debug": logging.DEBUG,
                "info": logging.INFO,
                "warn": logging.WARNING,
                "error": logging.ERROR,
                "fatal": logging.CRITICAL,
            }
            logger.log(
                severity_text_to_logging_level.get(severity_text, logging.DEBUG),
                f'[Sentry Logs] {log["body"]}',
            )

        propagation_context = scope.get_active_propagation_context()
        if propagation_context is not None:
            headers["trace_id"] = propagation_context.trace_id
            log["trace_id"] = propagation_context.trace_id

        envelope = Envelope(headers=headers)

        before_emit_log = self.options["_experiments"].get("before_emit_log")
        if before_emit_log is not None:
            log = before_emit_log(log, {})
        if log is None:
            return

        def format_attribute(key, val):
            # type: (str, int | float | str | bool) -> Any
            if isinstance(val, bool):
                return {"key": key, "value": {"boolValue": val}}
            if isinstance(val, int):
                return {"key": key, "value": {"intValue": str(val)}}
            if isinstance(val, float):
                return {"key": key, "value": {"doubleValue": val}}
            if isinstance(val, str):
                return {"key": key, "value": {"stringValue": val}}
            return {"key": key, "value": {"stringValue": json.dumps(val)}}

        otel_log = {
            "severityText": log["severity_text"],
            "severityNumber": log["severity_number"],
            "body": {"stringValue": log["body"]},
            "timeUnixNano": str(log["time_unix_nano"]),
            "attributes": [
                format_attribute(k, v) for (k, v) in log["attributes"].items()
            ],
        }

        if "trace_id" in log:
            otel_log["traceId"] = log["trace_id"]

        envelope.add_log(otel_log)  # TODO: batch these

        if self.spotlight:
            self.spotlight.capture_envelope(envelope)

        if self.transport is not None:
            self.transport.capture_envelope(envelope)

    def capture_session(
        self, session  # type: Session
    ):
        # type: (...) -> None
        if not session.release:
            logger.info("Discarded session update because of missing release")
        else:
            self.session_flusher.add_session(session)

    if TYPE_CHECKING:

        @overload
        def get_integration(self, name_or_class):
            # type: (str) -> Optional[Integration]
            ...

        @overload
        def get_integration(self, name_or_class):
            # type: (type[I]) -> Optional[I]
            ...

    def get_integration(
        self, name_or_class  # type: Union[str, Type[Integration]]
    ):
        # type: (...) -> Optional[Integration]
        """Returns the integration for this client by name or class.
        If the client does not have that integration then `None` is returned.
        """
        if isinstance(name_or_class, str):
            integration_name = name_or_class
        elif name_or_class.identifier is not None:
            integration_name = name_or_class.identifier
        else:
            raise ValueError("Integration has no name")

        return self.integrations.get(integration_name)

    def close(
        self,
        timeout=None,  # type: Optional[float]
        callback=None,  # type: Optional[Callable[[int, float], None]]
    ):
        # type: (...) -> None
        """
        Close the client and shut down the transport. Arguments have the same
        semantics as :py:meth:`Client.flush`.
        """
        if self.transport is not None:
            self.flush(timeout=timeout, callback=callback)
            self.session_flusher.kill()
            if self.monitor:
                self.monitor.kill()
            self.transport.kill()
            self.transport = None

    def flush(
        self,
        timeout=None,  # type: Optional[float]
        callback=None,  # type: Optional[Callable[[int, float], None]]
    ):
        # type: (...) -> None
        """
        Wait for the current events to be sent.

        :param timeout: Wait for at most `timeout` seconds. If no `timeout` is provided, the `shutdown_timeout` option value is used.

        :param callback: Is invoked with the number of pending events and the configured timeout.
        """
        if self.transport is not None:
            if timeout is None:
                timeout = self.options["shutdown_timeout"]
            self.session_flusher.flush()
            self.transport.flush(timeout=timeout, callback=callback)

    def __enter__(self):
        # type: () -> _Client
        return self

    def __exit__(self, exc_type, exc_value, tb):
        # type: (Any, Any, Any) -> None
        self.close()


from typing import TYPE_CHECKING

if TYPE_CHECKING:
    # Make mypy, PyCharm and other static analyzers think `get_options` is a
    # type to have nicer autocompletion for params.
    #
    # Use `ClientConstructor` to define the argument types of `init` and
    # `Dict[str, Any]` to tell static analyzers about the return type.

    class get_options(ClientConstructor, Dict[str, Any]):  # noqa: N801
        pass

    class Client(ClientConstructor, _Client):
        pass

else:
    # Alias `get_options` for actual usage. Go through the lambda indirection
    # to throw PyCharm off of the weakly typed signature (it would otherwise
    # discover both the weakly typed signature of `_init` and our faked `init`
    # type).

    get_options = (lambda: _get_options)()
    Client = (lambda: _Client)()<|MERGE_RESOLUTION|>--- conflicted
+++ resolved
@@ -34,12 +34,8 @@
     VERSION,
     ClientConstructor,
 )
-<<<<<<< HEAD
 from sentry_sdk.integrations import setup_integrations
-=======
-from sentry_sdk.integrations import _DEFAULT_INTEGRATIONS, setup_integrations
 from sentry_sdk.integrations.dedupe import DedupeIntegration
->>>>>>> f6db9810
 from sentry_sdk.sessions import SessionFlusher
 from sentry_sdk.envelope import Envelope
 from sentry_sdk.profiler.continuous_profiler import setup_continuous_profiler
@@ -562,9 +558,6 @@
                     self.transport.record_lost_event(
                         "before_send", data_category="error"
                     )
-<<<<<<< HEAD
-            event = new_event  # type: Optional[Event]  # type: ignore[no-redef]
-=======
 
                 # If this is an exception, reset the DedupeIntegration. It still
                 # remembers the dropped exception as the last exception, meaning
@@ -574,7 +567,6 @@
                     DedupeIntegration.reset_last_seen()
 
             event = new_event
->>>>>>> f6db9810
 
         before_send_transaction = self.options["before_send_transaction"]
         if (
