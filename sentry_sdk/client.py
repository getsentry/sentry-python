import os
import uuid
import random
import socket
from datetime import datetime, timezone
from importlib import import_module

from sentry_sdk.utils import (
    capture_internal_exceptions,
    current_stacktrace,
    disable_capture_event,
    format_timestamp,
    get_sdk_name,
    get_type_name,
    get_default_release,
    handle_in_app,
    logger,
)
from sentry_sdk.serializer import serialize
from sentry_sdk.tracing import trace
from sentry_sdk.transport import make_transport
from sentry_sdk.consts import (
    DEFAULT_MAX_VALUE_LENGTH,
    DEFAULT_OPTIONS,
    INSTRUMENTER,
    VERSION,
    ClientConstructor,
)
from sentry_sdk.integrations import _DEFAULT_INTEGRATIONS, setup_integrations
from sentry_sdk.utils import ContextVar
from sentry_sdk.sessions import SessionFlusher
from sentry_sdk.envelope import Envelope
from sentry_sdk.profiler import has_profiling_enabled, setup_profiler
from sentry_sdk.scrubber import EventScrubber
from sentry_sdk.monitor import Monitor
from sentry_sdk.spotlight import setup_spotlight

from sentry_sdk._types import TYPE_CHECKING

if TYPE_CHECKING:
    from typing import Any
    from typing import Callable
    from typing import Dict
    from typing import Optional
    from typing import Sequence
    from typing import Type
    from typing import Union

    from sentry_sdk._types import Event, Hint
    from sentry_sdk.integrations import Integration
    from sentry_sdk.metrics import MetricsAggregator
    from sentry_sdk.scope import Scope
    from sentry_sdk.session import Session
    from sentry_sdk.transport import Transport


_client_init_debug = ContextVar("client_init_debug")


SDK_INFO = {
    "name": "sentry.python",  # SDK name will be overridden after integrations have been loaded with sentry_sdk.integrations.setup_integrations()
    "version": VERSION,
    "packages": [{"name": "pypi:sentry-sdk", "version": VERSION}],
}


def _get_options(*args, **kwargs):
    # type: (*Optional[str], **Any) -> Dict[str, Any]
    if args and (isinstance(args[0], (bytes, str)) or args[0] is None):
        dsn = args[0]  # type: Optional[str]
        args = args[1:]
    else:
        dsn = None

    if len(args) > 1:
        raise TypeError("Only single positional argument is expected")

    rv = dict(DEFAULT_OPTIONS)
    options = dict(*args, **kwargs)
    if dsn is not None and options.get("dsn") is None:
        options["dsn"] = dsn

    for key, value in options.items():
        if key not in rv:
            raise TypeError("Unknown option %r" % (key,))

        rv[key] = value

    if rv["dsn"] is None:
        rv["dsn"] = os.environ.get("SENTRY_DSN")

    if rv["release"] is None:
        rv["release"] = get_default_release()

    if rv["environment"] is None:
        rv["environment"] = os.environ.get("SENTRY_ENVIRONMENT") or "production"

    if rv["debug"] is None:
        rv["debug"] = os.environ.get("SENTRY_DEBUG", "False").lower() in (
            "true",
            "1",
            "t",
        )

    if rv["server_name"] is None and hasattr(socket, "gethostname"):
        rv["server_name"] = socket.gethostname()

    if rv["instrumenter"] is None:
        rv["instrumenter"] = INSTRUMENTER.SENTRY

    if rv["project_root"] is None:
        try:
            project_root = os.getcwd()
        except Exception:
            project_root = None

        rv["project_root"] = project_root

    if rv["enable_tracing"] is True and rv["traces_sample_rate"] is None:
        rv["traces_sample_rate"] = 1.0

    if rv["event_scrubber"] is None:
        rv["event_scrubber"] = EventScrubber()

    return rv


try:
    # Python 3.6+
    module_not_found_error = ModuleNotFoundError
except Exception:
    # Older Python versions
    module_not_found_error = ImportError  # type: ignore


<<<<<<< HEAD
class BaseClient(object):
    """
    .. versionadded:: 2.0.0

    The basic definition of a client that is used for sending data to Sentry.
    """

    def __init__(self, options=None):
        # type: (Optional[Dict[str, Any]]) -> None
        self.options = (
            options if options is not None else DEFAULT_OPTIONS
        )  # type: Dict[str, Any]

        self.transport = None  # type: Optional[Transport]
        self.monitor = None  # type: Optional[Monitor]
        self.metrics_aggregator = None  # type: Optional[MetricsAggregator]

    def __getstate__(self, *args, **kwargs):
        # type: (*Any, **Any) -> Any
        return {"options": {}}

    def __setstate__(self, *args, **kwargs):
        # type: (*Any, **Any) -> None
        pass

    @property
    def dsn(self):
        # type: () -> Optional[str]
        return None

    def should_send_default_pii(self):
        # type: () -> bool
        return False

    def is_active(self):
        # type: () -> bool
        """
        .. versionadded:: 2.0.0

        Returns whether the client is active (able to send data to Sentry)
        """
        return False

    def capture_event(self, *args, **kwargs):
        # type: (*Any, **Any) -> Optional[str]
        return None

    def capture_session(self, *args, **kwargs):
        # type: (*Any, **Any) -> None
        return None

    def get_integration(self, *args, **kwargs):
        # type: (*Any, **Any) -> Any
        return None

    def close(self, *args, **kwargs):
        # type: (*Any, **Any) -> None
        return None

    def flush(self, *args, **kwargs):
        # type: (*Any, **Any) -> None
        return None

    def __enter__(self):
        # type: () -> BaseClient
        return self

    def __exit__(self, exc_type, exc_value, tb):
        # type: (Any, Any, Any) -> None
        return None


class NonRecordingClient(BaseClient):
    """
    .. versionadded:: 2.0.0

    A client that does not send any events to Sentry. This is used as a fallback when the Sentry SDK is not yet initialized.
    """

    pass


class _Client(BaseClient):
    """
    The client is internally responsible for capturing the events and
=======
class _Client:
    """The client is internally responsible for capturing the events and
>>>>>>> 80ec86d1
    forwarding them to sentry through the configured transport.  It takes
    the client options as keyword arguments and optionally the DSN as first
    argument.

    Alias of :py:class:`sentry_sdk.Client`. (Was created for better intelisense support)
    """

    def __init__(self, *args, **kwargs):
        # type: (*Any, **Any) -> None
        super(_Client, self).__init__(options=get_options(*args, **kwargs))
        self._init_impl()

    def __getstate__(self):
        # type: () -> Any
        return {"options": self.options}

    def __setstate__(self, state):
        # type: (Any) -> None
        self.options = state["options"]
        self._init_impl()

    def _setup_instrumentation(self, functions_to_trace):
        # type: (Sequence[Dict[str, str]]) -> None
        """
        Instruments the functions given in the list `functions_to_trace` with the `@sentry_sdk.tracing.trace` decorator.
        """
        for function in functions_to_trace:
            class_name = None
            function_qualname = function["qualified_name"]
            module_name, function_name = function_qualname.rsplit(".", 1)

            try:
                # Try to import module and function
                # ex: "mymodule.submodule.funcname"

                module_obj = import_module(module_name)
                function_obj = getattr(module_obj, function_name)
                setattr(module_obj, function_name, trace(function_obj))
                logger.debug("Enabled tracing for %s", function_qualname)

            except module_not_found_error:
                try:
                    # Try to import a class
                    # ex: "mymodule.submodule.MyClassName.member_function"

                    module_name, class_name = module_name.rsplit(".", 1)
                    module_obj = import_module(module_name)
                    class_obj = getattr(module_obj, class_name)
                    function_obj = getattr(class_obj, function_name)
                    function_type = type(class_obj.__dict__[function_name])
                    traced_function = trace(function_obj)

                    if function_type in (staticmethod, classmethod):
                        traced_function = staticmethod(traced_function)

                    setattr(class_obj, function_name, traced_function)
                    setattr(module_obj, class_name, class_obj)
                    logger.debug("Enabled tracing for %s", function_qualname)

                except Exception as e:
                    logger.warning(
                        "Can not enable tracing for '%s'. (%s) Please check your `functions_to_trace` parameter.",
                        function_qualname,
                        e,
                    )

            except Exception as e:
                logger.warning(
                    "Can not enable tracing for '%s'. (%s) Please check your `functions_to_trace` parameter.",
                    function_qualname,
                    e,
                )

    def _init_impl(self):
        # type: () -> None
        old_debug = _client_init_debug.get(False)

        def _capture_envelope(envelope):
            # type: (Envelope) -> None
            if self.transport is not None:
                self.transport.capture_envelope(envelope)

        try:
            _client_init_debug.set(self.options["debug"])
            self.transport = make_transport(self.options)

            self.monitor = None
            if self.transport:
                if self.options["enable_backpressure_handling"]:
                    self.monitor = Monitor(self.transport)

            self.session_flusher = SessionFlusher(capture_func=_capture_envelope)

            self.metrics_aggregator = None  # type: Optional[MetricsAggregator]
            experiments = self.options.get("_experiments", {})
            if experiments.get("enable_metrics", True) or experiments.get(
                "force_enable_metrics", False
            ):
                try:
                    import uwsgi  # type: ignore
                except ImportError:
                    uwsgi = None

                if uwsgi is not None and not experiments.get(
                    "force_enable_metrics", False
                ):
                    logger.warning("Metrics currently not supported with uWSGI.")

                else:
                    from sentry_sdk.metrics import MetricsAggregator

                    self.metrics_aggregator = MetricsAggregator(
                        capture_func=_capture_envelope,
                        enable_code_locations=bool(
                            experiments.get("metric_code_locations", True)
                        ),
                    )

            max_request_body_size = ("always", "never", "small", "medium")
            if self.options["max_request_body_size"] not in max_request_body_size:
                raise ValueError(
                    "Invalid value for max_request_body_size. Must be one of {}".format(
                        max_request_body_size
                    )
                )

            if self.options["_experiments"].get("otel_powered_performance", False):
                logger.debug(
                    "[OTel] Enabling experimental OTel-powered performance monitoring."
                )
                self.options["instrumenter"] = INSTRUMENTER.OTEL
                _DEFAULT_INTEGRATIONS.append(
                    "sentry_sdk.integrations.opentelemetry.integration.OpenTelemetryIntegration",
                )

            self.integrations = setup_integrations(
                self.options["integrations"],
                with_defaults=self.options["default_integrations"],
                with_auto_enabling_integrations=self.options[
                    "auto_enabling_integrations"
                ],
            )

            self.spotlight = None
            if self.options.get("spotlight"):
                self.spotlight = setup_spotlight(self.options)

            sdk_name = get_sdk_name(list(self.integrations.keys()))
            SDK_INFO["name"] = sdk_name
            logger.debug("Setting SDK name to '%s'", sdk_name)

            if has_profiling_enabled(self.options):
                try:
                    setup_profiler(self.options)
                except Exception as e:
                    logger.debug("Can not set up profiler. (%s)", e)

        finally:
            _client_init_debug.set(old_debug)

        self._setup_instrumentation(self.options.get("functions_to_trace", []))

    def is_active(self):
        # type: () -> bool
        """
        .. versionadded:: 2.0.0

        Returns whether the client is active (able to send data to Sentry)
        """
        return True

    @property
    def dsn(self):
        # type: () -> Optional[str]
        """Returns the configured DSN as string."""
        return self.options["dsn"]

    def _prepare_event(
        self,
        event,  # type: Event
        hint,  # type: Hint
        scope,  # type: Optional[Scope]
    ):
        # type: (...) -> Optional[Event]

        if event.get("timestamp") is None:
            event["timestamp"] = datetime.now(timezone.utc)

        if scope is not None:
            is_transaction = event.get("type") == "transaction"
            event_ = scope.apply_to_event(event, hint, self.options)

            # one of the event/error processors returned None
            if event_ is None:
                if self.transport:
                    self.transport.record_lost_event(
                        "event_processor",
                        data_category=("transaction" if is_transaction else "error"),
                    )
                return None

            event = event_

        if (
            self.options["attach_stacktrace"]
            and "exception" not in event
            and "stacktrace" not in event
            and "threads" not in event
        ):
            with capture_internal_exceptions():
                event["threads"] = {
                    "values": [
                        {
                            "stacktrace": current_stacktrace(
                                include_local_variables=self.options.get(
                                    "include_local_variables", True
                                ),
                                max_value_length=self.options.get(
                                    "max_value_length", DEFAULT_MAX_VALUE_LENGTH
                                ),
                            ),
                            "crashed": False,
                            "current": True,
                        }
                    ]
                }

        for key in "release", "environment", "server_name", "dist":
            if event.get(key) is None and self.options[key] is not None:
                event[key] = str(self.options[key]).strip()
        if event.get("sdk") is None:
            sdk_info = dict(SDK_INFO)
            sdk_info["integrations"] = sorted(self.integrations.keys())
            event["sdk"] = sdk_info

        if event.get("platform") is None:
            event["platform"] = "python"

        event = handle_in_app(
            event,
            self.options["in_app_exclude"],
            self.options["in_app_include"],
            self.options["project_root"],
        )

        if event is not None:
            event_scrubber = self.options["event_scrubber"]
            if event_scrubber and not self.options["send_default_pii"]:
                event_scrubber.scrub_event(event)

        # Postprocess the event here so that annotated types do
        # generally not surface in before_send
        if event is not None:
            event = serialize(
                event,
                max_request_body_size=self.options.get("max_request_body_size"),
                max_value_length=self.options.get("max_value_length"),
            )

        before_send = self.options["before_send"]
        if (
            before_send is not None
            and event is not None
            and event.get("type") != "transaction"
        ):
            new_event = None
            with capture_internal_exceptions():
                new_event = before_send(event, hint or {})
            if new_event is None:
                logger.info("before send dropped event")
                if self.transport:
                    self.transport.record_lost_event(
                        "before_send", data_category="error"
                    )
            event = new_event  # type: ignore

        before_send_transaction = self.options["before_send_transaction"]
        if (
            before_send_transaction is not None
            and event is not None
            and event.get("type") == "transaction"
        ):
            new_event = None
            with capture_internal_exceptions():
                new_event = before_send_transaction(event, hint or {})
            if new_event is None:
                logger.info("before send transaction dropped event")
                if self.transport:
                    self.transport.record_lost_event(
                        "before_send", data_category="transaction"
                    )
            event = new_event  # type: ignore

        return event

    def _is_ignored_error(self, event, hint):
        # type: (Event, Hint) -> bool
        exc_info = hint.get("exc_info")
        if exc_info is None:
            return False

        error = exc_info[0]
        error_type_name = get_type_name(exc_info[0])
        error_full_name = "%s.%s" % (exc_info[0].__module__, error_type_name)

        for ignored_error in self.options["ignore_errors"]:
            # String types are matched against the type name in the
            # exception only
            if isinstance(ignored_error, str):
                if ignored_error == error_full_name or ignored_error == error_type_name:
                    return True
            else:
                if issubclass(error, ignored_error):
                    return True

        return False

    def _should_capture(
        self,
        event,  # type: Event
        hint,  # type: Hint
        scope=None,  # type: Optional[Scope]
    ):
        # type: (...) -> bool
        # Transactions are sampled independent of error events.
        is_transaction = event.get("type") == "transaction"
        if is_transaction:
            return True

        ignoring_prevents_recursion = scope is not None and not scope._should_capture
        if ignoring_prevents_recursion:
            return False

        ignored_by_config_option = self._is_ignored_error(event, hint)
        if ignored_by_config_option:
            return False

        return True

    def _should_sample_error(
        self,
        event,  # type: Event
        hint,  # type: Hint
    ):
        # type: (...) -> bool
        error_sampler = self.options.get("error_sampler", None)

        if callable(error_sampler):
            with capture_internal_exceptions():
                sample_rate = error_sampler(event, hint)
        else:
            sample_rate = self.options["sample_rate"]

        try:
            not_in_sample_rate = sample_rate < 1.0 and random.random() >= sample_rate
        except NameError:
            logger.warning(
                "The provided error_sampler raised an error. Defaulting to sampling the event."
            )

            # If the error_sampler raised an error, we should sample the event, since the default behavior
            # (when no sample_rate or error_sampler is provided) is to sample all events.
            not_in_sample_rate = False
        except TypeError:
            parameter, verb = (
                ("error_sampler", "returned")
                if callable(error_sampler)
                else ("sample_rate", "contains")
            )
            logger.warning(
                "The provided %s %s an invalid value of %s. The value should be a float or a bool. Defaulting to sampling the event."
                % (parameter, verb, repr(sample_rate))
            )

            # If the sample_rate has an invalid value, we should sample the event, since the default behavior
            # (when no sample_rate or error_sampler is provided) is to sample all events.
            not_in_sample_rate = False

        if not_in_sample_rate:
            # because we will not sample this event, record a "lost event".
            if self.transport:
                self.transport.record_lost_event("sample_rate", data_category="error")

            return False

        return True

    def _update_session_from_event(
        self,
        session,  # type: Session
        event,  # type: Event
    ):
        # type: (...) -> None

        crashed = False
        errored = False
        user_agent = None

        exceptions = (event.get("exception") or {}).get("values")
        if exceptions:
            errored = True
            for error in exceptions:
                mechanism = error.get("mechanism")
                if mechanism and mechanism.get("handled") is False:
                    crashed = True
                    break

        user = event.get("user")

        if session.user_agent is None:
            headers = (event.get("request") or {}).get("headers")
            for k, v in (headers or {}).items():
                if k.lower() == "user-agent":
                    user_agent = v
                    break

        session.update(
            status="crashed" if crashed else None,
            user=user,
            user_agent=user_agent,
            errors=session.errors + (errored or crashed),
        )

    def capture_event(
        self,
        event,  # type: Event
        hint=None,  # type: Optional[Hint]
        scope=None,  # type: Optional[Scope]
    ):
        # type: (...) -> Optional[str]
        """Captures an event.

        :param event: A ready-made event that can be directly sent to Sentry.

        :param hint: Contains metadata about the event that can be read from `before_send`, such as the original exception object or a HTTP request object.

        :param scope: An optional :py:class:`sentry_sdk.Scope` to apply to events.

        :returns: An event ID. May be `None` if there is no DSN set or of if the SDK decided to discard the event for other reasons. In such situations setting `debug=True` on `init()` may help.
        """
        if disable_capture_event.get(False):
            return None

        if hint is None:
            hint = {}
        event_id = event.get("event_id")
        hint = dict(hint or ())  # type: Hint

        if event_id is None:
            event["event_id"] = event_id = uuid.uuid4().hex
        if not self._should_capture(event, hint, scope):
            return None

        profile = event.pop("profile", None)

        event_opt = self._prepare_event(event, hint, scope)
        if event_opt is None:
            return None

        # whenever we capture an event we also check if the session needs
        # to be updated based on that information.
        session = scope._session if scope else None
        if session:
            self._update_session_from_event(session, event)

        is_transaction = event_opt.get("type") == "transaction"
        is_checkin = event_opt.get("type") == "check_in"

        if (
            not is_transaction
            and not is_checkin
            and not self._should_sample_error(event, hint)
        ):
            return None

        attachments = hint.get("attachments")

        trace_context = event_opt.get("contexts", {}).get("trace") or {}
        dynamic_sampling_context = trace_context.pop("dynamic_sampling_context", {})

        headers = {
            "event_id": event_opt["event_id"],
            "sent_at": format_timestamp(datetime.now(timezone.utc)),
        }

        if dynamic_sampling_context:
            headers["trace"] = dynamic_sampling_context

        envelope = Envelope(headers=headers)

        if is_transaction:
            if profile is not None:
                envelope.add_profile(profile.to_json(event_opt, self.options))
            envelope.add_transaction(event_opt)
        elif is_checkin:
            envelope.add_checkin(event_opt)
        else:
            envelope.add_event(event_opt)

        for attachment in attachments or ():
            envelope.add_item(attachment.to_envelope_item())

        if self.spotlight:
            self.spotlight.capture_envelope(envelope)

        if self.transport is None:
            return None

        self.transport.capture_envelope(envelope)

        return event_id

    def capture_session(
        self, session  # type: Session
    ):
        # type: (...) -> None
        if not session.release:
            logger.info("Discarded session update because of missing release")
        else:
            self.session_flusher.add_session(session)

    def get_integration(
        self, name_or_class  # type: Union[str, Type[Integration]]
    ):
        # type: (...) -> Any
        """Returns the integration for this client by name or class.
        If the client does not have that integration then `None` is returned.
        """
        if isinstance(name_or_class, str):
            integration_name = name_or_class
        elif name_or_class.identifier is not None:
            integration_name = name_or_class.identifier
        else:
            raise ValueError("Integration has no name")

        return self.integrations.get(integration_name)

    def close(
        self,
        timeout=None,  # type: Optional[float]
        callback=None,  # type: Optional[Callable[[int, float], None]]
    ):
        # type: (...) -> None
        """
        Close the client and shut down the transport. Arguments have the same
        semantics as :py:meth:`Client.flush`.
        """
        if self.transport is not None:
            self.flush(timeout=timeout, callback=callback)
            self.session_flusher.kill()
            if self.metrics_aggregator is not None:
                self.metrics_aggregator.kill()
            if self.monitor:
                self.monitor.kill()
            self.transport.kill()
            self.transport = None

    def flush(
        self,
        timeout=None,  # type: Optional[float]
        callback=None,  # type: Optional[Callable[[int, float], None]]
    ):
        # type: (...) -> None
        """
        Wait for the current events to be sent.

        :param timeout: Wait for at most `timeout` seconds. If no `timeout` is provided, the `shutdown_timeout` option value is used.

        :param callback: Is invoked with the number of pending events and the configured timeout.
        """
        if self.transport is not None:
            if timeout is None:
                timeout = self.options["shutdown_timeout"]
            self.session_flusher.flush()
            if self.metrics_aggregator is not None:
                self.metrics_aggregator.flush()
            self.transport.flush(timeout=timeout, callback=callback)

    def __enter__(self):
        # type: () -> _Client
        return self

    def __exit__(self, exc_type, exc_value, tb):
        # type: (Any, Any, Any) -> None
        self.close()


from sentry_sdk._types import TYPE_CHECKING

if TYPE_CHECKING:
    # Make mypy, PyCharm and other static analyzers think `get_options` is a
    # type to have nicer autocompletion for params.
    #
    # Use `ClientConstructor` to define the argument types of `init` and
    # `Dict[str, Any]` to tell static analyzers about the return type.

    class get_options(ClientConstructor, Dict[str, Any]):  # noqa: N801
        pass

    class Client(ClientConstructor, _Client):
        pass

else:
    # Alias `get_options` for actual usage. Go through the lambda indirection
    # to throw PyCharm off of the weakly typed signature (it would otherwise
    # discover both the weakly typed signature of `_init` and our faked `init`
    # type).

    get_options = (lambda: _get_options)()
    Client = (lambda: _Client)()<|MERGE_RESOLUTION|>--- conflicted
+++ resolved
@@ -133,8 +133,7 @@
     module_not_found_error = ImportError  # type: ignore
 
 
-<<<<<<< HEAD
-class BaseClient(object):
+class BaseClient:
     """
     .. versionadded:: 2.0.0
 
@@ -219,10 +218,6 @@
 class _Client(BaseClient):
     """
     The client is internally responsible for capturing the events and
-=======
-class _Client:
-    """The client is internally responsible for capturing the events and
->>>>>>> 80ec86d1
     forwarding them to sentry through the configured transport.  It takes
     the client options as keyword arguments and optionally the DSN as first
     argument.
