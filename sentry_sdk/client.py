--- conflicted
+++ resolved
@@ -62,7 +62,15 @@
     from typing import Union
     from typing import TypeVar
 
-    from sentry_sdk._types import Event, Hint, SDKInfo, Log, Metric, EventDataCategory
+    from sentry_sdk._types import (
+        Event,
+        Hint,
+        SDKInfo,
+        Log,
+        Metric,
+        Telemetry,
+        EventDataCategory,
+    )
     from sentry_sdk.integrations import Integration
     from sentry_sdk.scope import Scope
     from sentry_sdk.session import Session
@@ -898,14 +906,14 @@
 
         return return_value
 
-<<<<<<< HEAD
-    def _capture_telemetry(self, telemetry, type_, scope):
-        # type: (Telemetry, str, Scope) -> None
+    def _capture_telemetry(
+        self, telemetry: "Telemetry", ty: str, scope: "Scope"
+    ) -> None:
         # Capture attributes-based telemetry (logs, metrics, spansV2)
         before_send_getter = {
             "log": lambda: get_before_send_log(self.options),
             "metric": lambda: get_before_send_metric(self.options),
-        }.get(type_)
+        }.get(ty)
 
         if before_send_getter is not None:
             before_send = before_send_getter()
@@ -916,145 +924,20 @@
             return
 
         scope.apply_to_telemetry(telemetry)
-=======
-    def _capture_log(self, log: "Optional[Log]") -> None:
-        if not has_logs_enabled(self.options) or log is None:
-            return
-
-        current_scope = sentry_sdk.get_current_scope()
-        isolation_scope = sentry_sdk.get_isolation_scope()
-
-        log["attributes"]["sentry.sdk.name"] = SDK_INFO["name"]
-        log["attributes"]["sentry.sdk.version"] = SDK_INFO["version"]
-
-        server_name = self.options.get("server_name")
-        if server_name is not None and SPANDATA.SERVER_ADDRESS not in log["attributes"]:
-            log["attributes"][SPANDATA.SERVER_ADDRESS] = server_name
-
-        environment = self.options.get("environment")
-        if environment is not None and "sentry.environment" not in log["attributes"]:
-            log["attributes"]["sentry.environment"] = environment
-
-        release = self.options.get("release")
-        if release is not None and "sentry.release" not in log["attributes"]:
-            log["attributes"]["sentry.release"] = release
-
-        trace_context = current_scope.get_trace_context()
-        trace_id = trace_context.get("trace_id")
-        span_id = trace_context.get("span_id")
-
-        if trace_id is not None and log.get("trace_id") is None:
-            log["trace_id"] = trace_id
-
-        if (
-            span_id is not None
-            and "sentry.trace.parent_span_id" not in log["attributes"]
-        ):
-            log["attributes"]["sentry.trace.parent_span_id"] = span_id
-
-        # The user, if present, is always set on the isolation scope.
-        if self.should_send_default_pii() and isolation_scope._user is not None:
-            for log_attribute, user_attribute in (
-                ("user.id", "id"),
-                ("user.name", "username"),
-                ("user.email", "email"),
-            ):
-                if (
-                    user_attribute in isolation_scope._user
-                    and log_attribute not in log["attributes"]
-                ):
-                    log["attributes"][log_attribute] = isolation_scope._user[
-                        user_attribute
-                    ]
-
-        # If debug is enabled, log the log to the console
-        debug = self.options.get("debug", False)
-        if debug:
-            logger.debug(
-                f"[Sentry Logs] [{log.get('severity_text')}] {log.get('body')}"
-            )
->>>>>>> 5606bb3e
-
-        batcher = {
+
+        batcher: "Optional[LogBatcher, MetricsBatcher]" = {
             "log": self.log_batcher,
             "metric": self.metrics_batcher,
-        }.get(type_)  # type: Optional[LogBatcher, MetricsBatcher]
+        }.get(ty)
 
         if batcher:
             batcher.add(telemetry)
 
-    def _capture_log(self, log, scope):
-        # type: (Optional[Log], Scope) -> None
+    def _capture_log(self, log: "Optional[Log]", scope: "Scope") -> None:
         self._capture_telemetry(log, "log", scope)
 
-<<<<<<< HEAD
-    def _capture_metric(self, metric, scope):
-        # type: (Optional[Metric]) -> None
+    def _capture_metric(self, metric: "Optional[Metric]", scope: "Scope") -> None:
         self._capture_telemetry(metric, "metric", scope)
-=======
-    def _capture_metric(self, metric: "Optional[Metric]") -> None:
-        if not has_metrics_enabled(self.options) or metric is None:
-            return
-
-        current_scope = sentry_sdk.get_current_scope()
-        isolation_scope = sentry_sdk.get_isolation_scope()
-
-        metric["attributes"]["sentry.sdk.name"] = SDK_INFO["name"]
-        metric["attributes"]["sentry.sdk.version"] = SDK_INFO["version"]
-
-        server_name = self.options.get("server_name")
-        if (
-            server_name is not None
-            and SPANDATA.SERVER_ADDRESS not in metric["attributes"]
-        ):
-            metric["attributes"][SPANDATA.SERVER_ADDRESS] = server_name
-
-        environment = self.options.get("environment")
-        if environment is not None and "sentry.environment" not in metric["attributes"]:
-            metric["attributes"]["sentry.environment"] = environment
-
-        release = self.options.get("release")
-        if release is not None and "sentry.release" not in metric["attributes"]:
-            metric["attributes"]["sentry.release"] = release
-
-        trace_context = current_scope.get_trace_context()
-        trace_id = trace_context.get("trace_id")
-        span_id = trace_context.get("span_id")
-
-        metric["trace_id"] = trace_id or "00000000-0000-0000-0000-000000000000"
-        if span_id is not None:
-            metric["span_id"] = span_id
-
-        if self.should_send_default_pii() and isolation_scope._user is not None:
-            for metric_attribute, user_attribute in (
-                ("user.id", "id"),
-                ("user.name", "username"),
-                ("user.email", "email"),
-            ):
-                if (
-                    user_attribute in isolation_scope._user
-                    and metric_attribute not in metric["attributes"]
-                ):
-                    metric["attributes"][metric_attribute] = isolation_scope._user[
-                        user_attribute
-                    ]
-
-        debug = self.options.get("debug", False)
-        if debug:
-            logger.debug(
-                f"[Sentry Metrics] [{metric.get('type')}] {metric.get('name')}: {metric.get('value')}"
-            )
-
-        before_send_metric = get_before_send_metric(self.options)
-        if before_send_metric is not None:
-            metric = before_send_metric(metric, {})
-
-        if metric is None:
-            return
-
-        if self.metrics_batcher:
-            self.metrics_batcher.add(metric)
->>>>>>> 5606bb3e
 
     def capture_session(
         self,
