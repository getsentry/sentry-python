import os
import uuid
import random
import socket
from collections.abc import Mapping
from datetime import datetime, timezone
from importlib import import_module
from typing import TYPE_CHECKING, List, Dict, cast, overload

from sentry_sdk._compat import check_uwsgi_thread_support
from sentry_sdk.utils import (
    AnnotatedValue,
    ContextVar,
    capture_internal_exceptions,
    current_stacktrace,
    env_to_bool,
    format_timestamp,
    get_sdk_name,
    get_type_name,
    get_default_release,
    handle_in_app,
    logger,
)
from sentry_sdk.serializer import serialize
from sentry_sdk.tracing import trace
from sentry_sdk.transport import BaseHttpTransport, make_transport
from sentry_sdk.consts import (
    DEFAULT_MAX_VALUE_LENGTH,
    DEFAULT_OPTIONS,
    VERSION,
    ClientConstructor,
)
from sentry_sdk.integrations import setup_integrations
from sentry_sdk.integrations.dedupe import DedupeIntegration
from sentry_sdk.sessions import SessionFlusher
from sentry_sdk.envelope import Envelope
from sentry_sdk.profiler.continuous_profiler import setup_continuous_profiler
from sentry_sdk.profiler.transaction_profiler import (
    has_profiling_enabled,
    Profile,
    setup_profiler,
)
from sentry_sdk.scrubber import EventScrubber
from sentry_sdk.monitor import Monitor
from sentry_sdk.spotlight import setup_spotlight

if TYPE_CHECKING:
    from typing import Any
    from typing import Callable
    from typing import Optional
    from typing import Sequence
    from typing import Type
    from typing import Union
    from typing import TypeVar

    from sentry_sdk._types import Event, Hint, SDKInfo, Log
    from sentry_sdk.integrations import Integration
    from sentry_sdk.scope import Scope
    from sentry_sdk.session import Session
    from sentry_sdk.spotlight import SpotlightClient
    from sentry_sdk.transport import Transport
    from sentry_sdk._log_batcher import LogBatcher

    I = TypeVar("I", bound=Integration)  # noqa: E741

_client_init_debug = ContextVar("client_init_debug")


SDK_INFO = {
    "name": "sentry.python",  # SDK name will be overridden after integrations have been loaded with sentry_sdk.integrations.setup_integrations()
    "version": VERSION,
    "packages": [{"name": "pypi:sentry-sdk", "version": VERSION}],
}  # type: SDKInfo


def _get_options(*args, **kwargs):
    # type: (*Optional[str], **Any) -> Dict[str, Any]
    if args and (isinstance(args[0], (bytes, str)) or args[0] is None):
        dsn = args[0]  # type: Optional[str]
        args = args[1:]
    else:
        dsn = None

    if len(args) > 1:
        raise TypeError("Only single positional argument is expected")

    rv = dict(DEFAULT_OPTIONS)
    options = dict(*args, **kwargs)
    if dsn is not None and options.get("dsn") is None:
        options["dsn"] = dsn

    for key, value in options.items():
        if key not in rv:
            raise TypeError("Unknown option %r" % (key,))

        rv[key] = value

    if rv["dsn"] is None:
        rv["dsn"] = os.environ.get("SENTRY_DSN")

    if rv["release"] is None:
        rv["release"] = get_default_release()

    if rv["environment"] is None:
        rv["environment"] = os.environ.get("SENTRY_ENVIRONMENT") or "production"

    if rv["debug"] is None:
        rv["debug"] = env_to_bool(os.environ.get("SENTRY_DEBUG", "False"), strict=True)

    if rv["server_name"] is None and hasattr(socket, "gethostname"):
        rv["server_name"] = socket.gethostname()

    if rv["project_root"] is None:
        try:
            project_root = os.getcwd()
        except Exception:
            project_root = None

        rv["project_root"] = project_root

    if rv["event_scrubber"] is None:
        rv["event_scrubber"] = EventScrubber(
            send_default_pii=(
                False if rv["send_default_pii"] is None else rv["send_default_pii"]
            )
        )

    if rv["socket_options"] and not isinstance(rv["socket_options"], list):
        logger.warning(
            "Ignoring socket_options because of unexpected format. See urllib3.HTTPConnection.socket_options for the expected format."
        )
        rv["socket_options"] = None

    return rv


class BaseClient:
    """
    .. versionadded:: 2.0.0

    The basic definition of a client that is used for sending data to Sentry.
    """

    spotlight = None  # type: Optional[SpotlightClient]

    def __init__(self, options=None):
        # type: (Optional[Dict[str, Any]]) -> None
        self.options = (
            options if options is not None else DEFAULT_OPTIONS
        )  # type: Dict[str, Any]

        self.transport = None  # type: Optional[Transport]
        self.monitor = None  # type: Optional[Monitor]
<<<<<<< HEAD
=======
        self.metrics_aggregator = None  # type: Optional[MetricsAggregator]
        self.log_batcher = None  # type: Optional[LogBatcher]
>>>>>>> adcfa0f6

    def __getstate__(self, *args, **kwargs):
        # type: (*Any, **Any) -> Any
        return {"options": {}}

    def __setstate__(self, *args, **kwargs):
        # type: (*Any, **Any) -> None
        pass

    @property
    def dsn(self):
        # type: () -> Optional[str]
        return None

    def should_send_default_pii(self):
        # type: () -> bool
        return False

    def is_active(self):
        # type: () -> bool
        """
        .. versionadded:: 2.0.0

        Returns whether the client is active (able to send data to Sentry)
        """
        return False

    def capture_event(self, *args, **kwargs):
        # type: (*Any, **Any) -> Optional[str]
        return None

    def _capture_experimental_log(self, scope, log):
        # type: (Scope, Log) -> None
        pass

    def capture_session(self, *args, **kwargs):
        # type: (*Any, **Any) -> None
        return None

    if TYPE_CHECKING:

        @overload
        def get_integration(self, name_or_class):
            # type: (str) -> Optional[Integration]
            ...

        @overload
        def get_integration(self, name_or_class):
            # type: (type[I]) -> Optional[I]
            ...

    def get_integration(self, name_or_class):
        # type: (Union[str, type[Integration]]) -> Optional[Integration]
        return None

    def close(self, *args, **kwargs):
        # type: (*Any, **Any) -> None
        return None

    def flush(self, *args, **kwargs):
        # type: (*Any, **Any) -> None
        return None

    def __enter__(self):
        # type: () -> BaseClient
        return self

    def __exit__(self, exc_type, exc_value, tb):
        # type: (Any, Any, Any) -> None
        return None


class NonRecordingClient(BaseClient):
    """
    .. versionadded:: 2.0.0

    A client that does not send any events to Sentry. This is used as a fallback when the Sentry SDK is not yet initialized.
    """

    pass


class _Client(BaseClient):
    """
    The client is internally responsible for capturing the events and
    forwarding them to sentry through the configured transport.  It takes
    the client options as keyword arguments and optionally the DSN as first
    argument.

    Alias of :py:class:`sentry_sdk.Client`. (Was created for better intelisense support)
    """

    def __init__(self, *args, **kwargs):
        # type: (*Any, **Any) -> None
        super(_Client, self).__init__(options=get_options(*args, **kwargs))
        self._init_impl()

    def __getstate__(self):
        # type: () -> Any
        return {"options": self.options}

    def __setstate__(self, state):
        # type: (Any) -> None
        self.options = state["options"]
        self._init_impl()

    def _setup_instrumentation(self, functions_to_trace):
        # type: (Sequence[Dict[str, str]]) -> None
        """
        Instruments the functions given in the list `functions_to_trace` with the `@sentry_sdk.tracing.trace` decorator.
        """
        for function in functions_to_trace:
            class_name = None
            function_qualname = function["qualified_name"]
            module_name, function_name = function_qualname.rsplit(".", 1)

            try:
                # Try to import module and function
                # ex: "mymodule.submodule.funcname"

                module_obj = import_module(module_name)
                function_obj = getattr(module_obj, function_name)
                setattr(module_obj, function_name, trace(function_obj))
                logger.debug("Enabled tracing for %s", function_qualname)
            except ModuleNotFoundError:
                try:
                    # Try to import a class
                    # ex: "mymodule.submodule.MyClassName.member_function"

                    module_name, class_name = module_name.rsplit(".", 1)
                    module_obj = import_module(module_name)
                    class_obj = getattr(module_obj, class_name)
                    function_obj = getattr(class_obj, function_name)
                    function_type = type(class_obj.__dict__[function_name])
                    traced_function = trace(function_obj)

                    if function_type in (staticmethod, classmethod):
                        traced_function = staticmethod(traced_function)

                    setattr(class_obj, function_name, traced_function)
                    setattr(module_obj, class_name, class_obj)
                    logger.debug("Enabled tracing for %s", function_qualname)

                except Exception as e:
                    logger.warning(
                        "Can not enable tracing for '%s'. (%s) Please check your `functions_to_trace` parameter.",
                        function_qualname,
                        e,
                    )

            except Exception as e:
                logger.warning(
                    "Can not enable tracing for '%s'. (%s) Please check your `functions_to_trace` parameter.",
                    function_qualname,
                    e,
                )

    def _init_impl(self):
        # type: () -> None
        old_debug = _client_init_debug.get(False)

        def _capture_envelope(envelope):
            # type: (Envelope) -> None
            if self.transport is not None:
                self.transport.capture_envelope(envelope)

        try:
            _client_init_debug.set(self.options["debug"])
            self.transport = make_transport(self.options)

            self.monitor = None
            if self.transport:
                if self.options["enable_backpressure_handling"]:
                    self.monitor = Monitor(self.transport)

            self.session_flusher = SessionFlusher(capture_func=_capture_envelope)

<<<<<<< HEAD
=======
            self.metrics_aggregator = None  # type: Optional[MetricsAggregator]
            experiments = self.options.get("_experiments", {})
            if experiments.get("enable_metrics", True):
                # Context vars are not working correctly on Python <=3.6
                # with gevent.
                metrics_supported = not is_gevent() or PY37
                if metrics_supported:
                    from sentry_sdk.metrics import MetricsAggregator

                    self.metrics_aggregator = MetricsAggregator(
                        capture_func=_capture_envelope,
                        enable_code_locations=bool(
                            experiments.get("metric_code_locations", True)
                        ),
                    )
                else:
                    logger.info(
                        "Metrics not supported on Python 3.6 and lower with gevent."
                    )

            self.log_batcher = None
            if experiments.get("enable_logs", False):
                from sentry_sdk._log_batcher import LogBatcher

                self.log_batcher = LogBatcher(capture_func=_capture_envelope)

>>>>>>> adcfa0f6
            max_request_body_size = ("always", "never", "small", "medium")
            if self.options["max_request_body_size"] not in max_request_body_size:
                raise ValueError(
                    "Invalid value for max_request_body_size. Must be one of {}".format(
                        max_request_body_size
                    )
                )

            self.integrations = setup_integrations(
                self.options["integrations"],
                with_defaults=self.options["default_integrations"],
                with_auto_enabling_integrations=self.options[
                    "auto_enabling_integrations"
                ],
                disabled_integrations=self.options["disabled_integrations"],
            )

            spotlight_config = self.options.get("spotlight")
            if spotlight_config is None and "SENTRY_SPOTLIGHT" in os.environ:
                spotlight_env_value = os.environ["SENTRY_SPOTLIGHT"]
                spotlight_config = env_to_bool(spotlight_env_value, strict=True)
                self.options["spotlight"] = (
                    spotlight_config
                    if spotlight_config is not None
                    else spotlight_env_value
                )

            if self.options.get("spotlight"):
                self.spotlight = setup_spotlight(self.options)
                if not self.options["dsn"]:
                    sample_all = lambda *_args, **_kwargs: 1.0
                    self.options["send_default_pii"] = True
                    self.options["error_sampler"] = sample_all
                    self.options["traces_sampler"] = sample_all
                    self.options["profiles_sampler"] = sample_all

            sdk_name = get_sdk_name(list(self.integrations.keys()))
            SDK_INFO["name"] = sdk_name
            logger.debug("Setting SDK name to '%s'", sdk_name)

            if has_profiling_enabled(self.options):
                try:
                    setup_profiler(self.options)
                except Exception as e:
                    logger.debug("Can not set up profiler. (%s)", e)
            else:
                try:
                    setup_continuous_profiler(
                        self.options,
                        sdk_info=SDK_INFO,
                        capture_func=_capture_envelope,
                    )
                except Exception as e:
                    logger.debug("Can not set up continuous profiler. (%s)", e)

        finally:
            _client_init_debug.set(old_debug)

        self._setup_instrumentation(self.options.get("functions_to_trace", []))

        if (
            self.monitor
<<<<<<< HEAD
=======
            or self.metrics_aggregator
            or self.log_batcher
>>>>>>> adcfa0f6
            or has_profiling_enabled(self.options)
            or isinstance(self.transport, BaseHttpTransport)
        ):
            # If we have anything on that could spawn a background thread, we
            # need to check if it's safe to use them.
            check_uwsgi_thread_support()

    def is_active(self):
        # type: () -> bool
        """
        .. versionadded:: 2.0.0

        Returns whether the client is active (able to send data to Sentry)
        """
        return True

    def should_send_default_pii(self):
        # type: () -> bool
        """
        .. versionadded:: 2.0.0

        Returns whether the client should send default PII (Personally Identifiable Information) data to Sentry.
        """
        return self.options.get("send_default_pii") or False

    @property
    def dsn(self):
        # type: () -> Optional[str]
        """Returns the configured DSN as string."""
        return self.options["dsn"]

    def _prepare_event(
        self,
        event,  # type: Event
        hint,  # type: Hint
        scope,  # type: Optional[Scope]
    ):
        # type: (...) -> Optional[Event]

        previous_total_spans = None  # type: Optional[int]
        previous_total_breadcrumbs = None  # type: Optional[int]

        if event.get("timestamp") is None:
            event["timestamp"] = datetime.now(timezone.utc)

        if scope is not None:
            is_transaction = event.get("type") == "transaction"
            spans_before = len(cast(List[Dict[str, object]], event.get("spans", [])))
            event_ = scope.apply_to_event(event, hint, self.options)

            # one of the event/error processors returned None
            if event_ is None:
                if self.transport:
                    self.transport.record_lost_event(
                        "event_processor",
                        data_category=("transaction" if is_transaction else "error"),
                    )
                    if is_transaction:
                        self.transport.record_lost_event(
                            "event_processor",
                            data_category="span",
                            quantity=spans_before + 1,  # +1 for the transaction itself
                        )
                return None

            event = event_  # type: Optional[Event]  # type: ignore[no-redef]
            spans_delta = spans_before - len(
                cast(List[Dict[str, object]], event.get("spans", []))
            )
            if is_transaction and spans_delta > 0 and self.transport is not None:
                self.transport.record_lost_event(
                    "event_processor", data_category="span", quantity=spans_delta
                )

            dropped_spans = event.pop("_dropped_spans", 0) + spans_delta  # type: int
            if dropped_spans > 0:
                previous_total_spans = spans_before + dropped_spans
            if scope._n_breadcrumbs_truncated > 0:
                breadcrumbs = event.get("breadcrumbs", {})
                values = (
                    breadcrumbs.get("values", [])
                    if not isinstance(breadcrumbs, AnnotatedValue)
                    else []
                )
                previous_total_breadcrumbs = (
                    len(values) + scope._n_breadcrumbs_truncated
                )

        if (
            self.options["attach_stacktrace"]
            and "exception" not in event
            and "stacktrace" not in event
            and "threads" not in event
        ):
            with capture_internal_exceptions():
                event["threads"] = {
                    "values": [
                        {
                            "stacktrace": current_stacktrace(
                                include_local_variables=self.options.get(
                                    "include_local_variables", True
                                ),
                                max_value_length=self.options.get(
                                    "max_value_length", DEFAULT_MAX_VALUE_LENGTH
                                ),
                            ),
                            "crashed": False,
                            "current": True,
                        }
                    ]
                }

        for key in "release", "environment", "server_name", "dist":
            if event.get(key) is None and self.options[key] is not None:
                event[key] = str(self.options[key]).strip()
        if event.get("sdk") is None:
            sdk_info = dict(SDK_INFO)
            sdk_info["integrations"] = sorted(self.integrations.keys())
            event["sdk"] = sdk_info

        if event.get("platform") is None:
            event["platform"] = "python"

        event = handle_in_app(
            event,
            self.options["in_app_exclude"],
            self.options["in_app_include"],
            self.options["project_root"],
        )

        if event is not None:
            event_scrubber = self.options["event_scrubber"]
            if event_scrubber:
                event_scrubber.scrub_event(event)

        if previous_total_spans is not None:
            event["spans"] = AnnotatedValue(
                event.get("spans", []), {"len": previous_total_spans}
            )
        if previous_total_breadcrumbs is not None:
            event["breadcrumbs"] = AnnotatedValue(
                event.get("breadcrumbs", []), {"len": previous_total_breadcrumbs}
            )
        # Postprocess the event here so that annotated types do
        # generally not surface in before_send
        if event is not None:
            event = cast(
                "Event",
                serialize(
                    cast("Dict[str, Any]", event),
                    max_request_body_size=self.options.get("max_request_body_size"),
                    max_value_length=self.options.get("max_value_length"),
                    custom_repr=self.options.get("custom_repr"),
                ),
            )

        before_send = self.options["before_send"]
        if (
            before_send is not None
            and event is not None
            and event.get("type") != "transaction"
        ):
            new_event = None  # type: Optional[Event]
            with capture_internal_exceptions():
                new_event = before_send(event, hint or {})
            if new_event is None:
                logger.info("before send dropped event")
                if self.transport:
                    self.transport.record_lost_event(
                        "before_send", data_category="error"
                    )

                # If this is an exception, reset the DedupeIntegration. It still
                # remembers the dropped exception as the last exception, meaning
                # that if the same exception happens again and is not dropped
                # in before_send, it'd get dropped by DedupeIntegration.
                if event.get("exception"):
                    DedupeIntegration.reset_last_seen()

            event = new_event  # type: Optional[Event]  # type: ignore[no-redef]

        before_send_transaction = self.options["before_send_transaction"]
        if (
            before_send_transaction is not None
            and event is not None
            and event.get("type") == "transaction"
        ):
            new_event = None
            spans_before = len(cast(List[Dict[str, object]], event.get("spans", [])))
            with capture_internal_exceptions():
                new_event = before_send_transaction(event, hint or {})
            if new_event is None:
                logger.info("before send transaction dropped event")
                if self.transport:
                    self.transport.record_lost_event(
                        reason="before_send", data_category="transaction"
                    )
                    self.transport.record_lost_event(
                        reason="before_send",
                        data_category="span",
                        quantity=spans_before + 1,  # +1 for the transaction itself
                    )
            else:
                spans_delta = spans_before - len(
                    cast(List[Dict[str, object]], new_event.get("spans", []))
                )
                if spans_delta > 0 and self.transport is not None:
                    self.transport.record_lost_event(
                        reason="before_send", data_category="span", quantity=spans_delta
                    )

            event = new_event  # type: Optional[Event]  # type: ignore[no-redef]

        return event

    def _is_ignored_error(self, event, hint):
        # type: (Event, Hint) -> bool
        exc_info = hint.get("exc_info")
        if exc_info is None:
            return False

        error = exc_info[0]
        error_type_name = get_type_name(exc_info[0])
        error_full_name = "%s.%s" % (exc_info[0].__module__, error_type_name)

        for ignored_error in self.options["ignore_errors"]:
            # String types are matched against the type name in the
            # exception only
            if isinstance(ignored_error, str):
                if ignored_error == error_full_name or ignored_error == error_type_name:
                    return True
            else:
                if issubclass(error, ignored_error):
                    return True

        return False

    def _should_capture(
        self,
        event,  # type: Event
        hint,  # type: Hint
        scope=None,  # type: Optional[Scope]
    ):
        # type: (...) -> bool
        # Transactions are sampled independent of error events.
        is_transaction = event.get("type") == "transaction"
        if is_transaction:
            return True

        ignoring_prevents_recursion = scope is not None and not scope._should_capture
        if ignoring_prevents_recursion:
            return False

        ignored_by_config_option = self._is_ignored_error(event, hint)
        if ignored_by_config_option:
            return False

        return True

    def _should_sample_error(
        self,
        event,  # type: Event
        hint,  # type: Hint
    ):
        # type: (...) -> bool
        error_sampler = self.options.get("error_sampler", None)

        if callable(error_sampler):
            with capture_internal_exceptions():
                sample_rate = error_sampler(event, hint)
        else:
            sample_rate = self.options["sample_rate"]

        try:
            not_in_sample_rate = sample_rate < 1.0 and random.random() >= sample_rate
        except NameError:
            logger.warning(
                "The provided error_sampler raised an error. Defaulting to sampling the event."
            )

            # If the error_sampler raised an error, we should sample the event, since the default behavior
            # (when no sample_rate or error_sampler is provided) is to sample all events.
            not_in_sample_rate = False
        except TypeError:
            parameter, verb = (
                ("error_sampler", "returned")
                if callable(error_sampler)
                else ("sample_rate", "contains")
            )
            logger.warning(
                "The provided %s %s an invalid value of %s. The value should be a float or a bool. Defaulting to sampling the event."
                % (parameter, verb, repr(sample_rate))
            )

            # If the sample_rate has an invalid value, we should sample the event, since the default behavior
            # (when no sample_rate or error_sampler is provided) is to sample all events.
            not_in_sample_rate = False

        if not_in_sample_rate:
            # because we will not sample this event, record a "lost event".
            if self.transport:
                self.transport.record_lost_event("sample_rate", data_category="error")

            return False

        return True

    def _update_session_from_event(
        self,
        session,  # type: Session
        event,  # type: Event
    ):
        # type: (...) -> None

        crashed = False
        errored = False
        user_agent = None

        exceptions = (event.get("exception") or {}).get("values")
        if exceptions:
            errored = True
            for error in exceptions:
                if isinstance(error, AnnotatedValue):
                    error = error.value or {}
                mechanism = error.get("mechanism")
                if isinstance(mechanism, Mapping) and mechanism.get("handled") is False:
                    crashed = True
                    break

        user = event.get("user")

        if session.user_agent is None:
            headers = (event.get("request") or {}).get("headers")
            headers_dict = headers if isinstance(headers, dict) else {}
            for k, v in headers_dict.items():
                if k.lower() == "user-agent":
                    user_agent = v
                    break

        session.update(
            status="crashed" if crashed else None,
            user=user,
            user_agent=user_agent,
            errors=session.errors + (errored or crashed),
        )

    def capture_event(
        self,
        event,  # type: Event
        hint=None,  # type: Optional[Hint]
        scope=None,  # type: Optional[Scope]
    ):
        # type: (...) -> Optional[str]
        """Captures an event.

        :param event: A ready-made event that can be directly sent to Sentry.

        :param hint: Contains metadata about the event that can be read from `before_send`, such as the original exception object or a HTTP request object.

        :param scope: An optional :py:class:`sentry_sdk.Scope` to apply to events.

        :returns: An event ID. May be `None` if there is no DSN set or of if the SDK decided to discard the event for other reasons. In such situations setting `debug=True` on `init()` may help.
        """
        hint = dict(hint or ())  # type: Hint

        if not self._should_capture(event, hint, scope):
            return None

        profile = event.pop("profile", None)

        event_id = event.get("event_id")
        if event_id is None:
            event["event_id"] = event_id = uuid.uuid4().hex
        event_opt = self._prepare_event(event, hint, scope)
        if event_opt is None:
            return None

        # whenever we capture an event we also check if the session needs
        # to be updated based on that information.
        session = scope._session if scope else None
        if session:
            self._update_session_from_event(session, event)

        is_transaction = event_opt.get("type") == "transaction"
        is_checkin = event_opt.get("type") == "check_in"

        if (
            not is_transaction
            and not is_checkin
            and not self._should_sample_error(event, hint)
        ):
            return None

        attachments = hint.get("attachments")

        trace_context = event_opt.get("contexts", {}).get("trace") or {}
        dynamic_sampling_context = trace_context.pop("dynamic_sampling_context", {})

        headers = {
            "event_id": event_opt["event_id"],
            "sent_at": format_timestamp(datetime.now(timezone.utc)),
        }  # type: dict[str, object]

        if dynamic_sampling_context:
            headers["trace"] = dynamic_sampling_context

        envelope = Envelope(headers=headers)

        if is_transaction:
            if isinstance(profile, Profile):
                envelope.add_profile(profile.to_json(event_opt, self.options))
            envelope.add_transaction(event_opt)
        elif is_checkin:
            envelope.add_checkin(event_opt)
        else:
            envelope.add_event(event_opt)

        for attachment in attachments or ():
            envelope.add_item(attachment.to_envelope_item())

        return_value = None
        if self.spotlight:
            self.spotlight.capture_envelope(envelope)
            return_value = event_id

        if self.transport is not None:
            self.transport.capture_envelope(envelope)
            return_value = event_id

        return return_value

    def _capture_experimental_log(self, current_scope, log):
        # type: (Scope, Log) -> None
        logs_enabled = self.options["_experiments"].get("enable_logs", False)
        if not logs_enabled:
            return
        isolation_scope = current_scope.get_isolation_scope()

        environment = self.options.get("environment")
        if environment is not None and "sentry.environment" not in log["attributes"]:
            log["attributes"]["sentry.environment"] = environment

        release = self.options.get("release")
        if release is not None and "sentry.release" not in log["attributes"]:
            log["attributes"]["sentry.release"] = release

        span = current_scope.span
        if span is not None and "sentry.trace.parent_span_id" not in log["attributes"]:
            log["attributes"]["sentry.trace.parent_span_id"] = span.span_id

        if log.get("trace_id") is None:
            transaction = current_scope.transaction
            propagation_context = isolation_scope.get_active_propagation_context()
            if transaction is not None:
                log["trace_id"] = transaction.trace_id
            elif propagation_context is not None:
                log["trace_id"] = propagation_context.trace_id

        # If debug is enabled, log the log to the console
        debug = self.options.get("debug", False)
        if debug:
            logger.debug(
                f'[Sentry Logs] [{log.get("severity_text")}] {log.get("body")}'
            )

        before_send_log = self.options["_experiments"].get("before_send_log")
        if before_send_log is not None:
            log = before_send_log(log, {})
        if log is None:
            return

        if self.log_batcher:
            self.log_batcher.add(log)

    def capture_session(
        self, session  # type: Session
    ):
        # type: (...) -> None
        if not session.release:
            logger.info("Discarded session update because of missing release")
        else:
            self.session_flusher.add_session(session)

    if TYPE_CHECKING:

        @overload
        def get_integration(self, name_or_class):
            # type: (str) -> Optional[Integration]
            ...

        @overload
        def get_integration(self, name_or_class):
            # type: (type[I]) -> Optional[I]
            ...

    def get_integration(
        self, name_or_class  # type: Union[str, Type[Integration]]
    ):
        # type: (...) -> Optional[Integration]
        """Returns the integration for this client by name or class.
        If the client does not have that integration then `None` is returned.
        """
        if isinstance(name_or_class, str):
            integration_name = name_or_class
        elif name_or_class.identifier is not None:
            integration_name = name_or_class.identifier
        else:
            raise ValueError("Integration has no name")

        return self.integrations.get(integration_name)

    def close(
        self,
        timeout=None,  # type: Optional[float]
        callback=None,  # type: Optional[Callable[[int, float], None]]
    ):
        # type: (...) -> None
        """
        Close the client and shut down the transport. Arguments have the same
        semantics as :py:meth:`Client.flush`.
        """
        if self.transport is not None:
            self.flush(timeout=timeout, callback=callback)
            self.session_flusher.kill()
<<<<<<< HEAD
=======
            if self.metrics_aggregator is not None:
                self.metrics_aggregator.kill()
            if self.log_batcher is not None:
                self.log_batcher.kill()
>>>>>>> adcfa0f6
            if self.monitor:
                self.monitor.kill()
            self.transport.kill()
            self.transport = None

    def flush(
        self,
        timeout=None,  # type: Optional[float]
        callback=None,  # type: Optional[Callable[[int, float], None]]
    ):
        # type: (...) -> None
        """
        Wait for the current events to be sent.

        :param timeout: Wait for at most `timeout` seconds. If no `timeout` is provided, the `shutdown_timeout` option value is used.

        :param callback: Is invoked with the number of pending events and the configured timeout.
        """
        if self.transport is not None:
            if timeout is None:
                timeout = self.options["shutdown_timeout"]
            self.session_flusher.flush()
<<<<<<< HEAD
=======
            if self.metrics_aggregator is not None:
                self.metrics_aggregator.flush()
            if self.log_batcher is not None:
                self.log_batcher.flush()
>>>>>>> adcfa0f6
            self.transport.flush(timeout=timeout, callback=callback)

    def __enter__(self):
        # type: () -> _Client
        return self

    def __exit__(self, exc_type, exc_value, tb):
        # type: (Any, Any, Any) -> None
        self.close()


from typing import TYPE_CHECKING

if TYPE_CHECKING:
    # Make mypy, PyCharm and other static analyzers think `get_options` is a
    # type to have nicer autocompletion for params.
    #
    # Use `ClientConstructor` to define the argument types of `init` and
    # `Dict[str, Any]` to tell static analyzers about the return type.

    class get_options(ClientConstructor, Dict[str, Any]):  # noqa: N801
        pass

    class Client(ClientConstructor, _Client):
        pass

else:
    # Alias `get_options` for actual usage. Go through the lambda indirection
    # to throw PyCharm off of the weakly typed signature (it would otherwise
    # discover both the weakly typed signature of `_init` and our faked `init`
    # type).

    get_options = (lambda: _get_options)()
    Client = (lambda: _Client)()<|MERGE_RESOLUTION|>--- conflicted
+++ resolved
@@ -151,11 +151,7 @@
 
         self.transport = None  # type: Optional[Transport]
         self.monitor = None  # type: Optional[Monitor]
-<<<<<<< HEAD
-=======
-        self.metrics_aggregator = None  # type: Optional[MetricsAggregator]
         self.log_batcher = None  # type: Optional[LogBatcher]
->>>>>>> adcfa0f6
 
     def __getstate__(self, *args, **kwargs):
         # type: (*Any, **Any) -> Any
@@ -333,35 +329,13 @@
 
             self.session_flusher = SessionFlusher(capture_func=_capture_envelope)
 
-<<<<<<< HEAD
-=======
-            self.metrics_aggregator = None  # type: Optional[MetricsAggregator]
             experiments = self.options.get("_experiments", {})
-            if experiments.get("enable_metrics", True):
-                # Context vars are not working correctly on Python <=3.6
-                # with gevent.
-                metrics_supported = not is_gevent() or PY37
-                if metrics_supported:
-                    from sentry_sdk.metrics import MetricsAggregator
-
-                    self.metrics_aggregator = MetricsAggregator(
-                        capture_func=_capture_envelope,
-                        enable_code_locations=bool(
-                            experiments.get("metric_code_locations", True)
-                        ),
-                    )
-                else:
-                    logger.info(
-                        "Metrics not supported on Python 3.6 and lower with gevent."
-                    )
-
             self.log_batcher = None
             if experiments.get("enable_logs", False):
                 from sentry_sdk._log_batcher import LogBatcher
 
                 self.log_batcher = LogBatcher(capture_func=_capture_envelope)
 
->>>>>>> adcfa0f6
             max_request_body_size = ("always", "never", "small", "medium")
             if self.options["max_request_body_size"] not in max_request_body_size:
                 raise ValueError(
@@ -424,11 +398,7 @@
 
         if (
             self.monitor
-<<<<<<< HEAD
-=======
-            or self.metrics_aggregator
             or self.log_batcher
->>>>>>> adcfa0f6
             or has_profiling_enabled(self.options)
             or isinstance(self.transport, BaseHttpTransport)
         ):
@@ -952,16 +922,15 @@
         """
         if self.transport is not None:
             self.flush(timeout=timeout, callback=callback)
+
             self.session_flusher.kill()
-<<<<<<< HEAD
-=======
-            if self.metrics_aggregator is not None:
-                self.metrics_aggregator.kill()
+
             if self.log_batcher is not None:
                 self.log_batcher.kill()
->>>>>>> adcfa0f6
+
             if self.monitor:
                 self.monitor.kill()
+
             self.transport.kill()
             self.transport = None
 
@@ -982,13 +951,10 @@
             if timeout is None:
                 timeout = self.options["shutdown_timeout"]
             self.session_flusher.flush()
-<<<<<<< HEAD
-=======
-            if self.metrics_aggregator is not None:
-                self.metrics_aggregator.flush()
+
             if self.log_batcher is not None:
                 self.log_batcher.flush()
->>>>>>> adcfa0f6
+
             self.transport.flush(timeout=timeout, callback=callback)
 
     def __enter__(self):
