import os
import uuid
import random
import socket
from collections.abc import Mapping
from datetime import datetime, timezone
from importlib import import_module
from typing import TYPE_CHECKING, List, Dict, cast, overload

from sentry_sdk._compat import check_uwsgi_thread_support
from sentry_sdk.utils import (
    AnnotatedValue,
    ContextVar,
    capture_internal_exceptions,
    current_stacktrace,
    env_to_bool,
    format_timestamp,
    get_sdk_name,
    get_type_name,
    get_default_release,
    handle_in_app,
    logger,
)
from sentry_sdk.serializer import serialize
from sentry_sdk.tracing import trace
from sentry_sdk.transport import BaseHttpTransport, make_transport
from sentry_sdk.consts import (
    SPANDATA,
    DEFAULT_MAX_VALUE_LENGTH,
    DEFAULT_OPTIONS,
    VERSION,
    ClientConstructor,
)
from sentry_sdk.integrations import setup_integrations
from sentry_sdk.integrations.dedupe import DedupeIntegration
from sentry_sdk.sessions import SessionFlusher
from sentry_sdk.envelope import Envelope

from sentry_sdk.profiler.continuous_profiler import setup_continuous_profiler
from sentry_sdk.profiler.transaction_profiler import (
    has_profiling_enabled,
    Profile,
    setup_profiler,
)
from sentry_sdk.scrubber import EventScrubber
from sentry_sdk.monitor import Monitor
from sentry_sdk.spotlight import setup_spotlight

if TYPE_CHECKING:
    from typing import Any
    from typing import Callable
    from typing import Optional
    from typing import Sequence
    from typing import Type
    from typing import Union
    from typing import TypeVar

    from sentry_sdk._types import Event, Hint, SDKInfo, Log
    from sentry_sdk.integrations import Integration
    from sentry_sdk.scope import Scope
    from sentry_sdk.session import Session
    from sentry_sdk.spotlight import SpotlightClient
    from sentry_sdk.transport import Transport
    from sentry_sdk._log_batcher import LogBatcher

    I = TypeVar("I", bound=Integration)  # noqa: E741

_client_init_debug = ContextVar("client_init_debug")


SDK_INFO = {
    "name": "sentry.python",  # SDK name will be overridden after integrations have been loaded with sentry_sdk.integrations.setup_integrations()
    "version": VERSION,
    "packages": [{"name": "pypi:sentry-sdk", "version": VERSION}],
}  # type: SDKInfo


def _get_options(*args, **kwargs):
    # type: (*Optional[str], **Any) -> Dict[str, Any]
    if args and (isinstance(args[0], (bytes, str)) or args[0] is None):
        dsn = args[0]  # type: Optional[str]
        args = args[1:]
    else:
        dsn = None

    if len(args) > 1:
        raise TypeError("Only single positional argument is expected")

    rv = dict(DEFAULT_OPTIONS)
    options = dict(*args, **kwargs)
    if dsn is not None and options.get("dsn") is None:
        options["dsn"] = dsn

    for key, value in options.items():
        if key not in rv:
            raise TypeError("Unknown option %r" % (key,))

        rv[key] = value

    if rv["dsn"] is None:
        rv["dsn"] = os.environ.get("SENTRY_DSN")

    if rv["release"] is None:
        rv["release"] = get_default_release()

    if rv["environment"] is None:
        rv["environment"] = os.environ.get("SENTRY_ENVIRONMENT") or "production"

    if rv["debug"] is None:
        rv["debug"] = env_to_bool(os.environ.get("SENTRY_DEBUG", "False"), strict=True)

    if rv["server_name"] is None and hasattr(socket, "gethostname"):
        rv["server_name"] = socket.gethostname()

    if rv["project_root"] is None:
        try:
            project_root = os.getcwd()
        except Exception:
            project_root = None

        rv["project_root"] = project_root

    if rv["event_scrubber"] is None:
        rv["event_scrubber"] = EventScrubber(
            send_default_pii=(
                False if rv["send_default_pii"] is None else rv["send_default_pii"]
            )
        )

    if rv["socket_options"] and not isinstance(rv["socket_options"], list):
        logger.warning(
            "Ignoring socket_options because of unexpected format. See urllib3.HTTPConnection.socket_options for the expected format."
        )
        rv["socket_options"] = None

<<<<<<< HEAD
=======
    if rv["keep_alive"] is None:
        rv["keep_alive"] = (
            env_to_bool(os.environ.get("SENTRY_KEEP_ALIVE"), strict=True) or False
        )

    if rv["enable_tracing"] is not None:
        warnings.warn(
            "The `enable_tracing` parameter is deprecated. Please use `traces_sample_rate` instead.",
            DeprecationWarning,
            stacklevel=2,
        )

>>>>>>> 9261b2cb
    return rv


class BaseClient:
    """
    .. versionadded:: 2.0.0

    The basic definition of a client that is used for sending data to Sentry.
    """

    spotlight = None  # type: Optional[SpotlightClient]

    def __init__(self, options=None):
        # type: (Optional[Dict[str, Any]]) -> None
        self.options = (
            options if options is not None else DEFAULT_OPTIONS
        )  # type: Dict[str, Any]

        self.transport = None  # type: Optional[Transport]
        self.monitor = None  # type: Optional[Monitor]
        self.log_batcher = None  # type: Optional[LogBatcher]

    def __getstate__(self, *args, **kwargs):
        # type: (*Any, **Any) -> Any
        return {"options": {}}

    def __setstate__(self, *args, **kwargs):
        # type: (*Any, **Any) -> None
        pass

    @property
    def dsn(self):
        # type: () -> Optional[str]
        return None

    def should_send_default_pii(self):
        # type: () -> bool
        return False

    def is_active(self):
        # type: () -> bool
        """
        .. versionadded:: 2.0.0

        Returns whether the client is active (able to send data to Sentry)
        """
        return False

    def capture_event(self, *args, **kwargs):
        # type: (*Any, **Any) -> Optional[str]
        return None

    def _capture_experimental_log(self, scope, log):
        # type: (Scope, Log) -> None
        pass

    def capture_session(self, *args, **kwargs):
        # type: (*Any, **Any) -> None
        return None

    if TYPE_CHECKING:

        @overload
        def get_integration(self, name_or_class):
            # type: (str) -> Optional[Integration]
            ...

        @overload
        def get_integration(self, name_or_class):
            # type: (type[I]) -> Optional[I]
            ...

    def get_integration(self, name_or_class):
        # type: (Union[str, type[Integration]]) -> Optional[Integration]
        return None

    def close(self, *args, **kwargs):
        # type: (*Any, **Any) -> None
        return None

    def flush(self, *args, **kwargs):
        # type: (*Any, **Any) -> None
        return None

    def __enter__(self):
        # type: () -> BaseClient
        return self

    def __exit__(self, exc_type, exc_value, tb):
        # type: (Any, Any, Any) -> None
        return None


class NonRecordingClient(BaseClient):
    """
    .. versionadded:: 2.0.0

    A client that does not send any events to Sentry. This is used as a fallback when the Sentry SDK is not yet initialized.
    """

    pass


class _Client(BaseClient):
    """
    The client is internally responsible for capturing the events and
    forwarding them to sentry through the configured transport.  It takes
    the client options as keyword arguments and optionally the DSN as first
    argument.

    Alias of :py:class:`sentry_sdk.Client`. (Was created for better intelisense support)
    """

    def __init__(self, *args, **kwargs):
        # type: (*Any, **Any) -> None
        super(_Client, self).__init__(options=get_options(*args, **kwargs))
        self._init_impl()

    def __getstate__(self):
        # type: () -> Any
        return {"options": self.options}

    def __setstate__(self, state):
        # type: (Any) -> None
        self.options = state["options"]
        self._init_impl()

    def _setup_instrumentation(self, functions_to_trace):
        # type: (Sequence[Dict[str, str]]) -> None
        """
        Instruments the functions given in the list `functions_to_trace` with the `@sentry_sdk.tracing.trace` decorator.
        """
        for function in functions_to_trace:
            class_name = None
            function_qualname = function["qualified_name"]
            module_name, function_name = function_qualname.rsplit(".", 1)

            try:
                # Try to import module and function
                # ex: "mymodule.submodule.funcname"

                module_obj = import_module(module_name)
                function_obj = getattr(module_obj, function_name)
                setattr(module_obj, function_name, trace(function_obj))
                logger.debug("Enabled tracing for %s", function_qualname)
            except ModuleNotFoundError:
                try:
                    # Try to import a class
                    # ex: "mymodule.submodule.MyClassName.member_function"

                    module_name, class_name = module_name.rsplit(".", 1)
                    module_obj = import_module(module_name)
                    class_obj = getattr(module_obj, class_name)
                    function_obj = getattr(class_obj, function_name)
                    function_type = type(class_obj.__dict__[function_name])
                    traced_function = trace(function_obj)

                    if function_type in (staticmethod, classmethod):
                        traced_function = staticmethod(traced_function)

                    setattr(class_obj, function_name, traced_function)
                    setattr(module_obj, class_name, class_obj)
                    logger.debug("Enabled tracing for %s", function_qualname)

                except Exception as e:
                    logger.warning(
                        "Can not enable tracing for '%s'. (%s) Please check your `functions_to_trace` parameter.",
                        function_qualname,
                        e,
                    )

            except Exception as e:
                logger.warning(
                    "Can not enable tracing for '%s'. (%s) Please check your `functions_to_trace` parameter.",
                    function_qualname,
                    e,
                )

    def _init_impl(self):
        # type: () -> None
        old_debug = _client_init_debug.get(False)

        def _capture_envelope(envelope):
            # type: (Envelope) -> None
            if self.transport is not None:
                self.transport.capture_envelope(envelope)

        try:
            _client_init_debug.set(self.options["debug"])
            self.transport = make_transport(self.options)

            self.monitor = None
            if self.transport:
                if self.options["enable_backpressure_handling"]:
                    self.monitor = Monitor(self.transport)

            self.session_flusher = SessionFlusher(capture_func=_capture_envelope)

            experiments = self.options.get("_experiments", {})
            self.log_batcher = None
            if experiments.get("enable_logs", False):
                from sentry_sdk._log_batcher import LogBatcher

                self.log_batcher = LogBatcher(capture_func=_capture_envelope)

            max_request_body_size = ("always", "never", "small", "medium")
            if self.options["max_request_body_size"] not in max_request_body_size:
                raise ValueError(
                    "Invalid value for max_request_body_size. Must be one of {}".format(
                        max_request_body_size
                    )
                )

            self.integrations = setup_integrations(
                self.options["integrations"],
                with_defaults=self.options["default_integrations"],
                with_auto_enabling_integrations=self.options[
                    "auto_enabling_integrations"
                ],
                disabled_integrations=self.options["disabled_integrations"],
            )

            spotlight_config = self.options.get("spotlight")
            if spotlight_config is None and "SENTRY_SPOTLIGHT" in os.environ:
                spotlight_env_value = os.environ["SENTRY_SPOTLIGHT"]
                spotlight_config = env_to_bool(spotlight_env_value, strict=True)
                self.options["spotlight"] = (
                    spotlight_config
                    if spotlight_config is not None
                    else spotlight_env_value
                )

            if self.options.get("spotlight"):
                self.spotlight = setup_spotlight(self.options)
                if not self.options["dsn"]:
                    sample_all = lambda *_args, **_kwargs: 1.0
                    self.options["send_default_pii"] = True
                    self.options["error_sampler"] = sample_all
                    self.options["traces_sampler"] = sample_all
                    self.options["profiles_sampler"] = sample_all

            sdk_name = get_sdk_name(list(self.integrations.keys()))
            SDK_INFO["name"] = sdk_name
            logger.debug("Setting SDK name to '%s'", sdk_name)

            if has_profiling_enabled(self.options):
                try:
                    setup_profiler(self.options)
                except Exception as e:
                    logger.debug("Can not set up profiler. (%s)", e)
            else:
                try:
                    setup_continuous_profiler(
                        self.options,
                        sdk_info=SDK_INFO,
                        capture_func=_capture_envelope,
                    )
                except Exception as e:
                    logger.debug("Can not set up continuous profiler. (%s)", e)

            from sentry_sdk.opentelemetry.tracing import (
                patch_readable_span,
                setup_sentry_tracing,
            )

            patch_readable_span()
            setup_sentry_tracing()
        finally:
            _client_init_debug.set(old_debug)

        self._setup_instrumentation(self.options.get("functions_to_trace", []))

        if (
            self.monitor
            or self.log_batcher
            or has_profiling_enabled(self.options)
            or isinstance(self.transport, BaseHttpTransport)
        ):
            # If we have anything on that could spawn a background thread, we
            # need to check if it's safe to use them.
            check_uwsgi_thread_support()

    def is_active(self):
        # type: () -> bool
        """
        .. versionadded:: 2.0.0

        Returns whether the client is active (able to send data to Sentry)
        """
        return True

    def should_send_default_pii(self):
        # type: () -> bool
        """
        .. versionadded:: 2.0.0

        Returns whether the client should send default PII (Personally Identifiable Information) data to Sentry.
        """
        return self.options.get("send_default_pii") or False

    @property
    def dsn(self):
        # type: () -> Optional[str]
        """Returns the configured DSN as string."""
        return self.options["dsn"]

    def _prepare_event(
        self,
        event,  # type: Event
        hint,  # type: Hint
        scope,  # type: Optional[Scope]
    ):
        # type: (...) -> Optional[Event]

        previous_total_spans = None  # type: Optional[int]
        previous_total_breadcrumbs = None  # type: Optional[int]

        if event.get("timestamp") is None:
            event["timestamp"] = datetime.now(timezone.utc)

        if scope is not None:
            is_transaction = event.get("type") == "transaction"
            spans_before = len(cast(List[Dict[str, object]], event.get("spans", [])))
            event_ = scope.apply_to_event(event, hint, self.options)

            # one of the event/error processors returned None
            if event_ is None:
                if self.transport:
                    self.transport.record_lost_event(
                        "event_processor",
                        data_category=("transaction" if is_transaction else "error"),
                    )
                    if is_transaction:
                        self.transport.record_lost_event(
                            "event_processor",
                            data_category="span",
                            quantity=spans_before + 1,  # +1 for the transaction itself
                        )
                return None

            event = event_  # type: Optional[Event]  # type: ignore[no-redef]
            spans_delta = spans_before - len(
                cast(List[Dict[str, object]], event.get("spans", []))
            )
            if is_transaction and spans_delta > 0 and self.transport is not None:
                self.transport.record_lost_event(
                    "event_processor", data_category="span", quantity=spans_delta
                )

            dropped_spans = event.pop("_dropped_spans", 0) + spans_delta  # type: int
            if dropped_spans > 0:
                previous_total_spans = spans_before + dropped_spans
            if scope._n_breadcrumbs_truncated > 0:
                breadcrumbs = event.get("breadcrumbs", {})
                values = (
                    breadcrumbs.get("values", [])
                    if not isinstance(breadcrumbs, AnnotatedValue)
                    else []
                )
                previous_total_breadcrumbs = (
                    len(values) + scope._n_breadcrumbs_truncated
                )

        if (
            self.options["attach_stacktrace"]
            and "exception" not in event
            and "stacktrace" not in event
            and "threads" not in event
        ):
            with capture_internal_exceptions():
                event["threads"] = {
                    "values": [
                        {
                            "stacktrace": current_stacktrace(
                                include_local_variables=self.options.get(
                                    "include_local_variables", True
                                ),
                                max_value_length=self.options.get(
                                    "max_value_length", DEFAULT_MAX_VALUE_LENGTH
                                ),
                            ),
                            "crashed": False,
                            "current": True,
                        }
                    ]
                }

        for key in "release", "environment", "server_name", "dist":
            if event.get(key) is None and self.options[key] is not None:
                event[key] = str(self.options[key]).strip()
        if event.get("sdk") is None:
            sdk_info = dict(SDK_INFO)
            sdk_info["integrations"] = sorted(self.integrations.keys())
            event["sdk"] = sdk_info

        if event.get("platform") is None:
            event["platform"] = "python"

        event = handle_in_app(
            event,
            self.options["in_app_exclude"],
            self.options["in_app_include"],
            self.options["project_root"],
        )

        if event is not None:
            event_scrubber = self.options["event_scrubber"]
            if event_scrubber:
                event_scrubber.scrub_event(event)

        if previous_total_spans is not None:
            event["spans"] = AnnotatedValue(
                event.get("spans", []), {"len": previous_total_spans}
            )
        if previous_total_breadcrumbs is not None:
            event["breadcrumbs"] = AnnotatedValue(
                event.get("breadcrumbs", []), {"len": previous_total_breadcrumbs}
            )
        # Postprocess the event here so that annotated types do
        # generally not surface in before_send
        if event is not None:
            event = cast(
                "Event",
                serialize(
                    cast("Dict[str, Any]", event),
                    max_request_body_size=self.options.get("max_request_body_size"),
                    max_value_length=self.options.get("max_value_length"),
                    custom_repr=self.options.get("custom_repr"),
                ),
            )

        before_send = self.options["before_send"]
        if (
            before_send is not None
            and event is not None
            and event.get("type") != "transaction"
        ):
            new_event = None  # type: Optional[Event]
            with capture_internal_exceptions():
                new_event = before_send(event, hint or {})
            if new_event is None:
                logger.info("before send dropped event")
                if self.transport:
                    self.transport.record_lost_event(
                        "before_send", data_category="error"
                    )

                # If this is an exception, reset the DedupeIntegration. It still
                # remembers the dropped exception as the last exception, meaning
                # that if the same exception happens again and is not dropped
                # in before_send, it'd get dropped by DedupeIntegration.
                if event.get("exception"):
                    DedupeIntegration.reset_last_seen()

            event = new_event  # type: Optional[Event]  # type: ignore[no-redef]

        before_send_transaction = self.options["before_send_transaction"]
        if (
            before_send_transaction is not None
            and event is not None
            and event.get("type") == "transaction"
        ):
            new_event = None
            spans_before = len(cast(List[Dict[str, object]], event.get("spans", [])))
            with capture_internal_exceptions():
                new_event = before_send_transaction(event, hint or {})
            if new_event is None:
                logger.info("before send transaction dropped event")
                if self.transport:
                    self.transport.record_lost_event(
                        reason="before_send", data_category="transaction"
                    )
                    self.transport.record_lost_event(
                        reason="before_send",
                        data_category="span",
                        quantity=spans_before + 1,  # +1 for the transaction itself
                    )
            else:
                spans_delta = spans_before - len(
                    cast(List[Dict[str, object]], new_event.get("spans", []))
                )
                if spans_delta > 0 and self.transport is not None:
                    self.transport.record_lost_event(
                        reason="before_send", data_category="span", quantity=spans_delta
                    )

            event = new_event  # type: Optional[Event]  # type: ignore[no-redef]

        return event

    def _is_ignored_error(self, event, hint):
        # type: (Event, Hint) -> bool
        exc_info = hint.get("exc_info")
        if exc_info is None:
            return False

        error = exc_info[0]
        error_type_name = get_type_name(exc_info[0])
        error_full_name = "%s.%s" % (exc_info[0].__module__, error_type_name)

        for ignored_error in self.options["ignore_errors"]:
            # String types are matched against the type name in the
            # exception only
            if isinstance(ignored_error, str):
                if ignored_error == error_full_name or ignored_error == error_type_name:
                    return True
            else:
                if issubclass(error, ignored_error):
                    return True

        return False

    def _should_capture(
        self,
        event,  # type: Event
        hint,  # type: Hint
        scope=None,  # type: Optional[Scope]
    ):
        # type: (...) -> bool
        # Transactions are sampled independent of error events.
        is_transaction = event.get("type") == "transaction"
        if is_transaction:
            return True

        ignoring_prevents_recursion = scope is not None and not scope._should_capture
        if ignoring_prevents_recursion:
            return False

        ignored_by_config_option = self._is_ignored_error(event, hint)
        if ignored_by_config_option:
            return False

        return True

    def _should_sample_error(
        self,
        event,  # type: Event
        hint,  # type: Hint
    ):
        # type: (...) -> bool
        error_sampler = self.options.get("error_sampler", None)

        if callable(error_sampler):
            with capture_internal_exceptions():
                sample_rate = error_sampler(event, hint)
        else:
            sample_rate = self.options["sample_rate"]

        try:
            not_in_sample_rate = sample_rate < 1.0 and random.random() >= sample_rate
        except NameError:
            logger.warning(
                "The provided error_sampler raised an error. Defaulting to sampling the event."
            )

            # If the error_sampler raised an error, we should sample the event, since the default behavior
            # (when no sample_rate or error_sampler is provided) is to sample all events.
            not_in_sample_rate = False
        except TypeError:
            parameter, verb = (
                ("error_sampler", "returned")
                if callable(error_sampler)
                else ("sample_rate", "contains")
            )
            logger.warning(
                "The provided %s %s an invalid value of %s. The value should be a float or a bool. Defaulting to sampling the event."
                % (parameter, verb, repr(sample_rate))
            )

            # If the sample_rate has an invalid value, we should sample the event, since the default behavior
            # (when no sample_rate or error_sampler is provided) is to sample all events.
            not_in_sample_rate = False

        if not_in_sample_rate:
            # because we will not sample this event, record a "lost event".
            if self.transport:
                self.transport.record_lost_event("sample_rate", data_category="error")

            return False

        return True

    def _update_session_from_event(
        self,
        session,  # type: Session
        event,  # type: Event
    ):
        # type: (...) -> None

        crashed = False
        errored = False
        user_agent = None

        exceptions = (event.get("exception") or {}).get("values")
        if exceptions:
            errored = True
            for error in exceptions:
                if isinstance(error, AnnotatedValue):
                    error = error.value or {}
                mechanism = error.get("mechanism")
                if isinstance(mechanism, Mapping) and mechanism.get("handled") is False:
                    crashed = True
                    break

        user = event.get("user")

        if session.user_agent is None:
            headers = (event.get("request") or {}).get("headers")
            headers_dict = headers if isinstance(headers, dict) else {}
            for k, v in headers_dict.items():
                if k.lower() == "user-agent":
                    user_agent = v
                    break

        session.update(
            status="crashed" if crashed else None,
            user=user,
            user_agent=user_agent,
            errors=session.errors + (errored or crashed),
        )

    def capture_event(
        self,
        event,  # type: Event
        hint=None,  # type: Optional[Hint]
        scope=None,  # type: Optional[Scope]
    ):
        # type: (...) -> Optional[str]
        """Captures an event.

        :param event: A ready-made event that can be directly sent to Sentry.

        :param hint: Contains metadata about the event that can be read from `before_send`, such as the original exception object or a HTTP request object.

        :param scope: An optional :py:class:`sentry_sdk.Scope` to apply to events.

        :returns: An event ID. May be `None` if there is no DSN set or of if the SDK decided to discard the event for other reasons. In such situations setting `debug=True` on `init()` may help.
        """
        hint = dict(hint or ())  # type: Hint

        if not self._should_capture(event, hint, scope):
            return None

        profile = event.pop("profile", None)

        event_id = event.get("event_id")
        if event_id is None:
            event["event_id"] = event_id = uuid.uuid4().hex
        event_opt = self._prepare_event(event, hint, scope)
        if event_opt is None:
            return None

        # whenever we capture an event we also check if the session needs
        # to be updated based on that information.
        session = scope._session if scope else None
        if session:
            self._update_session_from_event(session, event)

        is_transaction = event_opt.get("type") == "transaction"
        is_checkin = event_opt.get("type") == "check_in"

        if (
            not is_transaction
            and not is_checkin
            and not self._should_sample_error(event, hint)
        ):
            return None

        attachments = hint.get("attachments")

        trace_context = event_opt.get("contexts", {}).get("trace") or {}
        dynamic_sampling_context = trace_context.pop("dynamic_sampling_context", {})

        headers = {
            "event_id": event_opt["event_id"],
            "sent_at": format_timestamp(datetime.now(timezone.utc)),
        }  # type: dict[str, object]

        if dynamic_sampling_context:
            headers["trace"] = dynamic_sampling_context

        envelope = Envelope(headers=headers)

        if is_transaction:
            if isinstance(profile, Profile):
                envelope.add_profile(profile.to_json(event_opt, self.options))
            envelope.add_transaction(event_opt)
        elif is_checkin:
            envelope.add_checkin(event_opt)
        else:
            envelope.add_event(event_opt)

        for attachment in attachments or ():
            envelope.add_item(attachment.to_envelope_item())

        return_value = None
        if self.spotlight:
            self.spotlight.capture_envelope(envelope)
            return_value = event_id

        if self.transport is not None:
            self.transport.capture_envelope(envelope)
            return_value = event_id

        return return_value

    def _capture_experimental_log(self, current_scope, log):
        # type: (Scope, Log) -> None
        logs_enabled = self.options["_experiments"].get("enable_logs", False)
        if not logs_enabled:
            return
        isolation_scope = current_scope.get_isolation_scope()

        log["attributes"]["sentry.sdk.name"] = SDK_INFO["name"]
        log["attributes"]["sentry.sdk.version"] = SDK_INFO["version"]

        server_name = self.options.get("server_name")
        if server_name is not None and SPANDATA.SERVER_ADDRESS not in log["attributes"]:
            log["attributes"][SPANDATA.SERVER_ADDRESS] = server_name

        environment = self.options.get("environment")
        if environment is not None and "sentry.environment" not in log["attributes"]:
            log["attributes"]["sentry.environment"] = environment

        release = self.options.get("release")
        if release is not None and "sentry.release" not in log["attributes"]:
            log["attributes"]["sentry.release"] = release

        span = current_scope.span
        if span is not None and "sentry.trace.parent_span_id" not in log["attributes"]:
            log["attributes"]["sentry.trace.parent_span_id"] = span.span_id

        if log.get("trace_id") is None:
            transaction = current_scope.root_span
            propagation_context = isolation_scope.get_active_propagation_context()
            if transaction is not None:
                log["trace_id"] = transaction.trace_id
            elif propagation_context is not None:
                log["trace_id"] = propagation_context.trace_id

        # If debug is enabled, log the log to the console
        debug = self.options.get("debug", False)
        if debug:
            logger.debug(
                f'[Sentry Logs] [{log.get("severity_text")}] {log.get("body")}'
            )

        before_send_log = self.options["_experiments"].get("before_send_log")
        if before_send_log is not None:
            log = before_send_log(log, {})
        if log is None:
            return

        if self.log_batcher:
            self.log_batcher.add(log)

    def capture_session(
        self, session  # type: Session
    ):
        # type: (...) -> None
        if not session.release:
            logger.info("Discarded session update because of missing release")
        else:
            self.session_flusher.add_session(session)

    if TYPE_CHECKING:

        @overload
        def get_integration(self, name_or_class):
            # type: (str) -> Optional[Integration]
            ...

        @overload
        def get_integration(self, name_or_class):
            # type: (type[I]) -> Optional[I]
            ...

    def get_integration(
        self, name_or_class  # type: Union[str, Type[Integration]]
    ):
        # type: (...) -> Optional[Integration]
        """Returns the integration for this client by name or class.
        If the client does not have that integration then `None` is returned.
        """
        if isinstance(name_or_class, str):
            integration_name = name_or_class
        elif name_or_class.identifier is not None:
            integration_name = name_or_class.identifier
        else:
            raise ValueError("Integration has no name")

        return self.integrations.get(integration_name)

    def close(
        self,
        timeout=None,  # type: Optional[float]
        callback=None,  # type: Optional[Callable[[int, float], None]]
    ):
        # type: (...) -> None
        """
        Close the client and shut down the transport. Arguments have the same
        semantics as :py:meth:`Client.flush`.
        """
        if self.transport is not None:
            self.flush(timeout=timeout, callback=callback)

            self.session_flusher.kill()

            if self.log_batcher is not None:
                self.log_batcher.kill()

            if self.monitor:
                self.monitor.kill()

            self.transport.kill()
            self.transport = None

    def flush(
        self,
        timeout=None,  # type: Optional[float]
        callback=None,  # type: Optional[Callable[[int, float], None]]
    ):
        # type: (...) -> None
        """
        Wait for the current events to be sent.

        :param timeout: Wait for at most `timeout` seconds. If no `timeout` is provided, the `shutdown_timeout` option value is used.

        :param callback: Is invoked with the number of pending events and the configured timeout.
        """
        if self.transport is not None:
            if timeout is None:
                timeout = self.options["shutdown_timeout"]
            self.session_flusher.flush()

            if self.log_batcher is not None:
                self.log_batcher.flush()

            self.transport.flush(timeout=timeout, callback=callback)

    def __enter__(self):
        # type: () -> _Client
        return self

    def __exit__(self, exc_type, exc_value, tb):
        # type: (Any, Any, Any) -> None
        self.close()


from typing import TYPE_CHECKING

if TYPE_CHECKING:
    # Make mypy, PyCharm and other static analyzers think `get_options` is a
    # type to have nicer autocompletion for params.
    #
    # Use `ClientConstructor` to define the argument types of `init` and
    # `Dict[str, Any]` to tell static analyzers about the return type.

    class get_options(ClientConstructor, Dict[str, Any]):  # noqa: N801
        pass

    class Client(ClientConstructor, _Client):
        pass

else:
    # Alias `get_options` for actual usage. Go through the lambda indirection
    # to throw PyCharm off of the weakly typed signature (it would otherwise
    # discover both the weakly typed signature of `_init` and our faked `init`
    # type).

    get_options = (lambda: _get_options)()
    Client = (lambda: _Client)()<|MERGE_RESOLUTION|>--- conflicted
+++ resolved
@@ -133,21 +133,11 @@
         )
         rv["socket_options"] = None
 
-<<<<<<< HEAD
-=======
     if rv["keep_alive"] is None:
         rv["keep_alive"] = (
             env_to_bool(os.environ.get("SENTRY_KEEP_ALIVE"), strict=True) or False
         )
 
-    if rv["enable_tracing"] is not None:
-        warnings.warn(
-            "The `enable_tracing` parameter is deprecated. Please use `traces_sample_rate` instead.",
-            DeprecationWarning,
-            stacklevel=2,
-        )
-
->>>>>>> 9261b2cb
     return rv
 
 
