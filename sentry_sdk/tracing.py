from datetime import datetime
from enum import Enum
import json

from opentelemetry import trace as otel_trace, context
from opentelemetry.trace import (
    format_trace_id,
    format_span_id,
    Span as OtelSpan,
    TraceState,
    get_current_span,
    INVALID_SPAN,
)
from opentelemetry.trace.status import StatusCode
from opentelemetry.sdk.trace import ReadableSpan

import sentry_sdk
from sentry_sdk.consts import SPANSTATUS, SPANDATA
from sentry_sdk.utils import (
    _serialize_span_attribute,
    get_current_thread_meta,
    logger,
    should_be_treated_as_error,
)

from typing import TYPE_CHECKING, cast


if TYPE_CHECKING:
    from collections.abc import Callable
    from typing import Any
    from typing import Dict
    from typing import Iterator
    from typing import Optional
    from typing import overload
    from typing import ParamSpec
    from typing import Tuple
    from typing import Union
    from typing import TypeVar

    from typing_extensions import TypedDict

    P = ParamSpec("P")
    R = TypeVar("R")

    from sentry_sdk._types import (
        MeasurementUnit,
        SamplingContext,
    )

    from sentry_sdk.tracing_utils import Baggage

    class SpanKwargs(TypedDict, total=False):
        trace_id: str
        """
        The trace ID of the root span. If this new span is to be the root span,
        omit this parameter, and a new trace ID will be generated.
        """

        span_id: str
        """The span ID of this span. If omitted, a new span ID will be generated."""

        parent_span_id: str
        """The span ID of the parent span, if applicable."""

        same_process_as_parent: bool
        """Whether this span is in the same process as the parent span."""

        sampled: bool
        """
        Whether the span should be sampled. Overrides the default sampling decision
        for this span when provided.
        """

        op: str
        """
        The span's operation. A list of recommended values is available here:
        https://develop.sentry.dev/sdk/performance/span-operations/
        """

        description: str
        """A description of what operation is being performed within the span. This argument is DEPRECATED. Please use the `name` parameter, instead."""

        status: str
        """The span's status. Possible values are listed at https://develop.sentry.dev/sdk/event-payloads/span/"""

        containing_transaction: Optional["Span"]
        """The transaction that this span belongs to."""

        start_timestamp: Optional[Union[datetime, float]]
        """
        The timestamp when the span started. If omitted, the current time
        will be used.
        """

        scope: "sentry_sdk.Scope"
        """The scope to use for this span. If not provided, we use the current scope."""

        origin: Optional[str]
        """
        The origin of the span.
        See https://develop.sentry.dev/sdk/performance/trace-origin/
        Default "manual".
        """

        name: str
        """A string describing what operation is being performed within the span/transaction."""

    class TransactionKwargs(SpanKwargs, total=False):
        source: str
        """
        A string describing the source of the transaction name. This will be used to determine the transaction's type.
        See https://develop.sentry.dev/sdk/event-payloads/transaction/#transaction-annotations for more information.
        Default "custom".
        """

        parent_sampled: bool
        """Whether the parent transaction was sampled. If True this transaction will be kept, if False it will be discarded."""

        baggage: "Baggage"
        """The W3C baggage header value. (see https://www.w3.org/TR/baggage/)"""

    ProfileContext = TypedDict(
        "ProfileContext",
        {
            "profiler_id": str,
        },
    )

BAGGAGE_HEADER_NAME = "baggage"
SENTRY_TRACE_HEADER_NAME = "sentry-trace"


# Transaction source
# see https://develop.sentry.dev/sdk/event-payloads/transaction/#transaction-annotations
class TransactionSource(str, Enum):
    COMPONENT = "component"
    CUSTOM = "custom"
    ROUTE = "route"
    TASK = "task"
    URL = "url"
    VIEW = "view"

    def __str__(self):
        # type: () -> str
        return self.value


# These are typically high cardinality and the server hates them
LOW_QUALITY_TRANSACTION_SOURCES = [
    TransactionSource.URL,
]

SOURCE_FOR_STYLE = {
    "endpoint": TransactionSource.COMPONENT,
    "function_name": TransactionSource.COMPONENT,
    "handler_name": TransactionSource.COMPONENT,
    "method_and_path_pattern": TransactionSource.ROUTE,
    "path": TransactionSource.URL,
    "route_name": TransactionSource.COMPONENT,
    "route_pattern": TransactionSource.ROUTE,
    "uri_template": TransactionSource.ROUTE,
    "url": TransactionSource.ROUTE,
}

DEFAULT_SPAN_ORIGIN = "manual"
DEFAULT_SPAN_NAME = "<unlabeled span>"

tracer = otel_trace.get_tracer(__name__)


def get_span_status_from_http_code(http_status_code):
    # type: (int) -> str
    """
    Returns the Sentry status corresponding to the given HTTP status code.

    See: https://develop.sentry.dev/sdk/event-payloads/contexts/#trace-context
    """
    if http_status_code < 400:
        return SPANSTATUS.OK

    elif 400 <= http_status_code < 500:
        if http_status_code == 403:
            return SPANSTATUS.PERMISSION_DENIED
        elif http_status_code == 404:
            return SPANSTATUS.NOT_FOUND
        elif http_status_code == 429:
            return SPANSTATUS.RESOURCE_EXHAUSTED
        elif http_status_code == 413:
            return SPANSTATUS.FAILED_PRECONDITION
        elif http_status_code == 401:
            return SPANSTATUS.UNAUTHENTICATED
        elif http_status_code == 409:
            return SPANSTATUS.ALREADY_EXISTS
        else:
            return SPANSTATUS.INVALID_ARGUMENT

    elif 500 <= http_status_code < 600:
        if http_status_code == 504:
            return SPANSTATUS.DEADLINE_EXCEEDED
        elif http_status_code == 501:
            return SPANSTATUS.UNIMPLEMENTED
        elif http_status_code == 503:
            return SPANSTATUS.UNAVAILABLE
        else:
            return SPANSTATUS.INTERNAL_ERROR

    return SPANSTATUS.UNKNOWN_ERROR


class NoOpSpan:
    def __init__(self, **kwargs):
        # type: (Any) -> None
        pass

    def __repr__(self):
        # type: () -> str
        return "<%s>" % self.__class__.__name__

    @property
    def containing_transaction(self):
        # type: () -> Optional[Span]
        return None

    def start_child(self, **kwargs):
        # type: (**Any) -> NoOpSpan
        return NoOpSpan()

    def to_traceparent(self):
        # type: () -> str
        return ""

    def to_baggage(self):
        # type: () -> Optional[Baggage]
        return None

    def get_baggage(self):
        # type: () -> Optional[Baggage]
        return None

    def iter_headers(self):
        # type: () -> Iterator[Tuple[str, str]]
        return iter(())

    def set_tag(self, key, value):
        # type: (str, Any) -> None
        pass

    def set_data(self, key, value):
        # type: (str, Any) -> None
        pass

    def set_status(self, value):
        # type: (str) -> None
        pass

    def set_http_status(self, http_status):
        # type: (int) -> None
        pass

    def is_success(self):
        # type: () -> bool
        return True

    def to_json(self):
        # type: () -> Dict[str, Any]
        return {}

    def get_trace_context(self):
        # type: () -> Any
        return {}

    def get_profile_context(self):
        # type: () -> Any
        return {}

    def finish(
        self,
        end_timestamp=None,  # type: Optional[Union[float, datetime]]
    ):
        # type: (...) -> None
        pass

    def set_measurement(self, name, value, unit=""):
        # type: (str, float, MeasurementUnit) -> None
        pass

    def set_context(self, key, value):
        # type: (str, Any) -> None
        pass

    def init_span_recorder(self, maxlen):
        # type: (int) -> None
        pass

    def _set_initial_sampling_decision(self, sampling_context):
        # type: (SamplingContext) -> None
        pass


class Span:
    """
    OTel span wrapper providing compatibility with the old span interface.
    """

    def __init__(
        self,
        *,
        op=None,  # type: Optional[str]
        description=None,  # type: Optional[str]
        status=None,  # type: Optional[str]
        sampled=None,  # type: Optional[bool]
        start_timestamp=None,  # type: Optional[Union[datetime, float]]
        origin=None,  # type: Optional[str]
        name=None,  # type: Optional[str]
        source=TransactionSource.CUSTOM,  # type: str
        attributes=None,  # type: Optional[dict[str, Any]]
        only_if_parent=False,  # type: bool
        parent_span=None,  # type: Optional[Span]
        otel_span=None,  # type: Optional[OtelSpan]
        **_,  # type: dict[str, object]
    ):
        # type: (...) -> None
        """
        For backwards compatibility with old the old Span interface, this class
        accepts arbitrary keyword arguments, in addition to the ones explicitly
        listed in the signature. These additional arguments are ignored.

        If otel_span is passed explicitly, just acts as a proxy.

        If only_if_parent is True, just return an INVALID_SPAN
        and avoid instrumentation if there's no active parent span.
        """
        if otel_span is not None:
            self._otel_span = otel_span
        else:
            skip_span = False
            if only_if_parent and parent_span is None:
                parent_span_context = get_current_span().get_span_context()
                skip_span = (
                    not parent_span_context.is_valid or parent_span_context.is_remote
                )

            if skip_span:
                self._otel_span = INVALID_SPAN
            else:
                from sentry_sdk.integrations.opentelemetry.consts import (
                    SentrySpanAttribute,
                )
                from sentry_sdk.integrations.opentelemetry.utils import (
                    convert_to_otel_timestamp,
                )

                if start_timestamp is not None:
                    # OTel timestamps have nanosecond precision
                    start_timestamp = convert_to_otel_timestamp(start_timestamp)

                span_name = name or description or op or DEFAULT_SPAN_NAME

                # Prepopulate some attrs so that they're accessible in traces_sampler
                attributes = attributes or {}
                if op is not None:
                    attributes[SentrySpanAttribute.OP] = op
                if source is not None:
                    attributes[SentrySpanAttribute.SOURCE] = source
                if sampled is not None:
                    attributes[SentrySpanAttribute.CUSTOM_SAMPLED] = sampled

                parent_context = None
                if parent_span is not None:
                    parent_context = otel_trace.set_span_in_context(
                        parent_span._otel_span
                    )

                self._otel_span = tracer.start_span(
                    span_name,
                    context=parent_context,
                    start_time=start_timestamp,
                    attributes=attributes,
                )

                self.origin = origin or DEFAULT_SPAN_ORIGIN
                self.description = description
                self.name = span_name

                if status is not None:
                    self.set_status(status)

    def __eq__(self, other):
        # type: (object) -> bool
        if not isinstance(other, Span):
            return False
        return self._otel_span == other._otel_span

    def __repr__(self):
        # type: () -> str
        return (
            "<%s(op=%r, name:%r, trace_id=%r, span_id=%r, parent_span_id=%r, sampled=%r, origin=%r)>"
            % (
                self.__class__.__name__,
                self.op,
                self.name,
                self.trace_id,
                self.span_id,
                self.parent_span_id,
                self.sampled,
                self.origin,
            )
        )

    def __enter__(self):
        # type: () -> Span
        # XXX use_span? https://github.com/open-telemetry/opentelemetry-python/blob/3836da8543ce9751051e38a110c0468724042e62/opentelemetry-api/src/opentelemetry/trace/__init__.py#L547
        #
        # create a Context object with parent set as current span
        ctx = otel_trace.set_span_in_context(self._otel_span)
        # set as the implicit current context
        self._ctx_token = context.attach(ctx)

        # get the new scope that was forked on context.attach
        self.scope = sentry_sdk.get_current_scope()
        self.scope.span = self

        return self

    def __exit__(self, ty, value, tb):
        # type: (Optional[Any], Optional[Any], Optional[Any]) -> None
        if value is not None and should_be_treated_as_error(ty, value):
            self.set_status(SPANSTATUS.INTERNAL_ERROR)
        else:
            status_unset = (
                hasattr(self._otel_span, "status")
                and self._otel_span.status.status_code == StatusCode.UNSET
            )
            if status_unset:
                self.set_status(SPANSTATUS.OK)

        self.finish()
        context.detach(self._ctx_token)
        del self._ctx_token

    @property
    def description(self):
        # type: () -> Optional[str]
        from sentry_sdk.integrations.opentelemetry.consts import SentrySpanAttribute

        return self.get_attribute(SentrySpanAttribute.DESCRIPTION)

    @description.setter
    def description(self, value):
        # type: (Optional[str]) -> None
        from sentry_sdk.integrations.opentelemetry.consts import SentrySpanAttribute

        self.set_attribute(SentrySpanAttribute.DESCRIPTION, value)

    @property
    def origin(self):
        # type: () -> Optional[str]
        from sentry_sdk.integrations.opentelemetry.consts import SentrySpanAttribute

        return self.get_attribute(SentrySpanAttribute.ORIGIN)

    @origin.setter
    def origin(self, value):
        # type: (Optional[str]) -> None
        from sentry_sdk.integrations.opentelemetry.consts import SentrySpanAttribute

        self.set_attribute(SentrySpanAttribute.ORIGIN, value)

    @property
    def containing_transaction(self):
        # type: () -> Optional[Span]
        """
        Get the transaction this span is a child of.

        .. deprecated:: 3.0.0
            This will be removed in the future. Use :func:`root_span` instead.
        """
        logger.warning(
            "Deprecated: This will be removed in the future. Use root_span instead."
        )
        return self.root_span

    @property
    def root_span(self):
        # type: () -> Optional[Span]
        from sentry_sdk.integrations.opentelemetry.utils import (
            get_sentry_meta,
        )

        root_otel_span = cast(
            "Optional[OtelSpan]", get_sentry_meta(self._otel_span, "root_span")
        )
        return Span(otel_span=root_otel_span) if root_otel_span else None

    @property
    def is_root_span(self):
        # type: () -> bool
        return self.root_span == self

    @property
    def parent_span_id(self):
        # type: () -> Optional[str]
        if (
            not isinstance(self._otel_span, ReadableSpan)
            or self._otel_span.parent is None
        ):
            return None
        return format_span_id(self._otel_span.parent.span_id)

    @property
    def trace_id(self):
        # type: () -> str
        return format_trace_id(self._otel_span.get_span_context().trace_id)

    @property
    def span_id(self):
        # type: () -> str
        return format_span_id(self._otel_span.get_span_context().span_id)

    @property
    def is_valid(self):
        # type: () -> bool
        return self._otel_span.get_span_context().is_valid and isinstance(
            self._otel_span, ReadableSpan
        )

    @property
    def sampled(self):
        # type: () -> Optional[bool]
        return self._otel_span.get_span_context().trace_flags.sampled

    @property
    def sample_rate(self):
        # type: () -> Optional[float]
        from sentry_sdk.integrations.opentelemetry.consts import (
            TRACESTATE_SAMPLE_RATE_KEY,
        )

        sample_rate = self._otel_span.get_span_context().trace_state.get(
            TRACESTATE_SAMPLE_RATE_KEY
        )
        return float(sample_rate) if sample_rate is not None else None

<<<<<<< HEAD
    @property
    def op(self):
        # type: () -> Optional[str]
        from sentry_sdk.integrations.opentelemetry.consts import SentrySpanAttribute
=======
    def set_context(self, key, value):
        # type: (str, dict[str, Any]) -> None
        """Sets a context. Transactions can have multiple contexts
        and they should follow the format described in the "Contexts Interface"
        documentation.
>>>>>>> f6db9810

        return self.get_attribute(SentrySpanAttribute.OP)

    @op.setter
    def op(self, value):
        # type: (Optional[str]) -> None
        from sentry_sdk.integrations.opentelemetry.consts import SentrySpanAttribute

        self.set_attribute(SentrySpanAttribute.OP, value)

    @property
    def name(self):
        # type: () -> Optional[str]
        from sentry_sdk.integrations.opentelemetry.consts import SentrySpanAttribute

        return self.get_attribute(SentrySpanAttribute.NAME)

    @name.setter
    def name(self, value):
        # type: (Optional[str]) -> None
        from sentry_sdk.integrations.opentelemetry.consts import SentrySpanAttribute

        self.set_attribute(SentrySpanAttribute.NAME, value)

    @property
    def source(self):
        # type: () -> str
        from sentry_sdk.integrations.opentelemetry.consts import SentrySpanAttribute

        return (
            self.get_attribute(SentrySpanAttribute.SOURCE) or TransactionSource.CUSTOM
        )

    @source.setter
    def source(self, value):
        # type: (str) -> None
        from sentry_sdk.integrations.opentelemetry.consts import SentrySpanAttribute

        self.set_attribute(SentrySpanAttribute.SOURCE, value)

    @property
    def start_timestamp(self):
        # type: () -> Optional[datetime]
        if not isinstance(self._otel_span, ReadableSpan):
            return None

        start_time = self._otel_span.start_time
        if start_time is None:
            return None

        from sentry_sdk.integrations.opentelemetry.utils import (
            convert_from_otel_timestamp,
        )

        return convert_from_otel_timestamp(start_time)

    @property
    def timestamp(self):
        # type: () -> Optional[datetime]
        if not isinstance(self._otel_span, ReadableSpan):
            return None

        end_time = self._otel_span.end_time
        if end_time is None:
            return None

        from sentry_sdk.integrations.opentelemetry.utils import (
            convert_from_otel_timestamp,
        )

        return convert_from_otel_timestamp(end_time)

    def start_child(self, **kwargs):
        # type: (**Any) -> Span
        return Span(sampled=self.sampled, parent_span=self, **kwargs)

    def iter_headers(self):
        # type: () -> Iterator[Tuple[str, str]]
        yield SENTRY_TRACE_HEADER_NAME, self.to_traceparent()

        from sentry_sdk.integrations.opentelemetry.utils import (
            serialize_trace_state,
        )

        yield BAGGAGE_HEADER_NAME, serialize_trace_state(self.trace_state)

    def to_traceparent(self):
        # type: () -> str
        if self.sampled is True:
            sampled = "1"
        elif self.sampled is False:
            sampled = "0"
        else:
            sampled = None

        traceparent = "%s-%s" % (self.trace_id, self.span_id)
        if sampled is not None:
            traceparent += "-%s" % (sampled,)

        return traceparent

    @property
    def trace_state(self):
        # type: () -> TraceState
        from sentry_sdk.integrations.opentelemetry.utils import (
            get_trace_state,
        )

        return get_trace_state(self._otel_span)

    def to_baggage(self):
        # type: () -> Baggage
        return self.get_baggage()

    def get_baggage(self):
        # type: () -> Baggage
        from sentry_sdk.integrations.opentelemetry.utils import (
            baggage_from_trace_state,
        )

        return baggage_from_trace_state(self.trace_state)

    def set_tag(self, key, value):
        # type: (str, Any) -> None
        from sentry_sdk.integrations.opentelemetry.consts import SentrySpanAttribute

        self.set_attribute(f"{SentrySpanAttribute.TAG}.{key}", value)

    def set_data(self, key, value):
        # type: (str, Any) -> None
        # TODO-neel-potel we cannot add dicts here
        self.set_attribute(key, value)

    def get_attribute(self, name):
        # type: (str) -> Optional[Any]
        if (
            not isinstance(self._otel_span, ReadableSpan)
            or not self._otel_span.attributes
        ):
            return None
        return self._otel_span.attributes.get(name)

    def set_attribute(self, key, value):
        # type: (str, Any) -> None
        # otel doesn't support None as values, preferring to not set the key
        # at all instead
        if value is None:
            return
        serialized_value = _serialize_span_attribute(value)
        if serialized_value is None:
            return

        self._otel_span.set_attribute(key, serialized_value)

    @property
    def status(self):
        # type: () -> Optional[str]
        """
        Return the Sentry `SPANSTATUS` corresponding to the underlying OTel status.
        Because differences in possible values in OTel `StatusCode` and
        Sentry `SPANSTATUS` it can not be guaranteed that the status
        set in `set_status()` will be the same as the one returned here.
        """
        if not isinstance(self._otel_span, ReadableSpan):
            return None

        if self._otel_span.status.status_code == StatusCode.UNSET:
            return None
        elif self._otel_span.status.status_code == StatusCode.OK:
            return SPANSTATUS.OK
        else:
            return SPANSTATUS.UNKNOWN_ERROR

    def set_status(self, status):
        # type: (str) -> None
        if status == SPANSTATUS.OK:
            otel_status = StatusCode.OK
            otel_description = None
        else:
            otel_status = StatusCode.ERROR
            otel_description = status

        self._otel_span.set_status(otel_status, otel_description)

    def set_measurement(self, name, value, unit=""):
        # type: (str, float, MeasurementUnit) -> None
        from sentry_sdk.integrations.opentelemetry.consts import SentrySpanAttribute

        # Stringify value here since OTel expects all seq items to be of one type
        self.set_attribute(
            f"{SentrySpanAttribute.MEASUREMENT}.{name}", (str(value), unit)
        )

    def set_thread(self, thread_id, thread_name):
        # type: (Optional[int], Optional[str]) -> None
        if thread_id is not None:
            self.set_data(SPANDATA.THREAD_ID, str(thread_id))

            if thread_name is not None:
                self.set_data(SPANDATA.THREAD_NAME, thread_name)

    def update_active_thread(self):
        # type: () -> None
        thread_id, thread_name = get_current_thread_meta()
        self.set_thread(thread_id, thread_name)

    def set_http_status(self, http_status):
        # type: (int) -> None
        self.set_data(SPANDATA.HTTP_STATUS_CODE, http_status)
        self.set_status(get_span_status_from_http_code(http_status))

    def is_success(self):
        # type: () -> bool
        return self.status == SPANSTATUS.OK

    def finish(self, end_timestamp=None):
        # type: (Optional[Union[float, datetime]]) -> None
        if end_timestamp is not None:
            from sentry_sdk.integrations.opentelemetry.utils import (
                convert_to_otel_timestamp,
            )

            self._otel_span.end(convert_to_otel_timestamp(end_timestamp))
        else:
            self._otel_span.end()

    def to_json(self):
        # type: () -> dict[str, Any]
        """
        Only meant for testing. Not used internally anymore.
        """
        if not isinstance(self._otel_span, ReadableSpan):
            return {}
        return json.loads(self._otel_span.to_json())

    def get_trace_context(self):
        # type: () -> dict[str, Any]
        if not isinstance(self._otel_span, ReadableSpan):
            return {}

        from sentry_sdk.integrations.opentelemetry.utils import (
            get_trace_context,
        )

        return get_trace_context(self._otel_span)

    def set_context(self, key, value):
<<<<<<< HEAD
        # type: (str, Any) -> None
        from sentry_sdk.integrations.opentelemetry.consts import SentrySpanAttribute
=======
        # type: (str, dict[str, Any]) -> None
        pass
>>>>>>> f6db9810

        # TODO-neel-potel we cannot add dicts here

        self.set_attribute(f"{SentrySpanAttribute.CONTEXT}.{key}", value)


# TODO-neel-potel add deprecation
Transaction = Span


if TYPE_CHECKING:

    @overload
    def trace(func=None):
        # type: (None) -> Callable[[Callable[P, R]], Callable[P, R]]
        pass

    @overload
    def trace(func):
        # type: (Callable[P, R]) -> Callable[P, R]
        pass


def trace(func=None):
    # type: (Optional[Callable[P, R]]) -> Union[Callable[P, R], Callable[[Callable[P, R]], Callable[P, R]]]
    """
    Decorator to start a child span under the existing current transaction.
    If there is no current transaction, then nothing will be traced.

    .. code-block::
        :caption: Usage

        import sentry_sdk

        @sentry_sdk.trace
        def my_function():
            ...

        @sentry_sdk.trace
        async def my_async_function():
            ...
    """
    from sentry_sdk.tracing_utils import start_child_span_decorator

    # This patterns allows usage of both @sentry_traced and @sentry_traced(...)
    # See https://stackoverflow.com/questions/52126071/decorator-with-arguments-avoid-parenthesis-when-no-arguments/52126278
    if func:
        return start_child_span_decorator(func)
    else:
        return start_child_span_decorator<|MERGE_RESOLUTION|>--- conflicted
+++ resolved
@@ -286,7 +286,7 @@
         pass
 
     def set_context(self, key, value):
-        # type: (str, Any) -> None
+        # type: (str, dict[str, Any]) -> None
         pass
 
     def init_span_recorder(self, maxlen):
@@ -542,18 +542,10 @@
         )
         return float(sample_rate) if sample_rate is not None else None
 
-<<<<<<< HEAD
     @property
     def op(self):
         # type: () -> Optional[str]
         from sentry_sdk.integrations.opentelemetry.consts import SentrySpanAttribute
-=======
-    def set_context(self, key, value):
-        # type: (str, dict[str, Any]) -> None
-        """Sets a context. Transactions can have multiple contexts
-        and they should follow the format described in the "Contexts Interface"
-        documentation.
->>>>>>> f6db9810
 
         return self.get_attribute(SentrySpanAttribute.OP)
 
@@ -801,13 +793,8 @@
         return get_trace_context(self._otel_span)
 
     def set_context(self, key, value):
-<<<<<<< HEAD
         # type: (str, Any) -> None
         from sentry_sdk.integrations.opentelemetry.consts import SentrySpanAttribute
-=======
-        # type: (str, dict[str, Any]) -> None
-        pass
->>>>>>> f6db9810
 
         # TODO-neel-potel we cannot add dicts here
 
