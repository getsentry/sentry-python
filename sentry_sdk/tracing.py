--- conflicted
+++ resolved
@@ -151,15 +151,11 @@
         self._tags = {}  # type: Dict[str, str]
         self._data = {}  # type: Dict[str, Any]
         self._containing_transaction = containing_transaction
-<<<<<<< HEAD
         if start_timestamp is None:
             start_timestamp = datetime.utcnow()
         elif isinstance(start_timestamp, float):
             start_timestamp = datetime.utcfromtimestamp(start_timestamp)
         self.start_timestamp = start_timestamp
-=======
-        self.start_timestamp = start_timestamp or datetime_utcnow()
->>>>>>> 1b445c61
         try:
             # profiling depends on this value and requires that
             # it is measured in nanoseconds
