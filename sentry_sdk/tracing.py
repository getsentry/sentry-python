import json
from datetime import datetime

from opentelemetry import trace as otel_trace, context
from opentelemetry.trace import (
    format_trace_id,
    format_span_id,
    Span as OtelSpan,
    TraceState,
    get_current_span,
    INVALID_SPAN,
)
from opentelemetry.trace.status import StatusCode
from opentelemetry.sdk.trace import ReadableSpan

import sentry_sdk
from sentry_sdk.consts import SPANSTATUS, SPANDATA
from sentry_sdk.utils import (
    _serialize_span_attribute,
    get_current_thread_meta,
    logger,
<<<<<<< HEAD
=======
    nanosecond_time,
    should_be_treated_as_error,
>>>>>>> 6a1b7d47
)

from typing import TYPE_CHECKING, cast

if TYPE_CHECKING:
    from collections.abc import Callable
    from typing import Any
    from typing import Dict
    from typing import Iterator
    from typing import Optional
    from typing import overload
    from typing import ParamSpec
    from typing import Tuple
    from typing import Union
    from typing import TypeVar

    from typing_extensions import TypedDict

    P = ParamSpec("P")
    R = TypeVar("R")

    from sentry_sdk.profiler.continuous_profiler import ContinuousProfile
    from sentry_sdk.profiler.transaction_profiler import Profile
    from sentry_sdk._types import (
        MeasurementUnit,
        SamplingContext,
    )

    from sentry_sdk.tracing_utils import Baggage

    class SpanKwargs(TypedDict, total=False):
        trace_id: str
        """
        The trace ID of the root span. If this new span is to be the root span,
        omit this parameter, and a new trace ID will be generated.
        """

        span_id: str
        """The span ID of this span. If omitted, a new span ID will be generated."""

        parent_span_id: str
        """The span ID of the parent span, if applicable."""

        same_process_as_parent: bool
        """Whether this span is in the same process as the parent span."""

        sampled: bool
        """
        Whether the span should be sampled. Overrides the default sampling decision
        for this span when provided.
        """

        op: str
        """
        The span's operation. A list of recommended values is available here:
        https://develop.sentry.dev/sdk/performance/span-operations/
        """

        description: str
        """A description of what operation is being performed within the span. This argument is DEPRECATED. Please use the `name` parameter, instead."""

        status: str
        """The span's status. Possible values are listed at https://develop.sentry.dev/sdk/event-payloads/span/"""

        containing_transaction: Optional["Span"]
        """The transaction that this span belongs to."""

        start_timestamp: Optional[Union[datetime, float]]
        """
        The timestamp when the span started. If omitted, the current time
        will be used.
        """

        scope: "sentry_sdk.Scope"
        """The scope to use for this span. If not provided, we use the current scope."""

        origin: Optional[str]
        """
        The origin of the span.
        See https://develop.sentry.dev/sdk/performance/trace-origin/
        Default "manual".
        """

        name: str
        """A string describing what operation is being performed within the span/transaction."""

    class TransactionKwargs(SpanKwargs, total=False):
        source: str
        """
        A string describing the source of the transaction name. This will be used to determine the transaction's type.
        See https://develop.sentry.dev/sdk/event-payloads/transaction/#transaction-annotations for more information.
        Default "custom".
        """

        parent_sampled: bool
        """Whether the parent transaction was sampled. If True this transaction will be kept, if False it will be discarded."""

        baggage: "Baggage"
        """The W3C baggage header value. (see https://www.w3.org/TR/baggage/)"""

    ProfileContext = TypedDict(
        "ProfileContext",
        {
            "profiler_id": str,
        },
    )

BAGGAGE_HEADER_NAME = "baggage"
SENTRY_TRACE_HEADER_NAME = "sentry-trace"

# Transaction source
# see https://develop.sentry.dev/sdk/event-payloads/transaction/#transaction-annotations
TRANSACTION_SOURCE_CUSTOM = "custom"
TRANSACTION_SOURCE_URL = "url"
TRANSACTION_SOURCE_ROUTE = "route"
TRANSACTION_SOURCE_VIEW = "view"
TRANSACTION_SOURCE_COMPONENT = "component"
TRANSACTION_SOURCE_TASK = "task"

# These are typically high cardinality and the server hates them
LOW_QUALITY_TRANSACTION_SOURCES = [
    TRANSACTION_SOURCE_URL,
]

SOURCE_FOR_STYLE = {
    "endpoint": TRANSACTION_SOURCE_COMPONENT,
    "function_name": TRANSACTION_SOURCE_COMPONENT,
    "handler_name": TRANSACTION_SOURCE_COMPONENT,
    "method_and_path_pattern": TRANSACTION_SOURCE_ROUTE,
    "path": TRANSACTION_SOURCE_URL,
    "route_name": TRANSACTION_SOURCE_COMPONENT,
    "route_pattern": TRANSACTION_SOURCE_ROUTE,
    "uri_template": TRANSACTION_SOURCE_ROUTE,
    "url": TRANSACTION_SOURCE_ROUTE,
}

DEFAULT_SPAN_ORIGIN = "manual"
DEFAULT_SPAN_NAME = "<unlabeled span>"

tracer = otel_trace.get_tracer(__name__)


def get_span_status_from_http_code(http_status_code):
    # type: (int) -> str
    """
    Returns the Sentry status corresponding to the given HTTP status code.

    See: https://develop.sentry.dev/sdk/event-payloads/contexts/#trace-context
    """
    if http_status_code < 400:
        return SPANSTATUS.OK

    elif 400 <= http_status_code < 500:
        if http_status_code == 403:
            return SPANSTATUS.PERMISSION_DENIED
        elif http_status_code == 404:
            return SPANSTATUS.NOT_FOUND
        elif http_status_code == 429:
            return SPANSTATUS.RESOURCE_EXHAUSTED
        elif http_status_code == 413:
            return SPANSTATUS.FAILED_PRECONDITION
        elif http_status_code == 401:
            return SPANSTATUS.UNAUTHENTICATED
        elif http_status_code == 409:
            return SPANSTATUS.ALREADY_EXISTS
        else:
            return SPANSTATUS.INVALID_ARGUMENT

    elif 500 <= http_status_code < 600:
        if http_status_code == 504:
            return SPANSTATUS.DEADLINE_EXCEEDED
        elif http_status_code == 501:
            return SPANSTATUS.UNIMPLEMENTED
        elif http_status_code == 503:
            return SPANSTATUS.UNAVAILABLE
        else:
            return SPANSTATUS.INTERNAL_ERROR

    return SPANSTATUS.UNKNOWN_ERROR


<<<<<<< HEAD
class NoOpSpan:
    def __init__(self, **kwargs):
        # type: (Any) -> None
        pass

    def __repr__(self):
        # type: () -> str
        return "<%s>" % self.__class__.__name__
=======
class _SpanRecorder:
    """Limits the number of spans recorded in a transaction."""

    __slots__ = ("maxlen", "spans", "dropped_spans")

    def __init__(self, maxlen):
        # type: (int) -> None
        # FIXME: this is `maxlen - 1` only to preserve historical behavior
        # enforced by tests.
        # Either this should be changed to `maxlen` or the JS SDK implementation
        # should be changed to match a consistent interpretation of what maxlen
        # limits: either transaction+spans or only child spans.
        self.maxlen = maxlen - 1
        self.spans = []  # type: List[Span]
        self.dropped_spans = 0  # type: int

    def add(self, span):
        # type: (Span) -> None
        if len(self.spans) > self.maxlen:
            span._span_recorder = None
            self.dropped_spans += 1
        else:
            self.spans.append(span)


class Span:
    """A span holds timing information of a block of code.
    Spans can have multiple child spans thus forming a span tree.

    :param trace_id: The trace ID of the root span. If this new span is to be the root span,
        omit this parameter, and a new trace ID will be generated.
    :param span_id: The span ID of this span. If omitted, a new span ID will be generated.
    :param parent_span_id: The span ID of the parent span, if applicable.
    :param same_process_as_parent: Whether this span is in the same process as the parent span.
    :param sampled: Whether the span should be sampled. Overrides the default sampling decision
        for this span when provided.
    :param op: The span's operation. A list of recommended values is available here:
        https://develop.sentry.dev/sdk/performance/span-operations/
    :param description: A description of what operation is being performed within the span.

        .. deprecated:: 2.15.0
            Please use the `name` parameter, instead.
    :param name: A string describing what operation is being performed within the span.
    :param hub: The hub to use for this span.

        .. deprecated:: 2.0.0
            Please use the `scope` parameter, instead.
    :param status: The span's status. Possible values are listed at
        https://develop.sentry.dev/sdk/event-payloads/span/
    :param containing_transaction: The transaction that this span belongs to.
    :param start_timestamp: The timestamp when the span started. If omitted, the current time
        will be used.
    :param scope: The scope to use for this span. If not provided, we use the current scope.
    """

    __slots__ = (
        "trace_id",
        "span_id",
        "parent_span_id",
        "same_process_as_parent",
        "sampled",
        "op",
        "description",
        "_measurements",
        "start_timestamp",
        "_start_timestamp_monotonic_ns",
        "status",
        "timestamp",
        "_tags",
        "_data",
        "_span_recorder",
        "hub",
        "_context_manager_state",
        "_containing_transaction",
        "_local_aggregator",
        "scope",
        "origin",
        "name",
    )

    def __init__(
        self,
        trace_id=None,  # type: Optional[str]
        span_id=None,  # type: Optional[str]
        parent_span_id=None,  # type: Optional[str]
        same_process_as_parent=True,  # type: bool
        sampled=None,  # type: Optional[bool]
        op=None,  # type: Optional[str]
        description=None,  # type: Optional[str]
        hub=None,  # type: Optional[sentry_sdk.Hub]  # deprecated
        status=None,  # type: Optional[str]
        containing_transaction=None,  # type: Optional[Transaction]
        start_timestamp=None,  # type: Optional[Union[datetime, float]]
        scope=None,  # type: Optional[sentry_sdk.Scope]
        origin="manual",  # type: str
        name=None,  # type: Optional[str]
    ):
        # type: (...) -> None
        self.trace_id = trace_id or uuid.uuid4().hex
        self.span_id = span_id or uuid.uuid4().hex[16:]
        self.parent_span_id = parent_span_id
        self.same_process_as_parent = same_process_as_parent
        self.sampled = sampled
        self.op = op
        self.description = name or description
        self.status = status
        self.hub = hub  # backwards compatibility
        self.scope = scope
        self.origin = origin
        self._measurements = {}  # type: Dict[str, MeasurementValue]
        self._tags = {}  # type: MutableMapping[str, str]
        self._data = {}  # type: Dict[str, Any]
        self._containing_transaction = containing_transaction

        if hub is not None:
            warnings.warn(
                "The `hub` parameter is deprecated. Please use `scope` instead.",
                DeprecationWarning,
                stacklevel=2,
            )

            self.scope = self.scope or hub.scope

        if start_timestamp is None:
            start_timestamp = datetime.now(timezone.utc)
        elif isinstance(start_timestamp, float):
            start_timestamp = datetime.fromtimestamp(start_timestamp, timezone.utc)
        self.start_timestamp = start_timestamp
        try:
            # profiling depends on this value and requires that
            # it is measured in nanoseconds
            self._start_timestamp_monotonic_ns = nanosecond_time()
        except AttributeError:
            pass

        #: End timestamp of span
        self.timestamp = None  # type: Optional[datetime]

        self._span_recorder = None  # type: Optional[_SpanRecorder]
        self._local_aggregator = None  # type: Optional[LocalAggregator]

        self.update_active_thread()
        self.set_profiler_id(get_profiler_id())

    # TODO this should really live on the Transaction class rather than the Span
    # class
    def init_span_recorder(self, maxlen):
        # type: (int) -> None
        if self._span_recorder is None:
            self._span_recorder = _SpanRecorder(maxlen)

    def _get_local_aggregator(self):
        # type: (...) -> LocalAggregator
        rv = self._local_aggregator
        if rv is None:
            rv = self._local_aggregator = LocalAggregator()
        return rv

    def __repr__(self):
        # type: () -> str
        return (
            "<%s(op=%r, description:%r, trace_id=%r, span_id=%r, parent_span_id=%r, sampled=%r, origin=%r)>"
            % (
                self.__class__.__name__,
                self.op,
                self.description,
                self.trace_id,
                self.span_id,
                self.parent_span_id,
                self.sampled,
                self.origin,
            )
        )

    def __enter__(self):
        # type: () -> Span
        scope = self.scope or sentry_sdk.get_current_scope()
        old_span = scope.span
        scope.span = self
        self._context_manager_state = (scope, old_span)
        return self

    def __exit__(self, ty, value, tb):
        # type: (Optional[Any], Optional[Any], Optional[Any]) -> None
        if value is not None and should_be_treated_as_error(ty, value):
            self.set_status(SPANSTATUS.INTERNAL_ERROR)

        scope, old_span = self._context_manager_state
        del self._context_manager_state
        self.finish(scope)
        scope.span = old_span
>>>>>>> 6a1b7d47

    @property
    def containing_transaction(self):
        # type: () -> Optional[Span]
        return None

    def start_child(self, **kwargs):
        # type: (**Any) -> NoOpSpan
        return NoOpSpan()

    def to_traceparent(self):
        # type: () -> str
        return ""

    def to_baggage(self):
        # type: () -> Optional[Baggage]
        return None

    def get_baggage(self):
        # type: () -> Optional[Baggage]
        return None

    def iter_headers(self):
        # type: () -> Iterator[Tuple[str, str]]
        return iter(())

    def set_tag(self, key, value):
        # type: (str, Any) -> None
        pass

    def set_data(self, key, value):
        # type: (str, Any) -> None
        pass

    def set_status(self, value):
        # type: (str) -> None
        pass

    def set_http_status(self, http_status):
        # type: (int) -> None
        pass

    def is_success(self):
        # type: () -> bool
        return True

    def to_json(self):
        # type: () -> Dict[str, Any]
        return {}

    def get_trace_context(self):
        # type: () -> Any
        return {}

    def get_profile_context(self):
        # type: () -> Any
        return {}

    def finish(
        self,
        end_timestamp=None,  # type: Optional[Union[float, datetime]]
    ):
        # type: (...) -> None
        pass

    def set_measurement(self, name, value, unit=""):
        # type: (str, float, MeasurementUnit) -> None
        pass

    def set_context(self, key, value):
        # type: (str, Any) -> None
        pass

    def init_span_recorder(self, maxlen):
        # type: (int) -> None
        pass

    def _set_initial_sampling_decision(self, sampling_context):
        # type: (SamplingContext) -> None
        pass


class Span:
    """
    OTel span wrapper providing compatibility with the old span interface.
    """

<<<<<<< HEAD
    def __init__(
=======
    __slots__ = (
        "name",
        "source",
        "parent_sampled",
        # used to create baggage value for head SDKs in dynamic sampling
        "sample_rate",
        "_measurements",
        "_contexts",
        "_profile",
        "_continuous_profile",
        "_baggage",
    )

    def __init__(  # type: ignore[misc]
>>>>>>> 6a1b7d47
        self,
        *,
        op=None,  # type: Optional[str]
        description=None,  # type: Optional[str]
        status=None,  # type: Optional[str]
        sampled=None,  # type: Optional[bool]
        start_timestamp=None,  # type: Optional[Union[datetime, float]]
        origin=None,  # type: Optional[str]
        name=None,  # type: Optional[str]
        source=TRANSACTION_SOURCE_CUSTOM,  # type: str
        attributes=None,  # type: Optional[dict[str, Any]]
        only_if_parent=False,  # type: bool
        parent_span=None,  # type: Optional[Span]
        otel_span=None,  # type: Optional[OtelSpan]
        **_,  # type: dict[str, object]
    ):
        # type: (...) -> None
        """
        For backwards compatibility with old the old Span interface, this class
        accepts arbitrary keyword arguments, in addition to the ones explicitly
        listed in the signature. These additional arguments are ignored.

        If otel_span is passed explicitly, just acts as a proxy.

        If only_if_parent is True, just return an INVALID_SPAN
        and avoid instrumentation if there's no active parent span.
        """
        if otel_span is not None:
            self._otel_span = otel_span
        else:
            skip_span = False
            if only_if_parent and parent_span is None:
                parent_span_context = get_current_span().get_span_context()
                skip_span = (
                    not parent_span_context.is_valid or parent_span_context.is_remote
                )

            if skip_span:
                self._otel_span = INVALID_SPAN
            else:
                from sentry_sdk.integrations.opentelemetry.consts import (
                    SentrySpanAttribute,
                )
                from sentry_sdk.integrations.opentelemetry.utils import (
                    convert_to_otel_timestamp,
                )

                if start_timestamp is not None:
                    # OTel timestamps have nanosecond precision
                    start_timestamp = convert_to_otel_timestamp(start_timestamp)

                span_name = name or description or op or DEFAULT_SPAN_NAME

                # Prepopulate some attrs so that they're accessible in traces_sampler
                attributes = attributes or {}
                if op is not None:
                    attributes[SentrySpanAttribute.OP] = op
                if source is not None:
                    attributes[SentrySpanAttribute.SOURCE] = source
                if sampled is not None:
                    attributes[SentrySpanAttribute.CUSTOM_SAMPLED] = sampled

                parent_context = None
                if parent_span is not None:
                    parent_context = otel_trace.set_span_in_context(
                        parent_span._otel_span
                    )

                self._otel_span = tracer.start_span(
                    span_name,
                    context=parent_context,
                    start_time=start_timestamp,
                    attributes=attributes,
                )

                self.origin = origin or DEFAULT_SPAN_ORIGIN
                self.description = description
                self.name = span_name

<<<<<<< HEAD
                if status is not None:
                    self.set_status(status)

    def __eq__(self, other):
        # type: (object) -> bool
        if not isinstance(other, Span):
            return False
        return self._otel_span == other._otel_span
=======
        self.name = name
        self.source = source
        self.sample_rate = None  # type: Optional[float]
        self.parent_sampled = parent_sampled
        self._measurements = {}  # type: Dict[str, MeasurementValue]
        self._contexts = {}  # type: Dict[str, Any]
        self._profile = None  # type: Optional[Profile]
        self._continuous_profile = None  # type: Optional[ContinuousProfile]
        self._baggage = baggage
>>>>>>> 6a1b7d47

    def __repr__(self):
        # type: () -> str
        return (
            "<%s(op=%r, name:%r, trace_id=%r, span_id=%r, parent_span_id=%r, sampled=%r, origin=%r)>"
            % (
                self.__class__.__name__,
                self.op,
                self.name,
                self.trace_id,
                self.span_id,
                self.parent_span_id,
                self.sampled,
                self.origin,
            )
        )

    def __enter__(self):
        # type: () -> Span
        # XXX use_span? https://github.com/open-telemetry/opentelemetry-python/blob/3836da8543ce9751051e38a110c0468724042e62/opentelemetry-api/src/opentelemetry/trace/__init__.py#L547
        #
        # create a Context object with parent set as current span
        ctx = otel_trace.set_span_in_context(self._otel_span)
        # set as the implicit current context
        self._ctx_token = context.attach(ctx)

        # get the new scope that was forked on context.attach
        self.scope = sentry_sdk.get_current_scope()
        self.scope.span = self

        return self

    def __exit__(self, ty, value, tb):
        # type: (Optional[Any], Optional[Any], Optional[Any]) -> None
        if value is not None:
            self.set_status(SPANSTATUS.INTERNAL_ERROR)
        else:
            status_unset = (
                hasattr(self._otel_span, "status")
                and self._otel_span.status.status_code == StatusCode.UNSET
            )
            if status_unset:
                self.set_status(SPANSTATUS.OK)

<<<<<<< HEAD
        self.finish()
        context.detach(self._ctx_token)
        del self._ctx_token
=======
        if self._continuous_profile is not None:
            self._continuous_profile.stop()

        super().__exit__(ty, value, tb)
>>>>>>> 6a1b7d47

    @property
    def description(self):
        # type: () -> Optional[str]
        from sentry_sdk.integrations.opentelemetry.consts import SentrySpanAttribute

        return self.get_attribute(SentrySpanAttribute.DESCRIPTION)

    @description.setter
    def description(self, value):
        # type: (Optional[str]) -> None
        from sentry_sdk.integrations.opentelemetry.consts import SentrySpanAttribute

        self.set_attribute(SentrySpanAttribute.DESCRIPTION, value)

    @property
    def origin(self):
        # type: () -> Optional[str]
        from sentry_sdk.integrations.opentelemetry.consts import SentrySpanAttribute

        return self.get_attribute(SentrySpanAttribute.ORIGIN)

    @origin.setter
    def origin(self, value):
        # type: (Optional[str]) -> None
        from sentry_sdk.integrations.opentelemetry.consts import SentrySpanAttribute

        self.set_attribute(SentrySpanAttribute.ORIGIN, value)

    @property
    def containing_transaction(self):
        # type: () -> Optional[Span]
        """
        Get the transaction this span is a child of.

        .. deprecated:: 3.0.0
            This will be removed in the future. Use :func:`root_span` instead.
        """
        logger.warning(
            "Deprecated: This will be removed in the future. Use root_span instead."
        )
        return self.root_span

    @property
    def root_span(self):
        # type: () -> Optional[Span]
        from sentry_sdk.integrations.opentelemetry.utils import (
            get_sentry_meta,
        )

        root_otel_span = cast(
            "Optional[OtelSpan]", get_sentry_meta(self._otel_span, "root_span")
        )
        return Span(otel_span=root_otel_span) if root_otel_span else None

    @property
    def is_root_span(self):
        # type: () -> bool
        return self.root_span == self

    @property
    def parent_span_id(self):
        # type: () -> Optional[str]
        if (
            not isinstance(self._otel_span, ReadableSpan)
            or self._otel_span.parent is None
        ):
            return None
        return format_span_id(self._otel_span.parent.span_id)

    @property
    def trace_id(self):
        # type: () -> str
        return format_trace_id(self._otel_span.get_span_context().trace_id)

    @property
    def span_id(self):
        # type: () -> str
        return format_span_id(self._otel_span.get_span_context().span_id)

    @property
    def is_valid(self):
        # type: () -> bool
        return self._otel_span.get_span_context().is_valid and isinstance(
            self._otel_span, ReadableSpan
        )

<<<<<<< HEAD
    @property
    def sampled(self):
        # type: () -> Optional[bool]
        return self._otel_span.get_span_context().trace_flags.sampled
=======
        finished_spans = [
            span.to_json()
            for span in self._span_recorder.spans
            if span.timestamp is not None
        ]

        len_diff = len(self._span_recorder.spans) - len(finished_spans)
        dropped_spans = len_diff + self._span_recorder.dropped_spans

        # we do this to break the circular reference of transaction -> span
        # recorder -> span -> containing transaction (which is where we started)
        # before either the spans or the transaction goes out of scope and has
        # to be garbage collected
        self._span_recorder = None

        contexts = {}
        contexts.update(self._contexts)
        contexts.update({"trace": self.get_trace_context()})
        profile_context = self.get_profile_context()
        if profile_context is not None:
            contexts.update({"profile": profile_context})

        event = {
            "type": "transaction",
            "transaction": self.name,
            "transaction_info": {"source": self.source},
            "contexts": contexts,
            "tags": self._tags,
            "timestamp": self.timestamp,
            "start_timestamp": self.start_timestamp,
            "spans": finished_spans,
        }  # type: Event

        if dropped_spans > 0:
            event["_dropped_spans"] = dropped_spans

        if self._profile is not None and self._profile.valid():
            event["profile"] = self._profile
            self._profile = None

        event["measurements"] = self._measurements

        # This is here since `to_json` is not invoked.  This really should
        # be gone when we switch to onlyspans.
        if self._local_aggregator is not None:
            metrics_summary = self._local_aggregator.to_json()
            if metrics_summary:
                event["_metrics_summary"] = metrics_summary

        return scope.capture_event(event)
>>>>>>> 6a1b7d47

    @property
    def sample_rate(self):
        # type: () -> Optional[float]
        from sentry_sdk.integrations.opentelemetry.consts import (
            TRACESTATE_SAMPLE_RATE_KEY,
        )

        sample_rate = self._otel_span.get_span_context().trace_state.get(
            TRACESTATE_SAMPLE_RATE_KEY
        )
        return float(sample_rate) if sample_rate is not None else None

    @property
    def op(self):
        # type: () -> Optional[str]
        from sentry_sdk.integrations.opentelemetry.consts import SentrySpanAttribute

        return self.get_attribute(SentrySpanAttribute.OP)

    @op.setter
    def op(self, value):
        # type: (Optional[str]) -> None
        from sentry_sdk.integrations.opentelemetry.consts import SentrySpanAttribute

        self.set_attribute(SentrySpanAttribute.OP, value)

    @property
    def name(self):
        # type: () -> Optional[str]
        from sentry_sdk.integrations.opentelemetry.consts import SentrySpanAttribute

        return self.get_attribute(SentrySpanAttribute.NAME)

    @name.setter
    def name(self, value):
        # type: (Optional[str]) -> None
        from sentry_sdk.integrations.opentelemetry.consts import SentrySpanAttribute

        self.set_attribute(SentrySpanAttribute.NAME, value)

    @property
    def source(self):
        # type: () -> str
        from sentry_sdk.integrations.opentelemetry.consts import SentrySpanAttribute

        return (
            self.get_attribute(SentrySpanAttribute.SOURCE) or TRANSACTION_SOURCE_CUSTOM
        )

<<<<<<< HEAD
    @source.setter
    def source(self, value):
        # type: (str) -> None
        from sentry_sdk.integrations.opentelemetry.consts import SentrySpanAttribute

        self.set_attribute(SentrySpanAttribute.SOURCE, value)
=======
        The first time a new baggage with Sentry items is made,
        it will be frozen."""
        if not self._baggage or self._baggage.mutable:
            self._baggage = Baggage.populate_from_transaction(self)
>>>>>>> 6a1b7d47

    @property
    def start_timestamp(self):
        # type: () -> Optional[datetime]
        if not isinstance(self._otel_span, ReadableSpan):
            return None

        start_time = self._otel_span.start_time
        if start_time is None:
            return None

        from sentry_sdk.integrations.opentelemetry.utils import (
            convert_from_otel_timestamp,
        )

        return convert_from_otel_timestamp(start_time)

    @property
    def timestamp(self):
        # type: () -> Optional[datetime]
        if not isinstance(self._otel_span, ReadableSpan):
            return None

        end_time = self._otel_span.end_time
        if end_time is None:
            return None

        from sentry_sdk.integrations.opentelemetry.utils import (
            convert_from_otel_timestamp,
        )

        return convert_from_otel_timestamp(end_time)

    def start_child(self, **kwargs):
        # type: (**Any) -> Span
        return Span(sampled=self.sampled, parent_span=self, **kwargs)

    def iter_headers(self):
        # type: () -> Iterator[Tuple[str, str]]
        yield SENTRY_TRACE_HEADER_NAME, self.to_traceparent()

        from sentry_sdk.integrations.opentelemetry.utils import (
            serialize_trace_state,
        )

        yield BAGGAGE_HEADER_NAME, serialize_trace_state(self.trace_state)

    def to_traceparent(self):
        # type: () -> str
        if self.sampled is True:
            sampled = "1"
        elif self.sampled is False:
            sampled = "0"
        else:
            sampled = None

        traceparent = "%s-%s" % (self.trace_id, self.span_id)
        if sampled is not None:
            traceparent += "-%s" % (sampled,)

        return traceparent

    @property
    def trace_state(self):
        # type: () -> TraceState
        from sentry_sdk.integrations.opentelemetry.utils import (
            get_trace_state,
        )

        return get_trace_state(self._otel_span)

    def to_baggage(self):
        # type: () -> Baggage
        return self.get_baggage()

    def get_baggage(self):
        # type: () -> Baggage
        from sentry_sdk.integrations.opentelemetry.utils import (
            baggage_from_trace_state,
        )

        return baggage_from_trace_state(self.trace_state)

    def set_tag(self, key, value):
        # type: (str, Any) -> None
        from sentry_sdk.integrations.opentelemetry.consts import SentrySpanAttribute

        self.set_attribute(f"{SentrySpanAttribute.TAG}.{key}", value)

    def set_data(self, key, value):
        # type: (str, Any) -> None
        # TODO-neel-potel we cannot add dicts here
        self.set_attribute(key, value)

    def get_attribute(self, name):
        # type: (str) -> Optional[Any]
        if (
            not isinstance(self._otel_span, ReadableSpan)
            or not self._otel_span.attributes
        ):
            return None
        return self._otel_span.attributes.get(name)

    def set_attribute(self, key, value):
        # type: (str, Any) -> None
        # otel doesn't support None as values, preferring to not set the key
        # at all instead
        if value is None:
            return
        serialized_value = _serialize_span_attribute(value)
        if serialized_value is None:
            return

        self._otel_span.set_attribute(key, serialized_value)

    @property
    def status(self):
        # type: () -> Optional[str]
        """
        Return the Sentry `SPANSTATUS` corresponding to the underlying OTel status.
        Because differences in possible values in OTel `StatusCode` and
        Sentry `SPANSTATUS` it can not be guaranteed that the status
        set in `set_status()` will be the same as the one returned here.
        """
        if not isinstance(self._otel_span, ReadableSpan):
            return None

        if self._otel_span.status.status_code == StatusCode.UNSET:
            return None
        elif self._otel_span.status.status_code == StatusCode.OK:
            return SPANSTATUS.OK
        else:
            return SPANSTATUS.UNKNOWN_ERROR

    def set_status(self, status):
        # type: (str) -> None
        if status == SPANSTATUS.OK:
            otel_status = StatusCode.OK
            otel_description = None
        else:
            otel_status = StatusCode.ERROR
            otel_description = status

        self._otel_span.set_status(otel_status, otel_description)

    def set_measurement(self, name, value, unit=""):
        # type: (str, float, MeasurementUnit) -> None
        from sentry_sdk.integrations.opentelemetry.consts import SentrySpanAttribute

        # Stringify value here since OTel expects all seq items to be of one type
        self.set_attribute(
            f"{SentrySpanAttribute.MEASUREMENT}.{name}", (str(value), unit)
        )

    def set_thread(self, thread_id, thread_name):
        # type: (Optional[int], Optional[str]) -> None
        if thread_id is not None:
            self.set_data(SPANDATA.THREAD_ID, str(thread_id))

            if thread_name is not None:
                self.set_data(SPANDATA.THREAD_NAME, thread_name)

    def update_active_thread(self):
        # type: () -> None
        thread_id, thread_name = get_current_thread_meta()
        self.set_thread(thread_id, thread_name)

    def set_http_status(self, http_status):
        # type: (int) -> None
        self.set_data(SPANDATA.HTTP_STATUS_CODE, http_status)
        self.set_status(get_span_status_from_http_code(http_status))

    def is_success(self):
        # type: () -> bool
        return self.status == SPANSTATUS.OK

    def finish(self, end_timestamp=None):
        # type: (Optional[Union[float, datetime]]) -> None
        if end_timestamp is not None:
            from sentry_sdk.integrations.opentelemetry.utils import (
                convert_to_otel_timestamp,
            )

            self._otel_span.end(convert_to_otel_timestamp(end_timestamp))
        else:
            self._otel_span.end()

    def to_json(self):
        # type: () -> dict[str, Any]
        """
        Only meant for testing. Not used internally anymore.
        """
        if not isinstance(self._otel_span, ReadableSpan):
            return {}
        return json.loads(self._otel_span.to_json())

    def get_trace_context(self):
        # type: () -> dict[str, Any]
        if not isinstance(self._otel_span, ReadableSpan):
            return {}

        from sentry_sdk.integrations.opentelemetry.utils import (
            get_trace_context,
        )

        return get_trace_context(self._otel_span)

    def set_context(self, key, value):
        # type: (str, Any) -> None
        from sentry_sdk.integrations.opentelemetry.consts import SentrySpanAttribute

        # TODO-neel-potel we cannot add dicts here

        self.set_attribute(f"{SentrySpanAttribute.CONTEXT}.{key}", value)


# TODO-neel-potel add deprecation
Transaction = Span


if TYPE_CHECKING:

    @overload
    def trace(func=None):
        # type: (None) -> Callable[[Callable[P, R]], Callable[P, R]]
        pass

    @overload
    def trace(func):
        # type: (Callable[P, R]) -> Callable[P, R]
        pass


def trace(func=None):
    # type: (Optional[Callable[P, R]]) -> Union[Callable[P, R], Callable[[Callable[P, R]], Callable[P, R]]]
    """
    Decorator to start a child span under the existing current transaction.
    If there is no current transaction, then nothing will be traced.

    .. code-block::
        :caption: Usage

        import sentry_sdk

        @sentry_sdk.trace
        def my_function():
            ...

        @sentry_sdk.trace
        async def my_async_function():
            ...
    """
    from sentry_sdk.tracing_utils import start_child_span_decorator

    # This patterns allows usage of both @sentry_traced and @sentry_traced(...)
    # See https://stackoverflow.com/questions/52126071/decorator-with-arguments-avoid-parenthesis-when-no-arguments/52126278
    if func:
        return start_child_span_decorator(func)
    else:
        return start_child_span_decorator<|MERGE_RESOLUTION|>--- conflicted
+++ resolved
@@ -19,11 +19,6 @@
     _serialize_span_attribute,
     get_current_thread_meta,
     logger,
-<<<<<<< HEAD
-=======
-    nanosecond_time,
-    should_be_treated_as_error,
->>>>>>> 6a1b7d47
 )
 
 from typing import TYPE_CHECKING, cast
@@ -45,8 +40,6 @@
     P = ParamSpec("P")
     R = TypeVar("R")
 
-    from sentry_sdk.profiler.continuous_profiler import ContinuousProfile
-    from sentry_sdk.profiler.transaction_profiler import Profile
     from sentry_sdk._types import (
         MeasurementUnit,
         SamplingContext,
@@ -205,7 +198,6 @@
     return SPANSTATUS.UNKNOWN_ERROR
 
 
-<<<<<<< HEAD
 class NoOpSpan:
     def __init__(self, **kwargs):
         # type: (Any) -> None
@@ -214,199 +206,6 @@
     def __repr__(self):
         # type: () -> str
         return "<%s>" % self.__class__.__name__
-=======
-class _SpanRecorder:
-    """Limits the number of spans recorded in a transaction."""
-
-    __slots__ = ("maxlen", "spans", "dropped_spans")
-
-    def __init__(self, maxlen):
-        # type: (int) -> None
-        # FIXME: this is `maxlen - 1` only to preserve historical behavior
-        # enforced by tests.
-        # Either this should be changed to `maxlen` or the JS SDK implementation
-        # should be changed to match a consistent interpretation of what maxlen
-        # limits: either transaction+spans or only child spans.
-        self.maxlen = maxlen - 1
-        self.spans = []  # type: List[Span]
-        self.dropped_spans = 0  # type: int
-
-    def add(self, span):
-        # type: (Span) -> None
-        if len(self.spans) > self.maxlen:
-            span._span_recorder = None
-            self.dropped_spans += 1
-        else:
-            self.spans.append(span)
-
-
-class Span:
-    """A span holds timing information of a block of code.
-    Spans can have multiple child spans thus forming a span tree.
-
-    :param trace_id: The trace ID of the root span. If this new span is to be the root span,
-        omit this parameter, and a new trace ID will be generated.
-    :param span_id: The span ID of this span. If omitted, a new span ID will be generated.
-    :param parent_span_id: The span ID of the parent span, if applicable.
-    :param same_process_as_parent: Whether this span is in the same process as the parent span.
-    :param sampled: Whether the span should be sampled. Overrides the default sampling decision
-        for this span when provided.
-    :param op: The span's operation. A list of recommended values is available here:
-        https://develop.sentry.dev/sdk/performance/span-operations/
-    :param description: A description of what operation is being performed within the span.
-
-        .. deprecated:: 2.15.0
-            Please use the `name` parameter, instead.
-    :param name: A string describing what operation is being performed within the span.
-    :param hub: The hub to use for this span.
-
-        .. deprecated:: 2.0.0
-            Please use the `scope` parameter, instead.
-    :param status: The span's status. Possible values are listed at
-        https://develop.sentry.dev/sdk/event-payloads/span/
-    :param containing_transaction: The transaction that this span belongs to.
-    :param start_timestamp: The timestamp when the span started. If omitted, the current time
-        will be used.
-    :param scope: The scope to use for this span. If not provided, we use the current scope.
-    """
-
-    __slots__ = (
-        "trace_id",
-        "span_id",
-        "parent_span_id",
-        "same_process_as_parent",
-        "sampled",
-        "op",
-        "description",
-        "_measurements",
-        "start_timestamp",
-        "_start_timestamp_monotonic_ns",
-        "status",
-        "timestamp",
-        "_tags",
-        "_data",
-        "_span_recorder",
-        "hub",
-        "_context_manager_state",
-        "_containing_transaction",
-        "_local_aggregator",
-        "scope",
-        "origin",
-        "name",
-    )
-
-    def __init__(
-        self,
-        trace_id=None,  # type: Optional[str]
-        span_id=None,  # type: Optional[str]
-        parent_span_id=None,  # type: Optional[str]
-        same_process_as_parent=True,  # type: bool
-        sampled=None,  # type: Optional[bool]
-        op=None,  # type: Optional[str]
-        description=None,  # type: Optional[str]
-        hub=None,  # type: Optional[sentry_sdk.Hub]  # deprecated
-        status=None,  # type: Optional[str]
-        containing_transaction=None,  # type: Optional[Transaction]
-        start_timestamp=None,  # type: Optional[Union[datetime, float]]
-        scope=None,  # type: Optional[sentry_sdk.Scope]
-        origin="manual",  # type: str
-        name=None,  # type: Optional[str]
-    ):
-        # type: (...) -> None
-        self.trace_id = trace_id or uuid.uuid4().hex
-        self.span_id = span_id or uuid.uuid4().hex[16:]
-        self.parent_span_id = parent_span_id
-        self.same_process_as_parent = same_process_as_parent
-        self.sampled = sampled
-        self.op = op
-        self.description = name or description
-        self.status = status
-        self.hub = hub  # backwards compatibility
-        self.scope = scope
-        self.origin = origin
-        self._measurements = {}  # type: Dict[str, MeasurementValue]
-        self._tags = {}  # type: MutableMapping[str, str]
-        self._data = {}  # type: Dict[str, Any]
-        self._containing_transaction = containing_transaction
-
-        if hub is not None:
-            warnings.warn(
-                "The `hub` parameter is deprecated. Please use `scope` instead.",
-                DeprecationWarning,
-                stacklevel=2,
-            )
-
-            self.scope = self.scope or hub.scope
-
-        if start_timestamp is None:
-            start_timestamp = datetime.now(timezone.utc)
-        elif isinstance(start_timestamp, float):
-            start_timestamp = datetime.fromtimestamp(start_timestamp, timezone.utc)
-        self.start_timestamp = start_timestamp
-        try:
-            # profiling depends on this value and requires that
-            # it is measured in nanoseconds
-            self._start_timestamp_monotonic_ns = nanosecond_time()
-        except AttributeError:
-            pass
-
-        #: End timestamp of span
-        self.timestamp = None  # type: Optional[datetime]
-
-        self._span_recorder = None  # type: Optional[_SpanRecorder]
-        self._local_aggregator = None  # type: Optional[LocalAggregator]
-
-        self.update_active_thread()
-        self.set_profiler_id(get_profiler_id())
-
-    # TODO this should really live on the Transaction class rather than the Span
-    # class
-    def init_span_recorder(self, maxlen):
-        # type: (int) -> None
-        if self._span_recorder is None:
-            self._span_recorder = _SpanRecorder(maxlen)
-
-    def _get_local_aggregator(self):
-        # type: (...) -> LocalAggregator
-        rv = self._local_aggregator
-        if rv is None:
-            rv = self._local_aggregator = LocalAggregator()
-        return rv
-
-    def __repr__(self):
-        # type: () -> str
-        return (
-            "<%s(op=%r, description:%r, trace_id=%r, span_id=%r, parent_span_id=%r, sampled=%r, origin=%r)>"
-            % (
-                self.__class__.__name__,
-                self.op,
-                self.description,
-                self.trace_id,
-                self.span_id,
-                self.parent_span_id,
-                self.sampled,
-                self.origin,
-            )
-        )
-
-    def __enter__(self):
-        # type: () -> Span
-        scope = self.scope or sentry_sdk.get_current_scope()
-        old_span = scope.span
-        scope.span = self
-        self._context_manager_state = (scope, old_span)
-        return self
-
-    def __exit__(self, ty, value, tb):
-        # type: (Optional[Any], Optional[Any], Optional[Any]) -> None
-        if value is not None and should_be_treated_as_error(ty, value):
-            self.set_status(SPANSTATUS.INTERNAL_ERROR)
-
-        scope, old_span = self._context_manager_state
-        del self._context_manager_state
-        self.finish(scope)
-        scope.span = old_span
->>>>>>> 6a1b7d47
 
     @property
     def containing_transaction(self):
@@ -494,24 +293,7 @@
     OTel span wrapper providing compatibility with the old span interface.
     """
 
-<<<<<<< HEAD
     def __init__(
-=======
-    __slots__ = (
-        "name",
-        "source",
-        "parent_sampled",
-        # used to create baggage value for head SDKs in dynamic sampling
-        "sample_rate",
-        "_measurements",
-        "_contexts",
-        "_profile",
-        "_continuous_profile",
-        "_baggage",
-    )
-
-    def __init__(  # type: ignore[misc]
->>>>>>> 6a1b7d47
         self,
         *,
         op=None,  # type: Optional[str]
@@ -591,7 +373,6 @@
                 self.description = description
                 self.name = span_name
 
-<<<<<<< HEAD
                 if status is not None:
                     self.set_status(status)
 
@@ -600,17 +381,6 @@
         if not isinstance(other, Span):
             return False
         return self._otel_span == other._otel_span
-=======
-        self.name = name
-        self.source = source
-        self.sample_rate = None  # type: Optional[float]
-        self.parent_sampled = parent_sampled
-        self._measurements = {}  # type: Dict[str, MeasurementValue]
-        self._contexts = {}  # type: Dict[str, Any]
-        self._profile = None  # type: Optional[Profile]
-        self._continuous_profile = None  # type: Optional[ContinuousProfile]
-        self._baggage = baggage
->>>>>>> 6a1b7d47
 
     def __repr__(self):
         # type: () -> str
@@ -655,16 +425,9 @@
             if status_unset:
                 self.set_status(SPANSTATUS.OK)
 
-<<<<<<< HEAD
         self.finish()
         context.detach(self._ctx_token)
         del self._ctx_token
-=======
-        if self._continuous_profile is not None:
-            self._continuous_profile.stop()
-
-        super().__exit__(ty, value, tb)
->>>>>>> 6a1b7d47
 
     @property
     def description(self):
@@ -752,63 +515,10 @@
             self._otel_span, ReadableSpan
         )
 
-<<<<<<< HEAD
     @property
     def sampled(self):
         # type: () -> Optional[bool]
         return self._otel_span.get_span_context().trace_flags.sampled
-=======
-        finished_spans = [
-            span.to_json()
-            for span in self._span_recorder.spans
-            if span.timestamp is not None
-        ]
-
-        len_diff = len(self._span_recorder.spans) - len(finished_spans)
-        dropped_spans = len_diff + self._span_recorder.dropped_spans
-
-        # we do this to break the circular reference of transaction -> span
-        # recorder -> span -> containing transaction (which is where we started)
-        # before either the spans or the transaction goes out of scope and has
-        # to be garbage collected
-        self._span_recorder = None
-
-        contexts = {}
-        contexts.update(self._contexts)
-        contexts.update({"trace": self.get_trace_context()})
-        profile_context = self.get_profile_context()
-        if profile_context is not None:
-            contexts.update({"profile": profile_context})
-
-        event = {
-            "type": "transaction",
-            "transaction": self.name,
-            "transaction_info": {"source": self.source},
-            "contexts": contexts,
-            "tags": self._tags,
-            "timestamp": self.timestamp,
-            "start_timestamp": self.start_timestamp,
-            "spans": finished_spans,
-        }  # type: Event
-
-        if dropped_spans > 0:
-            event["_dropped_spans"] = dropped_spans
-
-        if self._profile is not None and self._profile.valid():
-            event["profile"] = self._profile
-            self._profile = None
-
-        event["measurements"] = self._measurements
-
-        # This is here since `to_json` is not invoked.  This really should
-        # be gone when we switch to onlyspans.
-        if self._local_aggregator is not None:
-            metrics_summary = self._local_aggregator.to_json()
-            if metrics_summary:
-                event["_metrics_summary"] = metrics_summary
-
-        return scope.capture_event(event)
->>>>>>> 6a1b7d47
 
     @property
     def sample_rate(self):
@@ -859,19 +569,12 @@
             self.get_attribute(SentrySpanAttribute.SOURCE) or TRANSACTION_SOURCE_CUSTOM
         )
 
-<<<<<<< HEAD
     @source.setter
     def source(self, value):
         # type: (str) -> None
         from sentry_sdk.integrations.opentelemetry.consts import SentrySpanAttribute
 
         self.set_attribute(SentrySpanAttribute.SOURCE, value)
-=======
-        The first time a new baggage with Sentry items is made,
-        it will be frozen."""
-        if not self._baggage or self._baggage.mutable:
-            self._baggage = Baggage.populate_from_transaction(self)
->>>>>>> 6a1b7d47
 
     @property
     def start_timestamp(self):
