--- conflicted
+++ resolved
@@ -10,13 +10,7 @@
 
 
 if TYPE_CHECKING:
-<<<<<<< HEAD
-    from collections.abc import Callable, Mapping
-=======
-    import typing
-
-    from collections.abc import Callable, MutableMapping
->>>>>>> 5717f1b1
+    from collections.abc import Callable, Mapping, MutableMapping
     from typing import Any
     from typing import Dict
     from typing import Iterator
@@ -178,12 +172,8 @@
         self.description = description
         self.status = status
         self.hub = hub
-<<<<<<< HEAD
         self.scope = scope
-        self._tags = {}  # type: Dict[str, str]
-=======
         self._tags = {}  # type: MutableMapping[str, str]
->>>>>>> 5717f1b1
         self._data = {}  # type: Dict[str, Any]
         self._containing_transaction = containing_transaction
         if start_timestamp is None:
