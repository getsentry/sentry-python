--- conflicted
+++ resolved
@@ -1209,11 +1209,8 @@
         origin=None,  # type: Optional[str]
         name=None,  # type: Optional[str]
         source=TRANSACTION_SOURCE_CUSTOM,  # type: str
-<<<<<<< HEAD
         attributes=None,  # type: OTelSpanAttributes
-=======
         only_if_parent=False,  # type: bool
->>>>>>> 3f638f75
         otel_span=None,  # type: Optional[OtelSpan]
         **_,  # type: dict[str, object]
     ):
@@ -1231,18 +1228,15 @@
         if otel_span is not None:
             self._otel_span = otel_span
         else:
-<<<<<<< HEAD
-            from sentry_sdk.integrations.opentelemetry.consts import SentrySpanAttribute
-            from sentry_sdk.integrations.opentelemetry.utils import (
-                convert_to_otel_timestamp,
-=======
             skip_span = (
                 only_if_parent and not get_current_span().get_span_context().is_valid
->>>>>>> 3f638f75
             )
             if skip_span:
                 self._otel_span = INVALID_SPAN
             else:
+                from sentry_sdk.integrations.opentelemetry.consts import (
+                    SentrySpanAttribute,
+                )
                 from sentry_sdk.integrations.opentelemetry.utils import (
                     convert_to_otel_timestamp,
                 )
@@ -1251,35 +1245,22 @@
                     # OTel timestamps have nanosecond precision
                     start_timestamp = convert_to_otel_timestamp(start_timestamp)
 
-<<<<<<< HEAD
-            span_name = name or description or op or ""
-
-            # Prepopulate some attrs so that they're accessible in traces_sampler
-            attributes = attributes or {}
-            attributes[SentrySpanAttribute.OP] = op
-            if sampled is not None:
-                attributes[SentrySpanAttribute.CUSTOM_SAMPLED] = sampled
-
-            self._otel_span = tracer.start_span(
-                span_name, start_time=start_timestamp, attributes=attributes
-            )
-
-            self.name = name
-            self.origin = origin or DEFAULT_SPAN_ORIGIN
-            self.description = description
-            self.source = source
-=======
                 span_name = name or description or op or ""
+
+                # Prepopulate some attrs so that they're accessible in traces_sampler
+                attributes = attributes or {}
+                attributes[SentrySpanAttribute.OP] = op
+                if sampled is not None:
+                    attributes[SentrySpanAttribute.CUSTOM_SAMPLED] = sampled
+
                 self._otel_span = tracer.start_span(
-                    span_name, start_time=start_timestamp
+                    span_name, start_time=start_timestamp, attributes=attributes
                 )
 
+                self.name = name
                 self.origin = origin or DEFAULT_SPAN_ORIGIN
-                self.op = op
                 self.description = description
-                self.name = span_name
                 self.source = source
->>>>>>> 3f638f75
 
                 if status is not None:
                     self.set_status(status)
