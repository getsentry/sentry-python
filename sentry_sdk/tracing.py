--- conflicted
+++ resolved
@@ -1,10 +1,5 @@
-<<<<<<< HEAD
 from datetime import datetime
 import json
-=======
-from decimal import Decimal
-import uuid
->>>>>>> 76d6b049
 import warnings
 
 from opentelemetry import trace as otel_trace, context
@@ -76,7 +71,7 @@
 
     from sentry_sdk.tracing_utils import Baggage
 
-
+_FLAGS_CAPACITY = 10
 _OTEL_VERSION = parse_version(otel_version)
 
 tracer = otel_trace.get_tracer(__name__)
@@ -174,38 +169,8 @@
 
 class Span:
     """
-<<<<<<< HEAD
     OTel span wrapper providing compatibility with the old span interface.
     """
-=======
-
-    __slots__ = (
-        "trace_id",
-        "span_id",
-        "parent_span_id",
-        "same_process_as_parent",
-        "sampled",
-        "op",
-        "description",
-        "_measurements",
-        "start_timestamp",
-        "_start_timestamp_monotonic_ns",
-        "status",
-        "timestamp",
-        "_tags",
-        "_data",
-        "_span_recorder",
-        "hub",
-        "_context_manager_state",
-        "_containing_transaction",
-        "_local_aggregator",
-        "scope",
-        "origin",
-        "name",
-        "_flags",
-        "_flags_capacity",
-    )
->>>>>>> 76d6b049
 
     def __init__(
         self,
@@ -225,35 +190,8 @@
         span=None,  # type: Optional[Span]
     ):
         # type: (...) -> None
-<<<<<<< HEAD
         """
         If otel_span is passed explicitly, just acts as a proxy.
-=======
-        self.trace_id = trace_id or uuid.uuid4().hex
-        self.span_id = span_id or uuid.uuid4().hex[16:]
-        self.parent_span_id = parent_span_id
-        self.same_process_as_parent = same_process_as_parent
-        self.sampled = sampled
-        self.op = op
-        self.description = name or description
-        self.status = status
-        self.hub = hub  # backwards compatibility
-        self.scope = scope
-        self.origin = origin
-        self._measurements = {}  # type: Dict[str, MeasurementValue]
-        self._tags = {}  # type: MutableMapping[str, str]
-        self._data = {}  # type: Dict[str, Any]
-        self._containing_transaction = containing_transaction
-        self._flags = {}  # type: Dict[str, bool]
-        self._flags_capacity = 10
-
-        if hub is not None:
-            warnings.warn(
-                "The `hub` parameter is deprecated. Please use `scope` instead.",
-                DeprecationWarning,
-                stacklevel=2,
-            )
->>>>>>> 76d6b049
 
         If span is passed explicitly, use it. The only purpose of this param
         if backwards compatibility with start_transaction(transaction=...).
@@ -539,257 +477,10 @@
 
     def set_data(self, key, value):
         # type: (str, Any) -> None
-<<<<<<< HEAD
         warnings.warn(
             "`Span.set_data` is deprecated. Please use `Span.set_attribute` instead.",
             DeprecationWarning,
             stacklevel=2,
-=======
-        self._data[key] = value
-
-    def set_flag(self, flag, result):
-        # type: (str, bool) -> None
-        if len(self._flags) < self._flags_capacity:
-            self._flags[flag] = result
-
-    def set_status(self, value):
-        # type: (str) -> None
-        self.status = value
-
-    def set_measurement(self, name, value, unit=""):
-        # type: (str, float, MeasurementUnit) -> None
-        self._measurements[name] = {"value": value, "unit": unit}
-
-    def set_thread(self, thread_id, thread_name):
-        # type: (Optional[int], Optional[str]) -> None
-
-        if thread_id is not None:
-            self.set_data(SPANDATA.THREAD_ID, str(thread_id))
-
-            if thread_name is not None:
-                self.set_data(SPANDATA.THREAD_NAME, thread_name)
-
-    def set_profiler_id(self, profiler_id):
-        # type: (Optional[str]) -> None
-        if profiler_id is not None:
-            self.set_data(SPANDATA.PROFILER_ID, profiler_id)
-
-    def set_http_status(self, http_status):
-        # type: (int) -> None
-        self.set_tag(
-            "http.status_code", str(http_status)
-        )  # we keep this for backwards compatibility
-        self.set_data(SPANDATA.HTTP_STATUS_CODE, http_status)
-        self.set_status(get_span_status_from_http_code(http_status))
-
-    def is_success(self):
-        # type: () -> bool
-        return self.status == "ok"
-
-    def finish(self, scope=None, end_timestamp=None):
-        # type: (Optional[sentry_sdk.Scope], Optional[Union[float, datetime]]) -> Optional[str]
-        """
-        Sets the end timestamp of the span.
-
-        Additionally it also creates a breadcrumb from the span,
-        if the span represents a database or HTTP request.
-
-        :param scope: The scope to use for this transaction.
-            If not provided, the current scope will be used.
-        :param end_timestamp: Optional timestamp that should
-            be used as timestamp instead of the current time.
-
-        :return: Always ``None``. The type is ``Optional[str]`` to match
-            the return value of :py:meth:`sentry_sdk.tracing.Transaction.finish`.
-        """
-        if self.timestamp is not None:
-            # This span is already finished, ignore.
-            return None
-
-        try:
-            if end_timestamp:
-                if isinstance(end_timestamp, float):
-                    end_timestamp = datetime.fromtimestamp(end_timestamp, timezone.utc)
-                self.timestamp = end_timestamp
-            else:
-                elapsed = nanosecond_time() - self._start_timestamp_monotonic_ns
-                self.timestamp = self.start_timestamp + timedelta(
-                    microseconds=elapsed / 1000
-                )
-        except AttributeError:
-            self.timestamp = datetime.now(timezone.utc)
-
-        scope = scope or sentry_sdk.get_current_scope()
-        maybe_create_breadcrumbs_from_span(scope, self)
-
-        return None
-
-    def to_json(self):
-        # type: () -> Dict[str, Any]
-        """Returns a JSON-compatible representation of the span."""
-
-        rv = {
-            "trace_id": self.trace_id,
-            "span_id": self.span_id,
-            "parent_span_id": self.parent_span_id,
-            "same_process_as_parent": self.same_process_as_parent,
-            "op": self.op,
-            "description": self.description,
-            "start_timestamp": self.start_timestamp,
-            "timestamp": self.timestamp,
-            "origin": self.origin,
-        }  # type: Dict[str, Any]
-
-        if self.status:
-            self._tags["status"] = self.status
-
-        if self._local_aggregator is not None:
-            metrics_summary = self._local_aggregator.to_json()
-            if metrics_summary:
-                rv["_metrics_summary"] = metrics_summary
-
-        if len(self._measurements) > 0:
-            rv["measurements"] = self._measurements
-
-        tags = self._tags
-        if tags:
-            rv["tags"] = tags
-
-        data = {}
-        data.update(self._flags)
-        data.update(self._data)
-        if data:
-            rv["data"] = data
-
-        return rv
-
-    def get_trace_context(self):
-        # type: () -> Any
-        rv = {
-            "trace_id": self.trace_id,
-            "span_id": self.span_id,
-            "parent_span_id": self.parent_span_id,
-            "op": self.op,
-            "description": self.description,
-            "origin": self.origin,
-        }  # type: Dict[str, Any]
-        if self.status:
-            rv["status"] = self.status
-
-        if self.containing_transaction:
-            rv["dynamic_sampling_context"] = (
-                self.containing_transaction.get_baggage().dynamic_sampling_context()
-            )
-
-        data = {}
-
-        thread_id = self._data.get(SPANDATA.THREAD_ID)
-        if thread_id is not None:
-            data["thread.id"] = thread_id
-
-        thread_name = self._data.get(SPANDATA.THREAD_NAME)
-        if thread_name is not None:
-            data["thread.name"] = thread_name
-
-        if data:
-            rv["data"] = data
-
-        return rv
-
-    def get_profile_context(self):
-        # type: () -> Optional[ProfileContext]
-        profiler_id = self._data.get(SPANDATA.PROFILER_ID)
-        if profiler_id is None:
-            return None
-
-        return {
-            "profiler_id": profiler_id,
-        }
-
-    def update_active_thread(self):
-        # type: () -> None
-        thread_id, thread_name = get_current_thread_meta()
-        self.set_thread(thread_id, thread_name)
-
-
-class Transaction(Span):
-    """The Transaction is the root element that holds all the spans
-    for Sentry performance instrumentation.
-
-    :param name: Identifier of the transaction.
-        Will show up in the Sentry UI.
-    :param parent_sampled: Whether the parent transaction was sampled.
-        If True this transaction will be kept, if False it will be discarded.
-    :param baggage: The W3C baggage header value.
-        (see https://www.w3.org/TR/baggage/)
-    :param source: A string describing the source of the transaction name.
-        This will be used to determine the transaction's type.
-        See https://develop.sentry.dev/sdk/event-payloads/transaction/#transaction-annotations
-        for more information. Default "custom".
-    :param kwargs: Additional arguments to be passed to the Span constructor.
-        See :py:class:`sentry_sdk.tracing.Span` for available arguments.
-    """
-
-    __slots__ = (
-        "name",
-        "source",
-        "parent_sampled",
-        # used to create baggage value for head SDKs in dynamic sampling
-        "sample_rate",
-        "_measurements",
-        "_contexts",
-        "_profile",
-        "_continuous_profile",
-        "_baggage",
-        "_sample_rand",
-    )
-
-    def __init__(  # type: ignore[misc]
-        self,
-        name="",  # type: str
-        parent_sampled=None,  # type: Optional[bool]
-        baggage=None,  # type: Optional[Baggage]
-        source=TransactionSource.CUSTOM,  # type: str
-        **kwargs,  # type: Unpack[SpanKwargs]
-    ):
-        # type: (...) -> None
-
-        super().__init__(**kwargs)
-
-        self.name = name
-        self.source = source
-        self.sample_rate = None  # type: Optional[float]
-        self.parent_sampled = parent_sampled
-        self._measurements = {}  # type: Dict[str, MeasurementValue]
-        self._contexts = {}  # type: Dict[str, Any]
-        self._profile = None  # type: Optional[Profile]
-        self._continuous_profile = None  # type: Optional[ContinuousProfile]
-        self._baggage = baggage
-
-        baggage_sample_rand = (
-            None if self._baggage is None else self._baggage._sample_rand()
-        )
-        if baggage_sample_rand is not None:
-            self._sample_rand = baggage_sample_rand
-        else:
-            self._sample_rand = _generate_sample_rand(self.trace_id)
-
-    def __repr__(self):
-        # type: () -> str
-        return (
-            "<%s(name=%r, op=%r, trace_id=%r, span_id=%r, parent_span_id=%r, sampled=%r, source=%r, origin=%r)>"
-            % (
-                self.__class__.__name__,
-                self.name,
-                self.op,
-                self.trace_id,
-                self.span_id,
-                self.parent_span_id,
-                self.sampled,
-                self.source,
-                self.origin,
-            )
->>>>>>> 76d6b049
         )
 
         # TODO-neel-potel we cannot add dicts here
@@ -856,97 +547,10 @@
             f"{SentrySpanAttribute.MEASUREMENT}.{name}", (str(value), unit)
         )
 
-<<<<<<< HEAD
     def set_thread(self, thread_id, thread_name):
         # type: (Optional[int], Optional[str]) -> None
         if thread_id is not None:
             self.set_attribute(SPANDATA.THREAD_ID, str(thread_id))
-=======
-        # Since this is coming from the user (or from a function provided by the
-        # user), who knows what we might get. (The only valid values are
-        # booleans or numbers between 0 and 1.)
-        if not is_valid_sample_rate(sample_rate, source="Tracing"):
-            logger.warning(
-                "[Tracing] Discarding {transaction_description} because of invalid sample rate.".format(
-                    transaction_description=transaction_description,
-                )
-            )
-            self.sampled = False
-            return
-
-        self.sample_rate = float(sample_rate)
-
-        if client.monitor:
-            self.sample_rate /= 2**client.monitor.downsample_factor
-
-        # if the function returned 0 (or false), or if `traces_sample_rate` is
-        # 0, it's a sign the transaction should be dropped
-        if not self.sample_rate:
-            logger.debug(
-                "[Tracing] Discarding {transaction_description} because {reason}".format(
-                    transaction_description=transaction_description,
-                    reason=(
-                        "traces_sampler returned 0 or False"
-                        if callable(client.options.get("traces_sampler"))
-                        else "traces_sample_rate is set to 0"
-                    ),
-                )
-            )
-            self.sampled = False
-            return
-
-        # Now we roll the dice.
-        self.sampled = self._sample_rand < Decimal.from_float(self.sample_rate)
-
-        if self.sampled:
-            logger.debug(
-                "[Tracing] Starting {transaction_description}".format(
-                    transaction_description=transaction_description,
-                )
-            )
-        else:
-            logger.debug(
-                "[Tracing] Discarding {transaction_description} because it's not included in the random sample (sampling rate = {sample_rate})".format(
-                    transaction_description=transaction_description,
-                    sample_rate=self.sample_rate,
-                )
-            )
-
-
-class NoOpSpan(Span):
-    def __repr__(self):
-        # type: () -> str
-        return "<%s>" % self.__class__.__name__
-
-    @property
-    def containing_transaction(self):
-        # type: () -> Optional[Transaction]
-        return None
-
-    def start_child(self, instrumenter=INSTRUMENTER.SENTRY, **kwargs):
-        # type: (str, **Any) -> NoOpSpan
-        return NoOpSpan()
-
-    def to_traceparent(self):
-        # type: () -> str
-        return ""
-
-    def to_baggage(self):
-        # type: () -> Optional[Baggage]
-        return None
-
-    def get_baggage(self):
-        # type: () -> Optional[Baggage]
-        return None
-
-    def iter_headers(self):
-        # type: () -> Iterator[Tuple[str, str]]
-        return iter(())
-
-    def set_tag(self, key, value):
-        # type: (str, Any) -> None
-        pass
->>>>>>> 76d6b049
 
             if thread_name is not None:
                 self.set_attribute(SPANDATA.THREAD_NAME, thread_name)
@@ -994,6 +598,13 @@
 
         self.set_attribute(f"{SentrySpanAttribute.CONTEXT}.{key}", value)
 
+    def set_flag(self, flag, value):
+        # type: (str, bool) -> None
+        flag_count = self.get_attribute("flag.count") or 0
+        if flag_count < _FLAGS_CAPACITY:
+            self.set_attribute(f"flag.evaluation.{flag}", value)
+            self.set_attribute("flag.count", flag_count + 1)
+
 
 # TODO-neel-potel add deprecation
 Transaction = Span
