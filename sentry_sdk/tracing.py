--- conflicted
+++ resolved
@@ -531,11 +531,8 @@
         # tracestate data from other vendors, of the form `dogs=yes,cats=maybe`
         "_third_party_tracestate",
         "_measurements",
-<<<<<<< HEAD
         "_profile",
-=======
         "_baggage",
->>>>>>> 5ba799fe
     )
 
     def __init__(
