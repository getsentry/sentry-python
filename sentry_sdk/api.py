--- conflicted
+++ resolved
@@ -324,17 +324,11 @@
 
 
 @scopemethod
-<<<<<<< HEAD
 def end_session() -> None:
     return get_isolation_scope().end_session()
-=======
-def end_session():
-    # type: () -> None
-    return get_isolation_scope().end_session()
 
 
 @scopemethod
 def set_transaction_name(name, source=None):
     # type: (str, Optional[str]) -> None
-    return get_current_scope().set_transaction_name(name, source)
->>>>>>> c273f677
+    return get_current_scope().set_transaction_name(name, source)