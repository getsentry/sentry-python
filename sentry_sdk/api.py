--- conflicted
+++ resolved
@@ -201,10 +201,6 @@
     **kwargs  # type: Any
 ):
     # type: (...) -> Span
-<<<<<<< HEAD
-
-    # TODO: All other functions in this module check for
-    # `Hub.current is None`. That actually should never happen?
     return Hub.current.start_span(span=span, **kwargs)
 
 
@@ -214,7 +210,4 @@
     **kwargs  # type: Any
 ):
     # type: (...) -> Transaction
-    return Hub.current.start_transaction(span_or_name=span_or_name, **kwargs)
-=======
-    return Hub.current.start_span(span=span, **kwargs)
->>>>>>> 8aecc71f
+    return Hub.current.start_transaction(span_or_name=span_or_name, **kwargs)