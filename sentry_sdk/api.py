--- conflicted
+++ resolved
@@ -6,7 +6,6 @@
 from sentry_sdk.tracing import POTelSpan, Transaction, trace
 from sentry_sdk.crons import monitor
 
-<<<<<<< HEAD
 # TODO-neel-potel make 2 scope strategies/impls and switch
 from sentry_sdk.integrations.opentelemetry.scope import (
     PotelScope as Scope,
@@ -14,10 +13,8 @@
     isolation_scope,
 )
 
-from sentry_sdk._types import TYPE_CHECKING
-=======
+
 from typing import TYPE_CHECKING
->>>>>>> bde87ff1
 
 if TYPE_CHECKING:
     from collections.abc import Mapping
