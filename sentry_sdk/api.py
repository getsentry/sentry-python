--- conflicted
+++ resolved
@@ -54,11 +54,6 @@
     "set_level",
     "set_measurement",
     "get_current_span",
-<<<<<<< HEAD
-    "get_current_transaction",
-    "get_current_span_or_transaction",
-=======
->>>>>>> e9520207
 ]
 
 
@@ -245,37 +240,4 @@
         hub = Hub.current
 
     current_span = hub.scope.span
-<<<<<<< HEAD
     return current_span
-
-
-def get_current_transaction(hub=None):
-    # type: (Optional[Hub]) -> Optional[Transaction]
-    """
-    Returns the currently active transaction if there is one running, otherwise `None`
-    """
-    if hub is None:
-        hub = Hub.current
-
-    transaction = hub.scope.transaction
-    return transaction
-
-
-def get_current_span_or_transaction(hub=None):
-    # type: (Optional[Hub]) -> Optional[Union[Span, Transaction]]
-    """
-    Returns the currently active span if there is one running,
-    otherwise the currently active transaction if there is one running,
-    otherwise `None`
-    """
-    if hub is None:
-        hub = Hub.current
-
-    current_span = get_current_span(hub)
-    if current_span is not None:
-        return current_span
-
-    return get_current_transaction(hub)
-=======
-    return current_span
->>>>>>> e9520207
