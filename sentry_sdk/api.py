import inspect
from contextlib import contextmanager

from sentry_sdk import tracing_utils, Client
from sentry_sdk._types import TYPE_CHECKING
from sentry_sdk.scope import Scope, _ScopeManager, new_scope, isolation_scope
from sentry_sdk.tracing import NoOpSpan, Transaction

if TYPE_CHECKING:
    from typing import Any
    from typing import Dict
    from typing import Generator
    from typing import Optional
    from typing import overload
    from typing import Callable
    from typing import TypeVar
    from typing import ContextManager
    from typing import Union

    from typing_extensions import Unpack

    from sentry_sdk.client import BaseClient
    from sentry_sdk._types import (
        Event,
        Hint,
        Breadcrumb,
        BreadcrumbHint,
        ExcInfo,
        MeasurementUnit,
        LogLevelStr,
    )
    from sentry_sdk.scope import StartTransactionKwargs
    from sentry_sdk.tracing import Span

    T = TypeVar("T")
    F = TypeVar("F", bound=Callable[..., Any])
else:

    def overload(x):
        # type: (T) -> T
        return x


# When changing this, update __all__ in __init__.py too
__all__ = [
    "add_breadcrumb",
    "capture_event",
    "capture_exception",
    "capture_message",
    "configure_scope",
    "continue_trace",
    "flush",
    "get_baggage",
    "get_client",
    "get_current_span",
    "get_traceparent",
    "is_initialized",
    "isolation_scope",
    "new_scope",
    "push_scope",
    "set_context",
    "set_extra",
    "set_level",
    "set_measurement",
    "set_tag",
    "set_user",
    "start_span",
    "start_transaction",
]


def scopemethod(f):
    # type: (F) -> F
    f.__doc__ = "%s\n\n%s" % (
        "Alias for :py:meth:`sentry_sdk.Scope.%s`" % f.__name__,
        inspect.getdoc(getattr(Scope, f.__name__)),
    )
    return f


def clientmethod(f):
    # type: (F) -> F
    f.__doc__ = "%s\n\n%s" % (
        "Alias for :py:meth:`sentry_sdk.Client.%s`" % f.__name__,
        inspect.getdoc(getattr(Client, f.__name__)),
    )
    return f


def is_initialized():
    # type: () -> bool
    """
    .. versionadded:: 2.0.0

    Returns whether Sentry has been initialized or not.

    If a client is available and the client is active
    (meaning it is configured to send data) then
    Sentry is initialized.
    """
    return Scope.get_client().is_active()


@scopemethod
def get_client():
    # type: () -> BaseClient
    return Scope.get_client()


@scopemethod
def capture_event(
    event,  # type: Event
    hint=None,  # type: Optional[Hint]
    scope=None,  # type: Optional[Any]
    **scope_kwargs,  # type: Any
):
    # type: (...) -> Optional[str]
    return Scope.get_current_scope().capture_event(
        event, hint, scope=scope, **scope_kwargs
    )


@scopemethod
def capture_message(
    message,  # type: str
    level=None,  # type: Optional[LogLevelStr]
    scope=None,  # type: Optional[Any]
    **scope_kwargs,  # type: Any
):
    # type: (...) -> Optional[str]
    return Scope.get_current_scope().capture_message(
        message, level, scope=scope, **scope_kwargs
    )


@scopemethod
def capture_exception(
    error=None,  # type: Optional[Union[BaseException, ExcInfo]]
    scope=None,  # type: Optional[Any]
    **scope_kwargs,  # type: Any
):
    # type: (...) -> Optional[str]
    return Scope.get_current_scope().capture_exception(
        error, scope=scope, **scope_kwargs
    )


@scopemethod
def add_breadcrumb(
    crumb=None,  # type: Optional[Breadcrumb]
    hint=None,  # type: Optional[BreadcrumbHint]
    **kwargs,  # type: Any
):
    # type: (...) -> None
    return Scope.get_isolation_scope().add_breadcrumb(crumb, hint, **kwargs)


@overload
def configure_scope():
    # type: () -> ContextManager[Scope]
    pass


@overload
def configure_scope(  # noqa: F811
    callback,  # type: Callable[[Scope], None]
):
    # type: (...) -> None
    pass


def configure_scope(  # noqa: F811
    callback=None,  # type: Optional[Callable[[Scope], None]]
):
    # type: (...) -> Optional[ContextManager[Scope]]
    """
    Reconfigures the scope.

    :param callback: If provided, call the callback with the current scope.

    :returns: If no callback is provided, returns a context manager that returns the scope.
    """
    scope = Scope.get_isolation_scope()
    scope.generate_propagation_context()

    if callback is not None:
        # TODO: used to return None when client is None. Check if this changes behavior.
        callback(scope)

        return None

    @contextmanager
    def inner():
        # type: () -> Generator[Scope, None, None]
        yield scope

    return inner()


@overload
def push_scope():
    # type: () -> ContextManager[Scope]
    pass


@overload
def push_scope(  # noqa: F811
    callback,  # type: Callable[[Scope], None]
):
    # type: (...) -> None
    pass


def push_scope(  # noqa: F811
    callback=None,  # type: Optional[Callable[[Scope], None]]
):
    # type: (...) -> Optional[ContextManager[Scope]]
    """
    Pushes a new layer on the scope stack.

    :param callback: If provided, this method pushes a scope, calls
        `callback`, and pops the scope again.

    :returns: If no `callback` is provided, a context manager that should
        be used to pop the scope again.
    """
    if callback is not None:
        with push_scope() as scope:
            callback(scope)
        return None

    return _ScopeManager()


@scopemethod
def set_tag(key, value):
    # type: (str, Any) -> None
    return Scope.get_isolation_scope().set_tag(key, value)


@scopemethod
def set_context(key, value):
    # type: (str, Dict[str, Any]) -> None
    return Scope.get_isolation_scope().set_context(key, value)


@scopemethod
def set_extra(key, value):
    # type: (str, Any) -> None
    return Scope.get_isolation_scope().set_extra(key, value)


@scopemethod
def set_user(value):
    # type: (Optional[Dict[str, Any]]) -> None
    return Scope.get_isolation_scope().set_user(value)


@scopemethod
def set_level(value):
<<<<<<< HEAD
    # type: (str) -> None
    return Scope.get_isolation_scope().set_level(value)
=======
    # type: (LogLevelStr) -> None
    return Hub.current.scope.set_level(value)
>>>>>>> 5717f1b1


@clientmethod
def flush(
    timeout=None,  # type: Optional[float]
    callback=None,  # type: Optional[Callable[[int, float], None]]
):
    # type: (...) -> None
    return Scope.get_client().flush(timeout=timeout, callback=callback)


@scopemethod
def start_span(
    **kwargs,  # type: Any
):
    # type: (...) -> Span
    return Scope.get_current_scope().start_span(**kwargs)


@scopemethod
def start_transaction(
    transaction=None,  # type: Optional[Transaction]
    **kwargs,  # type: Unpack[StartTransactionKwargs]
):
    # type: (...) -> Union[Transaction, NoOpSpan]
    return Scope.get_current_scope().start_transaction(transaction, **kwargs)


def set_measurement(name, value, unit=""):
    # type: (str, float, MeasurementUnit) -> None
    transaction = Scope.get_current_scope().transaction
    if transaction is not None:
        transaction.set_measurement(name, value, unit)


def get_current_span(scope=None):
    # type: (Optional[Scope]) -> Optional[Span]
    """
    Returns the currently active span if there is one running, otherwise `None`
    """
    return tracing_utils.get_current_span(scope)


def get_traceparent():
    # type: () -> Optional[str]
    """
    Returns the traceparent either from the active span or from the scope.
    """
    return Scope.get_current_scope().get_traceparent()


def get_baggage():
    # type: () -> Optional[str]
    """
    Returns Baggage either from the active span or from the scope.
    """
    baggage = Scope.get_current_scope().get_baggage()
    if baggage is not None:
        return baggage.serialize()

    return None


def continue_trace(environ_or_headers, op=None, name=None, source=None):
    # type: (Dict[str, Any], Optional[str], Optional[str], Optional[str]) -> Transaction
    """
    Sets the propagation context from environment or headers and returns a transaction.
    """
    return Scope.get_isolation_scope().continue_trace(
        environ_or_headers, op, name, source
    )<|MERGE_RESOLUTION|>--- conflicted
+++ resolved
@@ -258,13 +258,8 @@
 
 @scopemethod
 def set_level(value):
-<<<<<<< HEAD
-    # type: (str) -> None
+    # type: (LogLevelStr) -> None
     return Scope.get_isolation_scope().set_level(value)
-=======
-    # type: (LogLevelStr) -> None
-    return Hub.current.scope.set_level(value)
->>>>>>> 5717f1b1
 
 
 @clientmethod
