import base64
import json
import linecache
import logging
import math
import os
import random
import re
import subprocess
import sys
import threading
import time
from collections import namedtuple
from copy import copy
from decimal import Decimal
from numbers import Real

try:
    # Python 3
    from urllib.parse import parse_qs
    from urllib.parse import unquote
    from urllib.parse import urlencode
    from urllib.parse import urlsplit
    from urllib.parse import urlunsplit
except ImportError:
    # Python 2
    from cgi import parse_qs  # type: ignore
    from urllib import unquote  # type: ignore
    from urllib import urlencode  # type: ignore
    from urlparse import urlsplit  # type: ignore
    from urlparse import urlunsplit  # type: ignore

try:
    # Python 3
    FileNotFoundError
except NameError:
    # Python 2
    FileNotFoundError = IOError

try:
    # Python 3.11
    from builtins import BaseExceptionGroup
except ImportError:
    # Python 3.10 and below
    BaseExceptionGroup = None  # type: ignore

from datetime import datetime
from functools import partial

try:
    from functools import partialmethod

    _PARTIALMETHOD_AVAILABLE = True
except ImportError:
    _PARTIALMETHOD_AVAILABLE = False

import sentry_sdk
from sentry_sdk._compat import PY2, PY33, PY37, implements_str, text_type, urlparse
from sentry_sdk._types import TYPE_CHECKING
from sentry_sdk.consts import DEFAULT_MAX_VALUE_LENGTH

if TYPE_CHECKING:
    from types import FrameType, TracebackType
    from typing import (
        Any,
        Callable,
        ContextManager,
        Dict,
        Iterator,
        List,
        Optional,
        Set,
        Tuple,
        Type,
        Union,
    )

    from sentry_sdk._types import EndpointType, Event, ExcInfo


epoch = datetime(1970, 1, 1)

# The logger is created here but initialized in the debug support module
logger = logging.getLogger("sentry_sdk.errors")

_installed_modules = None

BASE64_ALPHABET = re.compile(r"^[a-zA-Z0-9/+=]*$")

SENSITIVE_DATA_SUBSTITUTE = "[Filtered]"


def json_dumps(data):
    # type: (Any) -> bytes
    """Serialize data into a compact JSON representation encoded as UTF-8."""
    return json.dumps(data, allow_nan=False, separators=(",", ":")).encode("utf-8")


def _get_debug_hub():
    # type: () -> Optional[sentry_sdk.Hub]
    # This function is replaced by debug.py
    pass


def get_git_revision():
    # type: () -> Optional[str]
<<<<<<< HEAD
    try:
        with open(os.path.devnull, "w+") as null:
            revision = (
=======
    """Try to guess a default release."""
    release = os.environ.get("SENTRY_RELEASE")
    if release:
        return release

    startupinfo = None
    if sys.platform == "win32" or sys.platform == "cygwin":
        startupinfo = subprocess.STARTUPINFO()
        startupinfo.dwFlags |= subprocess.STARTF_USESHOWWINDOW

    with open(os.path.devnull, "w+") as null:
        try:
            release = (
>>>>>>> 20d597e9
                subprocess.Popen(
                    ["git", "rev-parse", "HEAD"],
                    startupinfo=startupinfo,
                    stdout=subprocess.PIPE,
                    stderr=null,
                    stdin=null,
                )
                .communicate()[0]
                .strip()
                .decode("utf-8")
            )
    except (OSError, IOError, FileNotFoundError):
        return None

    return revision


def get_default_release():
    # type: () -> Optional[str]
    """Try to guess a default release."""
    release = os.environ.get("SENTRY_RELEASE")
    if release:
        return release

    release = get_git_revision()
    if release:
        return release

    for var in (
        "HEROKU_SLUG_COMMIT",
        "SOURCE_VERSION",
        "CODEBUILD_RESOLVED_SOURCE_VERSION",
        "CIRCLE_SHA1",
        "GAE_DEPLOYMENT_ID",
    ):
        release = os.environ.get(var)
        if release:
            return release
    return None


def get_sdk_name(installed_integrations):
    # type: (List[str]) -> str
    """Return the SDK name including the name of the used web framework."""

    # Note: I can not use for example sentry_sdk.integrations.django.DjangoIntegration.identifier
    # here because if django is not installed the integration is not accessible.
    framework_integrations = [
        "django",
        "flask",
        "fastapi",
        "bottle",
        "falcon",
        "quart",
        "sanic",
        "starlette",
        "chalice",
        "serverless",
        "pyramid",
        "tornado",
        "aiohttp",
        "aws_lambda",
        "gcp",
        "beam",
        "asgi",
        "wsgi",
    ]

    for integration in framework_integrations:
        if integration in installed_integrations:
            return "sentry.python.{}".format(integration)

    return "sentry.python"


class CaptureInternalException(object):
    __slots__ = ()

    def __enter__(self):
        # type: () -> ContextManager[Any]
        return self

    def __exit__(self, ty, value, tb):
        # type: (Optional[Type[BaseException]], Optional[BaseException], Optional[TracebackType]) -> bool
        if ty is not None and value is not None:
            capture_internal_exception((ty, value, tb))

        return True


_CAPTURE_INTERNAL_EXCEPTION = CaptureInternalException()


def capture_internal_exceptions():
    # type: () -> ContextManager[Any]
    return _CAPTURE_INTERNAL_EXCEPTION


def capture_internal_exception(exc_info):
    # type: (ExcInfo) -> None
    hub = _get_debug_hub()
    if hub is not None:
        hub._capture_internal_exception(exc_info)


def to_timestamp(value):
    # type: (datetime) -> float
    return (value - epoch).total_seconds()


def format_timestamp(value):
    # type: (datetime) -> str
    return value.strftime("%Y-%m-%dT%H:%M:%S.%fZ")


def event_hint_with_exc_info(exc_info=None):
    # type: (Optional[ExcInfo]) -> Dict[str, Optional[ExcInfo]]
    """Creates a hint with the exc info filled in."""
    if exc_info is None:
        exc_info = sys.exc_info()
    else:
        exc_info = exc_info_from_error(exc_info)
    if exc_info[0] is None:
        exc_info = None
    return {"exc_info": exc_info}


class BadDsn(ValueError):
    """Raised on invalid DSNs."""


@implements_str
class Dsn(object):
    """Represents a DSN."""

    def __init__(self, value):
        # type: (Union[Dsn, str]) -> None
        if isinstance(value, Dsn):
            self.__dict__ = dict(value.__dict__)
            return
        parts = urlparse.urlsplit(text_type(value))

        if parts.scheme not in ("http", "https"):
            raise BadDsn("Unsupported scheme %r" % parts.scheme)
        self.scheme = parts.scheme

        if parts.hostname is None:
            raise BadDsn("Missing hostname")

        self.host = parts.hostname

        if parts.port is None:
            self.port = self.scheme == "https" and 443 or 80  # type: int
        else:
            self.port = parts.port

        if not parts.username:
            raise BadDsn("Missing public key")

        self.public_key = parts.username
        self.secret_key = parts.password

        path = parts.path.rsplit("/", 1)

        try:
            self.project_id = text_type(int(path.pop()))
        except (ValueError, TypeError):
            raise BadDsn("Invalid project in DSN (%r)" % (parts.path or "")[1:])

        self.path = "/".join(path) + "/"

    @property
    def netloc(self):
        # type: () -> str
        """The netloc part of a DSN."""
        rv = self.host
        if (self.scheme, self.port) not in (("http", 80), ("https", 443)):
            rv = "%s:%s" % (rv, self.port)
        return rv

    def to_auth(self, client=None):
        # type: (Optional[Any]) -> Auth
        """Returns the auth info object for this dsn."""
        return Auth(
            scheme=self.scheme,
            host=self.netloc,
            path=self.path,
            project_id=self.project_id,
            public_key=self.public_key,
            secret_key=self.secret_key,
            client=client,
        )

    def __str__(self):
        # type: () -> str
        return "%s://%s%s@%s%s%s" % (
            self.scheme,
            self.public_key,
            self.secret_key and "@" + self.secret_key or "",
            self.netloc,
            self.path,
            self.project_id,
        )


class Auth(object):
    """Helper object that represents the auth info."""

    def __init__(
        self,
        scheme,
        host,
        project_id,
        public_key,
        secret_key=None,
        version=7,
        client=None,
        path="/",
    ):
        # type: (str, str, str, str, Optional[str], int, Optional[Any], str) -> None
        self.scheme = scheme
        self.host = host
        self.path = path
        self.project_id = project_id
        self.public_key = public_key
        self.secret_key = secret_key
        self.version = version
        self.client = client

    @property
    def store_api_url(self):
        # type: () -> str
        """Returns the API url for storing events.

        Deprecated: use get_api_url instead.
        """
        return self.get_api_url(type="store")

    def get_api_url(
        self, type="store"  # type: EndpointType
    ):
        # type: (...) -> str
        """Returns the API url for storing events."""
        return "%s://%s%sapi/%s/%s/" % (
            self.scheme,
            self.host,
            self.path,
            self.project_id,
            type,
        )

    def to_header(self):
        # type: () -> str
        """Returns the auth header a string."""
        rv = [("sentry_key", self.public_key), ("sentry_version", self.version)]
        if self.client is not None:
            rv.append(("sentry_client", self.client))
        if self.secret_key is not None:
            rv.append(("sentry_secret", self.secret_key))
        return "Sentry " + ", ".join("%s=%s" % (key, value) for key, value in rv)


class AnnotatedValue(object):
    """
    Meta information for a data field in the event payload.
    This is to tell Relay that we have tampered with the fields value.
    See:
    https://github.com/getsentry/relay/blob/be12cd49a0f06ea932ed9b9f93a655de5d6ad6d1/relay-general/src/types/meta.rs#L407-L423
    """

    __slots__ = ("value", "metadata")

    def __init__(self, value, metadata):
        # type: (Optional[Any], Dict[str, Any]) -> None
        self.value = value
        self.metadata = metadata

    def __eq__(self, other):
        # type: (Any) -> bool
        if not isinstance(other, AnnotatedValue):
            return False

        return self.value == other.value and self.metadata == other.metadata

    @classmethod
    def removed_because_raw_data(cls):
        # type: () -> AnnotatedValue
        """The value was removed because it could not be parsed. This is done for request body values that are not json nor a form."""
        return AnnotatedValue(
            value="",
            metadata={
                "rem": [  # Remark
                    [
                        "!raw",  # Unparsable raw data
                        "x",  # The fields original value was removed
                    ]
                ]
            },
        )

    @classmethod
    def removed_because_over_size_limit(cls):
        # type: () -> AnnotatedValue
        """The actual value was removed because the size of the field exceeded the configured maximum size (specified with the max_request_body_size sdk option)"""
        return AnnotatedValue(
            value="",
            metadata={
                "rem": [  # Remark
                    [
                        "!config",  # Because of configured maximum size
                        "x",  # The fields original value was removed
                    ]
                ]
            },
        )

    @classmethod
    def substituted_because_contains_sensitive_data(cls):
        # type: () -> AnnotatedValue
        """The actual value was removed because it contained sensitive information."""
        return AnnotatedValue(
            value=SENSITIVE_DATA_SUBSTITUTE,
            metadata={
                "rem": [  # Remark
                    [
                        "!config",  # Because of SDK configuration (in this case the config is the hard coded removal of certain django cookies)
                        "s",  # The fields original value was substituted
                    ]
                ]
            },
        )


if TYPE_CHECKING:
    from typing import TypeVar

    T = TypeVar("T")
    Annotated = Union[AnnotatedValue, T]


def get_type_name(cls):
    # type: (Optional[type]) -> Optional[str]
    return getattr(cls, "__qualname__", None) or getattr(cls, "__name__", None)


def get_type_module(cls):
    # type: (Optional[type]) -> Optional[str]
    mod = getattr(cls, "__module__", None)
    if mod not in (None, "builtins", "__builtins__"):
        return mod
    return None


def should_hide_frame(frame):
    # type: (FrameType) -> bool
    try:
        mod = frame.f_globals["__name__"]
        if mod.startswith("sentry_sdk."):
            return True
    except (AttributeError, KeyError):
        pass

    for flag_name in "__traceback_hide__", "__tracebackhide__":
        try:
            if frame.f_locals[flag_name]:
                return True
        except Exception:
            pass

    return False


def iter_stacks(tb):
    # type: (Optional[TracebackType]) -> Iterator[TracebackType]
    tb_ = tb  # type: Optional[TracebackType]
    while tb_ is not None:
        if not should_hide_frame(tb_.tb_frame):
            yield tb_
        tb_ = tb_.tb_next


def get_lines_from_file(
    filename,  # type: str
    lineno,  # type: int
    max_length=None,  # type: Optional[int]
    loader=None,  # type: Optional[Any]
    module=None,  # type: Optional[str]
):
    # type: (...) -> Tuple[List[Annotated[str]], Optional[Annotated[str]], List[Annotated[str]]]
    context_lines = 5
    source = None
    if loader is not None and hasattr(loader, "get_source"):
        try:
            source_str = loader.get_source(module)  # type: Optional[str]
        except (ImportError, IOError):
            source_str = None
        if source_str is not None:
            source = source_str.splitlines()

    if source is None:
        try:
            source = linecache.getlines(filename)
        except (OSError, IOError):
            return [], None, []

    if not source:
        return [], None, []

    lower_bound = max(0, lineno - context_lines)
    upper_bound = min(lineno + 1 + context_lines, len(source))

    try:
        pre_context = [
            strip_string(line.strip("\r\n"), max_length=max_length)
            for line in source[lower_bound:lineno]
        ]
        context_line = strip_string(source[lineno].strip("\r\n"), max_length=max_length)
        post_context = [
            strip_string(line.strip("\r\n"), max_length=max_length)
            for line in source[(lineno + 1) : upper_bound]
        ]
        return pre_context, context_line, post_context
    except IndexError:
        # the file may have changed since it was loaded into memory
        return [], None, []


def get_source_context(
    frame,  # type: FrameType
    tb_lineno,  # type: int
    max_value_length=None,  # type: Optional[int]
):
    # type: (...) -> Tuple[List[Annotated[str]], Optional[Annotated[str]], List[Annotated[str]]]
    try:
        abs_path = frame.f_code.co_filename  # type: Optional[str]
    except Exception:
        abs_path = None
    try:
        module = frame.f_globals["__name__"]
    except Exception:
        return [], None, []
    try:
        loader = frame.f_globals["__loader__"]
    except Exception:
        loader = None
    lineno = tb_lineno - 1
    if lineno is not None and abs_path:
        return get_lines_from_file(
            abs_path, lineno, max_value_length, loader=loader, module=module
        )
    return [], None, []


def safe_str(value):
    # type: (Any) -> str
    try:
        return text_type(value)
    except Exception:
        return safe_repr(value)


if PY2:

    def safe_repr(value):
        # type: (Any) -> str
        try:
            rv = repr(value).decode("utf-8", "replace")

            # At this point `rv` contains a bunch of literal escape codes, like
            # this (exaggerated example):
            #
            # u"\\x2f"
            #
            # But we want to show this string as:
            #
            # u"/"
            try:
                # unicode-escape does this job, but can only decode latin1. So we
                # attempt to encode in latin1.
                return rv.encode("latin1").decode("unicode-escape")
            except Exception:
                # Since usually strings aren't latin1 this can break. In those
                # cases we just give up.
                return rv
        except Exception:
            # If e.g. the call to `repr` already fails
            return "<broken repr>"

else:

    def safe_repr(value):
        # type: (Any) -> str
        try:
            return repr(value)
        except Exception:
            return "<broken repr>"


def filename_for_module(module, abs_path):
    # type: (Optional[str], Optional[str]) -> Optional[str]
    if not abs_path or not module:
        return abs_path

    try:
        if abs_path.endswith(".pyc"):
            abs_path = abs_path[:-1]

        base_module = module.split(".", 1)[0]
        if base_module == module:
            return os.path.basename(abs_path)

        base_module_path = sys.modules[base_module].__file__
        if not base_module_path:
            return abs_path

        return abs_path.split(base_module_path.rsplit(os.sep, 2)[0], 1)[-1].lstrip(
            os.sep
        )
    except Exception:
        return abs_path


def serialize_frame(
    frame,
    tb_lineno=None,
    include_local_variables=True,
    include_source_context=True,
    max_value_length=None,
):
    # type: (FrameType, Optional[int], bool, bool, Optional[int]) -> Dict[str, Any]
    f_code = getattr(frame, "f_code", None)
    if not f_code:
        abs_path = None
        function = None
    else:
        abs_path = frame.f_code.co_filename
        function = frame.f_code.co_name
    try:
        module = frame.f_globals["__name__"]
    except Exception:
        module = None

    if tb_lineno is None:
        tb_lineno = frame.f_lineno

    rv = {
        "filename": filename_for_module(module, abs_path) or None,
        "abs_path": os.path.abspath(abs_path) if abs_path else None,
        "function": function or "<unknown>",
        "module": module,
        "lineno": tb_lineno,
    }  # type: Dict[str, Any]

    if include_source_context:
        rv["pre_context"], rv["context_line"], rv["post_context"] = get_source_context(
            frame, tb_lineno, max_value_length
        )

    if include_local_variables:
        rv["vars"] = copy(frame.f_locals)

    return rv


def current_stacktrace(
    include_local_variables=True,  # type: bool
    include_source_context=True,  # type: bool
    max_value_length=None,  # type: Optional[int]
):
    # type: (...) -> Dict[str, Any]
    __tracebackhide__ = True
    frames = []

    f = sys._getframe()  # type: Optional[FrameType]
    while f is not None:
        if not should_hide_frame(f):
            frames.append(
                serialize_frame(
                    f,
                    include_local_variables=include_local_variables,
                    include_source_context=include_source_context,
                    max_value_length=max_value_length,
                )
            )
        f = f.f_back

    frames.reverse()

    return {"frames": frames}


def get_errno(exc_value):
    # type: (BaseException) -> Optional[Any]
    return getattr(exc_value, "errno", None)


def get_error_message(exc_value):
    # type: (Optional[BaseException]) -> str
    return (
        getattr(exc_value, "message", "")
        or getattr(exc_value, "detail", "")
        or safe_str(exc_value)
    )


def single_exception_from_error_tuple(
    exc_type,  # type: Optional[type]
    exc_value,  # type: Optional[BaseException]
    tb,  # type: Optional[TracebackType]
    client_options=None,  # type: Optional[Dict[str, Any]]
    mechanism=None,  # type: Optional[Dict[str, Any]]
    exception_id=None,  # type: Optional[int]
    parent_id=None,  # type: Optional[int]
    source=None,  # type: Optional[str]
):
    # type: (...) -> Dict[str, Any]
    """
    Creates a dict that goes into the events `exception.values` list and is ingestible by Sentry.

    See the Exception Interface documentation for more details:
    https://develop.sentry.dev/sdk/event-payloads/exception/
    """
    exception_value = {}  # type: Dict[str, Any]
    exception_value["mechanism"] = (
        mechanism.copy() if mechanism else {"type": "generic", "handled": True}
    )
    if exception_id is not None:
        exception_value["mechanism"]["exception_id"] = exception_id

    if exc_value is not None:
        errno = get_errno(exc_value)
    else:
        errno = None

    if errno is not None:
        exception_value["mechanism"].setdefault("meta", {}).setdefault(
            "errno", {}
        ).setdefault("number", errno)

    if source is not None:
        exception_value["mechanism"]["source"] = source

    is_root_exception = exception_id == 0
    if not is_root_exception and parent_id is not None:
        exception_value["mechanism"]["parent_id"] = parent_id
        exception_value["mechanism"]["type"] = "chained"

    if is_root_exception and "type" not in exception_value["mechanism"]:
        exception_value["mechanism"]["type"] = "generic"

    is_exception_group = BaseExceptionGroup is not None and isinstance(
        exc_value, BaseExceptionGroup
    )
    if is_exception_group:
        exception_value["mechanism"]["is_exception_group"] = True

    exception_value["module"] = get_type_module(exc_type)
    exception_value["type"] = get_type_name(exc_type)
    exception_value["value"] = get_error_message(exc_value)

    if client_options is None:
        include_local_variables = True
        include_source_context = True
        max_value_length = DEFAULT_MAX_VALUE_LENGTH  # fallback
    else:
        include_local_variables = client_options["include_local_variables"]
        include_source_context = client_options["include_source_context"]
        max_value_length = client_options["max_value_length"]

    frames = [
        serialize_frame(
            tb.tb_frame,
            tb_lineno=tb.tb_lineno,
            include_local_variables=include_local_variables,
            include_source_context=include_source_context,
            max_value_length=max_value_length,
        )
        for tb in iter_stacks(tb)
    ]

    if frames:
        exception_value["stacktrace"] = {"frames": frames}

    return exception_value


HAS_CHAINED_EXCEPTIONS = hasattr(Exception, "__suppress_context__")

if HAS_CHAINED_EXCEPTIONS:

    def walk_exception_chain(exc_info):
        # type: (ExcInfo) -> Iterator[ExcInfo]
        exc_type, exc_value, tb = exc_info

        seen_exceptions = []
        seen_exception_ids = set()  # type: Set[int]

        while (
            exc_type is not None
            and exc_value is not None
            and id(exc_value) not in seen_exception_ids
        ):
            yield exc_type, exc_value, tb

            # Avoid hashing random types we don't know anything
            # about. Use the list to keep a ref so that the `id` is
            # not used for another object.
            seen_exceptions.append(exc_value)
            seen_exception_ids.add(id(exc_value))

            if exc_value.__suppress_context__:
                cause = exc_value.__cause__
            else:
                cause = exc_value.__context__
            if cause is None:
                break
            exc_type = type(cause)
            exc_value = cause
            tb = getattr(cause, "__traceback__", None)

else:

    def walk_exception_chain(exc_info):
        # type: (ExcInfo) -> Iterator[ExcInfo]
        yield exc_info


def exceptions_from_error(
    exc_type,  # type: Optional[type]
    exc_value,  # type: Optional[BaseException]
    tb,  # type: Optional[TracebackType]
    client_options=None,  # type: Optional[Dict[str, Any]]
    mechanism=None,  # type: Optional[Dict[str, Any]]
    exception_id=0,  # type: int
    parent_id=0,  # type: int
    source=None,  # type: Optional[str]
):
    # type: (...) -> Tuple[int, List[Dict[str, Any]]]
    """
    Creates the list of exceptions.
    This can include chained exceptions and exceptions from an ExceptionGroup.

    See the Exception Interface documentation for more details:
    https://develop.sentry.dev/sdk/event-payloads/exception/
    """

    parent = single_exception_from_error_tuple(
        exc_type=exc_type,
        exc_value=exc_value,
        tb=tb,
        client_options=client_options,
        mechanism=mechanism,
        exception_id=exception_id,
        parent_id=parent_id,
        source=source,
    )
    exceptions = [parent]

    parent_id = exception_id
    exception_id += 1

    should_supress_context = hasattr(exc_value, "__suppress_context__") and exc_value.__suppress_context__  # type: ignore
    if should_supress_context:
        # Add direct cause.
        # The field `__cause__` is set when raised with the exception (using the `from` keyword).
        exception_has_cause = (
            exc_value
            and hasattr(exc_value, "__cause__")
            and exc_value.__cause__ is not None
        )
        if exception_has_cause:
            cause = exc_value.__cause__  # type: ignore
            (exception_id, child_exceptions) = exceptions_from_error(
                exc_type=type(cause),
                exc_value=cause,
                tb=getattr(cause, "__traceback__", None),
                client_options=client_options,
                mechanism=mechanism,
                exception_id=exception_id,
                source="__cause__",
            )
            exceptions.extend(child_exceptions)

    else:
        # Add indirect cause.
        # The field `__context__` is assigned if another exception occurs while handling the exception.
        exception_has_content = (
            exc_value
            and hasattr(exc_value, "__context__")
            and exc_value.__context__ is not None
        )
        if exception_has_content:
            context = exc_value.__context__  # type: ignore
            (exception_id, child_exceptions) = exceptions_from_error(
                exc_type=type(context),
                exc_value=context,
                tb=getattr(context, "__traceback__", None),
                client_options=client_options,
                mechanism=mechanism,
                exception_id=exception_id,
                source="__context__",
            )
            exceptions.extend(child_exceptions)

    # Add exceptions from an ExceptionGroup.
    is_exception_group = exc_value and hasattr(exc_value, "exceptions")
    if is_exception_group:
        for idx, e in enumerate(exc_value.exceptions):  # type: ignore
            (exception_id, child_exceptions) = exceptions_from_error(
                exc_type=type(e),
                exc_value=e,
                tb=getattr(e, "__traceback__", None),
                client_options=client_options,
                mechanism=mechanism,
                exception_id=exception_id,
                parent_id=parent_id,
                source="exceptions[%s]" % idx,
            )
            exceptions.extend(child_exceptions)

    return (exception_id, exceptions)


def exceptions_from_error_tuple(
    exc_info,  # type: ExcInfo
    client_options=None,  # type: Optional[Dict[str, Any]]
    mechanism=None,  # type: Optional[Dict[str, Any]]
):
    # type: (...) -> List[Dict[str, Any]]
    exc_type, exc_value, tb = exc_info

    is_exception_group = BaseExceptionGroup is not None and isinstance(
        exc_value, BaseExceptionGroup
    )

    if is_exception_group:
        (_, exceptions) = exceptions_from_error(
            exc_type=exc_type,
            exc_value=exc_value,
            tb=tb,
            client_options=client_options,
            mechanism=mechanism,
            exception_id=0,
            parent_id=0,
        )

    else:
        exceptions = []
        for exc_type, exc_value, tb in walk_exception_chain(exc_info):
            exceptions.append(
                single_exception_from_error_tuple(
                    exc_type, exc_value, tb, client_options, mechanism
                )
            )

    exceptions.reverse()

    return exceptions


def to_string(value):
    # type: (str) -> str
    try:
        return text_type(value)
    except UnicodeDecodeError:
        return repr(value)[1:-1]


def iter_event_stacktraces(event):
    # type: (Event) -> Iterator[Dict[str, Any]]
    if "stacktrace" in event:
        yield event["stacktrace"]
    if "threads" in event:
        for thread in event["threads"].get("values") or ():
            if "stacktrace" in thread:
                yield thread["stacktrace"]
    if "exception" in event:
        for exception in event["exception"].get("values") or ():
            if "stacktrace" in exception:
                yield exception["stacktrace"]


def iter_event_frames(event):
    # type: (Event) -> Iterator[Dict[str, Any]]
    for stacktrace in iter_event_stacktraces(event):
        for frame in stacktrace.get("frames") or ():
            yield frame


def handle_in_app(event, in_app_exclude=None, in_app_include=None, project_root=None):
    # type: (Event, Optional[List[str]], Optional[List[str]], Optional[str]) -> Event
    for stacktrace in iter_event_stacktraces(event):
        set_in_app_in_frames(
            stacktrace.get("frames"),
            in_app_exclude=in_app_exclude,
            in_app_include=in_app_include,
            project_root=project_root,
        )

    return event


def set_in_app_in_frames(frames, in_app_exclude, in_app_include, project_root=None):
    # type: (Any, Optional[List[str]], Optional[List[str]], Optional[str]) -> Optional[Any]
    if not frames:
        return None

    for frame in frames:
        # if frame has already been marked as in_app, skip it
        current_in_app = frame.get("in_app")
        if current_in_app is not None:
            continue

        module = frame.get("module")

        # check if module in frame is in the list of modules to include
        if _module_in_list(module, in_app_include):
            frame["in_app"] = True
            continue

        # check if module in frame is in the list of modules to exclude
        if _module_in_list(module, in_app_exclude):
            frame["in_app"] = False
            continue

        # if frame has no abs_path, skip further checks
        abs_path = frame.get("abs_path")
        if abs_path is None:
            continue

        if _is_external_source(abs_path):
            frame["in_app"] = False
            continue

        if _is_in_project_root(abs_path, project_root):
            frame["in_app"] = True
            continue

    return frames


def exc_info_from_error(error):
    # type: (Union[BaseException, ExcInfo]) -> ExcInfo
    if isinstance(error, tuple) and len(error) == 3:
        exc_type, exc_value, tb = error
    elif isinstance(error, BaseException):
        tb = getattr(error, "__traceback__", None)
        if tb is not None:
            exc_type = type(error)
            exc_value = error
        else:
            exc_type, exc_value, tb = sys.exc_info()
            if exc_value is not error:
                tb = None
                exc_value = error
                exc_type = type(error)

    else:
        raise ValueError("Expected Exception object to report, got %s!" % type(error))

    return exc_type, exc_value, tb


def event_from_exception(
    exc_info,  # type: Union[BaseException, ExcInfo]
    client_options=None,  # type: Optional[Dict[str, Any]]
    mechanism=None,  # type: Optional[Dict[str, Any]]
):
    # type: (...) -> Tuple[Event, Dict[str, Any]]
    exc_info = exc_info_from_error(exc_info)
    hint = event_hint_with_exc_info(exc_info)
    return (
        {
            "level": "error",
            "exception": {
                "values": exceptions_from_error_tuple(
                    exc_info, client_options, mechanism
                )
            },
        },
        hint,
    )


def _module_in_list(name, items):
    # type: (str, Optional[List[str]]) -> bool
    if name is None:
        return False

    if not items:
        return False

    for item in items:
        if item == name or name.startswith(item + "."):
            return True

    return False


def _is_external_source(abs_path):
    # type: (str) -> bool
    # check if frame is in 'site-packages' or 'dist-packages'
    external_source = (
        re.search(r"[\\/](?:dist|site)-packages[\\/]", abs_path) is not None
    )
    return external_source


def _is_in_project_root(abs_path, project_root):
    # type: (str, Optional[str]) -> bool
    if project_root is None:
        return False

    # check if path is in the project root
    if abs_path.startswith(project_root):
        return True

    return False


def _truncate_by_bytes(string, max_bytes):
    # type: (str, int) -> str
    """
    Truncate a UTF-8-encodable string to the last full codepoint so that it fits in max_bytes.
    """
    # This function technically supports bytes, but only for Python 2 compat.
    # XXX remove support for bytes when we drop Python 2
    if isinstance(string, bytes):
        truncated = string[: max_bytes - 3]
    else:
        truncated = string.encode("utf-8")[: max_bytes - 3].decode(
            "utf-8", errors="ignore"
        )

    return truncated + "..."


def _get_size_in_bytes(value):
    # type: (str) -> Optional[int]
    # This function technically supports bytes, but only for Python 2 compat.
    # XXX remove support for bytes when we drop Python 2
    if not isinstance(value, (bytes, text_type)):
        return None

    if isinstance(value, bytes):
        return len(value)

    try:
        return len(value.encode("utf-8"))
    except (UnicodeEncodeError, UnicodeDecodeError):
        return None


def strip_string(value, max_length=None):
    # type: (str, Optional[int]) -> Union[AnnotatedValue, str]
    if not value:
        return value

    if max_length is None:
        max_length = DEFAULT_MAX_VALUE_LENGTH

    byte_size = _get_size_in_bytes(value)
    text_size = None
    if isinstance(value, text_type):
        text_size = len(value)

    if byte_size is not None and byte_size > max_length:
        # truncate to max_length bytes, preserving code points
        truncated_value = _truncate_by_bytes(value, max_length)
    elif text_size is not None and text_size > max_length:
        # fallback to truncating by string length
        truncated_value = value[: max_length - 3] + "..."
    else:
        return value

    return AnnotatedValue(
        value=truncated_value,
        metadata={
            "len": byte_size or text_size,
            "rem": [["!limit", "x", max_length - 3, max_length]],
        },
    )


def parse_version(version):
    # type: (str) -> Optional[Tuple[int, ...]]
    """
    Parses a version string into a tuple of integers.
    This uses the parsing loging from PEP 440:
    https://peps.python.org/pep-0440/#appendix-b-parsing-version-strings-with-regular-expressions
    """
    VERSION_PATTERN = r"""  # noqa: N806
        v?
        (?:
            (?:(?P<epoch>[0-9]+)!)?                           # epoch
            (?P<release>[0-9]+(?:\.[0-9]+)*)                  # release segment
            (?P<pre>                                          # pre-release
                [-_\.]?
                (?P<pre_l>(a|b|c|rc|alpha|beta|pre|preview))
                [-_\.]?
                (?P<pre_n>[0-9]+)?
            )?
            (?P<post>                                         # post release
                (?:-(?P<post_n1>[0-9]+))
                |
                (?:
                    [-_\.]?
                    (?P<post_l>post|rev|r)
                    [-_\.]?
                    (?P<post_n2>[0-9]+)?
                )
            )?
            (?P<dev>                                          # dev release
                [-_\.]?
                (?P<dev_l>dev)
                [-_\.]?
                (?P<dev_n>[0-9]+)?
            )?
        )
        (?:\+(?P<local>[a-z0-9]+(?:[-_\.][a-z0-9]+)*))?       # local version
    """

    pattern = re.compile(
        r"^\s*" + VERSION_PATTERN + r"\s*$",
        re.VERBOSE | re.IGNORECASE,
    )

    try:
        release = pattern.match(version).groupdict()["release"]  # type: ignore
        release_tuple = tuple(map(int, release.split(".")[:3]))  # type: Tuple[int, ...]
    except (TypeError, ValueError, AttributeError):
        return None

    return release_tuple


def _is_contextvars_broken():
    # type: () -> bool
    """
    Returns whether gevent/eventlet have patched the stdlib in a way where thread locals are now more "correct" than contextvars.
    """
    try:
        import gevent  # type: ignore
        from gevent.monkey import is_object_patched  # type: ignore

        # Get the MAJOR and MINOR version numbers of Gevent
        version_tuple = tuple(
            [int(part) for part in re.split(r"a|b|rc|\.", gevent.__version__)[:2]]
        )
        if is_object_patched("threading", "local"):
            # Gevent 20.9.0 depends on Greenlet 0.4.17 which natively handles switching
            # context vars when greenlets are switched, so, Gevent 20.9.0+ is all fine.
            # Ref: https://github.com/gevent/gevent/blob/83c9e2ae5b0834b8f84233760aabe82c3ba065b4/src/gevent/monkey.py#L604-L609
            # Gevent 20.5, that doesn't depend on Greenlet 0.4.17 with native support
            # for contextvars, is able to patch both thread locals and contextvars, in
            # that case, check if contextvars are effectively patched.
            if (
                # Gevent 20.9.0+
                (sys.version_info >= (3, 7) and version_tuple >= (20, 9))
                # Gevent 20.5.0+ or Python < 3.7
                or (is_object_patched("contextvars", "ContextVar"))
            ):
                return False

            return True
    except ImportError:
        pass

    try:
        import greenlet  # type: ignore
        from eventlet.patcher import is_monkey_patched  # type: ignore

        greenlet_version = parse_version(greenlet.__version__)

        if greenlet_version is None:
            logger.error(
                "Internal error in Sentry SDK: Could not parse Greenlet version from greenlet.__version__."
            )
            return False

        if is_monkey_patched("thread") and greenlet_version < (0, 5):
            return True
    except ImportError:
        pass

    return False


def _make_threadlocal_contextvars(local):
    # type: (type) -> type
    class ContextVar(object):
        # Super-limited impl of ContextVar

        def __init__(self, name, default=None):
            # type: (str, Any) -> None
            self._name = name
            self._default = default
            self._local = local()
            self._original_local = local()

        def get(self, default=None):
            # type: (Any) -> Any
            return getattr(self._local, "value", default or self._default)

        def set(self, value):
            # type: (Any) -> Any
            token = str(random.getrandbits(64))
            original_value = self.get()
            setattr(self._original_local, token, original_value)
            self._local.value = value
            return token

        def reset(self, token):
            # type: (Any) -> None
            self._local.value = getattr(self._original_local, token)
            del self._original_local[token]

    return ContextVar


def _make_noop_copy_context():
    # type: () -> Callable[[], Any]
    class NoOpContext:
        def run(self, func, *args, **kwargs):
            # type: (Callable[..., Any], *Any, **Any) -> Any
            return func(*args, **kwargs)

    def copy_context():
        # type: () -> NoOpContext
        return NoOpContext()

    return copy_context


def _get_contextvars():
    # type: () -> Tuple[bool, type, Callable[[], Any]]
    """
    Figure out the "right" contextvars installation to use. Returns a
    `contextvars.ContextVar`-like class with a limited API.

    See https://docs.sentry.io/platforms/python/contextvars/ for more information.
    """
    if not _is_contextvars_broken():
        # aiocontextvars is a PyPI package that ensures that the contextvars
        # backport (also a PyPI package) works with asyncio under Python 3.6
        #
        # Import it if available.
        if sys.version_info < (3, 7):
            # `aiocontextvars` is absolutely required for functional
            # contextvars on Python 3.6.
            try:
                from aiocontextvars import ContextVar, copy_context

                return True, ContextVar, copy_context
            except ImportError:
                pass
        else:
            # On Python 3.7 contextvars are functional.
            try:
                from contextvars import ContextVar, copy_context

                return True, ContextVar, copy_context
            except ImportError:
                pass

    # Fall back to basic thread-local usage.

    from threading import local

    return False, _make_threadlocal_contextvars(local), _make_noop_copy_context()


HAS_REAL_CONTEXTVARS, ContextVar, copy_context = _get_contextvars()

CONTEXTVARS_ERROR_MESSAGE = """

With asyncio/ASGI applications, the Sentry SDK requires a functional
installation of `contextvars` to avoid leaking scope/context data across
requests.

Please refer to https://docs.sentry.io/platforms/python/contextvars/ for more information.
"""


def qualname_from_function(func):
    # type: (Callable[..., Any]) -> Optional[str]
    """Return the qualified name of func. Works with regular function, lambda, partial and partialmethod."""
    func_qualname = None  # type: Optional[str]

    # Python 2
    try:
        return "%s.%s.%s" % (
            func.im_class.__module__,  # type: ignore
            func.im_class.__name__,  # type: ignore
            func.__name__,
        )
    except Exception:
        pass

    prefix, suffix = "", ""

    if (
        _PARTIALMETHOD_AVAILABLE
        and hasattr(func, "_partialmethod")
        and isinstance(func._partialmethod, partialmethod)
    ):
        prefix, suffix = "partialmethod(<function ", ">)"
        func = func._partialmethod.func
    elif isinstance(func, partial) and hasattr(func.func, "__name__"):
        prefix, suffix = "partial(<function ", ">)"
        func = func.func

    if hasattr(func, "__qualname__"):
        func_qualname = func.__qualname__
    elif hasattr(func, "__name__"):  # Python 2.7 has no __qualname__
        func_qualname = func.__name__

    # Python 3: methods, functions, classes
    if func_qualname is not None:
        if hasattr(func, "__module__"):
            func_qualname = func.__module__ + "." + func_qualname
        func_qualname = prefix + func_qualname + suffix

    return func_qualname


def transaction_from_function(func):
    # type: (Callable[..., Any]) -> Optional[str]
    return qualname_from_function(func)


disable_capture_event = ContextVar("disable_capture_event")


class ServerlessTimeoutWarning(Exception):  # noqa: N818
    """Raised when a serverless method is about to reach its timeout."""

    pass


class TimeoutThread(threading.Thread):
    """Creates a Thread which runs (sleeps) for a time duration equal to
    waiting_time and raises a custom ServerlessTimeout exception.
    """

    def __init__(self, waiting_time, configured_timeout):
        # type: (float, int) -> None
        threading.Thread.__init__(self)
        self.waiting_time = waiting_time
        self.configured_timeout = configured_timeout
        self._stop_event = threading.Event()

    def stop(self):
        # type: () -> None
        self._stop_event.set()

    def run(self):
        # type: () -> None

        self._stop_event.wait(self.waiting_time)

        if self._stop_event.is_set():
            return

        integer_configured_timeout = int(self.configured_timeout)

        # Setting up the exact integer value of configured time(in seconds)
        if integer_configured_timeout < self.configured_timeout:
            integer_configured_timeout = integer_configured_timeout + 1

        # Raising Exception after timeout duration is reached
        raise ServerlessTimeoutWarning(
            "WARNING : Function is expected to get timed out. Configured timeout duration = {} seconds.".format(
                integer_configured_timeout
            )
        )


def to_base64(original):
    # type: (str) -> Optional[str]
    """
    Convert a string to base64, via UTF-8. Returns None on invalid input.
    """
    base64_string = None

    try:
        utf8_bytes = original.encode("UTF-8")
        base64_bytes = base64.b64encode(utf8_bytes)
        base64_string = base64_bytes.decode("UTF-8")
    except Exception as err:
        logger.warning("Unable to encode {orig} to base64:".format(orig=original), err)

    return base64_string


def from_base64(base64_string):
    # type: (str) -> Optional[str]
    """
    Convert a string from base64, via UTF-8. Returns None on invalid input.
    """
    utf8_string = None

    try:
        only_valid_chars = BASE64_ALPHABET.match(base64_string)
        assert only_valid_chars

        base64_bytes = base64_string.encode("UTF-8")
        utf8_bytes = base64.b64decode(base64_bytes)
        utf8_string = utf8_bytes.decode("UTF-8")
    except Exception as err:
        logger.warning(
            "Unable to decode {b64} from base64:".format(b64=base64_string), err
        )

    return utf8_string


Components = namedtuple("Components", ["scheme", "netloc", "path", "query", "fragment"])


def sanitize_url(url, remove_authority=True, remove_query_values=True, split=False):
    # type: (str, bool, bool, bool) -> Union[str, Components]
    """
    Removes the authority and query parameter values from a given URL.
    """
    parsed_url = urlsplit(url)
    query_params = parse_qs(parsed_url.query, keep_blank_values=True)

    # strip username:password (netloc can be usr:pwd@example.com)
    if remove_authority:
        netloc_parts = parsed_url.netloc.split("@")
        if len(netloc_parts) > 1:
            netloc = "%s:%s@%s" % (
                SENSITIVE_DATA_SUBSTITUTE,
                SENSITIVE_DATA_SUBSTITUTE,
                netloc_parts[-1],
            )
        else:
            netloc = parsed_url.netloc
    else:
        netloc = parsed_url.netloc

    # strip values from query string
    if remove_query_values:
        query_string = unquote(
            urlencode({key: SENSITIVE_DATA_SUBSTITUTE for key in query_params})
        )
    else:
        query_string = parsed_url.query

    components = Components(
        scheme=parsed_url.scheme,
        netloc=netloc,
        query=query_string,
        path=parsed_url.path,
        fragment=parsed_url.fragment,
    )

    if split:
        return components
    else:
        return urlunsplit(components)


ParsedUrl = namedtuple("ParsedUrl", ["url", "query", "fragment"])


def parse_url(url, sanitize=True):
    # type: (str, bool) -> ParsedUrl
    """
    Splits a URL into a url (including path), query and fragment. If sanitize is True, the query
    parameters will be sanitized to remove sensitive data. The autority (username and password)
    in the URL will always be removed.
    """
    parsed_url = sanitize_url(
        url, remove_authority=True, remove_query_values=sanitize, split=True
    )

    base_url = urlunsplit(
        Components(
            scheme=parsed_url.scheme,  # type: ignore
            netloc=parsed_url.netloc,  # type: ignore
            query="",
            path=parsed_url.path,  # type: ignore
            fragment="",
        )
    )

    return ParsedUrl(
        url=base_url,
        query=parsed_url.query,  # type: ignore
        fragment=parsed_url.fragment,  # type: ignore
    )


def is_valid_sample_rate(rate, source):
    # type: (Any, str) -> bool
    """
    Checks the given sample rate to make sure it is valid type and value (a
    boolean or a number between 0 and 1, inclusive).
    """

    # both booleans and NaN are instances of Real, so a) checking for Real
    # checks for the possibility of a boolean also, and b) we have to check
    # separately for NaN and Decimal does not derive from Real so need to check that too
    if not isinstance(rate, (Real, Decimal)) or math.isnan(rate):
        logger.warning(
            "{source} Given sample rate is invalid. Sample rate must be a boolean or a number between 0 and 1. Got {rate} of type {type}.".format(
                source=source, rate=rate, type=type(rate)
            )
        )
        return False

    # in case rate is a boolean, it will get cast to 1 if it's True and 0 if it's False
    rate = float(rate)
    if rate < 0 or rate > 1:
        logger.warning(
            "{source} Given sample rate is invalid. Sample rate must be between 0 and 1. Got {rate}.".format(
                source=source, rate=rate
            )
        )
        return False

    return True


def match_regex_list(item, regex_list=None, substring_matching=False):
    # type: (str, Optional[List[str]], bool) -> bool
    if regex_list is None:
        return False

    for item_matcher in regex_list:
        if not substring_matching and item_matcher[-1] != "$":
            item_matcher += "$"

        matched = re.search(item_matcher, item)
        if matched:
            return True

    return False


def is_sentry_url(hub, url):
    # type: (sentry_sdk.Hub, str) -> bool
    """
    Determines whether the given URL matches the Sentry DSN.
    """
    return (
        hub.client is not None
        and hub.client.transport is not None
        and hub.client.transport.parsed_dsn is not None
        and hub.client.transport.parsed_dsn.netloc in url
    )


def _generate_installed_modules():
    # type: () -> Iterator[Tuple[str, str]]
    try:
        from importlib import metadata

        yielded = set()
        for dist in metadata.distributions():
            name = dist.metadata["Name"]
            # `metadata` values may be `None`, see:
            # https://github.com/python/cpython/issues/91216
            # and
            # https://github.com/python/importlib_metadata/issues/371
            if name is not None:
                normalized_name = _normalize_module_name(name)
                if dist.version is not None and normalized_name not in yielded:
                    yield normalized_name, dist.version
                    yielded.add(normalized_name)

    except ImportError:
        # < py3.8
        try:
            import pkg_resources
        except ImportError:
            return

        for info in pkg_resources.working_set:
            yield _normalize_module_name(info.key), info.version


def _normalize_module_name(name):
    # type: (str) -> str
    return name.lower()


def _get_installed_modules():
    # type: () -> Dict[str, str]
    global _installed_modules
    if _installed_modules is None:
        _installed_modules = dict(_generate_installed_modules())
    return _installed_modules


def package_version(package):
    # type: (str) -> Optional[Tuple[int, ...]]
    installed_packages = _get_installed_modules()
    version = installed_packages.get(package)
    if version is None:
        return None

    return parse_version(version)


if PY37:

    def nanosecond_time():
        # type: () -> int
        return time.perf_counter_ns()

elif PY33:

    def nanosecond_time():
        # type: () -> int
        return int(time.perf_counter() * 1e9)

else:

    def nanosecond_time():
        # type: () -> int
        return int(time.time() * 1e9)


if PY2:

    def now():
        # type: () -> float
        return time.time()

else:

    def now():
        # type: () -> float
        return time.perf_counter()


try:
    from gevent import get_hub as get_gevent_hub
    from gevent.monkey import is_module_patched
except ImportError:

    def get_gevent_hub():
        # type: () -> Any
        return None

    def is_module_patched(*args, **kwargs):
        # type: (*Any, **Any) -> bool
        # unable to import from gevent means no modules have been patched
        return False


def is_gevent():
    # type: () -> bool
    return is_module_patched("threading") or is_module_patched("_thread")


def get_current_thread_meta(thread=None):
    # type: (Optional[threading.Thread]) -> Tuple[Optional[int], Optional[str]]
    """
    Try to get the id of the current thread, with various fall backs.
    """

    # if a thread is specified, that takes priority
    if thread is not None:
        try:
            thread_id = thread.ident
            thread_name = thread.name
            if thread_id is not None:
                return thread_id, thread_name
        except AttributeError:
            pass

    # if the app is using gevent, we should look at the gevent hub first
    # as the id there differs from what the threading module reports
    if is_gevent():
        gevent_hub = get_gevent_hub()
        if gevent_hub is not None:
            try:
                # this is undocumented, so wrap it in try except to be safe
                return gevent_hub.thread_ident, None
            except AttributeError:
                pass

    # use the current thread's id if possible
    try:
        thread = threading.current_thread()
        thread_id = thread.ident
        thread_name = thread.name
        if thread_id is not None:
            return thread_id, thread_name
    except AttributeError:
        pass

    # if we can't get the current thread id, fall back to the main thread id
    try:
        thread = threading.main_thread()
        thread_id = thread.ident
        thread_name = thread.name
        if thread_id is not None:
            return thread_id, thread_name
    except AttributeError:
        pass

    # we've tried everything, time to give up
    return None, None<|MERGE_RESOLUTION|>--- conflicted
+++ resolved
@@ -104,25 +104,15 @@
 
 def get_git_revision():
     # type: () -> Optional[str]
-<<<<<<< HEAD
     try:
         with open(os.path.devnull, "w+") as null:
+            # prevent command prompt windows from popping up on windows
+            startupinfo = None
+            if sys.platform == "win32" or sys.platform == "cygwin":
+                startupinfo = subprocess.STARTUPINFO()
+                startupinfo.dwFlags |= subprocess.STARTF_USESHOWWINDOW
+
             revision = (
-=======
-    """Try to guess a default release."""
-    release = os.environ.get("SENTRY_RELEASE")
-    if release:
-        return release
-
-    startupinfo = None
-    if sys.platform == "win32" or sys.platform == "cygwin":
-        startupinfo = subprocess.STARTUPINFO()
-        startupinfo.dwFlags |= subprocess.STARTF_USESHOWWINDOW
-
-    with open(os.path.devnull, "w+") as null:
-        try:
-            release = (
->>>>>>> 20d597e9
                 subprocess.Popen(
                     ["git", "rev-parse", "HEAD"],
                     startupinfo=startupinfo,
