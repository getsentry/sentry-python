import base64
import json
import linecache
import logging
import math
import os
import random
import re
import subprocess
import sys
import threading
import time
from collections import namedtuple
from copy import copy
from datetime import datetime
from decimal import Decimal
<<<<<<< HEAD
from functools import wraps
=======
from functools import partial, partialmethod
>>>>>>> a1181a6b
from numbers import Real
from urllib.parse import parse_qs, unquote, urlencode, urlsplit, urlunsplit

try:
    # Python 3.11
    from builtins import BaseExceptionGroup
except ImportError:
    # Python 3.10 and below
    BaseExceptionGroup = None  # type: ignore

import sentry_sdk
<<<<<<< HEAD
import sentry_sdk.hub
from sentry_sdk._compat import PY2, PY33, PY37, implements_str, text_type, urlparse
=======
from sentry_sdk._compat import PY37
>>>>>>> a1181a6b
from sentry_sdk._types import TYPE_CHECKING
from sentry_sdk.consts import DEFAULT_MAX_VALUE_LENGTH, EndpointType

if TYPE_CHECKING:
    from types import FrameType, TracebackType
    from typing import (
        Any,
        Callable,
        ContextManager,
        Dict,
        Iterator,
        List,
        NoReturn,
        Optional,
        Set,
        Tuple,
        Type,
        Union,
    )
    from sentry_sdk.integrations import Integration

<<<<<<< HEAD
    from sentry_sdk._types import EndpointType, ExcInfo, GenericCallable
=======
    from sentry_sdk._types import Event, ExcInfo
>>>>>>> a1181a6b


epoch = datetime(1970, 1, 1)

# The logger is created here but initialized in the debug support module
logger = logging.getLogger("sentry_sdk.errors")

_installed_modules = None

BASE64_ALPHABET = re.compile(r"^[a-zA-Z0-9/+=]*$")

SENSITIVE_DATA_SUBSTITUTE = "[Filtered]"


def json_dumps(data):
    # type: (Any) -> bytes
    """Serialize data into a compact JSON representation encoded as UTF-8."""
    return json.dumps(data, allow_nan=False, separators=(",", ":")).encode("utf-8")


def _get_debug_hub():
    # type: () -> Optional[sentry_sdk.Hub]
    # This function is replaced by debug.py
    pass


def get_git_revision():
    # type: () -> Optional[str]
    try:
        with open(os.path.devnull, "w+") as null:
            revision = (
                subprocess.Popen(
                    ["git", "rev-parse", "HEAD"],
                    stdout=subprocess.PIPE,
                    stderr=null,
                    stdin=null,
                )
                .communicate()[0]
                .strip()
                .decode("utf-8")
            )
    except (OSError, IOError, FileNotFoundError):
        return None

    return revision


def get_default_release():
    # type: () -> Optional[str]
    """Try to guess a default release."""
    release = os.environ.get("SENTRY_RELEASE")
    if release:
        return release

    release = get_git_revision()
    if release:
        return release

    for var in (
        "HEROKU_SLUG_COMMIT",
        "SOURCE_VERSION",
        "CODEBUILD_RESOLVED_SOURCE_VERSION",
        "CIRCLE_SHA1",
        "GAE_DEPLOYMENT_ID",
    ):
        release = os.environ.get(var)
        if release:
            return release
    return None


def get_sdk_name(installed_integrations):
    # type: (List[str]) -> str
    """Return the SDK name including the name of the used web framework."""

    # Note: I can not use for example sentry_sdk.integrations.django.DjangoIntegration.identifier
    # here because if django is not installed the integration is not accessible.
    framework_integrations = [
        "django",
        "flask",
        "fastapi",
        "bottle",
        "falcon",
        "quart",
        "sanic",
        "starlette",
        "chalice",
        "serverless",
        "pyramid",
        "tornado",
        "aiohttp",
        "aws_lambda",
        "gcp",
        "beam",
        "asgi",
        "wsgi",
    ]

    for integration in framework_integrations:
        if integration in installed_integrations:
            return "sentry.python.{}".format(integration)

    return "sentry.python"


class CaptureInternalException:
    __slots__ = ()

    def __enter__(self):
        # type: () -> ContextManager[Any]
        return self

    def __exit__(self, ty, value, tb):
        # type: (Optional[Type[BaseException]], Optional[BaseException], Optional[TracebackType]) -> bool
        if ty is not None and value is not None:
            capture_internal_exception((ty, value, tb))

        return True


_CAPTURE_INTERNAL_EXCEPTION = CaptureInternalException()


def capture_internal_exceptions():
    # type: () -> ContextManager[Any]
    return _CAPTURE_INTERNAL_EXCEPTION


def capture_internal_exception(exc_info):
    # type: (ExcInfo) -> None
    hub = _get_debug_hub()
    if hub is not None:
        hub._capture_internal_exception(exc_info)


def to_timestamp(value):
    # type: (datetime) -> float
    return (value - epoch).total_seconds()


def format_timestamp(value):
    # type: (datetime) -> str
    return value.strftime("%Y-%m-%dT%H:%M:%S.%fZ")


def event_hint_with_exc_info(exc_info=None):
    # type: (Optional[ExcInfo]) -> Dict[str, Optional[ExcInfo]]
    """Creates a hint with the exc info filled in."""
    if exc_info is None:
        exc_info = sys.exc_info()
    else:
        exc_info = exc_info_from_error(exc_info)
    if exc_info[0] is None:
        exc_info = None
    return {"exc_info": exc_info}


class BadDsn(ValueError):
    """Raised on invalid DSNs."""


class Dsn:
    """Represents a DSN."""

    def __init__(self, value):
        # type: (Union[Dsn, str]) -> None
        if isinstance(value, Dsn):
            self.__dict__ = dict(value.__dict__)
            return
        parts = urlsplit(str(value))

        if parts.scheme not in ("http", "https"):
            raise BadDsn("Unsupported scheme %r" % parts.scheme)
        self.scheme = parts.scheme

        if parts.hostname is None:
            raise BadDsn("Missing hostname")

        self.host = parts.hostname

        if parts.port is None:
            self.port = self.scheme == "https" and 443 or 80  # type: int
        else:
            self.port = parts.port

        if not parts.username:
            raise BadDsn("Missing public key")

        self.public_key = parts.username
        self.secret_key = parts.password

        path = parts.path.rsplit("/", 1)

        try:
            self.project_id = str(int(path.pop()))
        except (ValueError, TypeError):
            raise BadDsn("Invalid project in DSN (%r)" % (parts.path or "")[1:])

        self.path = "/".join(path) + "/"

    @property
    def netloc(self):
        # type: () -> str
        """The netloc part of a DSN."""
        rv = self.host
        if (self.scheme, self.port) not in (("http", 80), ("https", 443)):
            rv = "%s:%s" % (rv, self.port)
        return rv

    def to_auth(self, client=None):
        # type: (Optional[Any]) -> Auth
        """Returns the auth info object for this dsn."""
        return Auth(
            scheme=self.scheme,
            host=self.netloc,
            path=self.path,
            project_id=self.project_id,
            public_key=self.public_key,
            secret_key=self.secret_key,
            client=client,
        )

    def __str__(self):
        # type: () -> str
        return "%s://%s%s@%s%s%s" % (
            self.scheme,
            self.public_key,
            self.secret_key and "@" + self.secret_key or "",
            self.netloc,
            self.path,
            self.project_id,
        )


class Auth:
    """Helper object that represents the auth info."""

    def __init__(
        self,
        scheme,
        host,
        project_id,
        public_key,
        secret_key=None,
        version=7,
        client=None,
        path="/",
    ):
        # type: (str, str, str, str, Optional[str], int, Optional[Any], str) -> None
        self.scheme = scheme
        self.host = host
        self.path = path
        self.project_id = project_id
        self.public_key = public_key
        self.secret_key = secret_key
        self.version = version
        self.client = client

    def get_api_url(
        self, type=EndpointType.ENVELOPE  # type: EndpointType
    ):
        # type: (...) -> str
        """Returns the API url for storing events."""
        return "%s://%s%sapi/%s/%s/" % (
            self.scheme,
            self.host,
            self.path,
            self.project_id,
            type.value,
        )

    def to_header(self):
        # type: () -> str
        """Returns the auth header a string."""
        rv = [("sentry_key", self.public_key), ("sentry_version", self.version)]
        if self.client is not None:
            rv.append(("sentry_client", self.client))
        if self.secret_key is not None:
            rv.append(("sentry_secret", self.secret_key))
        return "Sentry " + ", ".join("%s=%s" % (key, value) for key, value in rv)


class AnnotatedValue:
    """
    Meta information for a data field in the event payload.
    This is to tell Relay that we have tampered with the fields value.
    See:
    https://github.com/getsentry/relay/blob/be12cd49a0f06ea932ed9b9f93a655de5d6ad6d1/relay-general/src/types/meta.rs#L407-L423
    """

    __slots__ = ("value", "metadata")

    def __init__(self, value, metadata):
        # type: (Optional[Any], Dict[str, Any]) -> None
        self.value = value
        self.metadata = metadata

    def __eq__(self, other):
        # type: (Any) -> bool
        if not isinstance(other, AnnotatedValue):
            return False

        return self.value == other.value and self.metadata == other.metadata

    @classmethod
    def removed_because_raw_data(cls):
        # type: () -> AnnotatedValue
        """The value was removed because it could not be parsed. This is done for request body values that are not json nor a form."""
        return AnnotatedValue(
            value="",
            metadata={
                "rem": [  # Remark
                    [
                        "!raw",  # Unparsable raw data
                        "x",  # The fields original value was removed
                    ]
                ]
            },
        )

    @classmethod
    def removed_because_over_size_limit(cls):
        # type: () -> AnnotatedValue
        """The actual value was removed because the size of the field exceeded the configured maximum size (specified with the max_request_body_size sdk option)"""
        return AnnotatedValue(
            value="",
            metadata={
                "rem": [  # Remark
                    [
                        "!config",  # Because of configured maximum size
                        "x",  # The fields original value was removed
                    ]
                ]
            },
        )

    @classmethod
    def substituted_because_contains_sensitive_data(cls):
        # type: () -> AnnotatedValue
        """The actual value was removed because it contained sensitive information."""
        return AnnotatedValue(
            value=SENSITIVE_DATA_SUBSTITUTE,
            metadata={
                "rem": [  # Remark
                    [
                        "!config",  # Because of SDK configuration (in this case the config is the hard coded removal of certain django cookies)
                        "s",  # The fields original value was substituted
                    ]
                ]
            },
        )


if TYPE_CHECKING:
    from typing import TypeVar

    T = TypeVar("T")
    Annotated = Union[AnnotatedValue, T]


def get_type_name(cls):
    # type: (Optional[type]) -> Optional[str]
    return getattr(cls, "__qualname__", None) or getattr(cls, "__name__", None)


def get_type_module(cls):
    # type: (Optional[type]) -> Optional[str]
    mod = getattr(cls, "__module__", None)
    if mod not in (None, "builtins", "__builtins__"):
        return mod
    return None


def should_hide_frame(frame):
    # type: (FrameType) -> bool
    try:
        mod = frame.f_globals["__name__"]
        if mod.startswith("sentry_sdk."):
            return True
    except (AttributeError, KeyError):
        pass

    for flag_name in "__traceback_hide__", "__tracebackhide__":
        try:
            if frame.f_locals[flag_name]:
                return True
        except Exception:
            pass

    return False


def iter_stacks(tb):
    # type: (Optional[TracebackType]) -> Iterator[TracebackType]
    tb_ = tb  # type: Optional[TracebackType]
    while tb_ is not None:
        if not should_hide_frame(tb_.tb_frame):
            yield tb_
        tb_ = tb_.tb_next


def get_lines_from_file(
    filename,  # type: str
    lineno,  # type: int
    max_length=None,  # type: Optional[int]
    loader=None,  # type: Optional[Any]
    module=None,  # type: Optional[str]
):
    # type: (...) -> Tuple[List[Annotated[str]], Optional[Annotated[str]], List[Annotated[str]]]
    context_lines = 5
    source = None
    if loader is not None and hasattr(loader, "get_source"):
        try:
            source_str = loader.get_source(module)  # type: Optional[str]
        except (ImportError, IOError):
            source_str = None
        if source_str is not None:
            source = source_str.splitlines()

    if source is None:
        try:
            source = linecache.getlines(filename)
        except (OSError, IOError):
            return [], None, []

    if not source:
        return [], None, []

    lower_bound = max(0, lineno - context_lines)
    upper_bound = min(lineno + 1 + context_lines, len(source))

    try:
        pre_context = [
            strip_string(line.strip("\r\n"), max_length=max_length)
            for line in source[lower_bound:lineno]
        ]
        context_line = strip_string(source[lineno].strip("\r\n"), max_length=max_length)
        post_context = [
            strip_string(line.strip("\r\n"), max_length=max_length)
            for line in source[(lineno + 1) : upper_bound]
        ]
        return pre_context, context_line, post_context
    except IndexError:
        # the file may have changed since it was loaded into memory
        return [], None, []


def get_source_context(
    frame,  # type: FrameType
    tb_lineno,  # type: int
    max_value_length=None,  # type: Optional[int]
):
    # type: (...) -> Tuple[List[Annotated[str]], Optional[Annotated[str]], List[Annotated[str]]]
    try:
        abs_path = frame.f_code.co_filename  # type: Optional[str]
    except Exception:
        abs_path = None
    try:
        module = frame.f_globals["__name__"]
    except Exception:
        return [], None, []
    try:
        loader = frame.f_globals["__loader__"]
    except Exception:
        loader = None
    lineno = tb_lineno - 1
    if lineno is not None and abs_path:
        return get_lines_from_file(
            abs_path, lineno, max_value_length, loader=loader, module=module
        )
    return [], None, []


def safe_str(value):
    # type: (Any) -> str
    try:
        return str(value)
    except Exception:
        return safe_repr(value)


def safe_repr(value):
    # type: (Any) -> str
    try:
        return repr(value)
    except Exception:
        return "<broken repr>"


def filename_for_module(module, abs_path):
    # type: (Optional[str], Optional[str]) -> Optional[str]
    if not abs_path or not module:
        return abs_path

    try:
        if abs_path.endswith(".pyc"):
            abs_path = abs_path[:-1]

        base_module = module.split(".", 1)[0]
        if base_module == module:
            return os.path.basename(abs_path)

        base_module_path = sys.modules[base_module].__file__
        if not base_module_path:
            return abs_path

        return abs_path.split(base_module_path.rsplit(os.sep, 2)[0], 1)[-1].lstrip(
            os.sep
        )
    except Exception:
        return abs_path


def serialize_frame(
    frame,
    tb_lineno=None,
    include_local_variables=True,
    include_source_context=True,
    max_value_length=None,
):
    # type: (FrameType, Optional[int], bool, bool, Optional[int]) -> Dict[str, Any]
    f_code = getattr(frame, "f_code", None)
    if not f_code:
        abs_path = None
        function = None
    else:
        abs_path = frame.f_code.co_filename
        function = frame.f_code.co_name
    try:
        module = frame.f_globals["__name__"]
    except Exception:
        module = None

    if tb_lineno is None:
        tb_lineno = frame.f_lineno

    rv = {
        "filename": filename_for_module(module, abs_path) or None,
        "abs_path": os.path.abspath(abs_path) if abs_path else None,
        "function": function or "<unknown>",
        "module": module,
        "lineno": tb_lineno,
    }  # type: Dict[str, Any]

    if include_source_context:
        rv["pre_context"], rv["context_line"], rv["post_context"] = get_source_context(
            frame, tb_lineno, max_value_length
        )

    if include_local_variables:
        rv["vars"] = copy(frame.f_locals)

    return rv


def current_stacktrace(
    include_local_variables=True,  # type: bool
    include_source_context=True,  # type: bool
    max_value_length=None,  # type: Optional[int]
):
    # type: (...) -> Dict[str, Any]
    __tracebackhide__ = True
    frames = []

    f = sys._getframe()  # type: Optional[FrameType]
    while f is not None:
        if not should_hide_frame(f):
            frames.append(
                serialize_frame(
                    f,
                    include_local_variables=include_local_variables,
                    include_source_context=include_source_context,
                    max_value_length=max_value_length,
                )
            )
        f = f.f_back

    frames.reverse()

    return {"frames": frames}


def get_errno(exc_value):
    # type: (BaseException) -> Optional[Any]
    return getattr(exc_value, "errno", None)


def get_error_message(exc_value):
    # type: (Optional[BaseException]) -> str
    return (
        getattr(exc_value, "message", "")
        or getattr(exc_value, "detail", "")
        or safe_str(exc_value)
    )


def single_exception_from_error_tuple(
    exc_type,  # type: Optional[type]
    exc_value,  # type: Optional[BaseException]
    tb,  # type: Optional[TracebackType]
    client_options=None,  # type: Optional[Dict[str, Any]]
    mechanism=None,  # type: Optional[Dict[str, Any]]
    exception_id=None,  # type: Optional[int]
    parent_id=None,  # type: Optional[int]
    source=None,  # type: Optional[str]
):
    # type: (...) -> Dict[str, Any]
    """
    Creates a dict that goes into the events `exception.values` list and is ingestible by Sentry.

    See the Exception Interface documentation for more details:
    https://develop.sentry.dev/sdk/event-payloads/exception/
    """
    exception_value = {}  # type: Dict[str, Any]
    exception_value["mechanism"] = (
        mechanism.copy() if mechanism else {"type": "generic", "handled": True}
    )
    if exception_id is not None:
        exception_value["mechanism"]["exception_id"] = exception_id

    if exc_value is not None:
        errno = get_errno(exc_value)
    else:
        errno = None

    if errno is not None:
        exception_value["mechanism"].setdefault("meta", {}).setdefault(
            "errno", {}
        ).setdefault("number", errno)

    if source is not None:
        exception_value["mechanism"]["source"] = source

    is_root_exception = exception_id == 0
    if not is_root_exception and parent_id is not None:
        exception_value["mechanism"]["parent_id"] = parent_id
        exception_value["mechanism"]["type"] = "chained"

    if is_root_exception and "type" not in exception_value["mechanism"]:
        exception_value["mechanism"]["type"] = "generic"

    is_exception_group = BaseExceptionGroup is not None and isinstance(
        exc_value, BaseExceptionGroup
    )
    if is_exception_group:
        exception_value["mechanism"]["is_exception_group"] = True

    exception_value["module"] = get_type_module(exc_type)
    exception_value["type"] = get_type_name(exc_type)
    exception_value["value"] = get_error_message(exc_value)

    if client_options is None:
        include_local_variables = True
        include_source_context = True
        max_value_length = DEFAULT_MAX_VALUE_LENGTH  # fallback
    else:
        include_local_variables = client_options["include_local_variables"]
        include_source_context = client_options["include_source_context"]
        max_value_length = client_options["max_value_length"]

    frames = [
        serialize_frame(
            tb.tb_frame,
            tb_lineno=tb.tb_lineno,
            include_local_variables=include_local_variables,
            include_source_context=include_source_context,
            max_value_length=max_value_length,
        )
        for tb in iter_stacks(tb)
    ]

    if frames:
        exception_value["stacktrace"] = {"frames": frames}

    return exception_value


HAS_CHAINED_EXCEPTIONS = hasattr(Exception, "__suppress_context__")

if HAS_CHAINED_EXCEPTIONS:

    def walk_exception_chain(exc_info):
        # type: (ExcInfo) -> Iterator[ExcInfo]
        exc_type, exc_value, tb = exc_info

        seen_exceptions = []
        seen_exception_ids = set()  # type: Set[int]

        while (
            exc_type is not None
            and exc_value is not None
            and id(exc_value) not in seen_exception_ids
        ):
            yield exc_type, exc_value, tb

            # Avoid hashing random types we don't know anything
            # about. Use the list to keep a ref so that the `id` is
            # not used for another object.
            seen_exceptions.append(exc_value)
            seen_exception_ids.add(id(exc_value))

            if exc_value.__suppress_context__:
                cause = exc_value.__cause__
            else:
                cause = exc_value.__context__
            if cause is None:
                break
            exc_type = type(cause)
            exc_value = cause
            tb = getattr(cause, "__traceback__", None)

else:

    def walk_exception_chain(exc_info):
        # type: (ExcInfo) -> Iterator[ExcInfo]
        yield exc_info


def exceptions_from_error(
    exc_type,  # type: Optional[type]
    exc_value,  # type: Optional[BaseException]
    tb,  # type: Optional[TracebackType]
    client_options=None,  # type: Optional[Dict[str, Any]]
    mechanism=None,  # type: Optional[Dict[str, Any]]
    exception_id=0,  # type: int
    parent_id=0,  # type: int
    source=None,  # type: Optional[str]
):
    # type: (...) -> Tuple[int, List[Dict[str, Any]]]
    """
    Creates the list of exceptions.
    This can include chained exceptions and exceptions from an ExceptionGroup.

    See the Exception Interface documentation for more details:
    https://develop.sentry.dev/sdk/event-payloads/exception/
    """

    parent = single_exception_from_error_tuple(
        exc_type=exc_type,
        exc_value=exc_value,
        tb=tb,
        client_options=client_options,
        mechanism=mechanism,
        exception_id=exception_id,
        parent_id=parent_id,
        source=source,
    )
    exceptions = [parent]

    parent_id = exception_id
    exception_id += 1

    should_supress_context = hasattr(exc_value, "__suppress_context__") and exc_value.__suppress_context__  # type: ignore
    if should_supress_context:
        # Add direct cause.
        # The field `__cause__` is set when raised with the exception (using the `from` keyword).
        exception_has_cause = (
            exc_value
            and hasattr(exc_value, "__cause__")
            and exc_value.__cause__ is not None
        )
        if exception_has_cause:
            cause = exc_value.__cause__  # type: ignore
            (exception_id, child_exceptions) = exceptions_from_error(
                exc_type=type(cause),
                exc_value=cause,
                tb=getattr(cause, "__traceback__", None),
                client_options=client_options,
                mechanism=mechanism,
                exception_id=exception_id,
                source="__cause__",
            )
            exceptions.extend(child_exceptions)

    else:
        # Add indirect cause.
        # The field `__context__` is assigned if another exception occurs while handling the exception.
        exception_has_content = (
            exc_value
            and hasattr(exc_value, "__context__")
            and exc_value.__context__ is not None
        )
        if exception_has_content:
            context = exc_value.__context__  # type: ignore
            (exception_id, child_exceptions) = exceptions_from_error(
                exc_type=type(context),
                exc_value=context,
                tb=getattr(context, "__traceback__", None),
                client_options=client_options,
                mechanism=mechanism,
                exception_id=exception_id,
                source="__context__",
            )
            exceptions.extend(child_exceptions)

    # Add exceptions from an ExceptionGroup.
    is_exception_group = exc_value and hasattr(exc_value, "exceptions")
    if is_exception_group:
        for idx, e in enumerate(exc_value.exceptions):  # type: ignore
            (exception_id, child_exceptions) = exceptions_from_error(
                exc_type=type(e),
                exc_value=e,
                tb=getattr(e, "__traceback__", None),
                client_options=client_options,
                mechanism=mechanism,
                exception_id=exception_id,
                parent_id=parent_id,
                source="exceptions[%s]" % idx,
            )
            exceptions.extend(child_exceptions)

    return (exception_id, exceptions)


def exceptions_from_error_tuple(
    exc_info,  # type: ExcInfo
    client_options=None,  # type: Optional[Dict[str, Any]]
    mechanism=None,  # type: Optional[Dict[str, Any]]
):
    # type: (...) -> List[Dict[str, Any]]
    exc_type, exc_value, tb = exc_info

    is_exception_group = BaseExceptionGroup is not None and isinstance(
        exc_value, BaseExceptionGroup
    )

    if is_exception_group:
        (_, exceptions) = exceptions_from_error(
            exc_type=exc_type,
            exc_value=exc_value,
            tb=tb,
            client_options=client_options,
            mechanism=mechanism,
            exception_id=0,
            parent_id=0,
        )

    else:
        exceptions = []
        for exc_type, exc_value, tb in walk_exception_chain(exc_info):
            exceptions.append(
                single_exception_from_error_tuple(
                    exc_type, exc_value, tb, client_options, mechanism
                )
            )

    exceptions.reverse()

    return exceptions


def to_string(value):
    # type: (str) -> str
    try:
        return str(value)
    except UnicodeDecodeError:
        return repr(value)[1:-1]


def iter_event_stacktraces(event):
    # type: (Event) -> Iterator[Dict[str, Any]]
    if "stacktrace" in event:
        yield event["stacktrace"]
    if "threads" in event:
        for thread in event["threads"].get("values") or ():
            if "stacktrace" in thread:
                yield thread["stacktrace"]
    if "exception" in event:
        for exception in event["exception"].get("values") or ():
            if "stacktrace" in exception:
                yield exception["stacktrace"]


def iter_event_frames(event):
    # type: (Event) -> Iterator[Dict[str, Any]]
    for stacktrace in iter_event_stacktraces(event):
        for frame in stacktrace.get("frames") or ():
            yield frame


def handle_in_app(event, in_app_exclude=None, in_app_include=None, project_root=None):
    # type: (Event, Optional[List[str]], Optional[List[str]], Optional[str]) -> Event
    for stacktrace in iter_event_stacktraces(event):
        set_in_app_in_frames(
            stacktrace.get("frames"),
            in_app_exclude=in_app_exclude,
            in_app_include=in_app_include,
            project_root=project_root,
        )

    return event


def set_in_app_in_frames(frames, in_app_exclude, in_app_include, project_root=None):
    # type: (Any, Optional[List[str]], Optional[List[str]], Optional[str]) -> Optional[Any]
    if not frames:
        return None

    for frame in frames:
        # if frame has already been marked as in_app, skip it
        current_in_app = frame.get("in_app")
        if current_in_app is not None:
            continue

        module = frame.get("module")

        # check if module in frame is in the list of modules to include
        if _module_in_list(module, in_app_include):
            frame["in_app"] = True
            continue

        # check if module in frame is in the list of modules to exclude
        if _module_in_list(module, in_app_exclude):
            frame["in_app"] = False
            continue

        # if frame has no abs_path, skip further checks
        abs_path = frame.get("abs_path")
        if abs_path is None:
            continue

        if _is_external_source(abs_path):
            frame["in_app"] = False
            continue

        if _is_in_project_root(abs_path, project_root):
            frame["in_app"] = True
            continue

    return frames


def exc_info_from_error(error):
    # type: (Union[BaseException, ExcInfo]) -> ExcInfo
    if isinstance(error, tuple) and len(error) == 3:
        exc_type, exc_value, tb = error
    elif isinstance(error, BaseException):
        tb = getattr(error, "__traceback__", None)
        if tb is not None:
            exc_type = type(error)
            exc_value = error
        else:
            exc_type, exc_value, tb = sys.exc_info()
            if exc_value is not error:
                tb = None
                exc_value = error
                exc_type = type(error)

    else:
        raise ValueError("Expected Exception object to report, got %s!" % type(error))

    return exc_type, exc_value, tb


def event_from_exception(
    exc_info,  # type: Union[BaseException, ExcInfo]
    client_options=None,  # type: Optional[Dict[str, Any]]
    mechanism=None,  # type: Optional[Dict[str, Any]]
):
    # type: (...) -> Tuple[Event, Dict[str, Any]]
    exc_info = exc_info_from_error(exc_info)
    hint = event_hint_with_exc_info(exc_info)
    return (
        {
            "level": "error",
            "exception": {
                "values": exceptions_from_error_tuple(
                    exc_info, client_options, mechanism
                )
            },
        },
        hint,
    )


def _module_in_list(name, items):
    # type: (str, Optional[List[str]]) -> bool
    if name is None:
        return False

    if not items:
        return False

    for item in items:
        if item == name or name.startswith(item + "."):
            return True

    return False


def _is_external_source(abs_path):
    # type: (str) -> bool
    # check if frame is in 'site-packages' or 'dist-packages'
    external_source = (
        re.search(r"[\\/](?:dist|site)-packages[\\/]", abs_path) is not None
    )
    return external_source


def _is_in_project_root(abs_path, project_root):
    # type: (str, Optional[str]) -> bool
    if project_root is None:
        return False

    # check if path is in the project root
    if abs_path.startswith(project_root):
        return True

    return False


def _truncate_by_bytes(string, max_bytes):
    # type: (str, int) -> str
    """
    Truncate a UTF-8-encodable string to the last full codepoint so that it fits in max_bytes.
    """
    truncated = string.encode("utf-8")[: max_bytes - 3].decode("utf-8", errors="ignore")

    return truncated + "..."


def _get_size_in_bytes(value):
    # type: (str) -> Optional[int]
    try:
        return len(value.encode("utf-8"))
    except (UnicodeEncodeError, UnicodeDecodeError):
        return None


def strip_string(value, max_length=None):
    # type: (str, Optional[int]) -> Union[AnnotatedValue, str]
    if not value:
        return value

    if max_length is None:
        max_length = DEFAULT_MAX_VALUE_LENGTH

    byte_size = _get_size_in_bytes(value)
    text_size = len(value)

    if byte_size is not None and byte_size > max_length:
        # truncate to max_length bytes, preserving code points
        truncated_value = _truncate_by_bytes(value, max_length)
    elif text_size is not None and text_size > max_length:
        # fallback to truncating by string length
        truncated_value = value[: max_length - 3] + "..."
    else:
        return value

    return AnnotatedValue(
        value=truncated_value,
        metadata={
            "len": byte_size or text_size,
            "rem": [["!limit", "x", max_length - 3, max_length]],
        },
    )


def parse_version(version):
    # type: (str) -> Optional[Tuple[int, ...]]
    """
    Parses a version string into a tuple of integers.
    This uses the parsing loging from PEP 440:
    https://peps.python.org/pep-0440/#appendix-b-parsing-version-strings-with-regular-expressions
    """
    VERSION_PATTERN = r"""  # noqa: N806
        v?
        (?:
            (?:(?P<epoch>[0-9]+)!)?                           # epoch
            (?P<release>[0-9]+(?:\.[0-9]+)*)                  # release segment
            (?P<pre>                                          # pre-release
                [-_\.]?
                (?P<pre_l>(a|b|c|rc|alpha|beta|pre|preview))
                [-_\.]?
                (?P<pre_n>[0-9]+)?
            )?
            (?P<post>                                         # post release
                (?:-(?P<post_n1>[0-9]+))
                |
                (?:
                    [-_\.]?
                    (?P<post_l>post|rev|r)
                    [-_\.]?
                    (?P<post_n2>[0-9]+)?
                )
            )?
            (?P<dev>                                          # dev release
                [-_\.]?
                (?P<dev_l>dev)
                [-_\.]?
                (?P<dev_n>[0-9]+)?
            )?
        )
        (?:\+(?P<local>[a-z0-9]+(?:[-_\.][a-z0-9]+)*))?       # local version
    """

    pattern = re.compile(
        r"^\s*" + VERSION_PATTERN + r"\s*$",
        re.VERBOSE | re.IGNORECASE,
    )

    try:
        release = pattern.match(version).groupdict()["release"]  # type: ignore
        release_tuple = tuple(map(int, release.split(".")[:3]))  # type: Tuple[int, ...]
    except (TypeError, ValueError, AttributeError):
        return None

    return release_tuple


def _is_contextvars_broken():
    # type: () -> bool
    """
    Returns whether gevent/eventlet have patched the stdlib in a way where thread locals are now more "correct" than contextvars.
    """
    try:
        import gevent  # type: ignore
        from gevent.monkey import is_object_patched  # type: ignore

        # Get the MAJOR and MINOR version numbers of Gevent
        version_tuple = tuple(
            [int(part) for part in re.split(r"a|b|rc|\.", gevent.__version__)[:2]]
        )
        if is_object_patched("threading", "local"):
            # Gevent 20.9.0 depends on Greenlet 0.4.17 which natively handles switching
            # context vars when greenlets are switched, so, Gevent 20.9.0+ is all fine.
            # Ref: https://github.com/gevent/gevent/blob/83c9e2ae5b0834b8f84233760aabe82c3ba065b4/src/gevent/monkey.py#L604-L609
            # Gevent 20.5, that doesn't depend on Greenlet 0.4.17 with native support
            # for contextvars, is able to patch both thread locals and contextvars, in
            # that case, check if contextvars are effectively patched.
            if (
                # Gevent 20.9.0+
                (sys.version_info >= (3, 7) and version_tuple >= (20, 9))
                # Gevent 20.5.0+ or Python < 3.7
                or (is_object_patched("contextvars", "ContextVar"))
            ):
                return False

            return True
    except ImportError:
        pass

    try:
        import greenlet  # type: ignore
        from eventlet.patcher import is_monkey_patched  # type: ignore

        greenlet_version = parse_version(greenlet.__version__)

        if greenlet_version is None:
            logger.error(
                "Internal error in Sentry SDK: Could not parse Greenlet version from greenlet.__version__."
            )
            return False

        if is_monkey_patched("thread") and greenlet_version < (0, 5):
            return True
    except ImportError:
        pass

    return False


def _make_threadlocal_contextvars(local):
    # type: (type) -> type
    class ContextVar:
        # Super-limited impl of ContextVar

        def __init__(self, name, default=None):
            # type: (str, Any) -> None
            self._name = name
            self._default = default
            self._local = local()
            self._original_local = local()

        def get(self, default=None):
            # type: (Any) -> Any
            return getattr(self._local, "value", default or self._default)

        def set(self, value):
            # type: (Any) -> Any
            token = str(random.getrandbits(64))
            original_value = self.get()
            setattr(self._original_local, token, original_value)
            self._local.value = value
            return token

        def reset(self, token):
            # type: (Any) -> None
            self._local.value = getattr(self._original_local, token)
            # delete the original value (this way it works in Python 3.6+)
            del self._original_local.__dict__[token]

    return ContextVar


def _get_contextvars():
    # type: () -> Tuple[bool, type]
    """
    Figure out the "right" contextvars installation to use. Returns a
    `contextvars.ContextVar`-like class with a limited API.

    See https://docs.sentry.io/platforms/python/contextvars/ for more information.
    """
    if not _is_contextvars_broken():
        # aiocontextvars is a PyPI package that ensures that the contextvars
        # backport (also a PyPI package) works with asyncio under Python 3.6
        #
        # Import it if available.
        if sys.version_info < (3, 7):
            # `aiocontextvars` is absolutely required for functional
            # contextvars on Python 3.6.
            try:
                from aiocontextvars import ContextVar

                return True, ContextVar
            except ImportError:
                pass
        else:
            # On Python 3.7 contextvars are functional.
            try:
                from contextvars import ContextVar

                return True, ContextVar
            except ImportError:
                pass

    # Fall back to basic thread-local usage.

    from threading import local

    return False, _make_threadlocal_contextvars(local)


HAS_REAL_CONTEXTVARS, ContextVar = _get_contextvars()

CONTEXTVARS_ERROR_MESSAGE = """

With asyncio/ASGI applications, the Sentry SDK requires a functional
installation of `contextvars` to avoid leaking scope/context data across
requests.

Please refer to https://docs.sentry.io/platforms/python/contextvars/ for more information.
"""


def qualname_from_function(func):
    # type: (Callable[..., Any]) -> Optional[str]
    """Return the qualified name of func. Works with regular function, lambda, partial and partialmethod."""
    func_qualname = None  # type: Optional[str]

    # Python 2
    try:
        return "%s.%s.%s" % (
            func.im_class.__module__,  # type: ignore
            func.im_class.__name__,  # type: ignore
            func.__name__,
        )
    except Exception:
        pass

    prefix, suffix = "", ""

    if hasattr(func, "_partialmethod") and isinstance(
        func._partialmethod, partialmethod
    ):
        prefix, suffix = "partialmethod(<function ", ">)"
        func = func._partialmethod.func
    elif isinstance(func, partial) and hasattr(func.func, "__name__"):
        prefix, suffix = "partial(<function ", ">)"
        func = func.func

    if hasattr(func, "__qualname__"):
        func_qualname = func.__qualname__
    elif hasattr(func, "__name__"):  # Python 2.7 has no __qualname__
        func_qualname = func.__name__

    # Python 3: methods, functions, classes
    if func_qualname is not None:
        if hasattr(func, "__module__"):
            func_qualname = func.__module__ + "." + func_qualname
        func_qualname = prefix + func_qualname + suffix

    return func_qualname


def transaction_from_function(func):
    # type: (Callable[..., Any]) -> Optional[str]
    return qualname_from_function(func)


disable_capture_event = ContextVar("disable_capture_event")


class ServerlessTimeoutWarning(Exception):  # noqa: N818
    """Raised when a serverless method is about to reach its timeout."""

    pass


class TimeoutThread(threading.Thread):
    """Creates a Thread which runs (sleeps) for a time duration equal to
    waiting_time and raises a custom ServerlessTimeout exception.
    """

    def __init__(self, waiting_time, configured_timeout):
        # type: (float, int) -> None
        threading.Thread.__init__(self)
        self.waiting_time = waiting_time
        self.configured_timeout = configured_timeout
        self._stop_event = threading.Event()

    def stop(self):
        # type: () -> None
        self._stop_event.set()

    def run(self):
        # type: () -> None

        self._stop_event.wait(self.waiting_time)

        if self._stop_event.is_set():
            return

        integer_configured_timeout = int(self.configured_timeout)

        # Setting up the exact integer value of configured time(in seconds)
        if integer_configured_timeout < self.configured_timeout:
            integer_configured_timeout = integer_configured_timeout + 1

        # Raising Exception after timeout duration is reached
        raise ServerlessTimeoutWarning(
            "WARNING : Function is expected to get timed out. Configured timeout duration = {} seconds.".format(
                integer_configured_timeout
            )
        )


def to_base64(original):
    # type: (str) -> Optional[str]
    """
    Convert a string to base64, via UTF-8. Returns None on invalid input.
    """
    base64_string = None

    try:
        utf8_bytes = original.encode("UTF-8")
        base64_bytes = base64.b64encode(utf8_bytes)
        base64_string = base64_bytes.decode("UTF-8")
    except Exception as err:
        logger.warning("Unable to encode {orig} to base64:".format(orig=original), err)

    return base64_string


def from_base64(base64_string):
    # type: (str) -> Optional[str]
    """
    Convert a string from base64, via UTF-8. Returns None on invalid input.
    """
    utf8_string = None

    try:
        only_valid_chars = BASE64_ALPHABET.match(base64_string)
        assert only_valid_chars

        base64_bytes = base64_string.encode("UTF-8")
        utf8_bytes = base64.b64decode(base64_bytes)
        utf8_string = utf8_bytes.decode("UTF-8")
    except Exception as err:
        logger.warning(
            "Unable to decode {b64} from base64:".format(b64=base64_string), err
        )

    return utf8_string


Components = namedtuple("Components", ["scheme", "netloc", "path", "query", "fragment"])


def sanitize_url(url, remove_authority=True, remove_query_values=True, split=False):
    # type: (str, bool, bool, bool) -> Union[str, Components]
    """
    Removes the authority and query parameter values from a given URL.
    """
    parsed_url = urlsplit(url)
    query_params = parse_qs(parsed_url.query, keep_blank_values=True)

    # strip username:password (netloc can be usr:pwd@example.com)
    if remove_authority:
        netloc_parts = parsed_url.netloc.split("@")
        if len(netloc_parts) > 1:
            netloc = "%s:%s@%s" % (
                SENSITIVE_DATA_SUBSTITUTE,
                SENSITIVE_DATA_SUBSTITUTE,
                netloc_parts[-1],
            )
        else:
            netloc = parsed_url.netloc
    else:
        netloc = parsed_url.netloc

    # strip values from query string
    if remove_query_values:
        query_string = unquote(
            urlencode({key: SENSITIVE_DATA_SUBSTITUTE for key in query_params})
        )
    else:
        query_string = parsed_url.query

    components = Components(
        scheme=parsed_url.scheme,
        netloc=netloc,
        query=query_string,
        path=parsed_url.path,
        fragment=parsed_url.fragment,
    )

    if split:
        return components
    else:
        return urlunsplit(components)


ParsedUrl = namedtuple("ParsedUrl", ["url", "query", "fragment"])


def parse_url(url, sanitize=True):
    # type: (str, bool) -> ParsedUrl
    """
    Splits a URL into a url (including path), query and fragment. If sanitize is True, the query
    parameters will be sanitized to remove sensitive data. The autority (username and password)
    in the URL will always be removed.
    """
    parsed_url = sanitize_url(
        url, remove_authority=True, remove_query_values=sanitize, split=True
    )

    base_url = urlunsplit(
        Components(
            scheme=parsed_url.scheme,  # type: ignore
            netloc=parsed_url.netloc,  # type: ignore
            query="",
            path=parsed_url.path,  # type: ignore
            fragment="",
        )
    )

    return ParsedUrl(
        url=base_url,
        query=parsed_url.query,  # type: ignore
        fragment=parsed_url.fragment,  # type: ignore
    )


def is_valid_sample_rate(rate, source):
    # type: (Any, str) -> bool
    """
    Checks the given sample rate to make sure it is valid type and value (a
    boolean or a number between 0 and 1, inclusive).
    """

    # both booleans and NaN are instances of Real, so a) checking for Real
    # checks for the possibility of a boolean also, and b) we have to check
    # separately for NaN and Decimal does not derive from Real so need to check that too
    if not isinstance(rate, (Real, Decimal)) or math.isnan(rate):
        logger.warning(
            "{source} Given sample rate is invalid. Sample rate must be a boolean or a number between 0 and 1. Got {rate} of type {type}.".format(
                source=source, rate=rate, type=type(rate)
            )
        )
        return False

    # in case rate is a boolean, it will get cast to 1 if it's True and 0 if it's False
    rate = float(rate)
    if rate < 0 or rate > 1:
        logger.warning(
            "{source} Given sample rate is invalid. Sample rate must be between 0 and 1. Got {rate}.".format(
                source=source, rate=rate
            )
        )
        return False

    return True


def match_regex_list(item, regex_list=None, substring_matching=False):
    # type: (str, Optional[List[str]], bool) -> bool
    if regex_list is None:
        return False

    for item_matcher in regex_list:
        if not substring_matching and item_matcher[-1] != "$":
            item_matcher += "$"

        matched = re.search(item_matcher, item)
        if matched:
            return True

    return False


def is_sentry_url(hub, url):
    # type: (sentry_sdk.Hub, str) -> bool
    """
    Determines whether the given URL matches the Sentry DSN.
    """
    return (
        hub.client is not None
        and hub.client.transport is not None
        and hub.client.transport.parsed_dsn is not None
        and hub.client.transport.parsed_dsn.netloc in url
    )


def _generate_installed_modules():
    # type: () -> Iterator[Tuple[str, str]]
    try:
        from importlib import metadata

        yielded = set()
        for dist in metadata.distributions():
            name = dist.metadata["Name"]
            # `metadata` values may be `None`, see:
            # https://github.com/python/cpython/issues/91216
            # and
            # https://github.com/python/importlib_metadata/issues/371
            if name is not None:
                normalized_name = _normalize_module_name(name)
                if dist.version is not None and normalized_name not in yielded:
                    yield normalized_name, dist.version
                    yielded.add(normalized_name)

    except ImportError:
        # < py3.8
        try:
            import pkg_resources
        except ImportError:
            return

        for info in pkg_resources.working_set:
            yield _normalize_module_name(info.key), info.version


def _normalize_module_name(name):
    # type: (str) -> str
    return name.lower()


def _get_installed_modules():
    # type: () -> Dict[str, str]
    global _installed_modules
    if _installed_modules is None:
        _installed_modules = dict(_generate_installed_modules())
    return _installed_modules


def package_version(package):
    # type: (str) -> Optional[Tuple[int, ...]]
    installed_packages = _get_installed_modules()
    version = installed_packages.get(package)
    if version is None:
        return None

    return parse_version(version)


def reraise(tp, value, tb=None):
    # type: (Optional[Type[BaseException]], Optional[BaseException], Optional[Any]) -> NoReturn
    assert value is not None
    if value.__traceback__ is not tb:
        raise value.with_traceback(tb)
    raise value


def integration_patched(original_function, integration=None):
    # type: (GenericCallable, Optional[type[Integration]]) -> Callable[[GenericCallable], GenericCallable]
    def patcher(sentry_patched_function):
        # type: (GenericCallable) -> GenericCallable
        @wraps(original_function)
        def runner(*args, **kwargs):
            # type: (*object, **object) -> object
            if (
                integration is not None
                and sentry_sdk.hub.Hub.current.get_integration(integration) is None
            ):
                return original_function(*args, **kwargs)

            return sentry_patched_function(*args, **kwargs)

        return runner

    return patcher


if PY37:

    def nanosecond_time():
        # type: () -> int
        return time.perf_counter_ns()

else:

    def nanosecond_time():
        # type: () -> int
        return int(time.perf_counter() * 1e9)


def now():
    # type: () -> float
    return time.perf_counter()


try:
    from gevent.monkey import is_module_patched
except ImportError:

    def is_module_patched(*args, **kwargs):
        # type: (*Any, **Any) -> bool
        # unable to import from gevent means no modules have been patched
        return False


def is_gevent():
    # type: () -> bool
    return is_module_patched("threading") or is_module_patched("_thread")<|MERGE_RESOLUTION|>--- conflicted
+++ resolved
@@ -14,11 +14,7 @@
 from copy import copy
 from datetime import datetime
 from decimal import Decimal
-<<<<<<< HEAD
-from functools import wraps
-=======
-from functools import partial, partialmethod
->>>>>>> a1181a6b
+from functools import partial, partialmethod, wraps
 from numbers import Real
 from urllib.parse import parse_qs, unquote, urlencode, urlsplit, urlunsplit
 
@@ -30,12 +26,8 @@
     BaseExceptionGroup = None  # type: ignore
 
 import sentry_sdk
-<<<<<<< HEAD
 import sentry_sdk.hub
-from sentry_sdk._compat import PY2, PY33, PY37, implements_str, text_type, urlparse
-=======
 from sentry_sdk._compat import PY37
->>>>>>> a1181a6b
 from sentry_sdk._types import TYPE_CHECKING
 from sentry_sdk.consts import DEFAULT_MAX_VALUE_LENGTH, EndpointType
 
@@ -57,11 +49,7 @@
     )
     from sentry_sdk.integrations import Integration
 
-<<<<<<< HEAD
-    from sentry_sdk._types import EndpointType, ExcInfo, GenericCallable
-=======
-    from sentry_sdk._types import Event, ExcInfo
->>>>>>> a1181a6b
+    from sentry_sdk._types import Event, ExcInfo, GenericCallable
 
 
 epoch = datetime(1970, 1, 1)
