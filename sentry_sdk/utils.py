--- conflicted
+++ resolved
@@ -1865,7 +1865,6 @@
 
     return "info"
 
-<<<<<<< HEAD
 
 def set_thread_info_from_span(
     data: Dict[str, Any], span: sentry_sdk.tracing.Span
@@ -1874,18 +1873,6 @@
         data[SPANDATA.THREAD_ID] = span.get_attribute(SPANDATA.THREAD_ID)
         if span.get_attribute(SPANDATA.THREAD_NAME) is not None:
             data[SPANDATA.THREAD_NAME] = span.get_attribute(SPANDATA.THREAD_NAME)
-=======
-def try_convert(convert_func, value):
-    # type: (Callable[[Any], T], Any) -> Optional[T]
-    """
-    Attempt to convert from an unknown type to a specific type, using the
-    given function. Return None if the conversion fails, i.e. if the function
-    raises an exception.
-    """
-    try:
-        return convert_func(value)
-    except Exception:
-        return None
 
 
 def safe_serialize(data):
@@ -1931,5 +1918,4 @@
         serialized = serialize_item(data)
         return json.dumps(serialized, default=str)
     except Exception:
-        return str(data)
->>>>>>> c273f677
+        return str(data)