import base64
import json
import linecache
import logging
import os
import re
import subprocess
import sys
import threading
import time
<<<<<<< HEAD
from collections import namedtuple

try:
    # Python 3
    from urllib.parse import parse_qs
    from urllib.parse import unquote
    from urllib.parse import urlencode
    from urllib.parse import urlsplit
    from urllib.parse import urlunsplit

except ImportError:
    # Python 2
    from cgi import parse_qs
    from urllib import unquote
    from urllib import urlencode
    from urlparse import urlsplit
    from urlparse import urlunsplit


=======
>>>>>>> a51d6151
from datetime import datetime
from functools import partial

try:
    from functools import partialmethod

    _PARTIALMETHOD_AVAILABLE = True
except ImportError:
    _PARTIALMETHOD_AVAILABLE = False

import sentry_sdk
from sentry_sdk._compat import PY2, PY33, PY37, implements_str, text_type, urlparse
from sentry_sdk._types import MYPY

if MYPY:
    from types import FrameType, TracebackType
    from typing import (
        Any,
        Callable,
        ContextManager,
        Dict,
        Iterator,
        List,
        Optional,
        Set,
        Tuple,
        Type,
        Union,
    )

    from sentry_sdk._types import EndpointType, ExcInfo


epoch = datetime(1970, 1, 1)


Components = namedtuple(  # type: ignore
    typename="Components", field_names=["scheme", "netloc", "path", "query", "fragment"]
)


# The logger is created here but initialized in the debug support module
logger = logging.getLogger("sentry_sdk.errors")

MAX_STRING_LENGTH = 1024
BASE64_ALPHABET = re.compile(r"^[a-zA-Z0-9/+=]*$")


def json_dumps(data):
    # type: (Any) -> bytes
    """Serialize data into a compact JSON representation encoded as UTF-8."""
    return json.dumps(data, allow_nan=False, separators=(",", ":")).encode("utf-8")


def _get_debug_hub():
    # type: () -> Optional[sentry_sdk.Hub]
    # This function is replaced by debug.py
    pass


def get_default_release():
    # type: () -> Optional[str]
    """Try to guess a default release."""
    release = os.environ.get("SENTRY_RELEASE")
    if release:
        return release

    with open(os.path.devnull, "w+") as null:
        try:
            release = (
                subprocess.Popen(
                    ["git", "rev-parse", "HEAD"],
                    stdout=subprocess.PIPE,
                    stderr=null,
                    stdin=null,
                )
                .communicate()[0]
                .strip()
                .decode("utf-8")
            )
        except (OSError, IOError):
            pass

        if release:
            return release

    for var in (
        "HEROKU_SLUG_COMMIT",
        "SOURCE_VERSION",
        "CODEBUILD_RESOLVED_SOURCE_VERSION",
        "CIRCLE_SHA1",
        "GAE_DEPLOYMENT_ID",
    ):
        release = os.environ.get(var)
        if release:
            return release
    return None


def get_sdk_name(installed_integrations):
    # type: (List[str]) -> str
    """Return the SDK name including the name of the used web framework."""

    # Note: I can not use for example sentry_sdk.integrations.django.DjangoIntegration.identifier
    # here because if django is not installed the integration is not accessible.
    framework_integrations = [
        "django",
        "flask",
        "fastapi",
        "bottle",
        "falcon",
        "quart",
        "sanic",
        "starlette",
        "chalice",
        "serverless",
        "pyramid",
        "tornado",
        "aiohttp",
        "aws_lambda",
        "gcp",
        "beam",
        "asgi",
        "wsgi",
    ]

    for integration in framework_integrations:
        if integration in installed_integrations:
            return "sentry.python.{}".format(integration)

    return "sentry.python"


class CaptureInternalException(object):
    __slots__ = ()

    def __enter__(self):
        # type: () -> ContextManager[Any]
        return self

    def __exit__(self, ty, value, tb):
        # type: (Optional[Type[BaseException]], Optional[BaseException], Optional[TracebackType]) -> bool
        if ty is not None and value is not None:
            capture_internal_exception((ty, value, tb))

        return True


_CAPTURE_INTERNAL_EXCEPTION = CaptureInternalException()


def capture_internal_exceptions():
    # type: () -> ContextManager[Any]
    return _CAPTURE_INTERNAL_EXCEPTION


def capture_internal_exception(exc_info):
    # type: (ExcInfo) -> None
    hub = _get_debug_hub()
    if hub is not None:
        hub._capture_internal_exception(exc_info)


def to_timestamp(value):
    # type: (datetime) -> float
    return (value - epoch).total_seconds()


def format_timestamp(value):
    # type: (datetime) -> str
    return value.strftime("%Y-%m-%dT%H:%M:%S.%fZ")


def event_hint_with_exc_info(exc_info=None):
    # type: (Optional[ExcInfo]) -> Dict[str, Optional[ExcInfo]]
    """Creates a hint with the exc info filled in."""
    if exc_info is None:
        exc_info = sys.exc_info()
    else:
        exc_info = exc_info_from_error(exc_info)
    if exc_info[0] is None:
        exc_info = None
    return {"exc_info": exc_info}


class BadDsn(ValueError):
    """Raised on invalid DSNs."""


@implements_str
class Dsn(object):
    """Represents a DSN."""

    def __init__(self, value):
        # type: (Union[Dsn, str]) -> None
        if isinstance(value, Dsn):
            self.__dict__ = dict(value.__dict__)
            return
        parts = urlparse.urlsplit(text_type(value))

        if parts.scheme not in ("http", "https"):
            raise BadDsn("Unsupported scheme %r" % parts.scheme)
        self.scheme = parts.scheme

        if parts.hostname is None:
            raise BadDsn("Missing hostname")

        self.host = parts.hostname

        if parts.port is None:
            self.port = self.scheme == "https" and 443 or 80  # type: int
        else:
            self.port = parts.port

        if not parts.username:
            raise BadDsn("Missing public key")

        self.public_key = parts.username
        self.secret_key = parts.password

        path = parts.path.rsplit("/", 1)

        try:
            self.project_id = text_type(int(path.pop()))
        except (ValueError, TypeError):
            raise BadDsn("Invalid project in DSN (%r)" % (parts.path or "")[1:])

        self.path = "/".join(path) + "/"

    @property
    def netloc(self):
        # type: () -> str
        """The netloc part of a DSN."""
        rv = self.host
        if (self.scheme, self.port) not in (("http", 80), ("https", 443)):
            rv = "%s:%s" % (rv, self.port)
        return rv

    def to_auth(self, client=None):
        # type: (Optional[Any]) -> Auth
        """Returns the auth info object for this dsn."""
        return Auth(
            scheme=self.scheme,
            host=self.netloc,
            path=self.path,
            project_id=self.project_id,
            public_key=self.public_key,
            secret_key=self.secret_key,
            client=client,
        )

    def __str__(self):
        # type: () -> str
        return "%s://%s%s@%s%s%s" % (
            self.scheme,
            self.public_key,
            self.secret_key and "@" + self.secret_key or "",
            self.netloc,
            self.path,
            self.project_id,
        )


class Auth(object):
    """Helper object that represents the auth info."""

    def __init__(
        self,
        scheme,
        host,
        project_id,
        public_key,
        secret_key=None,
        version=7,
        client=None,
        path="/",
    ):
        # type: (str, str, str, str, Optional[str], int, Optional[Any], str) -> None
        self.scheme = scheme
        self.host = host
        self.path = path
        self.project_id = project_id
        self.public_key = public_key
        self.secret_key = secret_key
        self.version = version
        self.client = client

    @property
    def store_api_url(self):
        # type: () -> str
        """Returns the API url for storing events.

        Deprecated: use get_api_url instead.
        """
        return self.get_api_url(type="store")

    def get_api_url(
        self, type="store"  # type: EndpointType
    ):
        # type: (...) -> str
        """Returns the API url for storing events."""
        return "%s://%s%sapi/%s/%s/" % (
            self.scheme,
            self.host,
            self.path,
            self.project_id,
            type,
        )

    def to_header(self):
        # type: () -> str
        """Returns the auth header a string."""
        rv = [("sentry_key", self.public_key), ("sentry_version", self.version)]
        if self.client is not None:
            rv.append(("sentry_client", self.client))
        if self.secret_key is not None:
            rv.append(("sentry_secret", self.secret_key))
        return "Sentry " + ", ".join("%s=%s" % (key, value) for key, value in rv)


class AnnotatedValue(object):
    """
    Meta information for a data field in the event payload.
    This is to tell Relay that we have tampered with the fields value.
    See:
    https://github.com/getsentry/relay/blob/be12cd49a0f06ea932ed9b9f93a655de5d6ad6d1/relay-general/src/types/meta.rs#L407-L423
    """

    __slots__ = ("value", "metadata")

    def __init__(self, value, metadata):
        # type: (Optional[Any], Dict[str, Any]) -> None
        self.value = value
        self.metadata = metadata

    @classmethod
    def removed_because_raw_data(cls):
        # type: () -> AnnotatedValue
        """The value was removed because it could not be parsed. This is done for request body values that are not json nor a form."""
        return AnnotatedValue(
            value="",
            metadata={
                "rem": [  # Remark
                    [
                        "!raw",  # Unparsable raw data
                        "x",  # The fields original value was removed
                    ]
                ]
            },
        )

    @classmethod
    def removed_because_over_size_limit(cls):
        # type: () -> AnnotatedValue
        """The actual value was removed because the size of the field exceeded the configured maximum size (specified with the request_bodies sdk option)"""
        return AnnotatedValue(
            value="",
            metadata={
                "rem": [  # Remark
                    [
                        "!config",  # Because of configured maximum size
                        "x",  # The fields original value was removed
                    ]
                ]
            },
        )

    @classmethod
    def substituted_because_contains_sensitive_data(cls):
        # type: () -> AnnotatedValue
        """The actual value was removed because it contained sensitive information."""
        from sentry_sdk.consts import SENSITIVE_DATA_SUBSTITUTE

        return AnnotatedValue(
            value=SENSITIVE_DATA_SUBSTITUTE,
            metadata={
                "rem": [  # Remark
                    [
                        "!config",  # Because of SDK configuration (in this case the config is the hard coded removal of certain django cookies)
                        "s",  # The fields original value was substituted
                    ]
                ]
            },
        )


if MYPY:
    from typing import TypeVar

    T = TypeVar("T")
    Annotated = Union[AnnotatedValue, T]


def get_type_name(cls):
    # type: (Optional[type]) -> Optional[str]
    return getattr(cls, "__qualname__", None) or getattr(cls, "__name__", None)


def get_type_module(cls):
    # type: (Optional[type]) -> Optional[str]
    mod = getattr(cls, "__module__", None)
    if mod not in (None, "builtins", "__builtins__"):
        return mod
    return None


def should_hide_frame(frame):
    # type: (FrameType) -> bool
    try:
        mod = frame.f_globals["__name__"]
        if mod.startswith("sentry_sdk."):
            return True
    except (AttributeError, KeyError):
        pass

    for flag_name in "__traceback_hide__", "__tracebackhide__":
        try:
            if frame.f_locals[flag_name]:
                return True
        except Exception:
            pass

    return False


def iter_stacks(tb):
    # type: (Optional[TracebackType]) -> Iterator[TracebackType]
    tb_ = tb  # type: Optional[TracebackType]
    while tb_ is not None:
        if not should_hide_frame(tb_.tb_frame):
            yield tb_
        tb_ = tb_.tb_next


def get_lines_from_file(
    filename,  # type: str
    lineno,  # type: int
    loader=None,  # type: Optional[Any]
    module=None,  # type: Optional[str]
):
    # type: (...) -> Tuple[List[Annotated[str]], Optional[Annotated[str]], List[Annotated[str]]]
    context_lines = 5
    source = None
    if loader is not None and hasattr(loader, "get_source"):
        try:
            source_str = loader.get_source(module)  # type: Optional[str]
        except (ImportError, IOError):
            source_str = None
        if source_str is not None:
            source = source_str.splitlines()

    if source is None:
        try:
            source = linecache.getlines(filename)
        except (OSError, IOError):
            return [], None, []

    if not source:
        return [], None, []

    lower_bound = max(0, lineno - context_lines)
    upper_bound = min(lineno + 1 + context_lines, len(source))

    try:
        pre_context = [
            strip_string(line.strip("\r\n")) for line in source[lower_bound:lineno]
        ]
        context_line = strip_string(source[lineno].strip("\r\n"))
        post_context = [
            strip_string(line.strip("\r\n"))
            for line in source[(lineno + 1) : upper_bound]
        ]
        return pre_context, context_line, post_context
    except IndexError:
        # the file may have changed since it was loaded into memory
        return [], None, []


def get_source_context(
    frame,  # type: FrameType
    tb_lineno,  # type: int
):
    # type: (...) -> Tuple[List[Annotated[str]], Optional[Annotated[str]], List[Annotated[str]]]
    try:
        abs_path = frame.f_code.co_filename  # type: Optional[str]
    except Exception:
        abs_path = None
    try:
        module = frame.f_globals["__name__"]
    except Exception:
        return [], None, []
    try:
        loader = frame.f_globals["__loader__"]
    except Exception:
        loader = None
    lineno = tb_lineno - 1
    if lineno is not None and abs_path:
        return get_lines_from_file(abs_path, lineno, loader, module)
    return [], None, []


def safe_str(value):
    # type: (Any) -> str
    try:
        return text_type(value)
    except Exception:
        return safe_repr(value)


if PY2:

    def safe_repr(value):
        # type: (Any) -> str
        try:
            rv = repr(value).decode("utf-8", "replace")

            # At this point `rv` contains a bunch of literal escape codes, like
            # this (exaggerated example):
            #
            # u"\\x2f"
            #
            # But we want to show this string as:
            #
            # u"/"
            try:
                # unicode-escape does this job, but can only decode latin1. So we
                # attempt to encode in latin1.
                return rv.encode("latin1").decode("unicode-escape")
            except Exception:
                # Since usually strings aren't latin1 this can break. In those
                # cases we just give up.
                return rv
        except Exception:
            # If e.g. the call to `repr` already fails
            return "<broken repr>"

else:

    def safe_repr(value):
        # type: (Any) -> str
        try:
            return repr(value)
        except Exception:
            return "<broken repr>"


def filename_for_module(module, abs_path):
    # type: (Optional[str], Optional[str]) -> Optional[str]
    if not abs_path or not module:
        return abs_path

    try:
        if abs_path.endswith(".pyc"):
            abs_path = abs_path[:-1]

        base_module = module.split(".", 1)[0]
        if base_module == module:
            return os.path.basename(abs_path)

        base_module_path = sys.modules[base_module].__file__
        if not base_module_path:
            return abs_path

        return abs_path.split(base_module_path.rsplit(os.sep, 2)[0], 1)[-1].lstrip(
            os.sep
        )
    except Exception:
        return abs_path


def serialize_frame(frame, tb_lineno=None, with_locals=True):
    # type: (FrameType, Optional[int], bool) -> Dict[str, Any]
    f_code = getattr(frame, "f_code", None)
    if not f_code:
        abs_path = None
        function = None
    else:
        abs_path = frame.f_code.co_filename
        function = frame.f_code.co_name
    try:
        module = frame.f_globals["__name__"]
    except Exception:
        module = None

    if tb_lineno is None:
        tb_lineno = frame.f_lineno

    pre_context, context_line, post_context = get_source_context(frame, tb_lineno)

    rv = {
        "filename": filename_for_module(module, abs_path) or None,
        "abs_path": os.path.abspath(abs_path) if abs_path else None,
        "function": function or "<unknown>",
        "module": module,
        "lineno": tb_lineno,
        "pre_context": pre_context,
        "context_line": context_line,
        "post_context": post_context,
    }  # type: Dict[str, Any]
    if with_locals:
        rv["vars"] = frame.f_locals

    return rv


def current_stacktrace(with_locals=True):
    # type: (bool) -> Any
    __tracebackhide__ = True
    frames = []

    f = sys._getframe()  # type: Optional[FrameType]
    while f is not None:
        if not should_hide_frame(f):
            frames.append(serialize_frame(f, with_locals=with_locals))
        f = f.f_back

    frames.reverse()

    return {"frames": frames}


def get_errno(exc_value):
    # type: (BaseException) -> Optional[Any]
    return getattr(exc_value, "errno", None)


def single_exception_from_error_tuple(
    exc_type,  # type: Optional[type]
    exc_value,  # type: Optional[BaseException]
    tb,  # type: Optional[TracebackType]
    client_options=None,  # type: Optional[Dict[str, Any]]
    mechanism=None,  # type: Optional[Dict[str, Any]]
):
    # type: (...) -> Dict[str, Any]
    if exc_value is not None:
        errno = get_errno(exc_value)
    else:
        errno = None

    if errno is not None:
        mechanism = mechanism or {"type": "generic"}
        mechanism.setdefault("meta", {}).setdefault("errno", {}).setdefault(
            "number", errno
        )

    if client_options is None:
        with_locals = True
    else:
        with_locals = client_options["with_locals"]

    frames = [
        serialize_frame(tb.tb_frame, tb_lineno=tb.tb_lineno, with_locals=with_locals)
        for tb in iter_stacks(tb)
    ]

    rv = {
        "module": get_type_module(exc_type),
        "type": get_type_name(exc_type),
        "value": safe_str(exc_value),
        "mechanism": mechanism,
    }

    if frames:
        rv["stacktrace"] = {"frames": frames}

    return rv


HAS_CHAINED_EXCEPTIONS = hasattr(Exception, "__suppress_context__")

if HAS_CHAINED_EXCEPTIONS:

    def walk_exception_chain(exc_info):
        # type: (ExcInfo) -> Iterator[ExcInfo]
        exc_type, exc_value, tb = exc_info

        seen_exceptions = []
        seen_exception_ids = set()  # type: Set[int]

        while (
            exc_type is not None
            and exc_value is not None
            and id(exc_value) not in seen_exception_ids
        ):
            yield exc_type, exc_value, tb

            # Avoid hashing random types we don't know anything
            # about. Use the list to keep a ref so that the `id` is
            # not used for another object.
            seen_exceptions.append(exc_value)
            seen_exception_ids.add(id(exc_value))

            if exc_value.__suppress_context__:
                cause = exc_value.__cause__
            else:
                cause = exc_value.__context__
            if cause is None:
                break
            exc_type = type(cause)
            exc_value = cause
            tb = getattr(cause, "__traceback__", None)

else:

    def walk_exception_chain(exc_info):
        # type: (ExcInfo) -> Iterator[ExcInfo]
        yield exc_info


def exceptions_from_error_tuple(
    exc_info,  # type: ExcInfo
    client_options=None,  # type: Optional[Dict[str, Any]]
    mechanism=None,  # type: Optional[Dict[str, Any]]
):
    # type: (...) -> List[Dict[str, Any]]
    exc_type, exc_value, tb = exc_info
    rv = []
    for exc_type, exc_value, tb in walk_exception_chain(exc_info):
        rv.append(
            single_exception_from_error_tuple(
                exc_type, exc_value, tb, client_options, mechanism
            )
        )

    rv.reverse()

    return rv


def to_string(value):
    # type: (str) -> str
    try:
        return text_type(value)
    except UnicodeDecodeError:
        return repr(value)[1:-1]


def iter_event_stacktraces(event):
    # type: (Dict[str, Any]) -> Iterator[Dict[str, Any]]
    if "stacktrace" in event:
        yield event["stacktrace"]
    if "threads" in event:
        for thread in event["threads"].get("values") or ():
            if "stacktrace" in thread:
                yield thread["stacktrace"]
    if "exception" in event:
        for exception in event["exception"].get("values") or ():
            if "stacktrace" in exception:
                yield exception["stacktrace"]


def iter_event_frames(event):
    # type: (Dict[str, Any]) -> Iterator[Dict[str, Any]]
    for stacktrace in iter_event_stacktraces(event):
        for frame in stacktrace.get("frames") or ():
            yield frame


def handle_in_app(event, in_app_exclude=None, in_app_include=None):
    # type: (Dict[str, Any], Optional[List[str]], Optional[List[str]]) -> Dict[str, Any]
    for stacktrace in iter_event_stacktraces(event):
        handle_in_app_impl(
            stacktrace.get("frames"),
            in_app_exclude=in_app_exclude,
            in_app_include=in_app_include,
        )

    return event


def handle_in_app_impl(frames, in_app_exclude, in_app_include, default_in_app=True):
    # type: (Any, Optional[List[str]], Optional[List[str]], bool) -> Optional[Any]
    if not frames:
        return None

    any_in_app = False
    for frame in frames:
        in_app = frame.get("in_app")
        if in_app is not None:
            if in_app:
                any_in_app = True
            continue

        module = frame.get("module")
        if not module:
            continue
        elif _module_in_set(module, in_app_include):
            frame["in_app"] = True
            any_in_app = True
        elif _module_in_set(module, in_app_exclude):
            frame["in_app"] = False

    if default_in_app and not any_in_app:
        for frame in frames:
            if frame.get("in_app") is None:
                frame["in_app"] = True

    return frames


def exc_info_from_error(error):
    # type: (Union[BaseException, ExcInfo]) -> ExcInfo
    if isinstance(error, tuple) and len(error) == 3:
        exc_type, exc_value, tb = error
    elif isinstance(error, BaseException):
        tb = getattr(error, "__traceback__", None)
        if tb is not None:
            exc_type = type(error)
            exc_value = error
        else:
            exc_type, exc_value, tb = sys.exc_info()
            if exc_value is not error:
                tb = None
                exc_value = error
                exc_type = type(error)

    else:
        raise ValueError("Expected Exception object to report, got %s!" % type(error))

    return exc_type, exc_value, tb


def event_from_exception(
    exc_info,  # type: Union[BaseException, ExcInfo]
    client_options=None,  # type: Optional[Dict[str, Any]]
    mechanism=None,  # type: Optional[Dict[str, Any]]
):
    # type: (...) -> Tuple[Dict[str, Any], Dict[str, Any]]
    exc_info = exc_info_from_error(exc_info)
    hint = event_hint_with_exc_info(exc_info)
    return (
        {
            "level": "error",
            "exception": {
                "values": exceptions_from_error_tuple(
                    exc_info, client_options, mechanism
                )
            },
        },
        hint,
    )


def _module_in_set(name, set):
    # type: (str, Optional[List[str]]) -> bool
    if not set:
        return False
    for item in set or ():
        if item == name or name.startswith(item + "."):
            return True
    return False


def strip_string(value, max_length=None):
    # type: (str, Optional[int]) -> Union[AnnotatedValue, str]
    # TODO: read max_length from config
    if not value:
        return value

    if max_length is None:
        # This is intentionally not just the default such that one can patch `MAX_STRING_LENGTH` and affect `strip_string`.
        max_length = MAX_STRING_LENGTH

    length = len(value.encode("utf-8"))

    if length > max_length:
        return AnnotatedValue(
            value=value[: max_length - 3] + "...",
            metadata={
                "len": length,
                "rem": [["!limit", "x", max_length - 3, max_length]],
            },
        )
    return value


def _is_contextvars_broken():
    # type: () -> bool
    """
    Returns whether gevent/eventlet have patched the stdlib in a way where thread locals are now more "correct" than contextvars.
    """
    try:
        import gevent  # type: ignore
        from gevent.monkey import is_object_patched  # type: ignore

        # Get the MAJOR and MINOR version numbers of Gevent
        version_tuple = tuple(
            [int(part) for part in re.split(r"a|b|rc|\.", gevent.__version__)[:2]]
        )
        if is_object_patched("threading", "local"):
            # Gevent 20.9.0 depends on Greenlet 0.4.17 which natively handles switching
            # context vars when greenlets are switched, so, Gevent 20.9.0+ is all fine.
            # Ref: https://github.com/gevent/gevent/blob/83c9e2ae5b0834b8f84233760aabe82c3ba065b4/src/gevent/monkey.py#L604-L609
            # Gevent 20.5, that doesn't depend on Greenlet 0.4.17 with native support
            # for contextvars, is able to patch both thread locals and contextvars, in
            # that case, check if contextvars are effectively patched.
            if (
                # Gevent 20.9.0+
                (sys.version_info >= (3, 7) and version_tuple >= (20, 9))
                # Gevent 20.5.0+ or Python < 3.7
                or (is_object_patched("contextvars", "ContextVar"))
            ):
                return False

            return True
    except ImportError:
        pass

    try:
        from eventlet.patcher import is_monkey_patched  # type: ignore

        if is_monkey_patched("thread"):
            return True
    except ImportError:
        pass

    return False


def _make_threadlocal_contextvars(local):
    # type: (type) -> type
    class ContextVar(object):
        # Super-limited impl of ContextVar

        def __init__(self, name):
            # type: (str) -> None
            self._name = name
            self._local = local()

        def get(self, default):
            # type: (Any) -> Any
            return getattr(self._local, "value", default)

        def set(self, value):
            # type: (Any) -> None
            self._local.value = value

    return ContextVar


def _get_contextvars():
    # type: () -> Tuple[bool, type]
    """
    Figure out the "right" contextvars installation to use. Returns a
    `contextvars.ContextVar`-like class with a limited API.

    See https://docs.sentry.io/platforms/python/contextvars/ for more information.
    """
    if not _is_contextvars_broken():
        # aiocontextvars is a PyPI package that ensures that the contextvars
        # backport (also a PyPI package) works with asyncio under Python 3.6
        #
        # Import it if available.
        if sys.version_info < (3, 7):
            # `aiocontextvars` is absolutely required for functional
            # contextvars on Python 3.6.
            try:
                from aiocontextvars import ContextVar

                return True, ContextVar
            except ImportError:
                pass
        else:
            # On Python 3.7 contextvars are functional.
            try:
                from contextvars import ContextVar

                return True, ContextVar
            except ImportError:
                pass

    # Fall back to basic thread-local usage.

    from threading import local

    return False, _make_threadlocal_contextvars(local)


HAS_REAL_CONTEXTVARS, ContextVar = _get_contextvars()

CONTEXTVARS_ERROR_MESSAGE = """

With asyncio/ASGI applications, the Sentry SDK requires a functional
installation of `contextvars` to avoid leaking scope/context data across
requests.

Please refer to https://docs.sentry.io/platforms/python/contextvars/ for more information.
"""


def qualname_from_function(func):
    # type: (Callable[..., Any]) -> Optional[str]
    """Return the qualified name of func. Works with regular function, lambda, partial and partialmethod."""
    func_qualname = None  # type: Optional[str]

    # Python 2
    try:
        return "%s.%s.%s" % (
            func.im_class.__module__,  # type: ignore
            func.im_class.__name__,  # type: ignore
            func.__name__,
        )
    except Exception:
        pass

    prefix, suffix = "", ""

    if (
        _PARTIALMETHOD_AVAILABLE
        and hasattr(func, "_partialmethod")
        and isinstance(func._partialmethod, partialmethod)  # type: ignore
    ):
        prefix, suffix = "partialmethod(<function ", ">)"
        func = func._partialmethod.func  # type: ignore
    elif isinstance(func, partial) and hasattr(func.func, "__name__"):
        prefix, suffix = "partial(<function ", ">)"
        func = func.func

    if hasattr(func, "__qualname__"):
        func_qualname = func.__qualname__
    elif hasattr(func, "__name__"):  # Python 2.7 has no __qualname__
        func_qualname = func.__name__

    # Python 3: methods, functions, classes
    if func_qualname is not None:
        if hasattr(func, "__module__"):
            func_qualname = func.__module__ + "." + func_qualname
        func_qualname = prefix + func_qualname + suffix

    return func_qualname


def transaction_from_function(func):
    # type: (Callable[..., Any]) -> Optional[str]
    return qualname_from_function(func)


disable_capture_event = ContextVar("disable_capture_event")


class ServerlessTimeoutWarning(Exception):  # noqa: N818
    """Raised when a serverless method is about to reach its timeout."""

    pass


class TimeoutThread(threading.Thread):
    """Creates a Thread which runs (sleeps) for a time duration equal to
    waiting_time and raises a custom ServerlessTimeout exception.
    """

    def __init__(self, waiting_time, configured_timeout):
        # type: (float, int) -> None
        threading.Thread.__init__(self)
        self.waiting_time = waiting_time
        self.configured_timeout = configured_timeout
        self._stop_event = threading.Event()

    def stop(self):
        # type: () -> None
        self._stop_event.set()

    def run(self):
        # type: () -> None

        self._stop_event.wait(self.waiting_time)

        if self._stop_event.is_set():
            return

        integer_configured_timeout = int(self.configured_timeout)

        # Setting up the exact integer value of configured time(in seconds)
        if integer_configured_timeout < self.configured_timeout:
            integer_configured_timeout = integer_configured_timeout + 1

        # Raising Exception after timeout duration is reached
        raise ServerlessTimeoutWarning(
            "WARNING : Function is expected to get timed out. Configured timeout duration = {} seconds.".format(
                integer_configured_timeout
            )
        )


def to_base64(original):
    # type: (str) -> Optional[str]
    """
    Convert a string to base64, via UTF-8. Returns None on invalid input.
    """
    base64_string = None

    try:
        utf8_bytes = original.encode("UTF-8")
        base64_bytes = base64.b64encode(utf8_bytes)
        base64_string = base64_bytes.decode("UTF-8")
    except Exception as err:
        logger.warning("Unable to encode {orig} to base64:".format(orig=original), err)

    return base64_string


def from_base64(base64_string):
    # type: (str) -> Optional[str]
    """
    Convert a string from base64, via UTF-8. Returns None on invalid input.
    """
    utf8_string = None

    try:
        only_valid_chars = BASE64_ALPHABET.match(base64_string)
        assert only_valid_chars

        base64_bytes = base64_string.encode("UTF-8")
        utf8_bytes = base64.b64decode(base64_bytes)
        utf8_string = utf8_bytes.decode("UTF-8")
    except Exception as err:
        logger.warning(
            "Unable to decode {b64} from base64:".format(b64=base64_string), err
        )

    return utf8_string


def sanitize_url(url):
    # type: (str) -> str
    """
    Removes all query parameter values and username:password from a given URL.
    """
    parsed_url = urlsplit(url)
    query_params = parse_qs(parsed_url.query, keep_blank_values=True)

    # strip username:password (netloc can be usr:pwd@example.com)
    netloc_parts = parsed_url.netloc.split("@")
    if len(netloc_parts) > 1:
        netloc = "%s:%s@" + netloc_parts[-1]
    else:
        netloc = parsed_url.netloc

    # strip values from query string
    query_string = unquote(urlencode({key: "%s" for key in query_params}))

    safe_url = urlunsplit(
        Components(  # type: ignore
            scheme=parsed_url.scheme,
            netloc=netloc,
            query=query_string,
            path=parsed_url.path,
            fragment=parsed_url.fragment,
        )
    )

    return safe_url


if PY37:

    def nanosecond_time():
        # type: () -> int
        return time.perf_counter_ns()

elif PY33:

    def nanosecond_time():
        # type: () -> int

        return int(time.perf_counter() * 1e9)

else:

    def nanosecond_time():
        # type: () -> int

        raise AttributeError<|MERGE_RESOLUTION|>--- conflicted
+++ resolved
@@ -8,7 +8,6 @@
 import sys
 import threading
 import time
-<<<<<<< HEAD
 from collections import namedtuple
 
 try:
@@ -28,8 +27,6 @@
     from urlparse import urlunsplit
 
 
-=======
->>>>>>> a51d6151
 from datetime import datetime
 from functools import partial
 
