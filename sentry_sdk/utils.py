--- conflicted
+++ resolved
@@ -208,12 +208,7 @@
     """Raised on invalid DSNs."""
 
 
-<<<<<<< HEAD
-@implements_str
 class Dsn:
-=======
-class Dsn(object):
->>>>>>> 2d354c7e
     """Represents a DSN."""
 
     def __init__(self, value):
