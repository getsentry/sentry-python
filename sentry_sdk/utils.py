import base64
import json
import linecache
import logging
import math
import os
import random
import re
import subprocess
import sys
import threading
import time
from collections import namedtuple
from datetime import datetime, timezone
from decimal import Decimal
from functools import partial, partialmethod, wraps
from numbers import Real
from urllib.parse import parse_qs, unquote, urlencode, urlsplit, urlunsplit

try:
    # Python 3.11
    from builtins import BaseExceptionGroup
except ImportError:
    # Python 3.10 and below
    BaseExceptionGroup = None  # type: ignore

import sentry_sdk
<<<<<<< HEAD
from sentry_sdk.consts import DEFAULT_MAX_VALUE_LENGTH, EndpointType
=======
from sentry_sdk._compat import PY37
from sentry_sdk.consts import (
    DEFAULT_ADD_FULL_STACK,
    DEFAULT_MAX_STACK_FRAMES,
    DEFAULT_MAX_VALUE_LENGTH,
    EndpointType,
)
>>>>>>> fd56608d

from typing import TYPE_CHECKING

if TYPE_CHECKING:
    from types import FrameType, TracebackType
    from typing import (
        Any,
        Callable,
        cast,
        ContextManager,
        Dict,
        Iterator,
        List,
        NoReturn,
        Optional,
        overload,
        ParamSpec,
        Set,
        Tuple,
        Type,
        TypeVar,
        Union,
    )

    from gevent.hub import Hub as GeventHub
    from opentelemetry.util.types import AttributeValue

    from sentry_sdk._types import Event, ExcInfo

    P = ParamSpec("P")
    R = TypeVar("R")


epoch = datetime(1970, 1, 1)

# The logger is created here but initialized in the debug support module
logger = logging.getLogger("sentry_sdk.errors")

_installed_modules = None

BASE64_ALPHABET = re.compile(r"^[a-zA-Z0-9/+=]*$")

SENSITIVE_DATA_SUBSTITUTE = "[Filtered]"

FALSY_ENV_VALUES = frozenset(("false", "f", "n", "no", "off", "0"))
TRUTHY_ENV_VALUES = frozenset(("true", "t", "y", "yes", "on", "1"))


def env_to_bool(value, *, strict=False):
    # type: (Any, Optional[bool]) -> bool | None
    """Casts an ENV variable value to boolean using the constants defined above.
    In strict mode, it may return None if the value doesn't match any of the predefined values.
    """
    normalized = str(value).lower() if value is not None else None

    if normalized in FALSY_ENV_VALUES:
        return False

    if normalized in TRUTHY_ENV_VALUES:
        return True

    return None if strict else bool(value)


def json_dumps(data):
    # type: (Any) -> bytes
    """Serialize data into a compact JSON representation encoded as UTF-8."""
    return json.dumps(data, allow_nan=False, separators=(",", ":")).encode("utf-8")


def get_git_revision():
    # type: () -> Optional[str]
    try:
        with open(os.path.devnull, "w+") as null:
            # prevent command prompt windows from popping up on windows
            startupinfo = None
            if sys.platform == "win32" or sys.platform == "cygwin":
                startupinfo = subprocess.STARTUPINFO()
                startupinfo.dwFlags |= subprocess.STARTF_USESHOWWINDOW

            revision = (
                subprocess.Popen(
                    ["git", "rev-parse", "HEAD"],
                    startupinfo=startupinfo,
                    stdout=subprocess.PIPE,
                    stderr=null,
                    stdin=null,
                )
                .communicate()[0]
                .strip()
                .decode("utf-8")
            )
    except (OSError, IOError, FileNotFoundError):
        return None

    return revision


def get_default_release():
    # type: () -> Optional[str]
    """Try to guess a default release."""
    release = os.environ.get("SENTRY_RELEASE")
    if release:
        return release

    release = get_git_revision()
    if release:
        return release

    for var in (
        "HEROKU_SLUG_COMMIT",
        "SOURCE_VERSION",
        "CODEBUILD_RESOLVED_SOURCE_VERSION",
        "CIRCLE_SHA1",
        "GAE_DEPLOYMENT_ID",
    ):
        release = os.environ.get(var)
        if release:
            return release
    return None


def get_sdk_name(installed_integrations):
    # type: (List[str]) -> str
    """Return the SDK name including the name of the used web framework."""

    # Note: I can not use for example sentry_sdk.integrations.django.DjangoIntegration.identifier
    # here because if django is not installed the integration is not accessible.
    framework_integrations = [
        "django",
        "flask",
        "fastapi",
        "bottle",
        "falcon",
        "quart",
        "sanic",
        "starlette",
        "litestar",
        "starlite",
        "chalice",
        "serverless",
        "pyramid",
        "tornado",
        "aiohttp",
        "aws_lambda",
        "gcp",
        "beam",
        "asgi",
        "wsgi",
    ]

    for integration in framework_integrations:
        if integration in installed_integrations:
            return "sentry.python.{}".format(integration)

    return "sentry.python"


class CaptureInternalException:
    __slots__ = ()

    def __enter__(self):
        # type: () -> ContextManager[Any]
        return self

    def __exit__(self, ty, value, tb):
        # type: (Optional[Type[BaseException]], Optional[BaseException], Optional[TracebackType]) -> bool
        if ty is not None and value is not None:
            capture_internal_exception((ty, value, tb))

        return True


_CAPTURE_INTERNAL_EXCEPTION = CaptureInternalException()


def capture_internal_exceptions():
    # type: () -> ContextManager[Any]
    return _CAPTURE_INTERNAL_EXCEPTION


def capture_internal_exception(exc_info):
    # type: (ExcInfo) -> None
    """
    Capture an exception that is likely caused by a bug in the SDK
    itself.

    These exceptions do not end up in Sentry and are just logged instead.
    """
    if sentry_sdk.get_client().is_active():
        logger.error("Internal error in sentry_sdk", exc_info=exc_info)


def to_timestamp(value):
    # type: (datetime) -> float
    return (value - epoch).total_seconds()


def format_timestamp(value):
    # type: (datetime) -> str
    """Formats a timestamp in RFC 3339 format.

    Any datetime objects with a non-UTC timezone are converted to UTC, so that all timestamps are formatted in UTC.
    """
    utctime = value.astimezone(timezone.utc)

    # We use this custom formatting rather than isoformat for backwards compatibility (we have used this format for
    # several years now), and isoformat is slightly different.
    return utctime.strftime("%Y-%m-%dT%H:%M:%S.%fZ")


def event_hint_with_exc_info(exc_info=None):
    # type: (Optional[ExcInfo]) -> Dict[str, Optional[ExcInfo]]
    """Creates a hint with the exc info filled in."""
    if exc_info is None:
        exc_info = sys.exc_info()
    else:
        exc_info = exc_info_from_error(exc_info)
    if exc_info[0] is None:
        exc_info = None
    return {"exc_info": exc_info}


class BadDsn(ValueError):
    """Raised on invalid DSNs."""


class Dsn:
    """Represents a DSN."""

    def __init__(self, value):
        # type: (Union[Dsn, str]) -> None
        if isinstance(value, Dsn):
            self.__dict__ = dict(value.__dict__)
            return
        parts = urlsplit(str(value))

        if parts.scheme not in ("http", "https"):
            raise BadDsn("Unsupported scheme %r" % parts.scheme)
        self.scheme = parts.scheme

        if parts.hostname is None:
            raise BadDsn("Missing hostname")

        self.host = parts.hostname

        if parts.port is None:
            self.port = self.scheme == "https" and 443 or 80  # type: int
        else:
            self.port = parts.port

        if not parts.username:
            raise BadDsn("Missing public key")

        self.public_key = parts.username
        self.secret_key = parts.password

        path = parts.path.rsplit("/", 1)

        try:
            self.project_id = str(int(path.pop()))
        except (ValueError, TypeError):
            raise BadDsn("Invalid project in DSN (%r)" % (parts.path or "")[1:])

        self.path = "/".join(path) + "/"

    @property
    def netloc(self):
        # type: () -> str
        """The netloc part of a DSN."""
        rv = self.host
        if (self.scheme, self.port) not in (("http", 80), ("https", 443)):
            rv = "%s:%s" % (rv, self.port)
        return rv

    def to_auth(self, client=None):
        # type: (Optional[Any]) -> Auth
        """Returns the auth info object for this dsn."""
        return Auth(
            scheme=self.scheme,
            host=self.netloc,
            path=self.path,
            project_id=self.project_id,
            public_key=self.public_key,
            secret_key=self.secret_key,
            client=client,
        )

    def __str__(self):
        # type: () -> str
        return "%s://%s%s@%s%s%s" % (
            self.scheme,
            self.public_key,
            self.secret_key and "@" + self.secret_key or "",
            self.netloc,
            self.path,
            self.project_id,
        )


class Auth:
    """Helper object that represents the auth info."""

    def __init__(
        self,
        scheme,
        host,
        project_id,
        public_key,
        secret_key=None,
        version=7,
        client=None,
        path="/",
    ):
        # type: (str, str, str, str, Optional[str], int, Optional[Any], str) -> None
        self.scheme = scheme
        self.host = host
        self.path = path
        self.project_id = project_id
        self.public_key = public_key
        self.secret_key = secret_key
        self.version = version
        self.client = client

    def get_api_url(
        self, type=EndpointType.ENVELOPE  # type: EndpointType
    ):
        # type: (...) -> str
        """Returns the API url for storing events."""
        return "%s://%s%sapi/%s/%s/" % (
            self.scheme,
            self.host,
            self.path,
            self.project_id,
            type.value,
        )

    def to_header(self):
        # type: () -> str
        """Returns the auth header a string."""
        rv = [("sentry_key", self.public_key), ("sentry_version", self.version)]
        if self.client is not None:
            rv.append(("sentry_client", self.client))
        if self.secret_key is not None:
            rv.append(("sentry_secret", self.secret_key))
        return "Sentry " + ", ".join("%s=%s" % (key, value) for key, value in rv)


class AnnotatedValue:
    """
    Meta information for a data field in the event payload.
    This is to tell Relay that we have tampered with the fields value.
    See:
    https://github.com/getsentry/relay/blob/be12cd49a0f06ea932ed9b9f93a655de5d6ad6d1/relay-general/src/types/meta.rs#L407-L423
    """

    __slots__ = ("value", "metadata")

    def __init__(self, value, metadata):
        # type: (Optional[Any], Dict[str, Any]) -> None
        self.value = value
        self.metadata = metadata

    def __eq__(self, other):
        # type: (Any) -> bool
        if not isinstance(other, AnnotatedValue):
            return False

        return self.value == other.value and self.metadata == other.metadata

    @classmethod
    def removed_because_raw_data(cls):
        # type: () -> AnnotatedValue
        """The value was removed because it could not be parsed. This is done for request body values that are not json nor a form."""
        return AnnotatedValue(
            value="",
            metadata={
                "rem": [  # Remark
                    [
                        "!raw",  # Unparsable raw data
                        "x",  # The fields original value was removed
                    ]
                ]
            },
        )

    @classmethod
    def removed_because_over_size_limit(cls):
        # type: () -> AnnotatedValue
        """The actual value was removed because the size of the field exceeded the configured maximum size (specified with the max_request_body_size sdk option)"""
        return AnnotatedValue(
            value="",
            metadata={
                "rem": [  # Remark
                    [
                        "!config",  # Because of configured maximum size
                        "x",  # The fields original value was removed
                    ]
                ]
            },
        )

    @classmethod
    def substituted_because_contains_sensitive_data(cls):
        # type: () -> AnnotatedValue
        """The actual value was removed because it contained sensitive information."""
        return AnnotatedValue(
            value=SENSITIVE_DATA_SUBSTITUTE,
            metadata={
                "rem": [  # Remark
                    [
                        "!config",  # Because of SDK configuration (in this case the config is the hard coded removal of certain django cookies)
                        "s",  # The fields original value was substituted
                    ]
                ]
            },
        )


if TYPE_CHECKING:
    from typing import TypeVar

    T = TypeVar("T")
    Annotated = Union[AnnotatedValue, T]


def get_type_name(cls):
    # type: (Optional[type]) -> Optional[str]
    return getattr(cls, "__qualname__", None) or getattr(cls, "__name__", None)


def get_type_module(cls):
    # type: (Optional[type]) -> Optional[str]
    mod = getattr(cls, "__module__", None)
    if mod not in (None, "builtins", "__builtins__"):
        return mod
    return None


def should_hide_frame(frame):
    # type: (FrameType) -> bool
    try:
        mod = frame.f_globals["__name__"]
        if mod.startswith("sentry_sdk."):
            return True
    except (AttributeError, KeyError):
        pass

    for flag_name in "__traceback_hide__", "__tracebackhide__":
        try:
            if frame.f_locals[flag_name]:
                return True
        except Exception:
            pass

    return False


def iter_stacks(tb):
    # type: (Optional[TracebackType]) -> Iterator[TracebackType]
    tb_ = tb  # type: Optional[TracebackType]
    while tb_ is not None:
        if not should_hide_frame(tb_.tb_frame):
            yield tb_
        tb_ = tb_.tb_next


def get_lines_from_file(
    filename,  # type: str
    lineno,  # type: int
    max_length=None,  # type: Optional[int]
    loader=None,  # type: Optional[Any]
    module=None,  # type: Optional[str]
):
    # type: (...) -> Tuple[List[Annotated[str]], Optional[Annotated[str]], List[Annotated[str]]]
    context_lines = 5
    source = None
    if loader is not None and hasattr(loader, "get_source"):
        try:
            source_str = loader.get_source(module)  # type: Optional[str]
        except (ImportError, IOError):
            source_str = None
        if source_str is not None:
            source = source_str.splitlines()

    if source is None:
        try:
            source = linecache.getlines(filename)
        except (OSError, IOError):
            return [], None, []

    if not source:
        return [], None, []

    lower_bound = max(0, lineno - context_lines)
    upper_bound = min(lineno + 1 + context_lines, len(source))

    try:
        pre_context = [
            strip_string(line.strip("\r\n"), max_length=max_length)
            for line in source[lower_bound:lineno]
        ]
        context_line = strip_string(source[lineno].strip("\r\n"), max_length=max_length)
        post_context = [
            strip_string(line.strip("\r\n"), max_length=max_length)
            for line in source[(lineno + 1) : upper_bound]
        ]
        return pre_context, context_line, post_context
    except IndexError:
        # the file may have changed since it was loaded into memory
        return [], None, []


def get_source_context(
    frame,  # type: FrameType
    tb_lineno,  # type: int
    max_value_length=None,  # type: Optional[int]
):
    # type: (...) -> Tuple[List[Annotated[str]], Optional[Annotated[str]], List[Annotated[str]]]
    try:
        abs_path = frame.f_code.co_filename  # type: Optional[str]
    except Exception:
        abs_path = None
    try:
        module = frame.f_globals["__name__"]
    except Exception:
        return [], None, []
    try:
        loader = frame.f_globals["__loader__"]
    except Exception:
        loader = None
    lineno = tb_lineno - 1
    if lineno is not None and abs_path:
        return get_lines_from_file(
            abs_path, lineno, max_value_length, loader=loader, module=module
        )
    return [], None, []


def safe_str(value):
    # type: (Any) -> str
    try:
        return str(value)
    except Exception:
        return safe_repr(value)


def safe_repr(value):
    # type: (Any) -> str
    try:
        return repr(value)
    except Exception:
        return "<broken repr>"


def filename_for_module(module, abs_path):
    # type: (Optional[str], Optional[str]) -> Optional[str]
    if not abs_path or not module:
        return abs_path

    try:
        if abs_path.endswith(".pyc"):
            abs_path = abs_path[:-1]

        base_module = module.split(".", 1)[0]
        if base_module == module:
            return os.path.basename(abs_path)

        base_module_path = sys.modules[base_module].__file__
        if not base_module_path:
            return abs_path

        return abs_path.split(base_module_path.rsplit(os.sep, 2)[0], 1)[-1].lstrip(
            os.sep
        )
    except Exception:
        return abs_path


def serialize_frame(
    frame,
    tb_lineno=None,
    include_local_variables=True,
    include_source_context=True,
    max_value_length=None,
    custom_repr=None,
):
    # type: (FrameType, Optional[int], bool, bool, Optional[int], Optional[Callable[..., Optional[str]]]) -> Dict[str, Any]
    f_code = getattr(frame, "f_code", None)
    if not f_code:
        abs_path = None
        function = None
    else:
        abs_path = frame.f_code.co_filename
        function = frame.f_code.co_name
    try:
        module = frame.f_globals["__name__"]
    except Exception:
        module = None

    if tb_lineno is None:
        tb_lineno = frame.f_lineno

    rv = {
        "filename": filename_for_module(module, abs_path) or None,
        "abs_path": os.path.abspath(abs_path) if abs_path else None,
        "function": function or "<unknown>",
        "module": module,
        "lineno": tb_lineno,
    }  # type: Dict[str, Any]

    if include_source_context:
        rv["pre_context"], rv["context_line"], rv["post_context"] = get_source_context(
            frame, tb_lineno, max_value_length
        )

    if include_local_variables:
        from sentry_sdk.serializer import serialize

        rv["vars"] = serialize(
            dict(frame.f_locals), is_vars=True, custom_repr=custom_repr
        )

    return rv


def current_stacktrace(
    include_local_variables=True,  # type: bool
    include_source_context=True,  # type: bool
    max_value_length=None,  # type: Optional[int]
):
    # type: (...) -> Dict[str, Any]
    __tracebackhide__ = True
    frames = []

    f = sys._getframe()  # type: Optional[FrameType]
    while f is not None:
        if not should_hide_frame(f):
            frames.append(
                serialize_frame(
                    f,
                    include_local_variables=include_local_variables,
                    include_source_context=include_source_context,
                    max_value_length=max_value_length,
                )
            )
        f = f.f_back

    frames.reverse()

    return {"frames": frames}


def get_errno(exc_value):
    # type: (BaseException) -> Optional[Any]
    return getattr(exc_value, "errno", None)


def get_error_message(exc_value):
    # type: (Optional[BaseException]) -> str
    message = (
        getattr(exc_value, "message", "")
        or getattr(exc_value, "detail", "")
        or safe_str(exc_value)
    )  # type: str

    # __notes__ should be a list of strings when notes are added
    # via add_note, but can be anything else if __notes__ is set
    # directly. We only support strings in __notes__, since that
    # is the correct use.
    notes = getattr(exc_value, "__notes__", None)  # type: object
    if isinstance(notes, list) and len(notes) > 0:
        message += "\n" + "\n".join(note for note in notes if isinstance(note, str))

    return message


def single_exception_from_error_tuple(
    exc_type,  # type: Optional[type]
    exc_value,  # type: Optional[BaseException]
    tb,  # type: Optional[TracebackType]
    client_options=None,  # type: Optional[Dict[str, Any]]
    mechanism=None,  # type: Optional[Dict[str, Any]]
    exception_id=None,  # type: Optional[int]
    parent_id=None,  # type: Optional[int]
    source=None,  # type: Optional[str]
    full_stack=None,  # type: Optional[list[dict[str, Any]]]
):
    # type: (...) -> Dict[str, Any]
    """
    Creates a dict that goes into the events `exception.values` list and is ingestible by Sentry.

    See the Exception Interface documentation for more details:
    https://develop.sentry.dev/sdk/event-payloads/exception/
    """
    exception_value = {}  # type: Dict[str, Any]
    exception_value["mechanism"] = (
        mechanism.copy() if mechanism else {"type": "generic", "handled": True}
    )
    if exception_id is not None:
        exception_value["mechanism"]["exception_id"] = exception_id

    if exc_value is not None:
        errno = get_errno(exc_value)
    else:
        errno = None

    if errno is not None:
        exception_value["mechanism"].setdefault("meta", {}).setdefault(
            "errno", {}
        ).setdefault("number", errno)

    if source is not None:
        exception_value["mechanism"]["source"] = source

    is_root_exception = exception_id == 0
    if not is_root_exception and parent_id is not None:
        exception_value["mechanism"]["parent_id"] = parent_id
        exception_value["mechanism"]["type"] = "chained"

    if is_root_exception and "type" not in exception_value["mechanism"]:
        exception_value["mechanism"]["type"] = "generic"

    is_exception_group = BaseExceptionGroup is not None and isinstance(
        exc_value, BaseExceptionGroup
    )
    if is_exception_group:
        exception_value["mechanism"]["is_exception_group"] = True

    exception_value["module"] = get_type_module(exc_type)
    exception_value["type"] = get_type_name(exc_type)
    exception_value["value"] = get_error_message(exc_value)

    if client_options is None:
        include_local_variables = True
        include_source_context = True
        max_value_length = DEFAULT_MAX_VALUE_LENGTH  # fallback
        custom_repr = None
    else:
        include_local_variables = client_options["include_local_variables"]
        include_source_context = client_options["include_source_context"]
        max_value_length = client_options["max_value_length"]
        custom_repr = client_options.get("custom_repr")

    frames = [
        serialize_frame(
            tb.tb_frame,
            tb_lineno=tb.tb_lineno,
            include_local_variables=include_local_variables,
            include_source_context=include_source_context,
            max_value_length=max_value_length,
            custom_repr=custom_repr,
        )
        for tb in iter_stacks(tb)
    ]  # type: List[Dict[str, Any]]

    if frames:
        if not full_stack:
            new_frames = frames
        else:
            new_frames = merge_stack_frames(frames, full_stack, client_options)

        exception_value["stacktrace"] = {"frames": new_frames}

    return exception_value


HAS_CHAINED_EXCEPTIONS = hasattr(Exception, "__suppress_context__")

if HAS_CHAINED_EXCEPTIONS:

    def walk_exception_chain(exc_info):
        # type: (ExcInfo) -> Iterator[ExcInfo]
        exc_type, exc_value, tb = exc_info

        seen_exceptions = []
        seen_exception_ids = set()  # type: Set[int]

        while (
            exc_type is not None
            and exc_value is not None
            and id(exc_value) not in seen_exception_ids
        ):
            yield exc_type, exc_value, tb

            # Avoid hashing random types we don't know anything
            # about. Use the list to keep a ref so that the `id` is
            # not used for another object.
            seen_exceptions.append(exc_value)
            seen_exception_ids.add(id(exc_value))

            if exc_value.__suppress_context__:
                cause = exc_value.__cause__
            else:
                cause = exc_value.__context__
            if cause is None:
                break
            exc_type = type(cause)
            exc_value = cause
            tb = getattr(cause, "__traceback__", None)

else:

    def walk_exception_chain(exc_info):
        # type: (ExcInfo) -> Iterator[ExcInfo]
        yield exc_info


def exceptions_from_error(
    exc_type,  # type: Optional[type]
    exc_value,  # type: Optional[BaseException]
    tb,  # type: Optional[TracebackType]
    client_options=None,  # type: Optional[Dict[str, Any]]
    mechanism=None,  # type: Optional[Dict[str, Any]]
    exception_id=0,  # type: int
    parent_id=0,  # type: int
    source=None,  # type: Optional[str]
    full_stack=None,  # type: Optional[list[dict[str, Any]]]
):
    # type: (...) -> Tuple[int, List[Dict[str, Any]]]
    """
    Creates the list of exceptions.
    This can include chained exceptions and exceptions from an ExceptionGroup.

    See the Exception Interface documentation for more details:
    https://develop.sentry.dev/sdk/event-payloads/exception/
    """

    parent = single_exception_from_error_tuple(
        exc_type=exc_type,
        exc_value=exc_value,
        tb=tb,
        client_options=client_options,
        mechanism=mechanism,
        exception_id=exception_id,
        parent_id=parent_id,
        source=source,
        full_stack=full_stack,
    )
    exceptions = [parent]

    parent_id = exception_id
    exception_id += 1

    should_supress_context = hasattr(exc_value, "__suppress_context__") and exc_value.__suppress_context__  # type: ignore
    if should_supress_context:
        # Add direct cause.
        # The field `__cause__` is set when raised with the exception (using the `from` keyword).
        exception_has_cause = (
            exc_value
            and hasattr(exc_value, "__cause__")
            and exc_value.__cause__ is not None
        )
        if exception_has_cause:
            cause = exc_value.__cause__  # type: ignore
            (exception_id, child_exceptions) = exceptions_from_error(
                exc_type=type(cause),
                exc_value=cause,
                tb=getattr(cause, "__traceback__", None),
                client_options=client_options,
                mechanism=mechanism,
                exception_id=exception_id,
                source="__cause__",
                full_stack=full_stack,
            )
            exceptions.extend(child_exceptions)

    else:
        # Add indirect cause.
        # The field `__context__` is assigned if another exception occurs while handling the exception.
        exception_has_content = (
            exc_value
            and hasattr(exc_value, "__context__")
            and exc_value.__context__ is not None
        )
        if exception_has_content:
            context = exc_value.__context__  # type: ignore
            (exception_id, child_exceptions) = exceptions_from_error(
                exc_type=type(context),
                exc_value=context,
                tb=getattr(context, "__traceback__", None),
                client_options=client_options,
                mechanism=mechanism,
                exception_id=exception_id,
                source="__context__",
                full_stack=full_stack,
            )
            exceptions.extend(child_exceptions)

    # Add exceptions from an ExceptionGroup.
    is_exception_group = exc_value and hasattr(exc_value, "exceptions")
    if is_exception_group:
        for idx, e in enumerate(exc_value.exceptions):  # type: ignore
            (exception_id, child_exceptions) = exceptions_from_error(
                exc_type=type(e),
                exc_value=e,
                tb=getattr(e, "__traceback__", None),
                client_options=client_options,
                mechanism=mechanism,
                exception_id=exception_id,
                parent_id=parent_id,
                source="exceptions[%s]" % idx,
                full_stack=full_stack,
            )
            exceptions.extend(child_exceptions)

    return (exception_id, exceptions)


def exceptions_from_error_tuple(
    exc_info,  # type: ExcInfo
    client_options=None,  # type: Optional[Dict[str, Any]]
    mechanism=None,  # type: Optional[Dict[str, Any]]
    full_stack=None,  # type: Optional[list[dict[str, Any]]]
):
    # type: (...) -> List[Dict[str, Any]]
    exc_type, exc_value, tb = exc_info

    is_exception_group = BaseExceptionGroup is not None and isinstance(
        exc_value, BaseExceptionGroup
    )

    if is_exception_group:
        (_, exceptions) = exceptions_from_error(
            exc_type=exc_type,
            exc_value=exc_value,
            tb=tb,
            client_options=client_options,
            mechanism=mechanism,
            exception_id=0,
            parent_id=0,
            full_stack=full_stack,
        )

    else:
        exceptions = []
        for exc_type, exc_value, tb in walk_exception_chain(exc_info):
            exceptions.append(
                single_exception_from_error_tuple(
                    exc_type=exc_type,
                    exc_value=exc_value,
                    tb=tb,
                    client_options=client_options,
                    mechanism=mechanism,
                    full_stack=full_stack,
                )
            )

    exceptions.reverse()

    return exceptions


def to_string(value):
    # type: (str) -> str
    try:
        return str(value)
    except UnicodeDecodeError:
        return repr(value)[1:-1]


def iter_event_stacktraces(event):
    # type: (Event) -> Iterator[Dict[str, Any]]
    if "stacktrace" in event:
        yield event["stacktrace"]
    if "threads" in event:
        for thread in event["threads"].get("values") or ():
            if "stacktrace" in thread:
                yield thread["stacktrace"]
    if "exception" in event:
        for exception in event["exception"].get("values") or ():
            if "stacktrace" in exception:
                yield exception["stacktrace"]


def iter_event_frames(event):
    # type: (Event) -> Iterator[Dict[str, Any]]
    for stacktrace in iter_event_stacktraces(event):
        for frame in stacktrace.get("frames") or ():
            yield frame


def handle_in_app(event, in_app_exclude=None, in_app_include=None, project_root=None):
    # type: (Event, Optional[List[str]], Optional[List[str]], Optional[str]) -> Event
    for stacktrace in iter_event_stacktraces(event):
        set_in_app_in_frames(
            stacktrace.get("frames"),
            in_app_exclude=in_app_exclude,
            in_app_include=in_app_include,
            project_root=project_root,
        )

    return event


def set_in_app_in_frames(frames, in_app_exclude, in_app_include, project_root=None):
    # type: (Any, Optional[List[str]], Optional[List[str]], Optional[str]) -> Optional[Any]
    if not frames:
        return None

    for frame in frames:
        # if frame has already been marked as in_app, skip it
        current_in_app = frame.get("in_app")
        if current_in_app is not None:
            continue

        module = frame.get("module")

        # check if module in frame is in the list of modules to include
        if _module_in_list(module, in_app_include):
            frame["in_app"] = True
            continue

        # check if module in frame is in the list of modules to exclude
        if _module_in_list(module, in_app_exclude):
            frame["in_app"] = False
            continue

        # if frame has no abs_path, skip further checks
        abs_path = frame.get("abs_path")
        if abs_path is None:
            continue

        if _is_external_source(abs_path):
            frame["in_app"] = False
            continue

        if _is_in_project_root(abs_path, project_root):
            frame["in_app"] = True
            continue

    return frames


def exc_info_from_error(error):
    # type: (Union[BaseException, ExcInfo]) -> ExcInfo
    if isinstance(error, tuple) and len(error) == 3:
        exc_type, exc_value, tb = error
    elif isinstance(error, BaseException):
        tb = getattr(error, "__traceback__", None)
        if tb is not None:
            exc_type = type(error)
            exc_value = error
        else:
            exc_type, exc_value, tb = sys.exc_info()
            if exc_value is not error:
                tb = None
                exc_value = error
                exc_type = type(error)

    else:
        raise ValueError("Expected Exception object to report, got %s!" % type(error))

    exc_info = (exc_type, exc_value, tb)

    if TYPE_CHECKING:
        # This cast is safe because exc_type and exc_value are either both
        # None or both not None.
        exc_info = cast(ExcInfo, exc_info)

    return exc_info


def merge_stack_frames(frames, full_stack, client_options):
    # type: (List[Dict[str, Any]], List[Dict[str, Any]], Optional[Dict[str, Any]]) -> List[Dict[str, Any]]
    """
    Add the missing frames from full_stack to frames and return the merged list.
    """
    frame_ids = {
        (
            frame["abs_path"],
            frame["context_line"],
            frame["lineno"],
            frame["function"],
        )
        for frame in frames
    }

    new_frames = [
        stackframe
        for stackframe in full_stack
        if (
            stackframe["abs_path"],
            stackframe["context_line"],
            stackframe["lineno"],
            stackframe["function"],
        )
        not in frame_ids
    ]
    new_frames.extend(frames)

    # Limit the number of frames
    max_stack_frames = (
        client_options.get("max_stack_frames", DEFAULT_MAX_STACK_FRAMES)
        if client_options
        else None
    )
    if max_stack_frames is not None:
        new_frames = new_frames[len(new_frames) - max_stack_frames :]

    return new_frames


def event_from_exception(
    exc_info,  # type: Union[BaseException, ExcInfo]
    client_options=None,  # type: Optional[Dict[str, Any]]
    mechanism=None,  # type: Optional[Dict[str, Any]]
):
    # type: (...) -> Tuple[Event, Dict[str, Any]]
    exc_info = exc_info_from_error(exc_info)
    hint = event_hint_with_exc_info(exc_info)

    if client_options and client_options.get("add_full_stack", DEFAULT_ADD_FULL_STACK):
        full_stack = current_stacktrace(
            include_local_variables=client_options["include_local_variables"],
            max_value_length=client_options["max_value_length"],
        )["frames"]
    else:
        full_stack = None

    return (
        {
            "level": "error",
            "exception": {
                "values": exceptions_from_error_tuple(
                    exc_info, client_options, mechanism, full_stack
                )
            },
        },
        hint,
    )


def _module_in_list(name, items):
    # type: (Optional[str], Optional[List[str]]) -> bool
    if name is None:
        return False

    if not items:
        return False

    for item in items:
        if item == name or name.startswith(item + "."):
            return True

    return False


def _is_external_source(abs_path):
    # type: (Optional[str]) -> bool
    # check if frame is in 'site-packages' or 'dist-packages'
    if abs_path is None:
        return False

    external_source = (
        re.search(r"[\\/](?:dist|site)-packages[\\/]", abs_path) is not None
    )
    return external_source


def _is_in_project_root(abs_path, project_root):
    # type: (Optional[str], Optional[str]) -> bool
    if abs_path is None or project_root is None:
        return False

    # check if path is in the project root
    if abs_path.startswith(project_root):
        return True

    return False


def _truncate_by_bytes(string, max_bytes):
    # type: (str, int) -> str
    """
    Truncate a UTF-8-encodable string to the last full codepoint so that it fits in max_bytes.
    """
    truncated = string.encode("utf-8")[: max_bytes - 3].decode("utf-8", errors="ignore")

    return truncated + "..."


def _get_size_in_bytes(value):
    # type: (str) -> Optional[int]
    try:
        return len(value.encode("utf-8"))
    except (UnicodeEncodeError, UnicodeDecodeError):
        return None


def strip_string(value, max_length=None):
    # type: (str, Optional[int]) -> Union[AnnotatedValue, str]
    if not value:
        return value

    if max_length is None:
        max_length = DEFAULT_MAX_VALUE_LENGTH

    byte_size = _get_size_in_bytes(value)
    text_size = len(value)

    if byte_size is not None and byte_size > max_length:
        # truncate to max_length bytes, preserving code points
        truncated_value = _truncate_by_bytes(value, max_length)
    elif text_size is not None and text_size > max_length:
        # fallback to truncating by string length
        truncated_value = value[: max_length - 3] + "..."
    else:
        return value

    return AnnotatedValue(
        value=truncated_value,
        metadata={
            "len": byte_size or text_size,
            "rem": [["!limit", "x", max_length - 3, max_length]],
        },
    )


def parse_version(version):
    # type: (str) -> Optional[Tuple[int, ...]]
    """
    Parses a version string into a tuple of integers.
    This uses the parsing loging from PEP 440:
    https://peps.python.org/pep-0440/#appendix-b-parsing-version-strings-with-regular-expressions
    """
    VERSION_PATTERN = r"""  # noqa: N806
        v?
        (?:
            (?:(?P<epoch>[0-9]+)!)?                           # epoch
            (?P<release>[0-9]+(?:\.[0-9]+)*)                  # release segment
            (?P<pre>                                          # pre-release
                [-_\.]?
                (?P<pre_l>(a|b|c|rc|alpha|beta|pre|preview))
                [-_\.]?
                (?P<pre_n>[0-9]+)?
            )?
            (?P<post>                                         # post release
                (?:-(?P<post_n1>[0-9]+))
                |
                (?:
                    [-_\.]?
                    (?P<post_l>post|rev|r)
                    [-_\.]?
                    (?P<post_n2>[0-9]+)?
                )
            )?
            (?P<dev>                                          # dev release
                [-_\.]?
                (?P<dev_l>dev)
                [-_\.]?
                (?P<dev_n>[0-9]+)?
            )?
        )
        (?:\+(?P<local>[a-z0-9]+(?:[-_\.][a-z0-9]+)*))?       # local version
    """

    pattern = re.compile(
        r"^\s*" + VERSION_PATTERN + r"\s*$",
        re.VERBOSE | re.IGNORECASE,
    )

    try:
        release = pattern.match(version).groupdict()["release"]  # type: ignore
        release_tuple = tuple(map(int, release.split(".")[:3]))  # type: Tuple[int, ...]
    except (TypeError, ValueError, AttributeError):
        return None

    return release_tuple


def _is_contextvars_broken():
    # type: () -> bool
    """
    Returns whether gevent/eventlet have patched the stdlib in a way where thread locals are now more "correct" than contextvars.
    """
    try:
        import gevent
        from gevent.monkey import is_object_patched

        # Get the MAJOR and MINOR version numbers of Gevent
        version_tuple = tuple(
            [int(part) for part in re.split(r"a|b|rc|\.", gevent.__version__)[:2]]
        )
        if is_object_patched("threading", "local"):
            # Gevent 20.9.0 depends on Greenlet 0.4.17 which natively handles switching
            # context vars when greenlets are switched, so, Gevent 20.9.0+ is all fine.
            # Ref: https://github.com/gevent/gevent/blob/83c9e2ae5b0834b8f84233760aabe82c3ba065b4/src/gevent/monkey.py#L604-L609
            # Gevent 20.5, that doesn't depend on Greenlet 0.4.17 with native support
            # for contextvars, is able to patch both thread locals and contextvars, in
            # that case, check if contextvars are effectively patched.
            if (
                # Gevent 20.9.0+
                (sys.version_info >= (3, 7) and version_tuple >= (20, 9))
                # Gevent 20.5.0+ or Python < 3.7
                or (is_object_patched("contextvars", "ContextVar"))
            ):
                return False

            return True
    except ImportError:
        pass

    try:
        import greenlet
        from eventlet.patcher import is_monkey_patched  # type: ignore

        greenlet_version = parse_version(greenlet.__version__)

        if greenlet_version is None:
            logger.error(
                "Internal error in Sentry SDK: Could not parse Greenlet version from greenlet.__version__."
            )
            return False

        if is_monkey_patched("thread") and greenlet_version < (0, 5):
            return True
    except ImportError:
        pass

    return False


def _make_threadlocal_contextvars(local):
    # type: (type) -> type
    class ContextVar:
        # Super-limited impl of ContextVar

        def __init__(self, name, default=None):
            # type: (str, Any) -> None
            self._name = name
            self._default = default
            self._local = local()
            self._original_local = local()

        def get(self, default=None):
            # type: (Any) -> Any
            return getattr(self._local, "value", default or self._default)

        def set(self, value):
            # type: (Any) -> Any
            token = str(random.getrandbits(64))
            original_value = self.get()
            setattr(self._original_local, token, original_value)
            self._local.value = value
            return token

        def reset(self, token):
            # type: (Any) -> None
            self._local.value = getattr(self._original_local, token)
            # delete the original value (this way it works in Python 3.6+)
            del self._original_local.__dict__[token]

    return ContextVar


def _get_contextvars():
    # type: () -> Tuple[bool, type]
    """
    Figure out the "right" contextvars installation to use. Returns a
    `contextvars.ContextVar`-like class with a limited API.

    See https://docs.sentry.io/platforms/python/contextvars/ for more information.
    """
    if not _is_contextvars_broken():
        # On Python 3.7+ contextvars are functional.
        try:
            from contextvars import ContextVar

            return True, ContextVar
        except ImportError:
            pass

    # Fall back to basic thread-local usage.

    from threading import local

    return False, _make_threadlocal_contextvars(local)


HAS_REAL_CONTEXTVARS, ContextVar = _get_contextvars()

CONTEXTVARS_ERROR_MESSAGE = """

With asyncio/ASGI applications, the Sentry SDK requires a functional
installation of `contextvars` to avoid leaking scope/context data across
requests.

Please refer to https://docs.sentry.io/platforms/python/contextvars/ for more information.
"""


def qualname_from_function(func):
    # type: (Callable[..., Any]) -> Optional[str]
    """Return the qualified name of func. Works with regular function, lambda, partial and partialmethod."""
    func_qualname = None  # type: Optional[str]

    # Python 2
    try:
        return "%s.%s.%s" % (
            func.im_class.__module__,  # type: ignore
            func.im_class.__name__,  # type: ignore
            func.__name__,
        )
    except Exception:
        pass

    prefix, suffix = "", ""

    if isinstance(func, partial) and hasattr(func.func, "__name__"):
        prefix, suffix = "partial(<function ", ">)"
        func = func.func
    else:
        # The _partialmethod attribute of methods wrapped with partialmethod() was renamed to __partialmethod__ in CPython 3.13:
        # https://github.com/python/cpython/pull/16600
        partial_method = getattr(func, "_partialmethod", None) or getattr(
            func, "__partialmethod__", None
        )
        if isinstance(partial_method, partialmethod):
            prefix, suffix = "partialmethod(<function ", ">)"
            func = partial_method.func

    if hasattr(func, "__qualname__"):
        func_qualname = func.__qualname__
    elif hasattr(func, "__name__"):  # Python 2.7 has no __qualname__
        func_qualname = func.__name__

    # Python 3: methods, functions, classes
    if func_qualname is not None:
        if hasattr(func, "__module__"):
            func_qualname = func.__module__ + "." + func_qualname
        func_qualname = prefix + func_qualname + suffix

    return func_qualname


def transaction_from_function(func):
    # type: (Callable[..., Any]) -> Optional[str]
    return qualname_from_function(func)


disable_capture_event = ContextVar("disable_capture_event")


class ServerlessTimeoutWarning(Exception):  # noqa: N818
    """Raised when a serverless method is about to reach its timeout."""

    pass


class TimeoutThread(threading.Thread):
    """Creates a Thread which runs (sleeps) for a time duration equal to
    waiting_time and raises a custom ServerlessTimeout exception.
    """

    def __init__(self, waiting_time, configured_timeout):
        # type: (float, int) -> None
        threading.Thread.__init__(self)
        self.waiting_time = waiting_time
        self.configured_timeout = configured_timeout
        self._stop_event = threading.Event()

    def stop(self):
        # type: () -> None
        self._stop_event.set()

    def run(self):
        # type: () -> None

        self._stop_event.wait(self.waiting_time)

        if self._stop_event.is_set():
            return

        integer_configured_timeout = int(self.configured_timeout)

        # Setting up the exact integer value of configured time(in seconds)
        if integer_configured_timeout < self.configured_timeout:
            integer_configured_timeout = integer_configured_timeout + 1

        # Raising Exception after timeout duration is reached
        raise ServerlessTimeoutWarning(
            "WARNING : Function is expected to get timed out. Configured timeout duration = {} seconds.".format(
                integer_configured_timeout
            )
        )


def to_base64(original):
    # type: (str) -> Optional[str]
    """
    Convert a string to base64, via UTF-8. Returns None on invalid input.
    """
    base64_string = None

    try:
        utf8_bytes = original.encode("UTF-8")
        base64_bytes = base64.b64encode(utf8_bytes)
        base64_string = base64_bytes.decode("UTF-8")
    except Exception as err:
        logger.warning("Unable to encode {orig} to base64:".format(orig=original), err)

    return base64_string


def from_base64(base64_string):
    # type: (str) -> Optional[str]
    """
    Convert a string from base64, via UTF-8. Returns None on invalid input.
    """
    utf8_string = None

    try:
        only_valid_chars = BASE64_ALPHABET.match(base64_string)
        assert only_valid_chars

        base64_bytes = base64_string.encode("UTF-8")
        utf8_bytes = base64.b64decode(base64_bytes)
        utf8_string = utf8_bytes.decode("UTF-8")
    except Exception as err:
        logger.warning(
            "Unable to decode {b64} from base64:".format(b64=base64_string), err
        )

    return utf8_string


Components = namedtuple("Components", ["scheme", "netloc", "path", "query", "fragment"])


def sanitize_url(url, remove_authority=True, remove_query_values=True, split=False):
    # type: (str, bool, bool, bool) -> Union[str, Components]
    """
    Removes the authority and query parameter values from a given URL.
    """
    parsed_url = urlsplit(url)
    query_params = parse_qs(parsed_url.query, keep_blank_values=True)

    # strip username:password (netloc can be usr:pwd@example.com)
    if remove_authority:
        netloc_parts = parsed_url.netloc.split("@")
        if len(netloc_parts) > 1:
            netloc = "%s:%s@%s" % (
                SENSITIVE_DATA_SUBSTITUTE,
                SENSITIVE_DATA_SUBSTITUTE,
                netloc_parts[-1],
            )
        else:
            netloc = parsed_url.netloc
    else:
        netloc = parsed_url.netloc

    # strip values from query string
    if remove_query_values:
        query_string = unquote(
            urlencode({key: SENSITIVE_DATA_SUBSTITUTE for key in query_params})
        )
    else:
        query_string = parsed_url.query

    components = Components(
        scheme=parsed_url.scheme,
        netloc=netloc,
        query=query_string,
        path=parsed_url.path,
        fragment=parsed_url.fragment,
    )

    if split:
        return components
    else:
        return urlunsplit(components)


ParsedUrl = namedtuple("ParsedUrl", ["url", "query", "fragment"])


def parse_url(url, sanitize=True):
    # type: (str, bool) -> ParsedUrl
    """
    Splits a URL into a url (including path), query and fragment. If sanitize is True, the query
    parameters will be sanitized to remove sensitive data. The autority (username and password)
    in the URL will always be removed.
    """
    parsed_url = sanitize_url(
        url, remove_authority=True, remove_query_values=sanitize, split=True
    )

    base_url = urlunsplit(
        Components(
            scheme=parsed_url.scheme,  # type: ignore
            netloc=parsed_url.netloc,  # type: ignore
            query="",
            path=parsed_url.path,  # type: ignore
            fragment="",
        )
    )

    return ParsedUrl(
        url=base_url,
        query=parsed_url.query,  # type: ignore
        fragment=parsed_url.fragment,  # type: ignore
    )


def is_valid_sample_rate(rate, source):
    # type: (Any, str) -> bool
    """
    Checks the given sample rate to make sure it is valid type and value (a
    boolean or a number between 0 and 1, inclusive).
    """

    # both booleans and NaN are instances of Real, so a) checking for Real
    # checks for the possibility of a boolean also, and b) we have to check
    # separately for NaN and Decimal does not derive from Real so need to check that too
    if not isinstance(rate, (Real, Decimal)) or math.isnan(rate):
        logger.warning(
            "{source} Given sample rate is invalid. Sample rate must be a boolean or a number between 0 and 1. Got {rate} of type {type}.".format(
                source=source, rate=rate, type=type(rate)
            )
        )
        return False

    # in case rate is a boolean, it will get cast to 1 if it's True and 0 if it's False
    rate = float(rate)
    if rate < 0 or rate > 1:
        logger.warning(
            "{source} Given sample rate is invalid. Sample rate must be between 0 and 1. Got {rate}.".format(
                source=source, rate=rate
            )
        )
        return False

    return True


def match_regex_list(item, regex_list=None, substring_matching=False):
    # type: (str, Optional[List[str]], bool) -> bool
    if regex_list is None:
        return False

    for item_matcher in regex_list:
        if not substring_matching and item_matcher[-1] != "$":
            item_matcher += "$"

        matched = re.search(item_matcher, item)
        if matched:
            return True

    return False


def is_sentry_url(client, url):
    # type: (sentry_sdk.client.BaseClient, str) -> bool
    """
    Determines whether the given URL matches the Sentry DSN.
    """
    return (
        client is not None
        and client.transport is not None
        and client.transport.parsed_dsn is not None
        and client.transport.parsed_dsn.netloc in url
    )


def _generate_installed_modules():
    # type: () -> Iterator[Tuple[str, str]]
    try:
        from importlib import metadata

        yielded = set()
        for dist in metadata.distributions():
            name = dist.metadata["Name"]
            # `metadata` values may be `None`, see:
            # https://github.com/python/cpython/issues/91216
            # and
            # https://github.com/python/importlib_metadata/issues/371
            if name is not None:
                normalized_name = _normalize_module_name(name)
                if dist.version is not None and normalized_name not in yielded:
                    yield normalized_name, dist.version
                    yielded.add(normalized_name)

    except ImportError:
        # < py3.8
        try:
            import pkg_resources
        except ImportError:
            return

        for info in pkg_resources.working_set:
            yield _normalize_module_name(info.key), info.version


def _normalize_module_name(name):
    # type: (str) -> str
    return name.lower()


def _get_installed_modules():
    # type: () -> Dict[str, str]
    global _installed_modules
    if _installed_modules is None:
        _installed_modules = dict(_generate_installed_modules())
    return _installed_modules


def package_version(package):
    # type: (str) -> Optional[Tuple[int, ...]]
    installed_packages = _get_installed_modules()
    version = installed_packages.get(package)
    if version is None:
        return None

    return parse_version(version)


def reraise(tp, value, tb=None):
    # type: (Optional[Type[BaseException]], Optional[BaseException], Optional[Any]) -> NoReturn
    assert value is not None
    if value.__traceback__ is not tb:
        raise value.with_traceback(tb)
    raise value


def _no_op(*_a, **_k):
    # type: (*Any, **Any) -> None
    """No-op function for ensure_integration_enabled."""
    pass


if TYPE_CHECKING:

    @overload
    def ensure_integration_enabled(
        integration,  # type: type[sentry_sdk.integrations.Integration]
        original_function,  # type: Callable[P, R]
    ):
        # type: (...) -> Callable[[Callable[P, R]], Callable[P, R]]
        ...

    @overload
    def ensure_integration_enabled(
        integration,  # type: type[sentry_sdk.integrations.Integration]
    ):
        # type: (...) -> Callable[[Callable[P, None]], Callable[P, None]]
        ...


def ensure_integration_enabled(
    integration,  # type: type[sentry_sdk.integrations.Integration]
    original_function=_no_op,  # type: Union[Callable[P, R], Callable[P, None]]
):
    # type: (...) -> Callable[[Callable[P, R]], Callable[P, R]]
    """
    Ensures a given integration is enabled prior to calling a Sentry-patched function.

    The function takes as its parameters the integration that must be enabled and the original
    function that the SDK is patching. The function returns a function that takes the
    decorated (Sentry-patched) function as its parameter, and returns a function that, when
    called, checks whether the given integration is enabled. If the integration is enabled, the
    function calls the decorated, Sentry-patched function. If the integration is not enabled,
    the original function is called.

    The function also takes care of preserving the original function's signature and docstring.

    Example usage:

    ```python
    @ensure_integration_enabled(MyIntegration, my_function)
    def patch_my_function():
        with sentry_sdk.start_transaction(...):
            return my_function()
    ```
    """
    if TYPE_CHECKING:
        # Type hint to ensure the default function has the right typing. The overloads
        # ensure the default _no_op function is only used when R is None.
        original_function = cast(Callable[P, R], original_function)

    def patcher(sentry_patched_function):
        # type: (Callable[P, R]) -> Callable[P, R]
        def runner(*args: "P.args", **kwargs: "P.kwargs"):
            # type: (...) -> R
            if sentry_sdk.get_client().get_integration(integration) is None:
                return original_function(*args, **kwargs)

            return sentry_patched_function(*args, **kwargs)

        if original_function is _no_op:
            return wraps(sentry_patched_function)(runner)

        return wraps(original_function)(runner)

    return patcher


def now():
    # type: () -> float
    return time.perf_counter()


try:
    from gevent import get_hub as get_gevent_hub
    from gevent.monkey import is_module_patched
except ImportError:

    # it's not great that the signatures are different, get_hub can't return None
    # consider adding an if TYPE_CHECKING to change the signature to Optional[GeventHub]
    def get_gevent_hub():  # type: ignore[misc]
        # type: () -> Optional[GeventHub]
        return None

    def is_module_patched(mod_name):
        # type: (str) -> bool
        # unable to import from gevent means no modules have been patched
        return False


def is_gevent():
    # type: () -> bool
    return is_module_patched("threading") or is_module_patched("_thread")


def get_current_thread_meta(thread=None):
    # type: (Optional[threading.Thread]) -> Tuple[Optional[int], Optional[str]]
    """
    Try to get the id of the current thread, with various fall backs.
    """

    # if a thread is specified, that takes priority
    if thread is not None:
        try:
            thread_id = thread.ident
            thread_name = thread.name
            if thread_id is not None:
                return thread_id, thread_name
        except AttributeError:
            pass

    # if the app is using gevent, we should look at the gevent hub first
    # as the id there differs from what the threading module reports
    if is_gevent():
        gevent_hub = get_gevent_hub()
        if gevent_hub is not None:
            try:
                # this is undocumented, so wrap it in try except to be safe
                return gevent_hub.thread_ident, None
            except AttributeError:
                pass

    # use the current thread's id if possible
    try:
        thread = threading.current_thread()
        thread_id = thread.ident
        thread_name = thread.name
        if thread_id is not None:
            return thread_id, thread_name
    except AttributeError:
        pass

    # if we can't get the current thread id, fall back to the main thread id
    try:
        thread = threading.main_thread()
        thread_id = thread.ident
        thread_name = thread.name
        if thread_id is not None:
            return thread_id, thread_name
    except AttributeError:
        pass

    # we've tried everything, time to give up
    return None, None


def _serialize_span_attribute(value):
    # type: (Any) -> Optional[AttributeValue]
    """Serialize an object so that it's OTel-compatible and displays nicely in Sentry."""
    # check for allowed primitives
    if isinstance(value, (int, str, float, bool)):
        return value

    # lists are allowed too, as long as they don't mix types
    if isinstance(value, (list, tuple)):
        for type_ in (int, str, float, bool):
            if all(isinstance(item, type_) for item in value):
                return list(value)

    # if this is anything else, just try to coerce to string
    # we prefer json.dumps since this makes things like dictionaries display
    # nicely in the UI
    try:
        return json.dumps(value)
    except TypeError:
        try:
            return str(value)
        except Exception:
            return None<|MERGE_RESOLUTION|>--- conflicted
+++ resolved
@@ -25,17 +25,12 @@
     BaseExceptionGroup = None  # type: ignore
 
 import sentry_sdk
-<<<<<<< HEAD
-from sentry_sdk.consts import DEFAULT_MAX_VALUE_LENGTH, EndpointType
-=======
-from sentry_sdk._compat import PY37
 from sentry_sdk.consts import (
     DEFAULT_ADD_FULL_STACK,
     DEFAULT_MAX_STACK_FRAMES,
     DEFAULT_MAX_VALUE_LENGTH,
     EndpointType,
 )
->>>>>>> fd56608d
 
 from typing import TYPE_CHECKING
 
