--- conflicted
+++ resolved
@@ -1829,7 +1829,6 @@
     return None, None
 
 
-<<<<<<< HEAD
 def _serialize_span_attribute(value):
     # type: (Any) -> Optional[AttributeValue]
     """Serialize an object so that it's OTel-compatible and displays nicely in Sentry."""
@@ -1878,12 +1877,13 @@
 
         result = datetime.strptime(value, timestamp_format)
     return result.astimezone(timezone.utc)
-=======
+
+
+# TODO-neel-potel use in span status
 def should_be_treated_as_error(ty, value):
     # type: (Any, Any) -> bool
     if ty == SystemExit and hasattr(value, "code") and value.code in (0, None):
         # https://docs.python.org/3/library/exceptions.html#SystemExit
         return False
 
-    return True
->>>>>>> 6a1b7d47
+    return True