--- conflicted
+++ resolved
@@ -1643,11 +1643,7 @@
     function that the SDK is patching. The function returns a function that takes the
     decorated (Sentry-patched) function as its parameter, and returns a function that, when
     called, checks whether the given integration is enabled. If the integration is enabled, the
-<<<<<<< HEAD
-    funciton calls the decorated, Sentry-patched funciton. If the integration is not enabled,
-=======
     function calls the decorated, Sentry-patched function. If the integration is not enabled,
->>>>>>> 7a2c153c
     the original function is called.
 
     The function also takes care of preserving the original function's signature and docstring.
