--- conflicted
+++ resolved
@@ -125,20 +125,6 @@
     if profiles_sample_rate is not None and profiles_sample_rate > 0:
         return True
 
-<<<<<<< HEAD
-    profiles_sample_rate = options["_experiments"].get("profiles_sample_rate")
-    if profiles_sample_rate is not None:
-        warnings.warn(
-            "_experiments['profiles_sample_rate'] is deprecated. Please use the non-experimental profiles_sample_rate option directly.",
-            stacklevel=2,
-            category=DeprecationWarning,
-        )
-
-        if profiles_sample_rate > 0:
-            return True
-
-=======
->>>>>>> dd02f574
     return False
 
 
@@ -164,19 +150,6 @@
     profiler_mode = default_profiler_mode
     if options.get("profiler_mode") is not None:
         profiler_mode = options["profiler_mode"]
-<<<<<<< HEAD
-    else:
-        profiler_mode = options.get("_experiments", {}).get("profiler_mode")
-        if profiler_mode is not None:
-            warnings.warn(
-                "_experiments['profiler_mode'] is deprecated. Please use the non-experimental profiler_mode option directly.",
-                stacklevel=2,
-                category=DeprecationWarning,
-            )
-
-        profiler_mode = profiler_mode or default_profiler_mode
-=======
->>>>>>> dd02f574
 
     if (
         profiler_mode == ThreadScheduler.mode
