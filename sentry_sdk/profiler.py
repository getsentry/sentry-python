--- conflicted
+++ resolved
@@ -200,18 +200,10 @@
     # the stack, and use the hash as the key as this will be
     # needed a few times to improve performance.
     stack_id = hash(stack)
-<<<<<<< HEAD
 
     return stack_id, stack, frames
-=======
->>>>>>> 2f916d34
-
-    return stack_id, stack, frames
-
-<<<<<<< HEAD
-=======
-
->>>>>>> 2f916d34
+
+
 def extract_frame(frame, cwd):
     # type: (FrameType, str) -> RawFrame
     abs_path = frame.f_code.co_filename
@@ -443,136 +435,12 @@
 
     def __init__(self, frequency):
         # type: (int) -> None
-        # self.sample_buffer = sample_buffer
-        # self.sampler = sample_buffer.make_sampler()
         self.interval = 1.0 / frequency
 
-<<<<<<< HEAD
     def __enter__(self):
         # type: () -> Scheduler
         self.setup()
         return self
-=======
-        self.buffer = [None] * capacity  # type: List[Optional[Tuple[int, RawSample]]]
-        self.capacity = capacity  # type: int
-        self.idx = 0  # type: int
-
-    def write(self, ts, sample):
-        # type: (int, RawSample) -> None
-        """
-        Writing to the buffer is not thread safe. There is the possibility
-        that parallel writes will overwrite one another.
-
-        This should only be a problem if the signal handler itself is
-        interrupted by the next signal.
-        (i.e. SIGPROF is sent again before the handler finishes).
-
-        For this reason, and to keep it performant, we've chosen not to add
-        any synchronization mechanisms here like locks.
-        """
-        idx = self.idx
-
-        self.buffer[idx] = (ts, sample)
-        self.idx = (idx + 1) % self.capacity
-
-    def slice_profile(self, start_ns, stop_ns):
-        # type: (int, int) -> ProcessedProfile
-        samples = []  # type: List[ProcessedSample]
-        stacks = {}  # type: Dict[StackId, int]
-        stacks_list = []  # type: List[ProcessedStack]
-        frames = {}  # type: Dict[RawFrame, int]
-        frames_list = []  # type: List[ProcessedFrame]
-
-        for ts, sample in filter(None, self.buffer):
-            if start_ns > ts or ts > stop_ns:
-                continue
-
-            elapsed_since_start_ns = str(ts - start_ns)
-
-            for tid, (hashed_stack, stack) in sample:
-                # Check if the stack is indexed first, this lets us skip
-                # indexing frames if it's not necessary
-                if hashed_stack not in stacks:
-                    for frame in stack:
-                        if frame not in frames:
-                            frames[frame] = len(frames)
-                            frames_list.append(
-                                {
-                                    "abs_path": frame[0],
-                                    "module": frame[1],
-                                    "filename": frame[2],
-                                    "function": frame[3],
-                                    "lineno": frame[4],
-                                }
-                            )
-
-                    stacks[hashed_stack] = len(stacks)
-                    stacks_list.append(tuple(frames[frame] for frame in stack))
-
-                samples.append(
-                    {
-                        "elapsed_since_start_ns": elapsed_since_start_ns,
-                        "thread_id": tid,
-                        "stack_id": stacks[hashed_stack],
-                    }
-                )
-
-        # This collects the thread metadata at the end of a profile. Doing it
-        # this way means that any threads that terminate before the profile ends
-        # will not have any metadata associated with it.
-        thread_metadata = {
-            str(thread.ident): {
-                "name": str(thread.name),
-            }
-            for thread in threading.enumerate()
-        }  # type: Dict[str, ProcessedThreadMetadata]
-
-        return {
-            "stacks": stacks_list,
-            "frames": frames_list,
-            "samples": samples,
-            "thread_metadata": thread_metadata,
-        }
-
-    def make_sampler(self):
-        # type: () -> Callable[..., None]
-        cwd = os.getcwd()
-
-        # In Python3+, we can use the `nonlocal` keyword to rebind the value,
-        # but this is not possible in Python2. To get around this, we wrap
-        # the value in a list to allow updating this value each sample.
-        last_sample = [
-            {}
-        ]  # type: List[Dict[int, Tuple[StackId, RawStack, Deque[FrameType]]]]
-
-        def _sample_stack(*args, **kwargs):
-            # type: (*Any, **Any) -> None
-            """
-            Take a sample of the stack on all the threads in the process.
-            This should be called at a regular interval to collect samples.
-            """
-
-            now = nanosecond_time()
-            raw_sample = {
-                tid: extract_stack(frame, cwd, last_sample[0].get(tid))
-                for tid, frame in sys._current_frames().items()
-            }
-
-            last_sample[0] = raw_sample
-
-            sample = [
-                (str(tid), (stack_id, stack))
-                for tid, (stack_id, stack, _) in raw_sample.items()
-            ]
-
-            self.write(now, sample)
-
-        return _sample_stack
-
-
-class Scheduler(object):
-    mode = "unknown"
->>>>>>> 2f916d34
 
     def __exit__(self, ty, value, tb):
         # type: (Optional[Any], Optional[Any], Optional[Any]) -> None
