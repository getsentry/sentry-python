--- conflicted
+++ resolved
@@ -17,6 +17,7 @@
 import random
 import signal
 import threading
+import time
 import sys
 import uuid
 
@@ -24,12 +25,8 @@
 from contextlib import contextmanager
 
 import sentry_sdk
-<<<<<<< HEAD
 from sentry_sdk._compat import PY33
 
-=======
-from sentry_sdk._compat import PY2
->>>>>>> f71a8f45
 from sentry_sdk._types import MYPY
 from sentry_sdk.utils import nanosecond_time
 
