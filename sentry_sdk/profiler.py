"""
This file is originally based on code from https://github.com/nylas/nylas-perftools, which is published under the following license:

The MIT License (MIT)

Copyright (c) 2014 Nylas

Permission is hereby granted, free of charge, to any person obtaining a copy of this software and associated documentation files (the "Software"), to deal in the Software without restriction, including without limitation the rights to use, copy, modify, merge, publish, distribute, sublicense, and/or sell copies of the Software, and to permit persons to whom the Software is furnished to do so, subject to the following conditions:

The above copyright notice and this permission notice shall be included in all copies or substantial portions of the Software.

THE SOFTWARE IS PROVIDED "AS IS", WITHOUT WARRANTY OF ANY KIND, EXPRESS OR IMPLIED, INCLUDING BUT NOT LIMITED TO THE WARRANTIES OF MERCHANTABILITY, FITNESS FOR A PARTICULAR PURPOSE AND NONINFRINGEMENT. IN NO EVENT SHALL THE AUTHORS OR COPYRIGHT HOLDERS BE LIABLE FOR ANY CLAIM, DAMAGES OR OTHER LIABILITY, WHETHER IN AN ACTION OF CONTRACT, TORT OR OTHERWISE, ARISING FROM, OUT OF OR IN CONNECTION WITH THE SOFTWARE OR THE USE OR OTHER DEALINGS IN THE SOFTWARE.
"""

import atexit
import signal
import time
import threading
import json
from sentry_sdk.utils import logger

# TODO: temp import to output file
import os

def nanosecond_time():
    return int(time.perf_counter() * 1e9)

class FrameData:
    def __init__(self, frame):
        self.function_name = frame.f_code.co_name
        self.module = frame.f_globals['__name__']

        # Depending on Python version, frame.f_code.co_filename either stores just the file name or the entire absolute path.
        self.file_name = frame.f_code.co_filename
        self.line_number = frame.f_code.co_firstlineno
    
    @property
    def _attribute_tuple(self):
        """Returns a tuple of the attributes used in comparison"""
        return (self.function_name, self.module, self.file_name, self.line_number)

    def __eq__(self, other):
        if isinstance(other, FrameData):
            return self._attribute_tuple == other._attribute_tuple
        return False
    
    def __hash__(self):
        return hash(self._attribute_tuple)

class StackSample:
    def __init__(self, top_frame, profiler_start_time, frame_indices):
        self.sample_time = nanosecond_time() - profiler_start_time
        self.stack = []
        self._add_all_frames(top_frame, frame_indices)

    def _add_all_frames(self, top_frame, frame_indices):
        frame = top_frame
        while frame is not None:
            frame_data = FrameData(frame)
            if frame_data not in frame_indices:
                frame_indices[frame_data] = len(frame_indices)
            self.stack.append(frame_indices[frame_data])
            frame = frame.f_back
        self.stack = list(reversed(self.stack))

class Sampler(object):
    """
    A simple stack sampler for low-overhead CPU profiling: samples the call
    stack every `interval` seconds and keeps track of counts by frame. Because
    this uses signals, it only works on the main thread.
    """
    def __init__(self, transaction, interval=0.01):
        self.interval = interval
        self.stack_samples = []
        self._frame_indices = dict()
        self._transaction = transaction
        transaction._profile = self
    
    def __enter__(self):
        self.start()
    
    def __exit__(self, *_):
        self.stop()
<<<<<<< HEAD
=======
        if len(self.stack_samples) > 0:
            if not os.path.exists('./profiles'):
                os.makedirs('./profiles')
            with open('./profiles/{0}Z.json'.format(datetime.utcnow().isoformat()), 'w') as f:
                f.write(self.to_json())
>>>>>>> 5ba799fe

    def start(self):
        self._start_time = nanosecond_time()
        self.stack_samples = []
        self._frame_indices = dict()
        try:
            signal.signal(signal.SIGVTALRM, self._sample)
        except ValueError:
            logger.error('Profiler failed to run because it was started from a non-main thread')
            return 

        signal.setitimer(signal.ITIMER_VIRTUAL, self.interval)
        atexit.register(self.stop)
    
    def sample_weights(self):
        """
        Return the weights of each sample (difference between the sample's and previous sample's timestamp).
        """
        if self.stack_samples == []:
            return []

        return [self.stack_samples[0].sample_time, *(sample.sample_time - prev_sample.sample_time for sample, prev_sample in zip(self.stack_samples[1:], self.stack_samples))]

    def _sample(self, _, frame):
        self.stack_samples.append(StackSample(frame, self._start_time, self._frame_indices))
        signal.setitimer(signal.ITIMER_VIRTUAL, self.interval)

    def to_json(self):
        """
        Exports this object to a JSON format compatible with Sentry's profiling visualizer.
        Returns dictionary which can be serialized to JSON.
        """
        thread_id = threading.get_ident()
        return {
            'samples': [{
                'frames': sample.stack,
                'relative_timestamp_ns': sample.sample_time,
                'thread_id': thread_id
            } for sample in self.stack_samples],
            'frames': [{
                'name': frame.function_name,
                'file': frame.file_name,
                'line': frame.line_number
            } for frame in self.frame_list()]
        }

    def frame_list(self):
         # Build frame array from the frame indices
        frames = [None] * len(self._frame_indices)
        for frame, index in self._frame_indices.items():
            frames[index] = frame
        return frames

    def samples(self):
        return len(self.stack_samples)

    def stop(self):
        signal.setitimer(signal.ITIMER_VIRTUAL, 0)

    def __del__(self):
        self.stop()
    
    @property
    def transaction_name(self):
        return self._transaction.name<|MERGE_RESOLUTION|>--- conflicted
+++ resolved
@@ -81,14 +81,6 @@
     
     def __exit__(self, *_):
         self.stop()
-<<<<<<< HEAD
-=======
-        if len(self.stack_samples) > 0:
-            if not os.path.exists('./profiles'):
-                os.makedirs('./profiles')
-            with open('./profiles/{0}Z.json'.format(datetime.utcnow().isoformat()), 'w') as f:
-                f.write(self.to_json())
->>>>>>> 5ba799fe
 
     def start(self):
         self._start_time = nanosecond_time()
