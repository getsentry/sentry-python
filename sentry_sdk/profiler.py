"""
This file is originally based on code from https://github.com/nylas/nylas-perftools, which is published under the following license:

The MIT License (MIT)

Copyright (c) 2014 Nylas

Permission is hereby granted, free of charge, to any person obtaining a copy of this software and associated documentation files (the "Software"), to deal in the Software without restriction, including without limitation the rights to use, copy, modify, merge, publish, distribute, sublicense, and/or sell copies of the Software, and to permit persons to whom the Software is furnished to do so, subject to the following conditions:

The above copyright notice and this permission notice shall be included in all copies or substantial portions of the Software.

THE SOFTWARE IS PROVIDED "AS IS", WITHOUT WARRANTY OF ANY KIND, EXPRESS OR IMPLIED, INCLUDING BUT NOT LIMITED TO THE WARRANTIES OF MERCHANTABILITY, FITNESS FOR A PARTICULAR PURPOSE AND NONINFRINGEMENT. IN NO EVENT SHALL THE AUTHORS OR COPYRIGHT HOLDERS BE LIABLE FOR ANY CLAIM, DAMAGES OR OTHER LIABILITY, WHETHER IN AN ACTION OF CONTRACT, TORT OR OTHERWISE, ARISING FROM, OUT OF OR IN CONNECTION WITH THE SOFTWARE OR THE USE OR OTHER DEALINGS IN THE SOFTWARE.
"""

import atexit
import os
import platform
import random
import sys
import threading
import time
import uuid
from collections import deque
from contextlib import contextmanager

import sentry_sdk
from sentry_sdk._compat import PY33
from sentry_sdk._types import MYPY
from sentry_sdk.utils import (
    filename_for_module,
    handle_in_app_impl,
    logger,
    nanosecond_time,
)

if MYPY:
    from types import FrameType
    from typing import Any
    from typing import Callable
    from typing import Deque
    from typing import Dict
    from typing import Generator
    from typing import List
    from typing import Optional
    from typing import Set
    from typing import Sequence
    from typing import Tuple
    from typing_extensions import TypedDict
    import sentry_sdk.tracing

    ThreadId = str

    # The exact value of this id is not very meaningful. The purpose
    # of this id is to give us a compact and unique identifier for a
    # raw stack that can be used as a key to a dictionary so that it
    # can be used during the sampled format generation.
    RawStackId = Tuple[int, int]

    RawFrame = Tuple[
        str,  # abs_path
        Optional[str],  # module
        Optional[str],  # filename
        str,  # function
        int,  # lineno
    ]
    RawStack = Tuple[RawFrame, ...]
    RawSample = Sequence[Tuple[str, Tuple[RawStackId, RawStack]]]

    ProcessedSample = TypedDict(
        "ProcessedSample",
        {
            "elapsed_since_start_ns": str,
            "thread_id": ThreadId,
            "stack_id": int,
        },
    )

    ProcessedStack = List[int]

    ProcessedFrame = TypedDict(
        "ProcessedFrame",
        {
            "abs_path": str,
            "filename": Optional[str],
            "function": str,
            "lineno": int,
            "module": Optional[str],
        },
    )

    ProcessedThreadMetadata = TypedDict(
        "ProcessedThreadMetadata",
        {"name": str},
    )

    ProcessedProfile = TypedDict(
        "ProcessedProfile",
        {
            "frames": List[ProcessedFrame],
            "stacks": List[ProcessedStack],
            "samples": List[ProcessedSample],
            "thread_metadata": Dict[ThreadId, ProcessedThreadMetadata],
        },
    )


_scheduler = None  # type: Optional[Scheduler]


def setup_profiler(options):
    # type: (Dict[str, Any]) -> None

    """
    `buffer_secs` determines the max time a sample will be buffered for
    `frequency` determines the number of samples to take per second (Hz)
    """

    global _scheduler

    if _scheduler is not None:
        logger.debug("profiling is already setup")
        return

    if not PY33:
        logger.warn("profiling is only supported on Python >= 3.3")
        return

    frequency = 101

    profiler_mode = options["_experiments"].get("profiler_mode", SleepScheduler.mode)
    if profiler_mode == SleepScheduler.mode:
        _scheduler = SleepScheduler(frequency=frequency)
    else:
        raise ValueError("Unknown profiler mode: {}".format(profiler_mode))
    _scheduler.setup()

    atexit.register(teardown_profiler)


def teardown_profiler():
    # type: () -> None

    global _scheduler

    if _scheduler is not None:
        _scheduler.teardown()

    _scheduler = None


# We want to impose a stack depth limit so that samples aren't too large.
MAX_STACK_DEPTH = 128


def extract_stack(
    frame,  # type: Optional[FrameType]
    cwd,  # type: str
    prev_cache=None,  # type: Optional[Tuple[RawStackId, RawStack, Deque[FrameType]]]
    max_stack_depth=MAX_STACK_DEPTH,  # type: int
):
    # type: (...) -> Tuple[RawStackId, RawStack, Deque[FrameType]]
    """
    Extracts the stack starting the specified frame. The extracted stack
    assumes the specified frame is the top of the stack, and works back
    to the bottom of the stack.

    In the event that the stack is more than `MAX_STACK_DEPTH` frames deep,
    only the first `MAX_STACK_DEPTH` frames will be returned.
    """

    frames = deque(maxlen=max_stack_depth)  # type: Deque[FrameType]

    while frame is not None:
        frames.append(frame)
        frame = frame.f_back

    if prev_cache is None:
        stack = tuple(extract_frame(frame, cwd) for frame in frames)
    else:
        _, prev_stack, prev_frames = prev_cache
        prev_depth = len(prev_frames)
        depth = len(frames)

        # We want to match the frame found in this sample to the frames found in the
        # previous sample. If they are the same (using the `is` operator), we can
        # skip the expensive work of extracting the frame information and reuse what
        # we extracted during the last sample.
        #
        # Make sure to keep in mind that the stack is ordered from the inner most
        # from to the outer most frame so be careful with the indexing.
        stack = tuple(
            prev_stack[i]
            if i >= 0 and frame is prev_frames[i]
            else extract_frame(frame, cwd)
            for i, frame in zip(range(prev_depth - depth, prev_depth), frames)
        )

    # Instead of mapping the stack into frame ids and hashing
    # that as a tuple, we can directly hash the stack.
    # This saves us from having to generate yet another list.
    # Additionally, using the stack as the key directly is
    # costly because the stack can be large, so we pre-hash
    # the stack, and use the hash as the key as this will be
    # needed a few times to improve performance.
    #
    # To Reduce the likelihood of hash collisions, we include
    # the stack depth. This means that only stacks of the same
    # depth can suffer from hash collisions.
    stack_id = len(stack), hash(stack)

    return stack_id, stack, frames


def extract_frame(frame, cwd):
    # type: (FrameType, str) -> RawFrame
    abs_path = frame.f_code.co_filename

    try:
        module = frame.f_globals["__name__"]
    except Exception:
        module = None

    # namedtuples can be many times slower when initialing
    # and accessing attribute so we opt to use a tuple here instead
    return (
        # This originally was `os.path.abspath(abs_path)` but that had
        # a large performance overhead.
        #
        # According to docs, this is equivalent to
        # `os.path.normpath(os.path.join(os.getcwd(), path))`.
        # The `os.getcwd()` call is slow here, so we precompute it.
        #
        # Additionally, since we are using normalized path already,
        # we skip calling `os.path.normpath` entirely.
        os.path.join(cwd, abs_path),
        module,
        filename_for_module(module, abs_path) or None,
        get_frame_name(frame),
        frame.f_lineno,
    )


def get_frame_name(frame):
    # type: (FrameType) -> str

    # in 3.11+, there is a frame.f_code.co_qualname that
    # we should consider using instead where possible

    f_code = frame.f_code
    co_varnames = f_code.co_varnames

    # co_name only contains the frame name.  If the frame was a method,
    # the class name will NOT be included.
    name = f_code.co_name

    # if it was a method, we can get the class name by inspecting
    # the f_locals for the `self` argument
    try:
        if (
            # the co_varnames start with the frame's positional arguments
            # and we expect the first to be `self` if its an instance method
            co_varnames
            and co_varnames[0] == "self"
            and "self" in frame.f_locals
        ):
            for cls in frame.f_locals["self"].__class__.__mro__:
                if name in cls.__dict__:
                    return "{}.{}".format(cls.__name__, name)
    except AttributeError:
        pass

    # if it was a class method, (decorated with `@classmethod`)
    # we can get the class name by inspecting the f_locals for the `cls` argument
    try:
        if (
            # the co_varnames start with the frame's positional arguments
            # and we expect the first to be `cls` if its a class method
            co_varnames
            and co_varnames[0] == "cls"
            and "cls" in frame.f_locals
        ):
            for cls in frame.f_locals["cls"].__mro__:
                if name in cls.__dict__:
                    return "{}.{}".format(cls.__name__, name)
    except AttributeError:
        pass

    # nothing we can do if it is a staticmethod (decorated with @staticmethod)

    # we've done all we can, time to give up and return what we have
    return name


MAX_PROFILE_DURATION_NS = int(3e10)  # 30 seconds


class Profile(object):
    def __init__(
        self,
        scheduler,  # type: Scheduler
        transaction,  # type: sentry_sdk.tracing.Transaction
    ):
        # type: (...) -> None
        self.scheduler = scheduler
        self.transaction = transaction
<<<<<<< HEAD
        self.hub = hub
        self.active_thread_id = None  # type: Optional[int]
        self._start_ns = None  # type: Optional[int]
        self._stop_ns = None  # type: Optional[int]
=======
        self.start_ns = 0  # type: int
        self.stop_ns = 0  # type: int
        self.active = False  # type: bool

        self.indexed_frames = {}  # type: Dict[RawFrame, int]
        self.indexed_stacks = {}  # type: Dict[RawStackId, int]
        self.frames = []  # type: List[ProcessedFrame]
        self.stacks = []  # type: List[ProcessedStack]
        self.samples = []  # type: List[ProcessedSample]
>>>>>>> b300b10d

        transaction._profile = self

    def __enter__(self):
        # type: () -> None
<<<<<<< HEAD
        hub = self.hub or sentry_sdk.Hub.current

        _, scope = hub._stack[-1]
        old_profile = scope.profile
        scope.profile = self

        self._context_manager_state = (hub, scope, old_profile)

        self._start_ns = nanosecond_time()
        self.scheduler.start_profiling()
=======
        self.start_ns = nanosecond_time()
        self.scheduler.start_profiling(self)
>>>>>>> b300b10d

    def __exit__(self, ty, value, tb):
        # type: (Optional[Any], Optional[Any], Optional[Any]) -> None
        self.scheduler.stop_profiling(self)
        self.stop_ns = nanosecond_time()

    def write(self, ts, sample):
        # type: (int, RawSample) -> None
        if ts < self.start_ns:
            return

        offset = ts - self.start_ns
        if offset > MAX_PROFILE_DURATION_NS:
            return

        elapsed_since_start_ns = str(offset)

        for tid, (stack_id, stack) in sample:
            # Check if the stack is indexed first, this lets us skip
            # indexing frames if it's not necessary
            if stack_id not in self.indexed_stacks:
                for frame in stack:
                    if frame not in self.indexed_frames:
                        self.indexed_frames[frame] = len(self.indexed_frames)
                        self.frames.append(
                            {
                                "abs_path": frame[0],
                                "module": frame[1],
                                "filename": frame[2],
                                "function": frame[3],
                                "lineno": frame[4],
                            }
                        )

                self.indexed_stacks[stack_id] = len(self.indexed_stacks)
                self.stacks.append([self.indexed_frames[frame] for frame in stack])

            self.samples.append(
                {
                    "elapsed_since_start_ns": elapsed_since_start_ns,
                    "thread_id": tid,
                    "stack_id": self.indexed_stacks[stack_id],
                }
            )

    def process(self):
        # type: () -> ProcessedProfile

        # This collects the thread metadata at the end of a profile. Doing it
        # this way means that any threads that terminate before the profile ends
        # will not have any metadata associated with it.
        thread_metadata = {
            str(thread.ident): {
                "name": str(thread.name),
            }
            for thread in threading.enumerate()
        }  # type: Dict[str, ProcessedThreadMetadata]

        return {
            "frames": self.frames,
            "stacks": self.stacks,
            "samples": self.samples,
            "thread_metadata": thread_metadata,
        }

<<<<<<< HEAD
        _, scope, old_profile = self._context_manager_state
        del self._context_manager_state

        scope.profile = old_profile

    def to_json(self, event_opt, options):
        # type: (Any, Dict[str, Any]) -> Dict[str, Any]
        assert self._start_ns is not None
        assert self._stop_ns is not None
=======
    def to_json(self, event_opt, options, scope):
        # type: (Any, Dict[str, Any], Optional[sentry_sdk.scope.Scope]) -> Dict[str, Any]
>>>>>>> b300b10d

        profile = self.process()

        handle_in_app_impl(
            profile["frames"], options["in_app_exclude"], options["in_app_include"]
        )

        return {
            "environment": event_opt.get("environment"),
            "event_id": uuid.uuid4().hex,
            "platform": "python",
            "profile": profile,
            "release": event_opt.get("release", ""),
            "timestamp": event_opt["timestamp"],
            "version": "1",
            "device": {
                "architecture": platform.machine(),
            },
            "os": {
                "name": platform.system(),
                "version": platform.release(),
            },
            "runtime": {
                "name": platform.python_implementation(),
                "version": platform.python_version(),
            },
            "transactions": [
                {
                    "id": event_opt["event_id"],
                    "name": self.transaction.name,
                    # we start the transaction before the profile and this is
                    # the transaction start time relative to the profile, so we
                    # hardcode it to 0 until we can start the profile before
                    "relative_start_ns": "0",
                    # use the duration of the profile instead of the transaction
                    # because we end the transaction after the profile
                    "relative_end_ns": str(self.stop_ns - self.start_ns),
                    "trace_id": self.transaction.trace_id,
                    "active_thread_id": str(
                        self.transaction._active_thread_id
                        if self.active_thread_id is None
                        else self.active_thread_id
                    ),
                }
            ],
        }


class Scheduler(object):
    mode = "unknown"

    def __init__(self, frequency):
        # type: (int) -> None
        self.interval = 1.0 / frequency

    def __enter__(self):
        # type: () -> Scheduler
        self.setup()
        return self

    def __exit__(self, ty, value, tb):
        # type: (Optional[Any], Optional[Any], Optional[Any]) -> None
        self.teardown()

    def setup(self):
        # type: () -> None
        raise NotImplementedError

    def teardown(self):
        # type: () -> None
        raise NotImplementedError

    def start_profiling(self, profile):
        # type: (Profile) -> None
        raise NotImplementedError

    def stop_profiling(self, profile):
        # type: (Profile) -> None
        raise NotImplementedError


class ThreadScheduler(Scheduler):
    """
    This abstract scheduler is based on running a daemon thread that will call
    the sampler at a regular interval.
    """

    mode = "thread"
    name = None  # type: Optional[str]

    def __init__(self, frequency):
        # type: (int) -> None
        super(ThreadScheduler, self).__init__(frequency=frequency)

        self.sampler = self.make_sampler()

        # used to signal to the thread that it should stop
        self.event = threading.Event()

        # make sure the thread is a daemon here otherwise this
        # can keep the application running after other threads
        # have exited
        self.thread = threading.Thread(name=self.name, target=self.run, daemon=True)

        self.new_profiles = deque()  # type: Deque[Profile]
        self.active_profiles = set()  # type: Set[Profile]

    def setup(self):
        # type: () -> None
        self.thread.start()

    def teardown(self):
        # type: () -> None
        self.event.set()
        self.thread.join()

    def start_profiling(self, profile):
        # type: (Profile) -> None
        profile.active = True
        self.new_profiles.append(profile)

    def stop_profiling(self, profile):
        # type: (Profile) -> None
        profile.active = False

    def run(self):
        # type: () -> None
        raise NotImplementedError

    def make_sampler(self):
        # type: () -> Callable[..., None]
        cwd = os.getcwd()

        # In Python3+, we can use the `nonlocal` keyword to rebind the value,
        # but this is not possible in Python2. To get around this, we wrap
        # the value in a list to allow updating this value each sample.
        last_sample = [
            {}
        ]  # type: List[Dict[int, Tuple[RawStackId, RawStack, Deque[FrameType]]]]

        def _sample_stack(*args, **kwargs):
            # type: (*Any, **Any) -> None
            """
            Take a sample of the stack on all the threads in the process.
            This should be called at a regular interval to collect samples.
            """
            # no profiles taking place, so we can stop early
            if not self.new_profiles and not self.active_profiles:
                # make sure to clear the cache if we're not profiling so we dont
                # keep a reference to the last stack of frames around
                last_sample[0] = {}
                return

            # This is the number of profiles we want to pop off.
            # It's possible another thread adds a new profile to
            # the list and we spend longer than we want inside
            # the loop below.
            #
            # Also make sure to set this value before extracting
            # frames so we do not write to any new profiles that
            # were started after this point.
            new_profiles = len(self.new_profiles)

            now = nanosecond_time()

            raw_sample = {
                tid: extract_stack(frame, cwd, last_sample[0].get(tid))
                for tid, frame in sys._current_frames().items()
            }

            # make sure to update the last sample so the cache has
            # the most recent stack for better cache hits
            last_sample[0] = raw_sample

            sample = [
                (str(tid), (stack_id, stack))
                for tid, (stack_id, stack, _) in raw_sample.items()
            ]

            # Move the new profiles into the active_profiles set.
            #
            # We cannot directly add the to active_profiles set
            # in `start_profiling` because it is called from other
            # threads which can cause a RuntimeError when it the
            # set sizes changes during iteration without a lock.
            #
            # We also want to avoid using a lock here so threads
            # that are starting profiles are not blocked until it
            # can acquire the lock.
            for _ in range(new_profiles):
                self.active_profiles.add(self.new_profiles.popleft())

            inactive_profiles = []

            for profile in self.active_profiles:
                if profile.active:
                    profile.write(now, sample)
                else:
                    # If a thread is marked inactive, we buffer it
                    # to `inactive_profiles` so it can be removed.
                    # We cannot remove it here as it would result
                    # in a RuntimeError.
                    inactive_profiles.append(profile)

            for profile in inactive_profiles:
                self.active_profiles.remove(profile)

        return _sample_stack


class SleepScheduler(ThreadScheduler):
    """
    This scheduler uses time.sleep to wait the required interval before calling
    the sampling function.
    """

    mode = "sleep"
    name = "sentry.profiler.SleepScheduler"

    def run(self):
        # type: () -> None
        last = time.perf_counter()

        while True:
            if self.event.is_set():
                break

            self.sampler()

            # some time may have elapsed since the last time
            # we sampled, so we need to account for that and
            # not sleep for too long
            elapsed = time.perf_counter() - last
            if elapsed < self.interval:
                time.sleep(self.interval - elapsed)

            # after sleeping, make sure to take the current
            # timestamp so we can use it next iteration
            last = time.perf_counter()


def _should_profile(transaction, hub):
    # type: (sentry_sdk.tracing.Transaction, sentry_sdk.Hub) -> bool

    # The corresponding transaction was not sampled,
    # so don't generate a profile for it.
    if not transaction.sampled:
        return False

    # The profiler hasn't been properly initialized.
    if _scheduler is None:
        return False

    client = hub.client

    # The client is None, so we can't get the sample rate.
    if client is None:
        return False

    options = client.options
    profiles_sample_rate = options["_experiments"].get("profiles_sample_rate")

    # The profiles_sample_rate option was not set, so profiling
    # was never enabled.
    if profiles_sample_rate is None:
        return False

    return random.random() < float(profiles_sample_rate)


@contextmanager
def start_profiling(transaction, hub=None):
    # type: (sentry_sdk.tracing.Transaction, Optional[sentry_sdk.Hub]) -> Generator[None, None, None]
    hub = hub or sentry_sdk.Hub.current

    # if profiling was not enabled, this should be a noop
    if _should_profile(transaction, hub):
        assert _scheduler is not None
        with Profile(_scheduler, transaction):
            yield
    else:
        yield<|MERGE_RESOLUTION|>--- conflicted
+++ resolved
@@ -299,16 +299,13 @@
         self,
         scheduler,  # type: Scheduler
         transaction,  # type: sentry_sdk.tracing.Transaction
+        hub=None, # type: Optional[sentry_sdk.Hub]
     ):
         # type: (...) -> None
         self.scheduler = scheduler
         self.transaction = transaction
-<<<<<<< HEAD
         self.hub = hub
         self.active_thread_id = None  # type: Optional[int]
-        self._start_ns = None  # type: Optional[int]
-        self._stop_ns = None  # type: Optional[int]
-=======
         self.start_ns = 0  # type: int
         self.stop_ns = 0  # type: int
         self.active = False  # type: bool
@@ -318,13 +315,11 @@
         self.frames = []  # type: List[ProcessedFrame]
         self.stacks = []  # type: List[ProcessedStack]
         self.samples = []  # type: List[ProcessedSample]
->>>>>>> b300b10d
 
         transaction._profile = self
 
     def __enter__(self):
         # type: () -> None
-<<<<<<< HEAD
         hub = self.hub or sentry_sdk.Hub.current
 
         _, scope = hub._stack[-1]
@@ -333,17 +328,18 @@
 
         self._context_manager_state = (hub, scope, old_profile)
 
-        self._start_ns = nanosecond_time()
-        self.scheduler.start_profiling()
-=======
         self.start_ns = nanosecond_time()
         self.scheduler.start_profiling(self)
->>>>>>> b300b10d
 
     def __exit__(self, ty, value, tb):
         # type: (Optional[Any], Optional[Any], Optional[Any]) -> None
         self.scheduler.stop_profiling(self)
         self.stop_ns = nanosecond_time()
+
+        _, scope, old_profile = self._context_manager_state
+        del self._context_manager_state
+
+        scope.profile = old_profile
 
     def write(self, ts, sample):
         # type: (int, RawSample) -> None
@@ -404,21 +400,8 @@
             "thread_metadata": thread_metadata,
         }
 
-<<<<<<< HEAD
-        _, scope, old_profile = self._context_manager_state
-        del self._context_manager_state
-
-        scope.profile = old_profile
-
     def to_json(self, event_opt, options):
         # type: (Any, Dict[str, Any]) -> Dict[str, Any]
-        assert self._start_ns is not None
-        assert self._stop_ns is not None
-=======
-    def to_json(self, event_opt, options, scope):
-        # type: (Any, Dict[str, Any], Optional[sentry_sdk.scope.Scope]) -> Dict[str, Any]
->>>>>>> b300b10d
-
         profile = self.process()
 
         handle_in_app_impl(
