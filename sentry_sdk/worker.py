--- conflicted
+++ resolved
@@ -3,10 +3,6 @@
 import os
 import threading
 import asyncio
-<<<<<<< HEAD
-import inspect
-=======
->>>>>>> fca87403
 
 from time import sleep, time
 from sentry_sdk._queue import Queue, FullError
@@ -32,27 +28,21 @@
     @property
     @abstractmethod
     def is_alive(self) -> bool:
-<<<<<<< HEAD
-=======
         """
         Checks whether the worker is alive and running.
 
         Returns True if the worker is alive, False otherwise.
         """
->>>>>>> fca87403
         pass
 
     @abstractmethod
     def kill(self) -> None:
-<<<<<<< HEAD
-=======
         """
         Kills the worker.
 
         This method is used to kill the worker. The queue will be drained up to the point where the worker is killed.
         The worker will not be able to process any more events.
         """
->>>>>>> fca87403
         pass
 
     def flush(
@@ -69,14 +59,11 @@
 
     @abstractmethod
     def full(self) -> bool:
-<<<<<<< HEAD
-=======
         """
         Checks whether the worker's queue is full.
 
         Returns True if the queue is full, False otherwise.
         """
->>>>>>> fca87403
         pass
 
     @abstractmethod
@@ -204,12 +191,8 @@
 
 class AsyncWorker(Worker):
     def __init__(self, queue_size: int = DEFAULT_QUEUE_SIZE) -> None:
-<<<<<<< HEAD
-        self._queue: asyncio.Queue[Any] = asyncio.Queue(queue_size)
-=======
         self._queue: Optional[asyncio.Queue[Any]] = None
         self._queue_size = queue_size
->>>>>>> fca87403
         self._task: Optional[asyncio.Task[None]] = None
         # Event loop needs to remain in the same process
         self._task_for_pid: Optional[int] = None
@@ -227,18 +210,11 @@
 
     def kill(self) -> None:
         if self._task:
-<<<<<<< HEAD
-            try:
-                self._queue.put_nowait(_TERMINATOR)
-            except asyncio.QueueFull:
-                logger.debug("async worker queue full, kill failed")
-=======
             if self._queue is not None:
                 try:
                     self._queue.put_nowait(_TERMINATOR)
                 except asyncio.QueueFull:
                     logger.debug("async worker queue full, kill failed")
->>>>>>> fca87403
             # Also cancel any active callback tasks
             # Avoid modifying the set while cancelling tasks
             tasks_to_cancel = set(self._active_tasks)
@@ -253,29 +229,20 @@
         if not self.is_alive:
             try:
                 self._loop = asyncio.get_running_loop()
-<<<<<<< HEAD
-=======
                 if self._queue is None:
                     self._queue = asyncio.Queue(maxsize=self._queue_size)
->>>>>>> fca87403
                 self._task = self._loop.create_task(self._target())
                 self._task_for_pid = os.getpid()
             except RuntimeError:
                 # There is no event loop running
-<<<<<<< HEAD
-=======
                 logger.warning("No event loop running, async worker not started")
->>>>>>> fca87403
                 self._loop = None
                 self._task = None
                 self._task_for_pid = None
 
     def full(self) -> bool:
-<<<<<<< HEAD
-=======
         if self._queue is None:
             return True
->>>>>>> fca87403
         return self._queue.full()
 
     def _ensure_task(self) -> None:
@@ -283,11 +250,7 @@
             self.start()
 
     async def _wait_flush(self, timeout: float, callback: Optional[Any] = None) -> None:
-<<<<<<< HEAD
-        if not self._loop or not self._loop.is_running():
-=======
         if not self._loop or not self._loop.is_running() or self._queue is None:
->>>>>>> fca87403
             return
 
         initial_timeout = min(0.1, timeout)
@@ -296,11 +259,7 @@
         try:
             await asyncio.wait_for(self._queue.join(), timeout=initial_timeout)
         except asyncio.TimeoutError:
-<<<<<<< HEAD
-            pending = self._queue.qsize() + 1
-=======
             pending = self._queue.qsize() + len(self._active_tasks)
->>>>>>> fca87403
             logger.debug("%d event(s) pending on flush", pending)
             if callback is not None:
                 callback(pending, timeout)
@@ -309,20 +268,6 @@
                 remaining_timeout = timeout - initial_timeout
                 await asyncio.wait_for(self._queue.join(), timeout=remaining_timeout)
             except asyncio.TimeoutError:
-<<<<<<< HEAD
-                pending = self._queue.qsize() + 1
-                logger.error("flush timed out, dropped %s events", pending)
-
-    async def flush_async(self, timeout: float, callback: Optional[Any] = None) -> None:
-        logger.debug("background worker got flush request")
-        if self.is_alive and timeout > 0.0:
-            await self._wait_flush(timeout, callback)
-        logger.debug("background worker flushed")
-
-    def submit(self, callback: Callable[[], Any]) -> bool:
-        self._ensure_task()
-
-=======
                 pending = self._queue.qsize() + len(self._active_tasks)
                 logger.error("flush timed out, dropped %s events", pending)
 
@@ -335,7 +280,6 @@
         self._ensure_task()
         if self._queue is None:
             return False
->>>>>>> fca87403
         try:
             self._queue.put_nowait(callback)
             return True
@@ -343,11 +287,8 @@
             return False
 
     async def _target(self) -> None:
-<<<<<<< HEAD
-=======
         if self._queue is None:
             return
->>>>>>> fca87403
         while True:
             callback = await self._queue.get()
             if callback is _TERMINATOR:
@@ -363,17 +304,8 @@
             await asyncio.sleep(0)
 
     async def _process_callback(self, callback: Callable[[], Any]) -> None:
-<<<<<<< HEAD
-        if inspect.iscoroutinefunction(callback):
-            # Callback is an async coroutine, need to await it
-            await callback()
-        else:
-            # Callback is a sync function, need to call it
-            callback()
-=======
         # Callback is an async coroutine, need to await it
         await callback()
->>>>>>> fca87403
 
     def _on_task_complete(self, task: asyncio.Task[None]) -> None:
         try:
@@ -383,10 +315,6 @@
         finally:
             # Mark the task as done and remove it from the active tasks set
             # This happens only after the task has completed
-<<<<<<< HEAD
-            self._queue.task_done()
-=======
             if self._queue is not None:
                 self._queue.task_done()
->>>>>>> fca87403
             self._active_tasks.discard(task)