--- conflicted
+++ resolved
@@ -10,30 +10,18 @@
 from sentry_sdk.utils import safe_repr
 
 if TYPE_CHECKING:
-    from sentry_sdk._types import Metric, MetricType
+    from sentry_sdk._types import Attributes, Metric, MetricType
 
 
 def _capture_metric(
-<<<<<<< HEAD
-    name,  # type: str
-    metric_type,  # type: MetricType
-    value,  # type: float
-    unit=None,  # type: Optional[str]
-    attributes=None,  # type: Optional[dict[str, Any]]
-):
-    # type: (...) -> None
-    attrs = {}  # type: dict[str, Union[str, bool, float, int]]
-=======
     name: str,
     metric_type: "MetricType",
     value: float,
     unit: "Optional[str]" = None,
-    attributes: "Optional[dict[str, Any]]" = None,
+    attributes: "Attributes" = None,
 ) -> None:
-    client = sentry_sdk.get_client()
+    attrs: "Attributes" = {}
 
-    attrs: "dict[str, Union[str, bool, float, int]]" = {}
->>>>>>> 5606bb3e
     if attributes:
         for k, v in attributes.items():
             attrs[k] = (
