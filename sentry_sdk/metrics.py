import os
import io
import re
import sys
import threading
import random
import time
import zlib
from datetime import datetime
from functools import wraps, partial
from threading import Event, Lock, Thread
from contextlib import contextmanager

import sentry_sdk
from sentry_sdk._compat import text_type, utc_from_timestamp, iteritems
from sentry_sdk.utils import (
    now,
    nanosecond_time,
    to_timestamp,
    serialize_frame,
    json_dumps,
)
from sentry_sdk.envelope import Envelope, Item
from sentry_sdk.tracing import (
    TRANSACTION_SOURCE_ROUTE,
    TRANSACTION_SOURCE_VIEW,
    TRANSACTION_SOURCE_COMPONENT,
    TRANSACTION_SOURCE_TASK,
)
from sentry_sdk._types import TYPE_CHECKING

if TYPE_CHECKING:
    from typing import Any
    from typing import Callable
    from typing import Dict
    from typing import Generator
    from typing import Iterable
    from typing import List
    from typing import Optional
    from typing import Set
    from typing import Tuple
    from typing import Union

    from sentry_sdk._types import BucketKey
    from sentry_sdk._types import DurationUnit
    from sentry_sdk._types import FlushedMetricValue
    from sentry_sdk._types import MeasurementUnit
    from sentry_sdk._types import MetricMetaKey
    from sentry_sdk._types import MetricTagValue
    from sentry_sdk._types import MetricTags
    from sentry_sdk._types import MetricTagsInternal
    from sentry_sdk._types import MetricType
    from sentry_sdk._types import MetricValue


_thread_local = threading.local()
_sanitize_key = partial(re.compile(r"[^a-zA-Z0-9_/.-]+").sub, "_")
_sanitize_value = partial(re.compile(r"[^\w\d_:/@\.{}\[\]$-]+", re.UNICODE).sub, "_")
_set = set  # set is shadowed below

GOOD_TRANSACTION_SOURCES = frozenset(
    [
        TRANSACTION_SOURCE_ROUTE,
        TRANSACTION_SOURCE_VIEW,
        TRANSACTION_SOURCE_COMPONENT,
        TRANSACTION_SOURCE_TASK,
    ]
)


def get_code_location(stacklevel):
    # type: (int) -> Optional[Dict[str, Any]]
    try:
        frm = sys._getframe(stacklevel + 4)
    except Exception:
        return None

    return serialize_frame(
        frm, include_local_variables=False, include_source_context=False
    )


@contextmanager
def recursion_protection():
    # type: () -> Generator[bool, None, None]
    """Enters recursion protection and returns the old flag."""
    try:
        in_metrics = _thread_local.in_metrics
    except AttributeError:
        in_metrics = False
    _thread_local.in_metrics = True
    try:
        yield in_metrics
    finally:
        _thread_local.in_metrics = in_metrics


def metrics_noop(func):
    # type: (Any) -> Any
    """Convenient decorator that uses `recursion_protection` to
    make a function a noop.
    """

    @wraps(func)
    def new_func(*args, **kwargs):
        # type: (*Any, **Any) -> Any
        with recursion_protection() as in_metrics:
            if not in_metrics:
                return func(*args, **kwargs)

    return new_func


class Metric(object):
    __slots__ = ()

    @property
    def weight(self):
        # type: (...) -> int
        raise NotImplementedError()

    def add(
        self, value  # type: MetricValue
    ):
        # type: (...) -> None
        raise NotImplementedError()

    def serialize_value(self):
        # type: (...) -> Iterable[FlushedMetricValue]
        raise NotImplementedError()


class CounterMetric(Metric):
    __slots__ = ("value",)

    def __init__(
        self, first  # type: MetricValue
    ):
        # type: (...) -> None
        self.value = float(first)

    @property
    def weight(self):
        # type: (...) -> int
        return 1

    def add(
        self, value  # type: MetricValue
    ):
        # type: (...) -> None
        self.value += float(value)

    def serialize_value(self):
        # type: (...) -> Iterable[FlushedMetricValue]
        return (self.value,)


class GaugeMetric(Metric):
    __slots__ = (
        "last",
        "min",
        "max",
        "sum",
        "count",
    )

    def __init__(
        self, first  # type: MetricValue
    ):
        # type: (...) -> None
        first = float(first)
        self.last = first
        self.min = first
        self.max = first
        self.sum = first
        self.count = 1

    @property
    def weight(self):
        # type: (...) -> int
        # Number of elements.
        return 5

    def add(
        self, value  # type: MetricValue
    ):
        # type: (...) -> None
        value = float(value)
        self.last = value
        self.min = min(self.min, value)
        self.max = max(self.max, value)
        self.sum += value
        self.count += 1

    def serialize_value(self):
        # type: (...) -> Iterable[FlushedMetricValue]
        return (
            self.last,
            self.min,
            self.max,
            self.sum,
            self.count,
        )


class DistributionMetric(Metric):
    __slots__ = ("value",)

    def __init__(
        self, first  # type: MetricValue
    ):
        # type(...) -> None
        self.value = [float(first)]

    @property
    def weight(self):
        # type: (...) -> int
        return len(self.value)

    def add(
        self, value  # type: MetricValue
    ):
        # type: (...) -> None
        self.value.append(float(value))

    def serialize_value(self):
        # type: (...) -> Iterable[FlushedMetricValue]
        return self.value


class SetMetric(Metric):
    __slots__ = ("value",)

    def __init__(
        self, first  # type: MetricValue
    ):
        # type: (...) -> None
        self.value = {first}

    @property
    def weight(self):
        # type: (...) -> int
        return len(self.value)

    def add(
        self, value  # type: MetricValue
    ):
        # type: (...) -> None
        self.value.add(value)

    def serialize_value(self):
        # type: (...) -> Iterable[FlushedMetricValue]
        def _hash(x):
            # type: (MetricValue) -> int
            if isinstance(x, str):
                return zlib.crc32(x.encode("utf-8")) & 0xFFFFFFFF
            return int(x)

        return (_hash(value) for value in self.value)


def _encode_metrics(flushable_buckets):
    # type: (Iterable[Tuple[int, Dict[BucketKey, Metric]]]) -> bytes
    out = io.BytesIO()
    _write = out.write

    # Note on sanetization: we intentionally sanetize in emission (serialization)
    # and not during aggregation for performance reasons.  This means that the
    # envelope can in fact have duplicate buckets stored.  This is acceptable for
    # relay side emission and should not happen commonly.

    for timestamp, buckets in flushable_buckets:
        for bucket_key, metric in iteritems(buckets):
            metric_type, metric_name, metric_unit, metric_tags = bucket_key
            metric_name = _sanitize_key(metric_name)
            _write(metric_name.encode("utf-8"))
            _write(b"@")
            _write(metric_unit.encode("utf-8"))

            for serialized_value in metric.serialize_value():
                _write(b":")
                _write(str(serialized_value).encode("utf-8"))

            _write(b"|")
            _write(metric_type.encode("ascii"))

            if metric_tags:
                _write(b"|#")
                first = True
                for tag_key, tag_value in metric_tags:
                    tag_key = _sanitize_key(tag_key)
                    if not tag_key:
                        continue
                    if first:
                        first = False
                    else:
                        _write(b",")
                    _write(tag_key.encode("utf-8"))
                    _write(b":")
                    _write(_sanitize_value(tag_value).encode("utf-8"))

            _write(b"|T")
            _write(str(timestamp).encode("ascii"))
            _write(b"\n")

    return out.getvalue()


def _encode_locations(timestamp, code_locations):
    # type: (int, Iterable[Tuple[MetricMetaKey, Dict[str, Any]]]) -> bytes
    mapping = {}  # type: Dict[str, List[Any]]

    for key, loc in code_locations:
        metric_type, name, unit = key
        mri = "{}:{}@{}".format(metric_type, _sanitize_key(name), unit)

        loc["type"] = "location"
        mapping.setdefault(mri, []).append(loc)

    return json_dumps({"timestamp": timestamp, "mapping": mapping})


METRIC_TYPES = {
    "c": CounterMetric,
    "g": GaugeMetric,
    "d": DistributionMetric,
    "s": SetMetric,
}

# some of these are dumb
TIMING_FUNCTIONS = {
    "nanosecond": nanosecond_time,
    "microsecond": lambda: nanosecond_time() / 1000.0,
    "millisecond": lambda: nanosecond_time() / 1000000.0,
    "second": now,
    "minute": lambda: now() / 60.0,
    "hour": lambda: now() / 3600.0,
    "day": lambda: now() / 3600.0 / 24.0,
    "week": lambda: now() / 3600.0 / 24.0 / 7.0,
}


class LocalAggregator(object):
    __slots__ = ("_measurements",)

    def __init__(self):
        # type: (...) -> None
        self._measurements = (
            {}
        )  # type: Dict[Tuple[str, MetricTagsInternal], Tuple[float, float, int, float]]

    def add(
        self,
        ty,  # type: MetricType
        key,  # type: str
        value,  # type: float
        unit,  # type: MeasurementUnit
        tags,  # type: MetricTagsInternal
    ):
        # type: (...) -> None
        export_key = "%s:%s@%s" % (ty, key, unit)
        bucket_key = (export_key, tags)

        old = self._measurements.get(bucket_key)
        if old is not None:
            v_min, v_max, v_count, v_sum = old
            v_min = min(v_min, value)
            v_max = max(v_max, value)
            v_count += 1
            v_sum += value
        else:
            v_min = v_max = v_sum = value
            v_count = 1
        self._measurements[bucket_key] = (v_min, v_max, v_count, v_sum)

    def to_json(self):
        # type: (...) -> Dict[str, Any]
        rv = {}
        for (export_key, tags), (
            v_min,
            v_max,
            v_count,
            v_sum,
        ) in self._measurements.items():
            rv[export_key] = {
                "tags": _tags_to_dict(tags),
                "min": v_min,
                "max": v_max,
                "count": v_count,
                "sum": v_sum,
            }
        return rv


class MetricsAggregator(object):
    ROLLUP_IN_SECONDS = 10.0
    MAX_WEIGHT = 100000
    FLUSHER_SLEEP_TIME = 5.0

    def __init__(
        self,
        capture_func,  # type: Callable[[Envelope], None]
        enable_code_locations=False,  # type: bool
    ):
        # type: (...) -> None
        self.buckets = {}  # type: Dict[int, Any]
        self._enable_code_locations = enable_code_locations
        self._seen_locations = _set()  # type: Set[Tuple[int, MetricMetaKey]]
        self._pending_locations = {}  # type: Dict[int, List[Tuple[MetricMetaKey, Any]]]
        self._buckets_total_weight = 0
        self._capture_func = capture_func
        self._lock = Lock()
        self._running = True
        self._flush_event = Event()
        self._force_flush = False

        # The aggregator shifts it's flushing by up to an entire rollup window to
        # avoid multiple clients trampling on end of a 10 second window as all the
        # buckets are anchored to multiples of ROLLUP seconds.  We randomize this
        # number once per aggregator boot to achieve some level of offsetting
        # across a fleet of deployed SDKs.  Relay itself will also apply independent
        # jittering.
        self._flush_shift = random.random() * self.ROLLUP_IN_SECONDS

        self._flusher = None  # type: Optional[Thread]
        self._flusher_pid = None  # type: Optional[int]
        self._ensure_thread()

    def _ensure_thread(self):
        # type: (...) -> bool
        """For forking processes we might need to restart this thread.
        This ensures that our process actually has that thread running.
        """
        if not self._running:
            return False
        pid = os.getpid()
        if self._flusher_pid == pid:
            return True
        with self._lock:
            self._flusher_pid = pid
            self._flusher = Thread(target=self._flush_loop)
            self._flusher.daemon = True
            try:
                self._flusher.start()
            except RuntimeError:
                # Unfortunately at this point the interpreter is in a state that no
                # longer allows us to spawn a thread and we have to bail.
                self._running = False
                return False
        return True

    def _flush_loop(self):
        # type: (...) -> None
        _thread_local.in_metrics = True
        while self._running or self._force_flush:
            self._flush()
            if self._running:
                self._flush_event.wait(self.FLUSHER_SLEEP_TIME)

    def _flush(self):
        # type: (...) -> None
        self._emit(self._flushable_buckets(), self._flushable_locations())

    def _flushable_buckets(self):
        # type: (...) -> (Iterable[Tuple[int, Dict[BucketKey, Metric]]])
        with self._lock:
            force_flush = self._force_flush
            cutoff = time.time() - self.ROLLUP_IN_SECONDS - self._flush_shift
            flushable_buckets = ()  # type: Iterable[Tuple[int, Dict[BucketKey, Metric]]]
            weight_to_remove = 0

            if force_flush:
                flushable_buckets = self.buckets.items()
                self.buckets = {}
                self._buckets_total_weight = 0
                self._force_flush = False
            else:
                flushable_buckets = []
                for buckets_timestamp, buckets in iteritems(self.buckets):
                    # If the timestamp of the bucket is newer that the rollup we want to skip it.
                    if buckets_timestamp <= cutoff:
                        flushable_buckets.append((buckets_timestamp, buckets))

                # We will clear the elements while holding the lock, in order to avoid requesting it downstream again.
                for buckets_timestamp, buckets in flushable_buckets:
                    for _, metric in iteritems(buckets):
                        weight_to_remove += metric.weight
                    del self.buckets[buckets_timestamp]

                self._buckets_total_weight -= weight_to_remove

        return flushable_buckets

    def _flushable_locations(self):
        # type: (...) -> Dict[int, List[Tuple[MetricMetaKey, Dict[str, Any]]]]
        with self._lock:
            locations = self._pending_locations
            self._pending_locations = {}
        return locations

    @metrics_noop
    def add(
        self,
        ty,  # type: MetricType
        key,  # type: str
        value,  # type: MetricValue
        unit,  # type: MeasurementUnit
        tags,  # type: Optional[MetricTags]
        timestamp=None,  # type: Optional[Union[float, datetime]]
<<<<<<< HEAD
        local_aggregator=None,  # type: Optional[LocalAggregator]
=======
        stacklevel=0,  # type: int
>>>>>>> c025ffed
    ):
        # type: (...) -> None
        if not self._ensure_thread() or self._flusher is None:
            return None

        if timestamp is None:
            timestamp = time.time()
        elif isinstance(timestamp, datetime):
            timestamp = to_timestamp(timestamp)

        bucket_timestamp = int(
            (timestamp // self.ROLLUP_IN_SECONDS) * self.ROLLUP_IN_SECONDS
        )
        serialized_tags = _serialize_tags(tags)
        bucket_key = (
            ty,
            key,
            unit,
            serialized_tags,
        )

        with self._lock:
            local_buckets = self.buckets.setdefault(bucket_timestamp, {})
            metric = local_buckets.get(bucket_key)
            if metric is not None:
                previous_weight = metric.weight
                metric.add(value)
            else:
                metric = local_buckets[bucket_key] = METRIC_TYPES[ty](value)
                previous_weight = 0

            added = metric.weight - previous_weight
            self._buckets_total_weight += added

            # Store code location once per metric and per day (of bucket timestamp)
            if self._enable_code_locations:
                meta_key = (ty, key, unit)
                start_of_day = utc_from_timestamp(timestamp).replace(
                    hour=0, minute=0, second=0, microsecond=0, tzinfo=None
                )
                start_of_day = int(to_timestamp(start_of_day))

                if (start_of_day, meta_key) not in self._seen_locations:
                    self._seen_locations.add((start_of_day, meta_key))
                    loc = get_code_location(stacklevel)
                    if loc is not None:
                        # Group metadata by day to make flushing more efficient.
                        # There needs to be one envelope item per timestamp.
                        self._pending_locations.setdefault(start_of_day, []).append(
                            (meta_key, loc)
                        )

        # Given the new weight we consider whether we want to force flush.
        self._consider_force_flush()

        if local_aggregator is not None:
            local_value = float(added if ty == "s" else value)
            local_aggregator.add(ty, key, local_value, unit, serialized_tags)

    def kill(self):
        # type: (...) -> None
        if self._flusher is None:
            return

        self._running = False
        self._flush_event.set()
        self._flusher.join()
        self._flusher = None

    @metrics_noop
    def flush(self):
        # type: (...) -> None
        self._force_flush = True
        self._flush()

    def _consider_force_flush(self):
        # type: (...) -> None
        # It's important to acquire a lock around this method, since it will touch shared data structures.
        total_weight = len(self.buckets) + self._buckets_total_weight
        if total_weight >= self.MAX_WEIGHT:
            self._force_flush = True
            self._flush_event.set()

    def _emit(
        self,
        flushable_buckets,  # type: (Iterable[Tuple[int, Dict[BucketKey, Metric]]])
        code_locations,  # type: Dict[int, List[Tuple[MetricMetaKey, Dict[str, Any]]]]
    ):
        # type: (...) -> Optional[Envelope]
        envelope = Envelope()

        if flushable_buckets:
            encoded_metrics = _encode_metrics(flushable_buckets)
            envelope.add_item(Item(payload=encoded_metrics, type="statsd"))

        for timestamp, locations in iteritems(code_locations):
            encoded_locations = _encode_locations(timestamp, locations)
            envelope.add_item(Item(payload=encoded_locations, type="metric_meta"))

        if envelope.items:
            self._capture_func(envelope)
            return envelope
        return None

<<<<<<< HEAD
=======
    def _serialize_tags(
        self, tags  # type: Optional[MetricTags]
    ):
        # type: (...) -> MetricTagsInternal
        if not tags:
            return ()

        rv = []
        for key, value in iteritems(tags):
            # If the value is a collection, we want to flatten it.
            if isinstance(value, (list, tuple)):
                for inner_value in value:
                    if inner_value is not None:
                        rv.append((key, text_type(inner_value)))
            elif value is not None:
                rv.append((key, text_type(value)))
>>>>>>> c025ffed

def _serialize_tags(
    tags,  # type: Optional[MetricTags]
):
    # type: (...) -> MetricTagsInternal
    if not tags:
        return ()

    rv = []
    for key, value in tags.items():
        # If the value is a collection, we want to flatten it.
        if isinstance(value, (list, tuple)):
            for inner_value in value:
                if inner_value is not None:
                    rv.append((key, text_type(inner_value)))
        elif value is not None:
            rv.append((key, text_type(value)))

    # It's very important to sort the tags in order to obtain the
    # same bucket key.
    return tuple(sorted(rv))


def _tags_to_dict(tags):
    # type: (MetricTagsInternal) -> Dict[str, Any]
    rv = {}  # type: Dict[str, Any]
    for tag_name, tag_value in tags:
        old_value = rv.get(tag_name)
        if old_value is not None:
            if isinstance(old_value, list):
                old_value.append(tag_value)
            else:
                rv[tag_name] = [old_value, tag_value]
        else:
            rv[tag_name] = tag_value
    return rv


def _get_aggregator_and_update_tags(key, tags):
    # type: (str, Optional[MetricTags]) -> Tuple[Optional[MetricsAggregator], Optional[LocalAggregator], Optional[MetricTags]]
    """Returns the current metrics aggregator if there is one."""
    hub = sentry_sdk.Hub.current
    client = hub.client
    if client is None or client.metrics_aggregator is None:
        return None, None, tags

    experiments = client.options.get("_experiments", {})

    updated_tags = dict(tags or ())  # type: Dict[str, MetricTagValue]
    updated_tags.setdefault("release", client.options["release"])
    updated_tags.setdefault("environment", client.options["environment"])

    scope = hub.scope

    # This workaround is needed as `scope._transaction_info` does not
    # always appear to hold the information.
    transaction = scope.transaction
    if transaction:
        transaction_name = transaction.name
        transaction_source = transaction.source
    else:
        transaction_name = scope._transaction
        transaction_source = scope._transaction_info.get("source")

    local_aggregator = None
    if transaction_source in GOOD_TRANSACTION_SOURCES:
        if transaction_name:
            updated_tags.setdefault("transaction", transaction_name)
        if scope._span is not None:
            sample_rate = experiments.get("metrics_summary_sample_rate") or 0.0
            should_summarize_metric_callback = experiments.get(
                "should_summarize_metric"
            )
            if random.random() < sample_rate and (
                should_summarize_metric_callback is None
                or should_summarize_metric_callback(key, updated_tags)
            ):
                local_aggregator = scope._span._get_local_aggregator()

    before_emit_callback = experiments.get("before_emit_metric")
    if before_emit_callback is not None:
        with recursion_protection() as in_metrics:
            if not in_metrics:
                if not before_emit_callback(key, updated_tags):
                    return None, None, updated_tags

    return client.metrics_aggregator, local_aggregator, updated_tags


def incr(
    key,  # type: str
    value=1.0,  # type: float
    unit="none",  # type: MeasurementUnit
    tags=None,  # type: Optional[MetricTags]
    timestamp=None,  # type: Optional[Union[float, datetime]]
    stacklevel=0,  # type: int
):
    # type: (...) -> None
    """Increments a counter."""
    aggregator, local_aggregator, tags = _get_aggregator_and_update_tags(key, tags)
    if aggregator is not None:
<<<<<<< HEAD
        aggregator.add("c", key, value, unit, tags, timestamp, local_aggregator)
=======
        aggregator.add("c", key, value, unit, tags, timestamp, stacklevel)
>>>>>>> c025ffed


class _Timing(object):
    def __init__(
        self,
        key,  # type: str
        tags,  # type: Optional[MetricTags]
        timestamp,  # type: Optional[Union[float, datetime]]
        value,  # type: Optional[float]
        unit,  # type: DurationUnit
        stacklevel,  # type: int
    ):
        # type: (...) -> None
        self.key = key
        self.tags = tags
        self.timestamp = timestamp
        self.value = value
        self.unit = unit
        self.entered = None  # type: Optional[float]
<<<<<<< HEAD
        self._span = None  # type: Optional[sentry_sdk.tracing.Span]
=======
        self.stacklevel = stacklevel
>>>>>>> c025ffed

    def _validate_invocation(self, context):
        # type: (str) -> None
        if self.value is not None:
            raise TypeError(
                "cannot use timing as %s when a value is provided" % context
            )

    def __enter__(self):
        # type: (...) -> _Timing
        self.entered = TIMING_FUNCTIONS[self.unit]()
        self._validate_invocation("context-manager")
        self._span = sentry_sdk.start_span(op="metric.timing", description=self.key)
        if self.tags:
            for key, value in self.tags.items():
                if isinstance(value, (tuple, list)):
                    value = ",".join(sorted(map(str, value)))
                self._span.set_tag(key, value)
        self._span.__enter__()
        return self

    def __exit__(self, exc_type, exc_value, tb):
        # type: (Any, Any, Any) -> None
        assert self._span, "did not enter"
        aggregator, local_aggregator, tags = _get_aggregator_and_update_tags(
            self.key, self.tags
        )
        if aggregator is not None:
            elapsed = TIMING_FUNCTIONS[self.unit]() - self.entered  # type: ignore
            aggregator.add(
<<<<<<< HEAD
                "d",
                self.key,
                elapsed,
                self.unit,
                tags,
                self.timestamp,
                local_aggregator,
            )

        self._span.__exit__(exc_type, exc_value, tb)
        self._span = None
=======
                "d", self.key, elapsed, self.unit, tags, self.timestamp, self.stacklevel
            )
>>>>>>> c025ffed

    def __call__(self, f):
        # type: (Any) -> Any
        self._validate_invocation("decorator")

        @wraps(f)
        def timed_func(*args, **kwargs):
            # type: (*Any, **Any) -> Any
            with timing(
                key=self.key,
                tags=self.tags,
                timestamp=self.timestamp,
                unit=self.unit,
                stacklevel=self.stacklevel + 1,
            ):
                return f(*args, **kwargs)

        return timed_func


def timing(
    key,  # type: str
    value=None,  # type: Optional[float]
    unit="second",  # type: DurationUnit
    tags=None,  # type: Optional[MetricTags]
    timestamp=None,  # type: Optional[Union[float, datetime]]
    stacklevel=0,  # type: int
):
    # type: (...) -> _Timing
    """Emits a distribution with the time it takes to run the given code block.

    This method supports three forms of invocation:

    - when a `value` is provided, it functions similar to `distribution` but with
    - it can be used as a context manager
    - it can be used as a decorator
    """
    if value is not None:
        aggregator, local_aggregator, tags = _get_aggregator_and_update_tags(key, tags)
        if aggregator is not None:
<<<<<<< HEAD
            aggregator.add("d", key, value, unit, tags, timestamp, local_aggregator)
    return _Timing(key, tags, timestamp, value, unit)
=======
            aggregator.add("d", key, value, unit, tags, timestamp, stacklevel)
    return _Timing(key, tags, timestamp, value, unit, stacklevel)
>>>>>>> c025ffed


def distribution(
    key,  # type: str
    value,  # type: float
    unit="none",  # type: MeasurementUnit
    tags=None,  # type: Optional[MetricTags]
    timestamp=None,  # type: Optional[Union[float, datetime]]
    stacklevel=0,  # type: int
):
    # type: (...) -> None
    """Emits a distribution."""
    aggregator, local_aggregator, tags = _get_aggregator_and_update_tags(key, tags)
    if aggregator is not None:
<<<<<<< HEAD
        aggregator.add("d", key, value, unit, tags, timestamp, local_aggregator)
=======
        aggregator.add("d", key, value, unit, tags, timestamp, stacklevel)
>>>>>>> c025ffed


def set(
    key,  # type: str
    value,  # type: MetricValue
    unit="none",  # type: MeasurementUnit
    tags=None,  # type: Optional[MetricTags]
    timestamp=None,  # type: Optional[Union[float, datetime]]
    stacklevel=0,  # type: int
):
    # type: (...) -> None
    """Emits a set."""
    aggregator, local_aggregator, tags = _get_aggregator_and_update_tags(key, tags)
    if aggregator is not None:
<<<<<<< HEAD
        aggregator.add("s", key, value, unit, tags, timestamp, local_aggregator)
=======
        aggregator.add("s", key, value, unit, tags, timestamp, stacklevel)
>>>>>>> c025ffed


def gauge(
    key,  # type: str
    value,  # type: float
    unit="none",  # type: MeasurementUnit
    tags=None,  # type: Optional[MetricTags]
    timestamp=None,  # type: Optional[Union[float, datetime]]
    stacklevel=0,  # type: int
):
    # type: (...) -> None
    """Emits a gauge."""
    aggregator, local_aggregator, tags = _get_aggregator_and_update_tags(key, tags)
    if aggregator is not None:
<<<<<<< HEAD
        aggregator.add("g", key, value, unit, tags, timestamp, local_aggregator)
=======
        aggregator.add("g", key, value, unit, tags, timestamp, stacklevel)
>>>>>>> c025ffed
<|MERGE_RESOLUTION|>--- conflicted
+++ resolved
@@ -507,11 +507,8 @@
         unit,  # type: MeasurementUnit
         tags,  # type: Optional[MetricTags]
         timestamp=None,  # type: Optional[Union[float, datetime]]
-<<<<<<< HEAD
         local_aggregator=None,  # type: Optional[LocalAggregator]
-=======
         stacklevel=0,  # type: int
->>>>>>> c025ffed
     ):
         # type: (...) -> None
         if not self._ensure_thread() or self._flusher is None:
@@ -616,25 +613,6 @@
             return envelope
         return None
 
-<<<<<<< HEAD
-=======
-    def _serialize_tags(
-        self, tags  # type: Optional[MetricTags]
-    ):
-        # type: (...) -> MetricTagsInternal
-        if not tags:
-            return ()
-
-        rv = []
-        for key, value in iteritems(tags):
-            # If the value is a collection, we want to flatten it.
-            if isinstance(value, (list, tuple)):
-                for inner_value in value:
-                    if inner_value is not None:
-                        rv.append((key, text_type(inner_value)))
-            elif value is not None:
-                rv.append((key, text_type(value)))
->>>>>>> c025ffed
 
 def _serialize_tags(
     tags,  # type: Optional[MetricTags]
@@ -644,7 +622,7 @@
         return ()
 
     rv = []
-    for key, value in tags.items():
+    for key, value in iteritems(tags):
         # If the value is a collection, we want to flatten it.
         if isinstance(value, (list, tuple)):
             for inner_value in value:
@@ -736,11 +714,9 @@
     """Increments a counter."""
     aggregator, local_aggregator, tags = _get_aggregator_and_update_tags(key, tags)
     if aggregator is not None:
-<<<<<<< HEAD
-        aggregator.add("c", key, value, unit, tags, timestamp, local_aggregator)
-=======
-        aggregator.add("c", key, value, unit, tags, timestamp, stacklevel)
->>>>>>> c025ffed
+        aggregator.add(
+            "c", key, value, unit, tags, timestamp, local_aggregator, stacklevel
+        )
 
 
 class _Timing(object):
@@ -760,11 +736,8 @@
         self.value = value
         self.unit = unit
         self.entered = None  # type: Optional[float]
-<<<<<<< HEAD
         self._span = None  # type: Optional[sentry_sdk.tracing.Span]
-=======
         self.stacklevel = stacklevel
->>>>>>> c025ffed
 
     def _validate_invocation(self, context):
         # type: (str) -> None
@@ -795,7 +768,6 @@
         if aggregator is not None:
             elapsed = TIMING_FUNCTIONS[self.unit]() - self.entered  # type: ignore
             aggregator.add(
-<<<<<<< HEAD
                 "d",
                 self.key,
                 elapsed,
@@ -803,14 +775,11 @@
                 tags,
                 self.timestamp,
                 local_aggregator,
+                self.stacklevel,
             )
 
         self._span.__exit__(exc_type, exc_value, tb)
         self._span = None
-=======
-                "d", self.key, elapsed, self.unit, tags, self.timestamp, self.stacklevel
-            )
->>>>>>> c025ffed
 
     def __call__(self, f):
         # type: (Any) -> Any
@@ -851,13 +820,10 @@
     if value is not None:
         aggregator, local_aggregator, tags = _get_aggregator_and_update_tags(key, tags)
         if aggregator is not None:
-<<<<<<< HEAD
-            aggregator.add("d", key, value, unit, tags, timestamp, local_aggregator)
-    return _Timing(key, tags, timestamp, value, unit)
-=======
-            aggregator.add("d", key, value, unit, tags, timestamp, stacklevel)
+            aggregator.add(
+                "d", key, value, unit, tags, timestamp, local_aggregator, stacklevel
+            )
     return _Timing(key, tags, timestamp, value, unit, stacklevel)
->>>>>>> c025ffed
 
 
 def distribution(
@@ -872,11 +838,9 @@
     """Emits a distribution."""
     aggregator, local_aggregator, tags = _get_aggregator_and_update_tags(key, tags)
     if aggregator is not None:
-<<<<<<< HEAD
-        aggregator.add("d", key, value, unit, tags, timestamp, local_aggregator)
-=======
-        aggregator.add("d", key, value, unit, tags, timestamp, stacklevel)
->>>>>>> c025ffed
+        aggregator.add(
+            "d", key, value, unit, tags, timestamp, local_aggregator, stacklevel
+        )
 
 
 def set(
@@ -891,11 +855,9 @@
     """Emits a set."""
     aggregator, local_aggregator, tags = _get_aggregator_and_update_tags(key, tags)
     if aggregator is not None:
-<<<<<<< HEAD
-        aggregator.add("s", key, value, unit, tags, timestamp, local_aggregator)
-=======
-        aggregator.add("s", key, value, unit, tags, timestamp, stacklevel)
->>>>>>> c025ffed
+        aggregator.add(
+            "s", key, value, unit, tags, timestamp, local_aggregator, stacklevel
+        )
 
 
 def gauge(
@@ -910,8 +872,6 @@
     """Emits a gauge."""
     aggregator, local_aggregator, tags = _get_aggregator_and_update_tags(key, tags)
     if aggregator is not None:
-<<<<<<< HEAD
-        aggregator.add("g", key, value, unit, tags, timestamp, local_aggregator)
-=======
-        aggregator.add("g", key, value, unit, tags, timestamp, stacklevel)
->>>>>>> c025ffed
+        aggregator.add(
+            "g", key, value, unit, tags, timestamp, local_aggregator, stacklevel
+        )