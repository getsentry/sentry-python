--- conflicted
+++ resolved
@@ -104,15 +104,7 @@
 del _get_default_options
 
 
-<<<<<<< HEAD
 VERSION = "1.9.10"
-=======
-VERSION = "1.9.10"
-SDK_INFO = {
-    "name": "sentry.python",
-    "version": VERSION,
-    "packages": [{"name": "pypi:sentry-sdk", "version": VERSION}],
-}
 
 
 class OP:
@@ -134,5 +126,4 @@
     SUBPROCESS_COMMUNICATE = "subprocess.communicate"
     TEMPLATE_RENDER = "template.render"
     VIEW_RENDER = "view.render"
-    WEBSOCKET_SERVER = "websocket.server"
->>>>>>> c0ef3d0b
+    WEBSOCKET_SERVER = "websocket.server"