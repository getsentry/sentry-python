--- conflicted
+++ resolved
@@ -78,12 +78,7 @@
             "transport_compression_algo": Optional[CompressionAlgo],
             "transport_num_pools": Optional[int],
             "transport_http2": Optional[bool],
-<<<<<<< HEAD
             "transport_async": Optional[bool],
-            "enable_logs": Optional[bool],
-            "before_send_log": Optional[Callable[[Log, Hint], Optional[Log]]],
-=======
->>>>>>> d723eca9
         },
         total=False,
     )
