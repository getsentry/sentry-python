from sentry_sdk._types import TYPE_CHECKING

# up top to prevent circular import due to integration import
DEFAULT_MAX_VALUE_LENGTH = 1024

if TYPE_CHECKING:
    import sentry_sdk

    from typing import Optional
    from typing import Callable
    from typing import Union
    from typing import List
    from typing import Type
    from typing import Dict
    from typing import Any
    from typing import Sequence
    from typing_extensions import TypedDict

    from sentry_sdk.integrations import Integration

    from sentry_sdk._types import (
        BreadcrumbProcessor,
        Event,
        EventProcessor,
        Hint,
        ProfilerMode,
        TracesSampler,
        TransactionProcessor,
        MetricTags,
    )

    # Experiments are feature flags to enable and disable certain unstable SDK
    # functionality. Changing them from the defaults (`None`) in production
    # code is highly discouraged. They are not subject to any stability
    # guarantees such as the ones from semantic versioning.
    Experiments = TypedDict(
        "Experiments",
        {
            "attach_explain_plans": dict[str, Any],
            "max_spans": Optional[int],
            "record_sql_params": Optional[bool],
            # TODO: Remove these 2 profiling related experiments
            "profiles_sample_rate": Optional[float],
            "profiler_mode": Optional[ProfilerMode],
            "otel_powered_performance": Optional[bool],
            "transport_zlib_compression_level": Optional[int],
            "transport_num_pools": Optional[int],
            "enable_metrics": Optional[bool],
            "before_emit_metric": Optional[Callable[[str, MetricTags], bool]],
            "metric_code_locations": Optional[bool],
        },
        total=False,
    )

DEFAULT_QUEUE_SIZE = 100
DEFAULT_MAX_BREADCRUMBS = 100
MATCH_ALL = r".*"

FALSE_VALUES = [
    "false",
    "no",
    "off",
    "n",
    "0",
]


class INSTRUMENTER:
    SENTRY = "sentry"
    OTEL = "otel"


class SPANDATA:
    """
    Additional information describing the type of the span.
    See: https://develop.sentry.dev/sdk/performance/span-data-conventions/
    """

    DB_NAME = "db.name"
    """
    The name of the database being accessed. For commands that switch the database, this should be set to the target database (even if the command fails).
    Example: myDatabase
    """

    DB_USER = "db.user"
    """
    The name of the database user used for connecting to the database.
    See: https://github.com/open-telemetry/opentelemetry-specification/blob/main/specification/trace/semantic_conventions/database.md
    Example: my_user
    """

    DB_OPERATION = "db.operation"
    """
    The name of the operation being executed, e.g. the MongoDB command name such as findAndModify, or the SQL keyword.
    See: https://github.com/open-telemetry/opentelemetry-specification/blob/main/specification/trace/semantic_conventions/database.md
    Example: findAndModify, HMSET, SELECT
    """

    DB_SYSTEM = "db.system"
    """
    An identifier for the database management system (DBMS) product being used.
    See: https://github.com/open-telemetry/opentelemetry-specification/blob/main/specification/trace/semantic_conventions/database.md
    Example: postgresql
    """

    CACHE_HIT = "cache.hit"
    """
    A boolean indicating whether the requested data was found in the cache.
    Example: true
    """

    CACHE_ITEM_SIZE = "cache.item_size"
    """
    The size of the requested data in bytes.
    Example: 58
    """

    HTTP_QUERY = "http.query"
    """
    The Query string present in the URL.
    Example: ?foo=bar&bar=baz
    """

    HTTP_FRAGMENT = "http.fragment"
    """
    The Fragments present in the URL.
    Example: #foo=bar
    """

    HTTP_METHOD = "http.method"
    """
    The HTTP method used.
    Example: GET
    """

    HTTP_STATUS_CODE = "http.response.status_code"
    """
    The HTTP status code as an integer.
    Example: 418
    """

    SERVER_ADDRESS = "server.address"
    """
    Name of the database host.
    Example: example.com
    """

    SERVER_PORT = "server.port"
    """
    Logical server port number
    Example: 80; 8080; 443
    """

    SERVER_SOCKET_ADDRESS = "server.socket.address"
    """
    Physical server IP address or Unix socket address.
    Example: 10.5.3.2
    """

    SERVER_SOCKET_PORT = "server.socket.port"
    """
    Physical server port.
    Recommended: If different than server.port.
    Example: 16456
    """

    CODE_FILEPATH = "code.filepath"
    """
    The source code file name that identifies the code unit as uniquely as possible (preferably an absolute file path).
    Example: "/app/myapplication/http/handler/server.py"
    """

    CODE_LINENO = "code.lineno"
    """
    The line number in `code.filepath` best representing the operation. It SHOULD point within the code unit named in `code.function`.
    Example: 42
    """

    CODE_FUNCTION = "code.function"
    """
    The method or function name, or equivalent (usually rightmost part of the code unit's name).
    Example: "server_request"
    """

    CODE_NAMESPACE = "code.namespace"
    """
    The "namespace" within which `code.function` is defined. Usually the qualified class or module name, such that `code.namespace` + some separator + `code.function` form a unique identifier for the code unit.
    Example: "http.handler"
    """


class OP:
    CACHE_GET_ITEM = "cache.get_item"
    DB = "db"
    DB_REDIS = "db.redis"
    EVENT_DJANGO = "event.django"
    FUNCTION = "function"
    FUNCTION_AWS = "function.aws"
    FUNCTION_GCP = "function.gcp"
    GRAPHQL_EXECUTE = "graphql.execute"
    GRAPHQL_MUTATION = "graphql.mutation"
    GRAPHQL_PARSE = "graphql.parse"
    GRAPHQL_RESOLVE = "graphql.resolve"
    GRAPHQL_SUBSCRIPTION = "graphql.subscription"
    GRAPHQL_QUERY = "graphql.query"
    GRAPHQL_VALIDATE = "graphql.validate"
    GRPC_CLIENT = "grpc.client"
    GRPC_SERVER = "grpc.server"
    HTTP_CLIENT = "http.client"
    HTTP_CLIENT_STREAM = "http.client.stream"
    HTTP_SERVER = "http.server"
    MIDDLEWARE_DJANGO = "middleware.django"
    MIDDLEWARE_STARLETTE = "middleware.starlette"
    MIDDLEWARE_STARLETTE_RECEIVE = "middleware.starlette.receive"
    MIDDLEWARE_STARLETTE_SEND = "middleware.starlette.send"
    MIDDLEWARE_STARLITE = "middleware.starlite"
    MIDDLEWARE_STARLITE_RECEIVE = "middleware.starlite.receive"
    MIDDLEWARE_STARLITE_SEND = "middleware.starlite.send"
    QUEUE_SUBMIT_ARQ = "queue.submit.arq"
    QUEUE_TASK_ARQ = "queue.task.arq"
    QUEUE_SUBMIT_CELERY = "queue.submit.celery"
    QUEUE_TASK_CELERY = "queue.task.celery"
    QUEUE_TASK_RQ = "queue.task.rq"
    QUEUE_SUBMIT_HUEY = "queue.submit.huey"
    QUEUE_TASK_HUEY = "queue.task.huey"
    SUBPROCESS = "subprocess"
    SUBPROCESS_WAIT = "subprocess.wait"
    SUBPROCESS_COMMUNICATE = "subprocess.communicate"
    TEMPLATE_RENDER = "template.render"
    VIEW_RENDER = "view.render"
    VIEW_RESPONSE_RENDER = "view.response.render"
    WEBSOCKET_SERVER = "websocket.server"
    SOCKET_CONNECTION = "socket.connection"
    SOCKET_DNS = "socket.dns"


# This type exists to trick mypy and PyCharm into thinking `init` and `Client`
# take these arguments (even though they take opaque **kwargs)
class ClientConstructor(object):
    def __init__(
        self,
        dsn=None,  # type: Optional[str]
        max_breadcrumbs=DEFAULT_MAX_BREADCRUMBS,  # type: int
        release=None,  # type: Optional[str]
        environment=None,  # type: Optional[str]
        server_name=None,  # type: Optional[str]
        shutdown_timeout=2,  # type: float
        integrations=[],  # type: Sequence[Integration]  # noqa: B006
        in_app_include=[],  # type: List[str]  # noqa: B006
        in_app_exclude=[],  # type: List[str]  # noqa: B006
        default_integrations=True,  # type: bool
        dist=None,  # type: Optional[str]
        transport=None,  # type: Optional[Union[sentry_sdk.transport.Transport, Type[sentry_sdk.transport.Transport], Callable[[Event], None]]]
        transport_queue_size=DEFAULT_QUEUE_SIZE,  # type: int
        sample_rate=1.0,  # type: float
        send_default_pii=False,  # type: bool
        http_proxy=None,  # type: Optional[str]
        https_proxy=None,  # type: Optional[str]
        ignore_errors=[],  # type: Sequence[Union[type, str]]  # noqa: B006
        max_request_body_size="medium",  # type: str
        before_send=None,  # type: Optional[EventProcessor]
        before_breadcrumb=None,  # type: Optional[BreadcrumbProcessor]
        debug=None,  # type: Optional[bool]
        attach_stacktrace=False,  # type: bool
        ca_certs=None,  # type: Optional[str]
        propagate_traces=True,  # type: bool
        traces_sample_rate=None,  # type: Optional[float]
        traces_sampler=None,  # type: Optional[TracesSampler]
        profiles_sample_rate=None,  # type: Optional[float]
        profiles_sampler=None,  # type: Optional[TracesSampler]
        profiler_mode=None,  # type: Optional[ProfilerMode]
        auto_enabling_integrations=True,  # type: bool
        auto_session_tracking=True,  # type: bool
        send_client_reports=True,  # type: bool
        _experiments={},  # type: Experiments  # noqa: B006
        proxy_headers=None,  # type: Optional[Dict[str, str]]
        instrumenter=INSTRUMENTER.SENTRY,  # type: Optional[str]
        before_send_transaction=None,  # type: Optional[TransactionProcessor]
        project_root=None,  # type: Optional[str]
        enable_tracing=None,  # type: Optional[bool]
        include_local_variables=True,  # type: Optional[bool]
        include_source_context=True,  # type: Optional[bool]
        trace_propagation_targets=[  # noqa: B006
            MATCH_ALL
        ],  # type: Optional[Sequence[str]]
        functions_to_trace=[],  # type: Sequence[Dict[str, str]]  # noqa: B006
        event_scrubber=None,  # type: Optional[sentry_sdk.scrubber.EventScrubber]
        max_value_length=DEFAULT_MAX_VALUE_LENGTH,  # type: int
        enable_backpressure_handling=True,  # type: bool
        error_sampler=None,  # type: Optional[Callable[[Event, Hint], Union[float, bool]]]
<<<<<<< HEAD
        enable_db_query_source=False,  # type: bool
        db_query_source_threshold_ms=100,  # type: int
=======
        spotlight=None,  # type: Optional[Union[bool, str]]
>>>>>>> a67914c6
    ):
        # type: (...) -> None
        pass


def _get_default_options():
    # type: () -> Dict[str, Any]
    import inspect

    if hasattr(inspect, "getfullargspec"):
        getargspec = inspect.getfullargspec
    else:
        getargspec = inspect.getargspec  # type: ignore

    a = getargspec(ClientConstructor.__init__)
    defaults = a.defaults or ()
    return dict(zip(a.args[-len(defaults) :], defaults))


DEFAULT_OPTIONS = _get_default_options()
del _get_default_options


VERSION = "1.36.0"<|MERGE_RESOLUTION|>--- conflicted
+++ resolved
@@ -288,12 +288,9 @@
         max_value_length=DEFAULT_MAX_VALUE_LENGTH,  # type: int
         enable_backpressure_handling=True,  # type: bool
         error_sampler=None,  # type: Optional[Callable[[Event, Hint], Union[float, bool]]]
-<<<<<<< HEAD
         enable_db_query_source=False,  # type: bool
         db_query_source_threshold_ms=100,  # type: int
-=======
         spotlight=None,  # type: Optional[Union[bool, str]]
->>>>>>> a67914c6
     ):
         # type: (...) -> None
         pass
