from enum import Enum
from sentry_sdk._types import TYPE_CHECKING

# up top to prevent circular import due to integration import
DEFAULT_MAX_VALUE_LENGTH = 1024


# Also needs to be at the top to prevent circular import
class EndpointType(Enum):
    """
    The type of an endpoint. This is an enum, rather than a constant, for historical reasons
    (the old /store endpoint). The enum also preserve future compatibility, in case we ever
    have a new endpoint.
    """

    ENVELOPE = "envelope"


if TYPE_CHECKING:
    import sentry_sdk

    from typing import Optional
    from typing import Callable
    from typing import Union
    from typing import List
    from typing import Type
    from typing import Dict
    from typing import Any
    from typing import Sequence
    from typing import Tuple
    from typing_extensions import TypedDict

    from sentry_sdk.integrations import Integration

    from sentry_sdk._types import (
        BreadcrumbProcessor,
        Event,
        EventProcessor,
        Hint,
        MeasurementUnit,
        ProfilerMode,
        TracesSampler,
        TransactionProcessor,
        MetricTags,
        MetricValue,
    )

    # Experiments are feature flags to enable and disable certain unstable SDK
    # functionality. Changing them from the defaults (`None`) in production
    # code is highly discouraged. They are not subject to any stability
    # guarantees such as the ones from semantic versioning.
    Experiments = TypedDict(
        "Experiments",
        {
            "attach_explain_plans": dict[str, Any],
            "max_spans": Optional[int],
            "record_sql_params": Optional[bool],
            "otel_powered_performance": Optional[bool],
            "transport_zlib_compression_level": Optional[int],
            "transport_num_pools": Optional[int],
            "enable_metrics": Optional[bool],
            "before_emit_metric": Optional[
                Callable[[str, MetricValue, MeasurementUnit, MetricTags], bool]
            ],
            "metric_code_locations": Optional[bool],
        },
        total=False,
    )

DEFAULT_QUEUE_SIZE = 100
DEFAULT_MAX_BREADCRUMBS = 100
MATCH_ALL = r".*"

FALSE_VALUES = [
    "false",
    "no",
    "off",
    "n",
    "0",
]


class INSTRUMENTER:
    SENTRY = "sentry"
    OTEL = "otel"


class SPANDATA:
    """
    Additional information describing the type of the span.
    See: https://develop.sentry.dev/sdk/performance/span-data-conventions/
    """

    AI_FREQUENCY_PENALTY = "ai.frequency_penalty"
    """
    Used to reduce repetitiveness of generated tokens.
    Example: 0.5
    """

    AI_PRESENCE_PENALTY = "ai.presence_penalty"
    """
    Used to reduce repetitiveness of generated tokens.
    Example: 0.5
    """

    AI_INPUT_MESSAGES = "ai.input_messages"
    """
    The input messages to an LLM call.
    Example: [{"role": "user", "message": "hello"}]
    """

    AI_MODEL_ID = "ai.model_id"
    """
    The unique descriptor of the model being execugted
    Example: gpt-4
    """

    AI_METADATA = "ai.metadata"
    """
    Extra metadata passed to an AI pipeline step.
    Example: {"executed_function": "add_integers"}
    """

    AI_TAGS = "ai.tags"
    """
    Tags that describe an AI pipeline step.
    Example: {"executed_function": "add_integers"}
    """

    AI_STREAMING = "ai.streaming"
    """
    Whether or not the AI model call's repsonse was streamed back asynchronously
    Example: true
    """

    AI_TEMPERATURE = "ai.temperature"
    """
    For an AI model call, the temperature parameter. Temperature essentially means how random the output will be.
    Example: 0.5
    """

    AI_TOP_P = "ai.top_p"
    """
    For an AI model call, the top_p parameter. Top_p essentially controls how random the output will be.
    Example: 0.5
    """

    AI_TOP_K = "ai.top_k"
    """
    For an AI model call, the top_k parameter. Top_k essentially controls how random the output will be.
    Example: 35
    """

    AI_FUNCTION_CALL = "ai.function_call"
    """
    For an AI model call, the function that was called. This is deprecated for OpenAI, and replaced by tool_calls
    """

    AI_TOOL_CALLS = "ai.tool_calls"
    """
    For an AI model call, the function that was called. This is deprecated for OpenAI, and replaced by tool_calls
    """

    AI_TOOLS = "ai.tools"
    """
    For an AI model call, the functions that are available
    """

    AI_RESPONSE_FORMAT = "ai.response_format"
    """
    For an AI model call, the format of the response
    """

    AI_LOGIT_BIAS = "ai.response_format"
    """
    For an AI model call, the logit bias
    """

    AI_PREAMBLE = "ai.preamble"
    """
    For an AI model call, the preamble parameter.
    Preambles are a part of the prompt used to adjust the model's overall behavior and conversation style.
    Example: "You are now a clown."
    """

    AI_RAW_PROMPTING = "ai.raw_prompting"
    """
    Minimize pre-processing done to the prompt sent to the LLM.
    Example: true
    """

    AI_RESPONSES = "ai.responses"
    """
    The responses to an AI model call. Always as a list.
    Example: ["hello", "world"]
    """

    AI_SEED = "ai.seed"
    """
    The seed, ideally models given the same seed and same other parameters will produce the exact same output.
    Example: 123.45
    """

    DB_NAME = "db.name"
    """
    The name of the database being accessed. For commands that switch the database, this should be set to the target database (even if the command fails).
    Example: myDatabase
    """

    DB_USER = "db.user"
    """
    The name of the database user used for connecting to the database.
    See: https://github.com/open-telemetry/opentelemetry-specification/blob/main/specification/trace/semantic_conventions/database.md
    Example: my_user
    """

    DB_OPERATION = "db.operation"
    """
    The name of the operation being executed, e.g. the MongoDB command name such as findAndModify, or the SQL keyword.
    See: https://github.com/open-telemetry/opentelemetry-specification/blob/main/specification/trace/semantic_conventions/database.md
    Example: findAndModify, HMSET, SELECT
    """

    DB_SYSTEM = "db.system"
    """
    An identifier for the database management system (DBMS) product being used.
    See: https://github.com/open-telemetry/opentelemetry-specification/blob/main/specification/trace/semantic_conventions/database.md
    Example: postgresql
    """

    CACHE_HIT = "cache.hit"
    """
    A boolean indicating whether the requested data was found in the cache.
    Example: true
    """

    CACHE_ITEM_SIZE = "cache.item_size"
    """
    The size of the requested data in bytes.
    Example: 58
    """

    CACHE_KEY = "cache.key"
    """
    The key of the requested data.
    Example: template.cache.some_item.867da7e2af8e6b2f3aa7213a4080edb3
    """

    NETWORK_PEER_ADDRESS = "network.peer.address"
    """
    Peer address of the network connection - IP address or Unix domain socket name.
    Example: 10.1.2.80, /tmp/my.sock, localhost
    """

    NETWORK_PEER_PORT = "network.peer.port"
    """
    Peer port number of the network connection.
    Example: 6379
    """

    HTTP_QUERY = "http.query"
    """
    The Query string present in the URL.
    Example: ?foo=bar&bar=baz
    """

    HTTP_FRAGMENT = "http.fragment"
    """
    The Fragments present in the URL.
    Example: #foo=bar
    """

    HTTP_METHOD = "http.method"
    """
    The HTTP method used.
    Example: GET
    """

    HTTP_STATUS_CODE = "http.response.status_code"
    """
    The HTTP status code as an integer.
    Example: 418
    """

    MESSAGING_DESTINATION_NAME = "messaging.destination.name"
    """
    The destination name where the message is being consumed from,
    e.g. the queue name or topic.
    """

    MESSAGING_MESSAGE_ID = "messaging.message.id"
    """
    The message's identifier.
    """

    MESSAGING_MESSAGE_RETRY_COUNT = "messaging.message.retry.count"
    """
    Number of retries/attempts to process a message.
    """

    MESSAGING_SYSTEM = "messaging.system"
    """
    The messaging system's name, e.g. `kafka`, `aws_sqs`
    """

    SERVER_ADDRESS = "server.address"
    """
    Name of the database host.
    Example: example.com
    """

    SERVER_PORT = "server.port"
    """
    Logical server port number
    Example: 80; 8080; 443
    """

    SERVER_SOCKET_ADDRESS = "server.socket.address"
    """
    Physical server IP address or Unix socket address.
    Example: 10.5.3.2
    """

    SERVER_SOCKET_PORT = "server.socket.port"
    """
    Physical server port.
    Recommended: If different than server.port.
    Example: 16456
    """

    CODE_FILEPATH = "code.filepath"
    """
    The source code file name that identifies the code unit as uniquely as possible (preferably an absolute file path).
    Example: "/app/myapplication/http/handler/server.py"
    """

    CODE_LINENO = "code.lineno"
    """
    The line number in `code.filepath` best representing the operation. It SHOULD point within the code unit named in `code.function`.
    Example: 42
    """

    CODE_FUNCTION = "code.function"
    """
    The method or function name, or equivalent (usually rightmost part of the code unit's name).
    Example: "server_request"
    """

    CODE_NAMESPACE = "code.namespace"
    """
    The "namespace" within which `code.function` is defined. Usually the qualified class or module name, such that `code.namespace` + some separator + `code.function` form a unique identifier for the code unit.
    Example: "http.handler"
    """

    THREAD_ID = "thread.id"
    """
    Identifier of a thread from where the span originated. This should be a string.
    Example: "7972576320"
    """

    THREAD_NAME = "thread.name"
    """
    Label identifying a thread from where the span originated. This should be a string.
    Example: "MainThread"
    """


class OP:
    ANTHROPIC_MESSAGES_CREATE = "ai.messages.create.anthropic"
<<<<<<< HEAD
    CACHE_GET = "cache.get"
    CACHE_SET = "cache.set"
=======
    CACHE_GET_ITEM = "cache.get_item"
    CACHE_SET_ITEM = "cache.set_item"
    COHERE_CHAT_COMPLETIONS_CREATE = "ai.chat_completions.create.cohere"
    COHERE_EMBEDDINGS_CREATE = "ai.embeddings.create.cohere"
>>>>>>> 87e3b8bd
    DB = "db"
    DB_REDIS = "db.redis"
    EVENT_DJANGO = "event.django"
    FUNCTION = "function"
    FUNCTION_AWS = "function.aws"
    FUNCTION_GCP = "function.gcp"
    GRAPHQL_EXECUTE = "graphql.execute"
    GRAPHQL_MUTATION = "graphql.mutation"
    GRAPHQL_PARSE = "graphql.parse"
    GRAPHQL_RESOLVE = "graphql.resolve"
    GRAPHQL_SUBSCRIPTION = "graphql.subscription"
    GRAPHQL_QUERY = "graphql.query"
    GRAPHQL_VALIDATE = "graphql.validate"
    GRPC_CLIENT = "grpc.client"
    GRPC_SERVER = "grpc.server"
    HTTP_CLIENT = "http.client"
    HTTP_CLIENT_STREAM = "http.client.stream"
    HTTP_SERVER = "http.server"
    MIDDLEWARE_DJANGO = "middleware.django"
    MIDDLEWARE_STARLETTE = "middleware.starlette"
    MIDDLEWARE_STARLETTE_RECEIVE = "middleware.starlette.receive"
    MIDDLEWARE_STARLETTE_SEND = "middleware.starlette.send"
    MIDDLEWARE_STARLITE = "middleware.starlite"
    MIDDLEWARE_STARLITE_RECEIVE = "middleware.starlite.receive"
    MIDDLEWARE_STARLITE_SEND = "middleware.starlite.send"
    OPENAI_CHAT_COMPLETIONS_CREATE = "ai.chat_completions.create.openai"
    OPENAI_EMBEDDINGS_CREATE = "ai.embeddings.create.openai"
    HUGGINGFACE_HUB_CHAT_COMPLETIONS_CREATE = (
        "ai.chat_completions.create.huggingface_hub"
    )
    LANGCHAIN_PIPELINE = "ai.pipeline.langchain"
    LANGCHAIN_RUN = "ai.run.langchain"
    LANGCHAIN_TOOL = "ai.tool.langchain"
    LANGCHAIN_AGENT = "ai.agent.langchain"
    LANGCHAIN_CHAT_COMPLETIONS_CREATE = "ai.chat_completions.create.langchain"
    QUEUE_PROCESS = "queue.process"
    QUEUE_PUBLISH = "queue.publish"
    QUEUE_SUBMIT_ARQ = "queue.submit.arq"
    QUEUE_TASK_ARQ = "queue.task.arq"
    QUEUE_SUBMIT_CELERY = "queue.submit.celery"
    QUEUE_TASK_CELERY = "queue.task.celery"
    QUEUE_TASK_RQ = "queue.task.rq"
    QUEUE_SUBMIT_HUEY = "queue.submit.huey"
    QUEUE_TASK_HUEY = "queue.task.huey"
    SUBPROCESS = "subprocess"
    SUBPROCESS_WAIT = "subprocess.wait"
    SUBPROCESS_COMMUNICATE = "subprocess.communicate"
    TEMPLATE_RENDER = "template.render"
    VIEW_RENDER = "view.render"
    VIEW_RESPONSE_RENDER = "view.response.render"
    WEBSOCKET_SERVER = "websocket.server"
    SOCKET_CONNECTION = "socket.connection"
    SOCKET_DNS = "socket.dns"


# This type exists to trick mypy and PyCharm into thinking `init` and `Client`
# take these arguments (even though they take opaque **kwargs)
class ClientConstructor:
    def __init__(
        self,
        dsn=None,  # type: Optional[str]
        max_breadcrumbs=DEFAULT_MAX_BREADCRUMBS,  # type: int
        release=None,  # type: Optional[str]
        environment=None,  # type: Optional[str]
        server_name=None,  # type: Optional[str]
        shutdown_timeout=2,  # type: float
        integrations=[],  # type: Sequence[Integration]  # noqa: B006
        in_app_include=[],  # type: List[str]  # noqa: B006
        in_app_exclude=[],  # type: List[str]  # noqa: B006
        default_integrations=True,  # type: bool
        dist=None,  # type: Optional[str]
        transport=None,  # type: Optional[Union[sentry_sdk.transport.Transport, Type[sentry_sdk.transport.Transport], Callable[[Event], None]]]
        transport_queue_size=DEFAULT_QUEUE_SIZE,  # type: int
        sample_rate=1.0,  # type: float
        send_default_pii=False,  # type: bool
        http_proxy=None,  # type: Optional[str]
        https_proxy=None,  # type: Optional[str]
        ignore_errors=[],  # type: Sequence[Union[type, str]]  # noqa: B006
        max_request_body_size="medium",  # type: str
        socket_options=None,  # type: Optional[List[Tuple[int, int, int | bytes]]]
        keep_alive=False,  # type: bool
        before_send=None,  # type: Optional[EventProcessor]
        before_breadcrumb=None,  # type: Optional[BreadcrumbProcessor]
        debug=None,  # type: Optional[bool]
        attach_stacktrace=False,  # type: bool
        ca_certs=None,  # type: Optional[str]
        propagate_traces=True,  # type: bool
        traces_sample_rate=None,  # type: Optional[float]
        traces_sampler=None,  # type: Optional[TracesSampler]
        profiles_sample_rate=None,  # type: Optional[float]
        profiles_sampler=None,  # type: Optional[TracesSampler]
        profiler_mode=None,  # type: Optional[ProfilerMode]
        auto_enabling_integrations=True,  # type: bool
        auto_session_tracking=True,  # type: bool
        send_client_reports=True,  # type: bool
        _experiments={},  # type: Experiments  # noqa: B006
        proxy_headers=None,  # type: Optional[Dict[str, str]]
        instrumenter=INSTRUMENTER.SENTRY,  # type: Optional[str]
        before_send_transaction=None,  # type: Optional[TransactionProcessor]
        project_root=None,  # type: Optional[str]
        enable_tracing=None,  # type: Optional[bool]
        include_local_variables=True,  # type: Optional[bool]
        include_source_context=True,  # type: Optional[bool]
        trace_propagation_targets=[  # noqa: B006
            MATCH_ALL
        ],  # type: Optional[Sequence[str]]
        functions_to_trace=[],  # type: Sequence[Dict[str, str]]  # noqa: B006
        event_scrubber=None,  # type: Optional[sentry_sdk.scrubber.EventScrubber]
        max_value_length=DEFAULT_MAX_VALUE_LENGTH,  # type: int
        enable_backpressure_handling=True,  # type: bool
        error_sampler=None,  # type: Optional[Callable[[Event, Hint], Union[float, bool]]]
        enable_db_query_source=True,  # type: bool
        db_query_source_threshold_ms=100,  # type: int
        spotlight=None,  # type: Optional[Union[bool, str]]
    ):
        # type: (...) -> None
        pass


def _get_default_options():
    # type: () -> Dict[str, Any]
    import inspect

    if hasattr(inspect, "getfullargspec"):
        getargspec = inspect.getfullargspec
    else:
        getargspec = inspect.getargspec  # type: ignore

    a = getargspec(ClientConstructor.__init__)
    defaults = a.defaults or ()
    return dict(zip(a.args[-len(defaults) :], defaults))


DEFAULT_OPTIONS = _get_default_options()
del _get_default_options


VERSION = "2.2.1"<|MERGE_RESOLUTION|>--- conflicted
+++ resolved
@@ -367,15 +367,10 @@
 
 class OP:
     ANTHROPIC_MESSAGES_CREATE = "ai.messages.create.anthropic"
-<<<<<<< HEAD
     CACHE_GET = "cache.get"
     CACHE_SET = "cache.set"
-=======
-    CACHE_GET_ITEM = "cache.get_item"
-    CACHE_SET_ITEM = "cache.set_item"
     COHERE_CHAT_COMPLETIONS_CREATE = "ai.chat_completions.create.cohere"
     COHERE_EMBEDDINGS_CREATE = "ai.embeddings.create.cohere"
->>>>>>> 87e3b8bd
     DB = "db"
     DB_REDIS = "db.redis"
     EVENT_DJANGO = "event.django"
