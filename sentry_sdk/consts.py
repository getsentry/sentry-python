--- conflicted
+++ resolved
@@ -56,14 +56,12 @@
     # An identifier for the database management system (DBMS) product being used.
     # See: https://github.com/open-telemetry/opentelemetry-python/blob/e00306206ea25cf8549eca289e39e0b6ba2fa560/opentelemetry-semantic-conventions/src/opentelemetry/semconv/trace/__init__.py#L58
     DB_SYSTEM = "db.system"
-<<<<<<< HEAD
 
     # A boolean indicating whether the requested data was found in the cache.
     CACHE_HIT = "cache.hit"
 
     # The size of the requested data in bytes.
     CACHE_ITEM_SIZE = "cache.item_size"
-=======
     """
     An identifier for the database management system (DBMS) product being used.
     See: https://github.com/open-telemetry/opentelemetry-python/blob/e00306206ea25cf8549eca289e39e0b6ba2fa560/opentelemetry-semantic-conventions/src/opentelemetry/semconv/trace/__init__.py#L58
@@ -83,7 +81,6 @@
     The HTTP method used.
     Example: GET
     """
->>>>>>> 8d4ac5ae
 
 
 class OP:
