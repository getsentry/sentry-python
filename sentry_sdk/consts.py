--- conflicted
+++ resolved
@@ -124,13 +124,10 @@
         before_send_transaction=None,  # type: Optional[TransactionProcessor]
         project_root=None,  # type: Optional[str]
         enable_tracing=None,  # type: Optional[bool]
-<<<<<<< HEAD
         include_local_variables=True,  # type: Optional[bool]
-=======
         trace_propagation_targets=[  # noqa: B006
             MATCH_ALL
         ],  # type: Optional[Sequence[str]]
->>>>>>> ff60906f
     ):
         # type: (...) -> None
         pass
