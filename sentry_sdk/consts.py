from sentry_sdk._types import TYPE_CHECKING

# up top to prevent circular import due to integration import
DEFAULT_MAX_VALUE_LENGTH = 1024

if TYPE_CHECKING:
    import sentry_sdk

    from typing import Optional
    from typing import Callable
    from typing import Union
    from typing import List
    from typing import Type
    from typing import Dict
    from typing import Any
    from typing import Sequence
    from typing import Tuple
    from typing_extensions import TypedDict

    from sentry_sdk.integrations import Integration

    from sentry_sdk._types import (
        BreadcrumbProcessor,
        Event,
        EventProcessor,
        Hint,
        MeasurementUnit,
        ProfilerMode,
        TracesSampler,
        TransactionProcessor,
        MetricTags,
        MetricValue,
    )

    # Experiments are feature flags to enable and disable certain unstable SDK
    # functionality. Changing them from the defaults (`None`) in production
    # code is highly discouraged. They are not subject to any stability
    # guarantees such as the ones from semantic versioning.
    Experiments = TypedDict(
        "Experiments",
        {
            "attach_explain_plans": dict[str, Any],
            "max_spans": Optional[int],
            "record_sql_params": Optional[bool],
            # TODO: Remove these 2 profiling related experiments
            "profiles_sample_rate": Optional[float],
            "profiler_mode": Optional[ProfilerMode],
            "otel_powered_performance": Optional[bool],
            "transport_zlib_compression_level": Optional[int],
            "transport_num_pools": Optional[int],
            "enable_metrics": Optional[bool],
<<<<<<< HEAD
            "metrics_summary_sample_rate": Optional[float],
            "should_summarize_metric": Optional[Callable[[str, MetricTags], bool]],
            "before_emit_metric": Optional[
                Callable[[str, MetricValue, MeasurementUnit, MetricTags], bool]
            ],
=======
            "before_emit_metric": Optional[Callable[[str, MetricTags], bool]],
>>>>>>> 18ccb8f4
            "metric_code_locations": Optional[bool],
        },
        total=False,
    )

DEFAULT_QUEUE_SIZE = 100
DEFAULT_MAX_BREADCRUMBS = 100
MATCH_ALL = r".*"

FALSE_VALUES = [
    "false",
    "no",
    "off",
    "n",
    "0",
]


class INSTRUMENTER:
    SENTRY = "sentry"
    OTEL = "otel"


class SPANDATA:
    """
    Additional information describing the type of the span.
    See: https://develop.sentry.dev/sdk/performance/span-data-conventions/
    """

    DB_NAME = "db.name"
    """
    The name of the database being accessed. For commands that switch the database, this should be set to the target database (even if the command fails).
    Example: myDatabase
    """

    DB_USER = "db.user"
    """
    The name of the database user used for connecting to the database.
    See: https://github.com/open-telemetry/opentelemetry-specification/blob/main/specification/trace/semantic_conventions/database.md
    Example: my_user
    """

    DB_OPERATION = "db.operation"
    """
    The name of the operation being executed, e.g. the MongoDB command name such as findAndModify, or the SQL keyword.
    See: https://github.com/open-telemetry/opentelemetry-specification/blob/main/specification/trace/semantic_conventions/database.md
    Example: findAndModify, HMSET, SELECT
    """

    DB_SYSTEM = "db.system"
    """
    An identifier for the database management system (DBMS) product being used.
    See: https://github.com/open-telemetry/opentelemetry-specification/blob/main/specification/trace/semantic_conventions/database.md
    Example: postgresql
    """

    CACHE_HIT = "cache.hit"
    """
    A boolean indicating whether the requested data was found in the cache.
    Example: true
    """

    CACHE_ITEM_SIZE = "cache.item_size"
    """
    The size of the requested data in bytes.
    Example: 58
    """

    HTTP_QUERY = "http.query"
    """
    The Query string present in the URL.
    Example: ?foo=bar&bar=baz
    """

    HTTP_FRAGMENT = "http.fragment"
    """
    The Fragments present in the URL.
    Example: #foo=bar
    """

    HTTP_METHOD = "http.method"
    """
    The HTTP method used.
    Example: GET
    """

    HTTP_STATUS_CODE = "http.response.status_code"
    """
    The HTTP status code as an integer.
    Example: 418
    """

    SERVER_ADDRESS = "server.address"
    """
    Name of the database host.
    Example: example.com
    """

    SERVER_PORT = "server.port"
    """
    Logical server port number
    Example: 80; 8080; 443
    """

    SERVER_SOCKET_ADDRESS = "server.socket.address"
    """
    Physical server IP address or Unix socket address.
    Example: 10.5.3.2
    """

    SERVER_SOCKET_PORT = "server.socket.port"
    """
    Physical server port.
    Recommended: If different than server.port.
    Example: 16456
    """

    CODE_FILEPATH = "code.filepath"
    """
    The source code file name that identifies the code unit as uniquely as possible (preferably an absolute file path).
    Example: "/app/myapplication/http/handler/server.py"
    """

    CODE_LINENO = "code.lineno"
    """
    The line number in `code.filepath` best representing the operation. It SHOULD point within the code unit named in `code.function`.
    Example: 42
    """

    CODE_FUNCTION = "code.function"
    """
    The method or function name, or equivalent (usually rightmost part of the code unit's name).
    Example: "server_request"
    """

    CODE_NAMESPACE = "code.namespace"
    """
    The "namespace" within which `code.function` is defined. Usually the qualified class or module name, such that `code.namespace` + some separator + `code.function` form a unique identifier for the code unit.
    Example: "http.handler"
    """

    THREAD_ID = "thread.id"
    """
    Identifier of a thread from where the span originated. This should be a string.
    Example: "7972576320"
    """

    THREAD_NAME = "thread.name"
    """
    Label identifying a thread from where the span originated. This should be a string.
    Example: "MainThread"
    """


class OP:
    CACHE_GET_ITEM = "cache.get_item"
    DB = "db"
    DB_REDIS = "db.redis"
    EVENT_DJANGO = "event.django"
    FUNCTION = "function"
    FUNCTION_AWS = "function.aws"
    FUNCTION_GCP = "function.gcp"
    GRAPHQL_EXECUTE = "graphql.execute"
    GRAPHQL_MUTATION = "graphql.mutation"
    GRAPHQL_PARSE = "graphql.parse"
    GRAPHQL_RESOLVE = "graphql.resolve"
    GRAPHQL_SUBSCRIPTION = "graphql.subscription"
    GRAPHQL_QUERY = "graphql.query"
    GRAPHQL_VALIDATE = "graphql.validate"
    GRPC_CLIENT = "grpc.client"
    GRPC_SERVER = "grpc.server"
    HTTP_CLIENT = "http.client"
    HTTP_CLIENT_STREAM = "http.client.stream"
    HTTP_SERVER = "http.server"
    MIDDLEWARE_DJANGO = "middleware.django"
    MIDDLEWARE_STARLETTE = "middleware.starlette"
    MIDDLEWARE_STARLETTE_RECEIVE = "middleware.starlette.receive"
    MIDDLEWARE_STARLETTE_SEND = "middleware.starlette.send"
    MIDDLEWARE_STARLITE = "middleware.starlite"
    MIDDLEWARE_STARLITE_RECEIVE = "middleware.starlite.receive"
    MIDDLEWARE_STARLITE_SEND = "middleware.starlite.send"
    OPENAI_CHAT_COMPLETIONS_CREATE = "ai.chat_completions.create.openai"
    OPENAI_EMBEDDINGS_CREATE = "ai.embeddings.create.openai"
    QUEUE_SUBMIT_ARQ = "queue.submit.arq"
    QUEUE_TASK_ARQ = "queue.task.arq"
    QUEUE_SUBMIT_CELERY = "queue.submit.celery"
    QUEUE_TASK_CELERY = "queue.task.celery"
    QUEUE_TASK_RQ = "queue.task.rq"
    QUEUE_SUBMIT_HUEY = "queue.submit.huey"
    QUEUE_TASK_HUEY = "queue.task.huey"
    SUBPROCESS = "subprocess"
    SUBPROCESS_WAIT = "subprocess.wait"
    SUBPROCESS_COMMUNICATE = "subprocess.communicate"
    TEMPLATE_RENDER = "template.render"
    VIEW_RENDER = "view.render"
    VIEW_RESPONSE_RENDER = "view.response.render"
    WEBSOCKET_SERVER = "websocket.server"
    SOCKET_CONNECTION = "socket.connection"
    SOCKET_DNS = "socket.dns"


# This type exists to trick mypy and PyCharm into thinking `init` and `Client`
# take these arguments (even though they take opaque **kwargs)
class ClientConstructor(object):
    def __init__(
        self,
        dsn=None,  # type: Optional[str]
        max_breadcrumbs=DEFAULT_MAX_BREADCRUMBS,  # type: int
        release=None,  # type: Optional[str]
        environment=None,  # type: Optional[str]
        server_name=None,  # type: Optional[str]
        shutdown_timeout=2,  # type: float
        integrations=[],  # type: Sequence[Integration]  # noqa: B006
        in_app_include=[],  # type: List[str]  # noqa: B006
        in_app_exclude=[],  # type: List[str]  # noqa: B006
        default_integrations=True,  # type: bool
        dist=None,  # type: Optional[str]
        transport=None,  # type: Optional[Union[sentry_sdk.transport.Transport, Type[sentry_sdk.transport.Transport], Callable[[Event], None]]]
        transport_queue_size=DEFAULT_QUEUE_SIZE,  # type: int
        sample_rate=1.0,  # type: float
        send_default_pii=False,  # type: bool
        http_proxy=None,  # type: Optional[str]
        https_proxy=None,  # type: Optional[str]
        ignore_errors=[],  # type: Sequence[Union[type, str]]  # noqa: B006
        max_request_body_size="medium",  # type: str
        socket_options=None,  # type: Optional[List[Tuple[int, int, int | bytes]]]
        keep_alive=False,  # type: bool
        before_send=None,  # type: Optional[EventProcessor]
        before_breadcrumb=None,  # type: Optional[BreadcrumbProcessor]
        debug=None,  # type: Optional[bool]
        attach_stacktrace=False,  # type: bool
        ca_certs=None,  # type: Optional[str]
        propagate_traces=True,  # type: bool
        traces_sample_rate=None,  # type: Optional[float]
        traces_sampler=None,  # type: Optional[TracesSampler]
        profiles_sample_rate=None,  # type: Optional[float]
        profiles_sampler=None,  # type: Optional[TracesSampler]
        profiler_mode=None,  # type: Optional[ProfilerMode]
        auto_enabling_integrations=True,  # type: bool
        auto_session_tracking=True,  # type: bool
        send_client_reports=True,  # type: bool
        _experiments={},  # type: Experiments  # noqa: B006
        proxy_headers=None,  # type: Optional[Dict[str, str]]
        instrumenter=INSTRUMENTER.SENTRY,  # type: Optional[str]
        before_send_transaction=None,  # type: Optional[TransactionProcessor]
        project_root=None,  # type: Optional[str]
        enable_tracing=None,  # type: Optional[bool]
        include_local_variables=True,  # type: Optional[bool]
        include_source_context=True,  # type: Optional[bool]
        trace_propagation_targets=[  # noqa: B006
            MATCH_ALL
        ],  # type: Optional[Sequence[str]]
        functions_to_trace=[],  # type: Sequence[Dict[str, str]]  # noqa: B006
        event_scrubber=None,  # type: Optional[sentry_sdk.scrubber.EventScrubber]
        max_value_length=DEFAULT_MAX_VALUE_LENGTH,  # type: int
        enable_backpressure_handling=True,  # type: bool
        error_sampler=None,  # type: Optional[Callable[[Event, Hint], Union[float, bool]]]
        enable_db_query_source=True,  # type: bool
        db_query_source_threshold_ms=100,  # type: int
        spotlight=None,  # type: Optional[Union[bool, str]]
    ):
        # type: (...) -> None
        pass


def _get_default_options():
    # type: () -> Dict[str, Any]
    import inspect

    if hasattr(inspect, "getfullargspec"):
        getargspec = inspect.getfullargspec
    else:
        getargspec = inspect.getargspec  # type: ignore

    a = getargspec(ClientConstructor.__init__)
    defaults = a.defaults or ()
    return dict(zip(a.args[-len(defaults) :], defaults))


DEFAULT_OPTIONS = _get_default_options()
del _get_default_options


VERSION = "1.44.1"<|MERGE_RESOLUTION|>--- conflicted
+++ resolved
@@ -49,15 +49,9 @@
             "transport_zlib_compression_level": Optional[int],
             "transport_num_pools": Optional[int],
             "enable_metrics": Optional[bool],
-<<<<<<< HEAD
-            "metrics_summary_sample_rate": Optional[float],
-            "should_summarize_metric": Optional[Callable[[str, MetricTags], bool]],
             "before_emit_metric": Optional[
                 Callable[[str, MetricValue, MeasurementUnit, MetricTags], bool]
             ],
-=======
-            "before_emit_metric": Optional[Callable[[str, MetricTags], bool]],
->>>>>>> 18ccb8f4
             "metric_code_locations": Optional[bool],
         },
         total=False,
