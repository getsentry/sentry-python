--- conflicted
+++ resolved
@@ -57,15 +57,7 @@
             "otel_powered_performance": Optional[bool],
             "transport_zlib_compression_level": Optional[int],
             "transport_num_pools": Optional[int],
-<<<<<<< HEAD
-=======
             "transport_http2": Optional[bool],
-            "enable_metrics": Optional[bool],
-            "before_emit_metric": Optional[
-                Callable[[str, MetricValue, MeasurementUnit, MetricTags], bool]
-            ],
-            "metric_code_locations": Optional[bool],
->>>>>>> 2bfce50d
         },
         total=False,
     )
