--- conflicted
+++ resolved
@@ -70,15 +70,7 @@
             "transport_compression_algo": Optional[CompressionAlgo],
             "transport_num_pools": Optional[int],
             "transport_http2": Optional[bool],
-<<<<<<< HEAD
-=======
-            "enable_metrics": Optional[bool],
-            "before_emit_metric": Optional[
-                Callable[[str, MetricValue, MeasurementUnit, MetricTags], bool]
-            ],
-            "metric_code_locations": Optional[bool],
             "enable_sentry_logs": Optional[bool],
->>>>>>> 2f4b0280
         },
         total=False,
     )
