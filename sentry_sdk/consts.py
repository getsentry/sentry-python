import socket

MYPY = False
if MYPY:
    from typing import Optional
    from typing import Callable
    from typing import Union
    from typing import List
    from typing import Type
    from typing import Dict
    from typing import Any

    from sentry_sdk.transport import Transport
    from sentry_sdk.integrations import Integration

    from sentry_sdk.utils import Event, EventProcessor, BreadcrumbProcessor

<<<<<<< HEAD
    ClientOptions = TypedDict(
        "ClientOptions",
        {
            "dsn": Optional[str],
            "with_locals": bool,
            "max_breadcrumbs": int,
            "release": Optional[str],
            "environment": Optional[str],
            "server_name": Optional[str],
            "shutdown_timeout": float,
            "integrations": List[Integration],
            "in_app_include": List[str],
            "in_app_exclude": List[str],
            "default_integrations": bool,
            "dist": Optional[str],
            "transport": Optional[
                Union[Transport, Type[Transport], Callable[[Event], None]]
            ],
            "sample_rate": float,
            "send_default_pii": bool,
            "http_proxy": Optional[str],
            "https_proxy": Optional[str],
            "ignore_errors": List[Union[type, str]],
            "request_bodies": str,
            "before_send": Optional[EventProcessor],
            "before_breadcrumb": Optional[BreadcrumbProcessor],
            "debug": bool,
            "attach_stacktrace": bool,
            "ca_certs": Optional[str],
            "propagate_traces": bool,
            "traces_sample_rate": float,
        },
        total=False,
    )
=======
>>>>>>> 0f9f725b

DEFAULT_SERVER_NAME = socket.gethostname() if hasattr(socket, "gethostname") else None
<<<<<<< HEAD
DEFAULT_OPTIONS = {
    "dsn": None,
    "with_locals": True,
    "max_breadcrumbs": 100,
    "release": None,
    "environment": None,
    "server_name": DEFAULT_SERVER_NAME,
    "shutdown_timeout": 2.0,
    "integrations": [],
    "in_app_include": [],
    "in_app_exclude": [],
    "default_integrations": True,
    "dist": None,
    "transport": None,
    "sample_rate": 1.0,
    "send_default_pii": False,
    "http_proxy": None,
    "https_proxy": None,
    "ignore_errors": [],
    "request_bodies": "medium",
    "before_send": None,
    "before_breadcrumb": None,
    "debug": False,
    "attach_stacktrace": False,
    "ca_certs": None,
    "propagate_traces": True,
    "traces_sample_rate": 0.0,
}  # type: ClientOptions
=======
>>>>>>> 0f9f725b


# This type exists to trick mypy and PyCharm into thinking `init` and `Client`
# take these arguments (even though they take opaque **kwargs)
class ClientConstructor(object):
    def __init__(
        self,
        dsn=None,  # type: Optional[str]
        with_locals=True,  # type: bool
        max_breadcrumbs=100,  # type: int
        release=None,  # type: Optional[str]
        environment=None,  # type: Optional[str]
        server_name=DEFAULT_SERVER_NAME,  # type: Optional[str]
        shutdown_timeout=2,  # type: int
        integrations=[],  # type: List[Integration]
        in_app_include=[],  # type: List[str]
        in_app_exclude=[],  # type: List[str]
        default_integrations=True,  # type: bool
        dist=None,  # type: Optional[str]
        transport=None,  # type: Optional[Union[Transport, Type[Transport], Callable[[Event], None]]]
        sample_rate=1.0,  # type: float
        send_default_pii=False,  # type: bool
        http_proxy=None,  # type: Optional[str]
        https_proxy=None,  # type: Optional[str]
        ignore_errors=[],  # type: List[Union[type, str]]
        request_bodies="medium",  # type: str
        before_send=None,  # type: Optional[EventProcessor]
        before_breadcrumb=None,  # type: Optional[BreadcrumbProcessor]
        debug=False,  # type: bool
        attach_stacktrace=False,  # type: bool
        ca_certs=None,  # type: Optional[str]
        propagate_traces=True,  # type: bool
    ):
        # type: (...) -> None
        pass


def _get_default_options():
    # type: () -> Dict[str, Any]
    import inspect

    if hasattr(inspect, "getfullargspec"):
        getargspec = inspect.getfullargspec  # type: ignore
    else:
        getargspec = inspect.getargspec  # type: ignore

    a = getargspec(ClientConstructor.__init__)
    return dict(zip(a.args[-len(a.defaults) :], a.defaults))


DEFAULT_OPTIONS = _get_default_options()
del _get_default_options


VERSION = "0.9.5"
SDK_INFO = {
    "name": "sentry.python",
    "version": VERSION,
    "packages": [{"name": "pypi:sentry-sdk", "version": VERSION}],
}<|MERGE_RESOLUTION|>--- conflicted
+++ resolved
@@ -15,76 +15,8 @@
 
     from sentry_sdk.utils import Event, EventProcessor, BreadcrumbProcessor
 
-<<<<<<< HEAD
-    ClientOptions = TypedDict(
-        "ClientOptions",
-        {
-            "dsn": Optional[str],
-            "with_locals": bool,
-            "max_breadcrumbs": int,
-            "release": Optional[str],
-            "environment": Optional[str],
-            "server_name": Optional[str],
-            "shutdown_timeout": float,
-            "integrations": List[Integration],
-            "in_app_include": List[str],
-            "in_app_exclude": List[str],
-            "default_integrations": bool,
-            "dist": Optional[str],
-            "transport": Optional[
-                Union[Transport, Type[Transport], Callable[[Event], None]]
-            ],
-            "sample_rate": float,
-            "send_default_pii": bool,
-            "http_proxy": Optional[str],
-            "https_proxy": Optional[str],
-            "ignore_errors": List[Union[type, str]],
-            "request_bodies": str,
-            "before_send": Optional[EventProcessor],
-            "before_breadcrumb": Optional[BreadcrumbProcessor],
-            "debug": bool,
-            "attach_stacktrace": bool,
-            "ca_certs": Optional[str],
-            "propagate_traces": bool,
-            "traces_sample_rate": float,
-        },
-        total=False,
-    )
-=======
->>>>>>> 0f9f725b
 
 DEFAULT_SERVER_NAME = socket.gethostname() if hasattr(socket, "gethostname") else None
-<<<<<<< HEAD
-DEFAULT_OPTIONS = {
-    "dsn": None,
-    "with_locals": True,
-    "max_breadcrumbs": 100,
-    "release": None,
-    "environment": None,
-    "server_name": DEFAULT_SERVER_NAME,
-    "shutdown_timeout": 2.0,
-    "integrations": [],
-    "in_app_include": [],
-    "in_app_exclude": [],
-    "default_integrations": True,
-    "dist": None,
-    "transport": None,
-    "sample_rate": 1.0,
-    "send_default_pii": False,
-    "http_proxy": None,
-    "https_proxy": None,
-    "ignore_errors": [],
-    "request_bodies": "medium",
-    "before_send": None,
-    "before_breadcrumb": None,
-    "debug": False,
-    "attach_stacktrace": False,
-    "ca_certs": None,
-    "propagate_traces": True,
-    "traces_sample_rate": 0.0,
-}  # type: ClientOptions
-=======
->>>>>>> 0f9f725b
 
 
 # This type exists to trick mypy and PyCharm into thinking `init` and `Client`
@@ -117,6 +49,7 @@
         attach_stacktrace=False,  # type: bool
         ca_certs=None,  # type: Optional[str]
         propagate_traces=True,  # type: bool
+        traces_sample_rate=0.0,  # type: float
     ):
         # type: (...) -> None
         pass
