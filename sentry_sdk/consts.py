import itertools
from enum import Enum
from typing import TYPE_CHECKING

# up top to prevent circular import due to integration import
# This is more or less an arbitrary large-ish value for now, so that we allow
# pretty long strings (like LLM prompts), but still have *some* upper limit
# until we verify that removing the trimming completely is safe.
DEFAULT_MAX_VALUE_LENGTH = 100_000

DEFAULT_MAX_STACK_FRAMES = 100
DEFAULT_ADD_FULL_STACK = False


# Also needs to be at the top to prevent circular import
class EndpointType(Enum):
    """
    The type of an endpoint. This is an enum, rather than a constant, for historical reasons
    (the old /store endpoint). The enum also preserve future compatibility, in case we ever
    have a new endpoint.
    """

    ENVELOPE = "envelope"


class CompressionAlgo(Enum):
    GZIP = "gzip"
    BROTLI = "br"


if TYPE_CHECKING:
    import sentry_sdk

    from typing import Optional
    from typing import Callable
    from typing import Union
    from typing import List
    from typing import Type
    from typing import Dict
    from typing import Any
    from typing import Sequence
    from typing import Tuple
    from typing import AbstractSet
    from typing_extensions import Literal
    from typing_extensions import TypedDict

    from sentry_sdk._types import (
        BreadcrumbProcessor,
        ContinuousProfilerMode,
        Event,
        EventProcessor,
        Hint,
        Log,
        MeasurementUnit,
        Metric,
        ProfilerMode,
        TracesSampler,
        TransactionProcessor,
    )

    # Experiments are feature flags to enable and disable certain unstable SDK
    # functionality. Changing them from the defaults (`None`) in production
    # code is highly discouraged. They are not subject to any stability
    # guarantees such as the ones from semantic versioning.
    Experiments = TypedDict(
        "Experiments",
        {
            "max_spans": Optional[int],
            "max_flags": Optional[int],
            "record_sql_params": Optional[bool],
            "continuous_profiling_auto_start": Optional[bool],
            "continuous_profiling_mode": Optional[ContinuousProfilerMode],
            "otel_powered_performance": Optional[bool],
            "transport_zlib_compression_level": Optional[int],
            "transport_compression_level": Optional[int],
            "transport_compression_algo": Optional[CompressionAlgo],
            "transport_num_pools": Optional[int],
            "transport_http2": Optional[bool],
            "enable_logs": Optional[bool],
            "before_send_log": Optional[Callable[[Log, Hint], Optional[Log]]],
            "enable_metrics": Optional[bool],
            "before_send_metric": Optional[Callable[[Metric, Hint], Optional[Metric]]],
        },
        total=False,
    )

DEFAULT_QUEUE_SIZE = 100
DEFAULT_MAX_BREADCRUMBS = 100
MATCH_ALL = r".*"

FALSE_VALUES = [
    "false",
    "no",
    "off",
    "n",
    "0",
]


class SPANTEMPLATE(str, Enum):
    DEFAULT = "default"
    AI_AGENT = "ai_agent"
    AI_TOOL = "ai_tool"
    AI_CHAT = "ai_chat"

    def __str__(self):
        # type: () -> str
        return self.value


class INSTRUMENTER:
    SENTRY = "sentry"
    OTEL = "otel"


class SPANDATA:
    """
    Additional information describing the type of the span.
    See: https://develop.sentry.dev/sdk/performance/span-data-conventions/
    """

    AI_CITATIONS = "ai.citations"
    """
    .. deprecated::
        This attribute is deprecated. Use GEN_AI_* attributes instead.

    References or sources cited by the AI model in its response.
    Example: ["Smith et al. 2020", "Jones 2019"]
    """

    AI_DOCUMENTS = "ai.documents"
    """
    .. deprecated::
        This attribute is deprecated. Use GEN_AI_* attributes instead.

    Documents or content chunks used as context for the AI model.
    Example: ["doc1.txt", "doc2.pdf"]
    """

    AI_FINISH_REASON = "ai.finish_reason"
    """
    .. deprecated::
        This attribute is deprecated. Use GEN_AI_RESPONSE_FINISH_REASONS instead.

    The reason why the model stopped generating.
    Example: "length"
    """

    AI_FREQUENCY_PENALTY = "ai.frequency_penalty"
    """
    .. deprecated::
        This attribute is deprecated. Use GEN_AI_REQUEST_FREQUENCY_PENALTY instead.

    Used to reduce repetitiveness of generated tokens.
    Example: 0.5
    """

    AI_FUNCTION_CALL = "ai.function_call"
    """
    .. deprecated::
        This attribute is deprecated. Use GEN_AI_RESPONSE_TOOL_CALLS instead.

    For an AI model call, the function that was called. This is deprecated for OpenAI, and replaced by tool_calls
    """

    AI_GENERATION_ID = "ai.generation_id"
    """
    .. deprecated::
        This attribute is deprecated. Use GEN_AI_RESPONSE_ID instead.

    Unique identifier for the completion.
    Example: "gen_123abc"
    """

    AI_INPUT_MESSAGES = "ai.input_messages"
    """
    .. deprecated::
        This attribute is deprecated. Use GEN_AI_REQUEST_MESSAGES instead.

    The input messages to an LLM call.
    Example: [{"role": "user", "message": "hello"}]
    """

    AI_LOGIT_BIAS = "ai.logit_bias"
    """
    .. deprecated::
        This attribute is deprecated. Use GEN_AI_* attributes instead.

    For an AI model call, the logit bias
    """

    AI_METADATA = "ai.metadata"
    """
    .. deprecated::
        This attribute is deprecated. Use GEN_AI_* attributes instead.

    Extra metadata passed to an AI pipeline step.
    Example: {"executed_function": "add_integers"}
    """

    AI_MODEL_ID = "ai.model_id"
    """
    .. deprecated::
        This attribute is deprecated. Use GEN_AI_REQUEST_MODEL or GEN_AI_RESPONSE_MODEL instead.

    The unique descriptor of the model being executed.
    Example: gpt-4
    """

    AI_PIPELINE_NAME = "ai.pipeline.name"
    """
    .. deprecated::
        This attribute is deprecated. Use GEN_AI_PIPELINE_NAME instead.

    Name of the AI pipeline or chain being executed.
    Example: "qa-pipeline"
    """

    AI_PREAMBLE = "ai.preamble"
    """
    .. deprecated::
        This attribute is deprecated. Use GEN_AI_* attributes instead.

    For an AI model call, the preamble parameter.
    Preambles are a part of the prompt used to adjust the model's overall behavior and conversation style.
    Example: "You are now a clown."
    """

    AI_PRESENCE_PENALTY = "ai.presence_penalty"
    """
    .. deprecated::
        This attribute is deprecated. Use GEN_AI_REQUEST_PRESENCE_PENALTY instead.

    Used to reduce repetitiveness of generated tokens.
    Example: 0.5
    """

    AI_RAW_PROMPTING = "ai.raw_prompting"
    """
    .. deprecated::
        This attribute is deprecated. Use GEN_AI_* attributes instead.

    Minimize pre-processing done to the prompt sent to the LLM.
    Example: true
    """

    AI_RESPONSE_FORMAT = "ai.response_format"
    """
    .. deprecated::
        This attribute is deprecated. Use GEN_AI_* attributes instead.

    For an AI model call, the format of the response
    """

    AI_RESPONSES = "ai.responses"
    """
    .. deprecated::
        This attribute is deprecated. Use GEN_AI_RESPONSE_TEXT instead.

    The responses to an AI model call. Always as a list.
    Example: ["hello", "world"]
    """

    AI_SEARCH_QUERIES = "ai.search_queries"
    """
    .. deprecated::
        This attribute is deprecated. Use GEN_AI_* attributes instead.

    Queries used to search for relevant context or documents.
    Example: ["climate change effects", "renewable energy"]
    """

    AI_SEARCH_REQUIRED = "ai.is_search_required"
    """
    .. deprecated::
        This attribute is deprecated. Use GEN_AI_* attributes instead.

    Boolean indicating if the model needs to perform a search.
    Example: true
    """

    AI_SEARCH_RESULTS = "ai.search_results"
    """
    .. deprecated::
        This attribute is deprecated. Use GEN_AI_* attributes instead.

    Results returned from search queries for context.
    Example: ["Result 1", "Result 2"]
    """

    AI_SEED = "ai.seed"
    """
    .. deprecated::
        This attribute is deprecated. Use GEN_AI_REQUEST_SEED instead.

    The seed, ideally models given the same seed and same other parameters will produce the exact same output.
    Example: 123.45
    """

    AI_STREAMING = "ai.streaming"
    """
    .. deprecated::
        This attribute is deprecated. Use GEN_AI_RESPONSE_STREAMING instead.

    Whether or not the AI model call's response was streamed back asynchronously
    Example: true
    """

    AI_TAGS = "ai.tags"
    """
    .. deprecated::
        This attribute is deprecated. Use GEN_AI_* attributes instead.

    Tags that describe an AI pipeline step.
    Example: {"executed_function": "add_integers"}
    """

    AI_TEMPERATURE = "ai.temperature"
    """
    .. deprecated::
        This attribute is deprecated. Use GEN_AI_REQUEST_TEMPERATURE instead.

    For an AI model call, the temperature parameter. Temperature essentially means how random the output will be.
    Example: 0.5
    """

    AI_TEXTS = "ai.texts"
    """
    .. deprecated::
        This attribute is deprecated. Use GEN_AI_* attributes instead.

    Raw text inputs provided to the model.
    Example: ["What is machine learning?"]
    """

    AI_TOP_K = "ai.top_k"
    """
    .. deprecated::
        This attribute is deprecated. Use GEN_AI_REQUEST_TOP_K instead.

    For an AI model call, the top_k parameter. Top_k essentially controls how random the output will be.
    Example: 35
    """

    AI_TOP_P = "ai.top_p"
    """
    .. deprecated::
        This attribute is deprecated. Use GEN_AI_REQUEST_TOP_P instead.

    For an AI model call, the top_p parameter. Top_p essentially controls how random the output will be.
    Example: 0.5
    """

    AI_TOOL_CALLS = "ai.tool_calls"
    """
    .. deprecated::
        This attribute is deprecated. Use GEN_AI_RESPONSE_TOOL_CALLS instead.

    For an AI model call, the function that was called. This is deprecated for OpenAI, and replaced by tool_calls
    """

    AI_TOOLS = "ai.tools"
    """
    .. deprecated::
        This attribute is deprecated. Use GEN_AI_REQUEST_AVAILABLE_TOOLS instead.

    For an AI model call, the functions that are available
    """

    AI_WARNINGS = "ai.warnings"
    """
    .. deprecated::
        This attribute is deprecated. Use GEN_AI_* attributes instead.

    Warning messages generated during model execution.
    Example: ["Token limit exceeded"]
    """

    CACHE_HIT = "cache.hit"
    """
    A boolean indicating whether the requested data was found in the cache.
    Example: true
    """

    CACHE_ITEM_SIZE = "cache.item_size"
    """
    The size of the requested data in bytes.
    Example: 58
    """

    CACHE_KEY = "cache.key"
    """
    The key of the requested data.
    Example: template.cache.some_item.867da7e2af8e6b2f3aa7213a4080edb3
    """

    CODE_FILEPATH = "code.filepath"
    """
    The source code file name that identifies the code unit as uniquely as possible (preferably an absolute file path).
    Example: "/app/myapplication/http/handler/server.py"
    """

    CODE_FUNCTION = "code.function"
    """
    The method or function name, or equivalent (usually rightmost part of the code unit's name).
    Example: "server_request"
    """

    CODE_LINENO = "code.lineno"
    """
    The line number in `code.filepath` best representing the operation. It SHOULD point within the code unit named in `code.function`.
    Example: 42
    """

    CODE_NAMESPACE = "code.namespace"
    """
    The "namespace" within which `code.function` is defined. Usually the qualified class or module name, such that `code.namespace` + some separator + `code.function` form a unique identifier for the code unit.
    Example: "http.handler"
    """

    DB_MONGODB_COLLECTION = "db.mongodb.collection"
    """
    The MongoDB collection being accessed within the database.
    See: https://github.com/open-telemetry/semantic-conventions/blob/main/docs/database/mongodb.md#attributes
    Example: public.users; customers
    """

    DB_NAME = "db.name"
    """
    The name of the database being accessed. For commands that switch the database, this should be set to the target database (even if the command fails).
    Example: myDatabase
    """

    DB_OPERATION = "db.operation"
    """
    The name of the operation being executed, e.g. the MongoDB command name such as findAndModify, or the SQL keyword.
    See: https://github.com/open-telemetry/opentelemetry-specification/blob/main/specification/trace/semantic_conventions/database.md
    Example: findAndModify, HMSET, SELECT
    """

    DB_SYSTEM = "db.system"
    """
    An identifier for the database management system (DBMS) product being used.
    See: https://github.com/open-telemetry/opentelemetry-specification/blob/main/specification/trace/semantic_conventions/database.md
    Example: postgresql
    """

    DB_USER = "db.user"
    """
    The name of the database user used for connecting to the database.
    See: https://github.com/open-telemetry/opentelemetry-specification/blob/main/specification/trace/semantic_conventions/database.md
    Example: my_user
    """

    GEN_AI_AGENT_NAME = "gen_ai.agent.name"
    """
    The name of the agent being used.
    Example: "ResearchAssistant"
    """

    GEN_AI_CHOICE = "gen_ai.choice"
    """
    The model's response message.
    Example: "The weather in Paris is rainy and overcast, with temperatures around 57°F"
    """

    GEN_AI_OPERATION_NAME = "gen_ai.operation.name"
    """
    The name of the operation being performed.
    Example: "chat"
    """

    GEN_AI_PIPELINE_NAME = "gen_ai.pipeline.name"
    """
    Name of the AI pipeline or chain being executed.
    Example: "qa-pipeline"
    """

    GEN_AI_RESPONSE_FINISH_REASONS = "gen_ai.response.finish_reasons"
    """
    The reason why the model stopped generating.
    Example: "COMPLETE"
    """

    GEN_AI_RESPONSE_ID = "gen_ai.response.id"
    """
    Unique identifier for the completion.
    Example: "gen_123abc"
    """

    GEN_AI_RESPONSE_MODEL = "gen_ai.response.model"
    """
    Exact model identifier used to generate the response
    Example: gpt-4o-mini-2024-07-18
    """

    GEN_AI_RESPONSE_STREAMING = "gen_ai.response.streaming"
    """
    Whether or not the AI model call's response was streamed back asynchronously
    Example: true
    """

    GEN_AI_RESPONSE_TEXT = "gen_ai.response.text"
    """
    The model's response text messages.
    Example: ["The weather in Paris is rainy and overcast, with temperatures around 57°F", "The weather in London is sunny and warm, with temperatures around 65°F"]
    """

    GEN_AI_RESPONSE_TOOL_CALLS = "gen_ai.response.tool_calls"
    """
    The tool calls in the model's response.
    Example: [{"name": "get_weather", "arguments": {"location": "Paris"}}]
    """

    GEN_AI_REQUEST_AVAILABLE_TOOLS = "gen_ai.request.available_tools"
    """
    The available tools for the model.
    Example: [{"name": "get_weather", "description": "Get the weather for a given location"}, {"name": "get_news", "description": "Get the news for a given topic"}]
    """

    GEN_AI_REQUEST_FREQUENCY_PENALTY = "gen_ai.request.frequency_penalty"
    """
    The frequency penalty parameter used to reduce repetitiveness of generated tokens.
    Example: 0.1
    """

    GEN_AI_REQUEST_MAX_TOKENS = "gen_ai.request.max_tokens"
    """
    The maximum number of tokens to generate in the response.
    Example: 2048
    """

    GEN_AI_REQUEST_MESSAGES = "gen_ai.request.messages"
    """
    The messages passed to the model. The "content" can be a string or an array of objects.
    Example: [{role: "system", "content: "Generate a random number."}, {"role": "user", "content": [{"text": "Generate a random number between 0 and 10.", "type": "text"}]}]
    """

    GEN_AI_REQUEST_MODEL = "gen_ai.request.model"
    """
    The model identifier being used for the request.
    Example: "gpt-4-turbo"
    """

    GEN_AI_REQUEST_PRESENCE_PENALTY = "gen_ai.request.presence_penalty"
    """
    The presence penalty parameter used to reduce repetitiveness of generated tokens.
    Example: 0.1
    """

    GEN_AI_REQUEST_SEED = "gen_ai.request.seed"
    """
    The seed, ideally models given the same seed and same other parameters will produce the exact same output.
    Example: "1234567890"
    """

    GEN_AI_REQUEST_TEMPERATURE = "gen_ai.request.temperature"
    """
    The temperature parameter used to control randomness in the output.
    Example: 0.7
    """

    GEN_AI_REQUEST_TOP_K = "gen_ai.request.top_k"
    """
    Limits the model to only consider the K most likely next tokens, where K is an integer (e.g., top_k=20 means only the 20 highest probability tokens are considered).
    Example: 35
    """

    GEN_AI_REQUEST_TOP_P = "gen_ai.request.top_p"
    """
    The top_p parameter used to control diversity via nucleus sampling.
    Example: 1.0
    """

    GEN_AI_SYSTEM = "gen_ai.system"
    """
    The name of the AI system being used.
    Example: "openai"
    """

    GEN_AI_TOOL_DESCRIPTION = "gen_ai.tool.description"
    """
    The description of the tool being used.
    Example: "Searches the web for current information about a topic"
    """

    GEN_AI_TOOL_INPUT = "gen_ai.tool.input"
    """
    The input of the tool being used.
    Example: {"location": "Paris"}
    """

    GEN_AI_TOOL_NAME = "gen_ai.tool.name"
    """
    The name of the tool being used.
    Example: "web_search"
    """

    GEN_AI_TOOL_OUTPUT = "gen_ai.tool.output"
    """
    The output of the tool being used.
    Example: "rainy, 57°F"
    """

    GEN_AI_TOOL_TYPE = "gen_ai.tool.type"
    """
    The type of tool being used.
    Example: "function"
    """

    GEN_AI_USAGE_INPUT_TOKENS = "gen_ai.usage.input_tokens"
    """
    The number of tokens in the input.
    Example: 150
    """

    GEN_AI_USAGE_INPUT_TOKENS_CACHED = "gen_ai.usage.input_tokens.cached"
    """
    The number of cached tokens in the input.
    Example: 50
    """

    GEN_AI_USAGE_OUTPUT_TOKENS = "gen_ai.usage.output_tokens"
    """
    The number of tokens in the output.
    Example: 250
    """

    GEN_AI_USAGE_OUTPUT_TOKENS_REASONING = "gen_ai.usage.output_tokens.reasoning"
    """
    The number of tokens used for reasoning in the output.
    Example: 75
    """

    GEN_AI_USAGE_TOTAL_TOKENS = "gen_ai.usage.total_tokens"
    """
    The total number of tokens used (input + output).
    Example: 400
    """

    GEN_AI_USER_MESSAGE = "gen_ai.user.message"
    """
    The user message passed to the model.
    Example: "What's the weather in Paris?"
    """

    HTTP_FRAGMENT = "http.fragment"
    """
    The Fragments present in the URL.
    Example: #foo=bar
    """

    HTTP_METHOD = "http.method"
    """
    The HTTP method used.
    Example: GET
    """

    HTTP_QUERY = "http.query"
    """
    The Query string present in the URL.
    Example: ?foo=bar&bar=baz
    """

    HTTP_STATUS_CODE = "http.response.status_code"
    """
    The HTTP status code as an integer.
    Example: 418
    """

    MESSAGING_DESTINATION_NAME = "messaging.destination.name"
    """
    The destination name where the message is being consumed from,
    e.g. the queue name or topic.
    """

    MESSAGING_MESSAGE_ID = "messaging.message.id"
    """
    The message's identifier.
    """

    MESSAGING_MESSAGE_RECEIVE_LATENCY = "messaging.message.receive.latency"
    """
    The latency between when the task was enqueued and when it was started to be processed.
    """

    MESSAGING_MESSAGE_RETRY_COUNT = "messaging.message.retry.count"
    """
    Number of retries/attempts to process a message.
    """

    MESSAGING_SYSTEM = "messaging.system"
    """
    The messaging system's name, e.g. `kafka`, `aws_sqs`
    """

    NETWORK_PEER_ADDRESS = "network.peer.address"
    """
    Peer address of the network connection - IP address or Unix domain socket name.
    Example: 10.1.2.80, /tmp/my.sock, localhost
    """

    NETWORK_PEER_PORT = "network.peer.port"
    """
    Peer port number of the network connection.
    Example: 6379
    """

    NETWORK_TRANSPORT = "network.transport"
    """
    The transport protocol used for the network connection.
    Example: "tcp", "udp", "unix"
    """

    PROFILER_ID = "profiler_id"
    """
    Label identifying the profiler id that the span occurred in. This should be a string.
    Example: "5249fbada8d5416482c2f6e47e337372"
    """

    SERVER_ADDRESS = "server.address"
    """
    Name of the database host.
    Example: example.com
    """

    SERVER_PORT = "server.port"
    """
    Logical server port number
    Example: 80; 8080; 443
    """

    SERVER_SOCKET_ADDRESS = "server.socket.address"
    """
    Physical server IP address or Unix socket address.
    Example: 10.5.3.2
    """

    SERVER_SOCKET_PORT = "server.socket.port"
    """
    Physical server port.
    Recommended: If different than server.port.
    Example: 16456
    """

    THREAD_ID = "thread.id"
    """
    Identifier of a thread from where the span originated. This should be a string.
    Example: "7972576320"
    """

    THREAD_NAME = "thread.name"
    """
    Label identifying a thread from where the span originated. This should be a string.
    Example: "MainThread"
    """

    MCP_TOOL_NAME = "mcp.tool.name"
    """
    The name of the MCP tool being called.
    Example: "get_weather"
    """

    MCP_PROMPT_NAME = "mcp.prompt.name"
    """
    The name of the MCP prompt being retrieved.
    Example: "code_review"
    """

    MCP_RESOURCE_URI = "mcp.resource.uri"
    """
    The URI of the MCP resource being accessed.
    Example: "file:///path/to/resource"
    """

    MCP_METHOD_NAME = "mcp.method.name"
    """
    The MCP protocol method name being called.
    Example: "tools/call", "prompts/get", "resources/read"
    """

    MCP_REQUEST_ID = "mcp.request.id"
    """
    The unique identifier for the MCP request.
    Example: "req_123abc"
    """

    MCP_TOOL_RESULT_CONTENT = "mcp.tool.result.content"
    """
    The result/output content from an MCP tool execution.
    Example: "The weather is sunny"
    """

    MCP_TOOL_RESULT_CONTENT_COUNT = "mcp.tool.result.content_count"
    """
    The number of items/keys in the MCP tool result.
    Example: 5
    """

    MCP_TOOL_RESULT_IS_ERROR = "mcp.tool.result.is_error"
    """
    Whether the MCP tool execution resulted in an error.
    Example: True
    """

    MCP_PROMPT_RESULT_MESSAGE_CONTENT = "mcp.prompt.result.message_content"
    """
    The message content from an MCP prompt retrieval.
    Example: "Review the following code..."
    """

    MCP_PROMPT_RESULT_MESSAGE_ROLE = "mcp.prompt.result.message_role"
    """
    The role of the message in an MCP prompt retrieval (only set for single-message prompts).
    Example: "user", "assistant", "system"
    """

    MCP_PROMPT_RESULT_MESSAGE_COUNT = "mcp.prompt.result.message_count"
    """
    The number of messages in an MCP prompt result.
    Example: 1, 3
    """

    MCP_RESOURCE_PROTOCOL = "mcp.resource.protocol"
    """
    The protocol/scheme of the MCP resource URI.
    Example: "file", "http", "https"
    """

    MCP_TRANSPORT = "mcp.transport"
    """
    The transport method used for MCP communication.
    Example: "http", "sse", "stdio"
    """

    MCP_SESSION_ID = "mcp.session.id"
    """
    The session identifier for the MCP connection.
    Example: "a1b2c3d4e5f6"
    """


class SPANSTATUS:
    """
    The status of a Sentry span.

    See: https://develop.sentry.dev/sdk/event-payloads/contexts/#trace-context
    """

    ABORTED = "aborted"
    ALREADY_EXISTS = "already_exists"
    CANCELLED = "cancelled"
    DATA_LOSS = "data_loss"
    DEADLINE_EXCEEDED = "deadline_exceeded"
    ERROR = "error"  # OTel status code: https://opentelemetry.io/docs/concepts/signals/traces/#span-status
    FAILED_PRECONDITION = "failed_precondition"
    INTERNAL_ERROR = "internal_error"
    INVALID_ARGUMENT = "invalid_argument"
    NOT_FOUND = "not_found"
    OK = "ok"  # HTTP 200 and OTel status code: https://opentelemetry.io/docs/concepts/signals/traces/#span-status
    OUT_OF_RANGE = "out_of_range"
    PERMISSION_DENIED = "permission_denied"
    RESOURCE_EXHAUSTED = "resource_exhausted"
    UNAUTHENTICATED = "unauthenticated"
    UNAVAILABLE = "unavailable"
    UNIMPLEMENTED = "unimplemented"
    UNKNOWN_ERROR = "unknown_error"
    UNSET = "unset"  # OTel status code: https://opentelemetry.io/docs/concepts/signals/traces/#span-status


class OP:
    ANTHROPIC_MESSAGES_CREATE = "ai.messages.create.anthropic"
    CACHE_GET = "cache.get"
    CACHE_PUT = "cache.put"
    COHERE_CHAT_COMPLETIONS_CREATE = "ai.chat_completions.create.cohere"
    COHERE_EMBEDDINGS_CREATE = "ai.embeddings.create.cohere"
    DB = "db"
    DB_REDIS = "db.redis"
    EVENT_DJANGO = "event.django"
    FUNCTION = "function"
    FUNCTION_AWS = "function.aws"
    FUNCTION_GCP = "function.gcp"
    GEN_AI_CHAT = "gen_ai.chat"
    GEN_AI_CREATE_AGENT = "gen_ai.create_agent"
    GEN_AI_EMBEDDINGS = "gen_ai.embeddings"
    GEN_AI_EXECUTE_TOOL = "gen_ai.execute_tool"
    GEN_AI_GENERATE_TEXT = "gen_ai.generate_text"
    GEN_AI_HANDOFF = "gen_ai.handoff"
    GEN_AI_PIPELINE = "gen_ai.pipeline"
    GEN_AI_INVOKE_AGENT = "gen_ai.invoke_agent"
    GEN_AI_RESPONSES = "gen_ai.responses"
    GRAPHQL_EXECUTE = "graphql.execute"
    GRAPHQL_MUTATION = "graphql.mutation"
    GRAPHQL_PARSE = "graphql.parse"
    GRAPHQL_RESOLVE = "graphql.resolve"
    GRAPHQL_SUBSCRIPTION = "graphql.subscription"
    GRAPHQL_QUERY = "graphql.query"
    GRAPHQL_VALIDATE = "graphql.validate"
    GRPC_CLIENT = "grpc.client"
    GRPC_SERVER = "grpc.server"
    HTTP_CLIENT = "http.client"
    HTTP_CLIENT_STREAM = "http.client.stream"
    HTTP_SERVER = "http.server"
    MIDDLEWARE_DJANGO = "middleware.django"
    MIDDLEWARE_LITESTAR = "middleware.litestar"
    MIDDLEWARE_LITESTAR_RECEIVE = "middleware.litestar.receive"
    MIDDLEWARE_LITESTAR_SEND = "middleware.litestar.send"
    MIDDLEWARE_STARLETTE = "middleware.starlette"
    MIDDLEWARE_STARLETTE_RECEIVE = "middleware.starlette.receive"
    MIDDLEWARE_STARLETTE_SEND = "middleware.starlette.send"
    MIDDLEWARE_STARLITE = "middleware.starlite"
    MIDDLEWARE_STARLITE_RECEIVE = "middleware.starlite.receive"
    MIDDLEWARE_STARLITE_SEND = "middleware.starlite.send"
    HUGGINGFACE_HUB_CHAT_COMPLETIONS_CREATE = (
        "ai.chat_completions.create.huggingface_hub"
    )
    QUEUE_PROCESS = "queue.process"
    QUEUE_PUBLISH = "queue.publish"
    QUEUE_SUBMIT_ARQ = "queue.submit.arq"
    QUEUE_TASK_ARQ = "queue.task.arq"
    QUEUE_SUBMIT_CELERY = "queue.submit.celery"
    QUEUE_TASK_CELERY = "queue.task.celery"
    QUEUE_TASK_RQ = "queue.task.rq"
    QUEUE_SUBMIT_HUEY = "queue.submit.huey"
    QUEUE_TASK_HUEY = "queue.task.huey"
    QUEUE_SUBMIT_RAY = "queue.submit.ray"
    QUEUE_TASK_RAY = "queue.task.ray"
    QUEUE_TASK_DRAMATIQ = "queue.task.dramatiq"
    SUBPROCESS = "subprocess"
    SUBPROCESS_WAIT = "subprocess.wait"
    SUBPROCESS_COMMUNICATE = "subprocess.communicate"
    TEMPLATE_RENDER = "template.render"
    VIEW_RENDER = "view.render"
    VIEW_RESPONSE_RENDER = "view.response.render"
    WEBSOCKET_SERVER = "websocket.server"
    SOCKET_CONNECTION = "socket.connection"
    SOCKET_DNS = "socket.dns"
    MCP_SERVER = "mcp.server"


# This type exists to trick mypy and PyCharm into thinking `init` and `Client`
# take these arguments (even though they take opaque **kwargs)
class ClientConstructor:
    def __init__(
        self,
        dsn=None,  # type: Optional[str]
        *,
        max_breadcrumbs=DEFAULT_MAX_BREADCRUMBS,  # type: int
        release=None,  # type: Optional[str]
        environment=None,  # type: Optional[str]
        server_name=None,  # type: Optional[str]
        shutdown_timeout=2,  # type: float
        integrations=[],  # type: Sequence[sentry_sdk.integrations.Integration]  # noqa: B006
        in_app_include=[],  # type: List[str]  # noqa: B006
        in_app_exclude=[],  # type: List[str]  # noqa: B006
        default_integrations=True,  # type: bool
        dist=None,  # type: Optional[str]
        transport=None,  # type: Optional[Union[sentry_sdk.transport.Transport, Type[sentry_sdk.transport.Transport], Callable[[Event], None]]]
        transport_queue_size=DEFAULT_QUEUE_SIZE,  # type: int
        sample_rate=1.0,  # type: float
        send_default_pii=None,  # type: Optional[bool]
        http_proxy=None,  # type: Optional[str]
        https_proxy=None,  # type: Optional[str]
        ignore_errors=[],  # type: Sequence[Union[type, str]]  # noqa: B006
        max_request_body_size="medium",  # type: str
        socket_options=None,  # type: Optional[List[Tuple[int, int, int | bytes]]]
        keep_alive=None,  # type: Optional[bool]
        before_send=None,  # type: Optional[EventProcessor]
        before_breadcrumb=None,  # type: Optional[BreadcrumbProcessor]
        debug=None,  # type: Optional[bool]
        attach_stacktrace=False,  # type: bool
        ca_certs=None,  # type: Optional[str]
        propagate_traces=True,  # type: bool
        traces_sample_rate=None,  # type: Optional[float]
        traces_sampler=None,  # type: Optional[TracesSampler]
        profiles_sample_rate=None,  # type: Optional[float]
        profiles_sampler=None,  # type: Optional[TracesSampler]
        profiler_mode=None,  # type: Optional[ProfilerMode]
        profile_lifecycle="manual",  # type: Literal["manual", "trace"]
        profile_session_sample_rate=None,  # type: Optional[float]
        auto_enabling_integrations=True,  # type: bool
        disabled_integrations=None,  # type: Optional[Sequence[sentry_sdk.integrations.Integration]]
        auto_session_tracking=True,  # type: bool
        send_client_reports=True,  # type: bool
        _experiments={},  # type: Experiments  # noqa: B006
        proxy_headers=None,  # type: Optional[Dict[str, str]]
        instrumenter=INSTRUMENTER.SENTRY,  # type: Optional[str]
        before_send_transaction=None,  # type: Optional[TransactionProcessor]
        project_root=None,  # type: Optional[str]
        enable_tracing=None,  # type: Optional[bool]
        include_local_variables=True,  # type: Optional[bool]
        include_source_context=True,  # type: Optional[bool]
        trace_propagation_targets=[  # noqa: B006
            MATCH_ALL
        ],  # type: Optional[Sequence[str]]
        functions_to_trace=[],  # type: Sequence[Dict[str, str]]  # noqa: B006
        event_scrubber=None,  # type: Optional[sentry_sdk.scrubber.EventScrubber]
        max_value_length=DEFAULT_MAX_VALUE_LENGTH,  # type: int
        enable_backpressure_handling=True,  # type: bool
        error_sampler=None,  # type: Optional[Callable[[Event, Hint], Union[float, bool]]]
        enable_db_query_source=True,  # type: bool
        db_query_source_threshold_ms=100,  # type: int
        enable_http_request_source=True,  # type: bool
        http_request_source_threshold_ms=100,  # type: int
        spotlight=None,  # type: Optional[Union[bool, str]]
        cert_file=None,  # type: Optional[str]
        key_file=None,  # type: Optional[str]
        custom_repr=None,  # type: Optional[Callable[..., Optional[str]]]
        add_full_stack=DEFAULT_ADD_FULL_STACK,  # type: bool
        max_stack_frames=DEFAULT_MAX_STACK_FRAMES,  # type: Optional[int]
        enable_logs=False,  # type: bool
        before_send_log=None,  # type: Optional[Callable[[Log, Hint], Optional[Log]]]
        trace_ignore_status_codes=frozenset(),  # type: AbstractSet[int]
<<<<<<< HEAD
        before_send_metric=None,  # type: Optional[Callable[[Metric, Hint], Optional[Metric]]]
=======
        enable_metrics=True,  # type: bool
>>>>>>> 6a76cc54
    ):
        # type: (...) -> None
        """Initialize the Sentry SDK with the given parameters. All parameters described here can be used in a call to `sentry_sdk.init()`.

        :param dsn: The DSN tells the SDK where to send the events.

            If this option is not set, the SDK will just not send any data.

            The `dsn` config option takes precedence over the environment variable.

            Learn more about `DSN utilization <https://docs.sentry.io/product/sentry-basics/dsn-explainer/#dsn-utilization>`_.

        :param debug: Turns debug mode on or off.

            When `True`, the SDK will attempt to print out debugging information. This can be useful if something goes
            wrong with event sending.

            The default is always `False`. It's generally not recommended to turn it on in production because of the
            increase in log output.

            The `debug` config option takes precedence over the environment variable.

        :param release: Sets the release.

            If not set, the SDK will try to automatically configure a release out of the box but it's a better idea to
            manually set it to guarantee that the release is in sync with your deploy integrations.

            Release names are strings, but some formats are detected by Sentry and might be rendered differently.

            See `the releases documentation <https://docs.sentry.io/platforms/python/configuration/releases/>`_ to learn how the SDK tries to
            automatically configure a release.

            The `release` config option takes precedence over the environment variable.

            Learn more about how to send release data so Sentry can tell you about regressions between releases and
            identify the potential source in `the product documentation <https://docs.sentry.io/product/releases/>`_.

        :param environment: Sets the environment. This string is freeform and set to `production` by default.

            A release can be associated with more than one environment to separate them in the UI (think `staging` vs
            `production` or similar).

            The `environment` config option takes precedence over the environment variable.

        :param dist: The distribution of the application.

            Distributions are used to disambiguate build or deployment variants of the same release of an application.

            The dist can be for example a build number.

        :param sample_rate: Configures the sample rate for error events, in the range of `0.0` to `1.0`.

            The default is `1.0`, which means that 100% of error events will be sent. If set to `0.1`, only 10% of
            error events will be sent.

            Events are picked randomly.

        :param error_sampler: Dynamically configures the sample rate for error events on a per-event basis.

            This configuration option accepts a function, which takes two parameters (the `event` and the `hint`), and
            which returns a boolean (indicating whether the event should be sent to Sentry) or a floating-point number
            between `0.0` and `1.0`, inclusive.

            The number indicates the probability the event is sent to Sentry; the SDK will randomly decide whether to
            send the event with the given probability.

            If this configuration option is specified, the `sample_rate` option is ignored.

        :param ignore_errors: A list of exception class names that shouldn't be sent to Sentry.

            Errors that are an instance of these exceptions or a subclass of them, will be filtered out before they're
            sent to Sentry.

            By default, all errors are sent.

        :param max_breadcrumbs: This variable controls the total amount of breadcrumbs that should be captured.

            This defaults to `100`, but you can set this to any number.

            However, you should be aware that Sentry has a `maximum payload size <https://develop.sentry.dev/sdk/data-model/envelopes/#size-limits>`_
            and any events exceeding that payload size will be dropped.

        :param attach_stacktrace: When enabled, stack traces are automatically attached to all messages logged.

            Stack traces are always attached to exceptions; however, when this option is set, stack traces are also
            sent with messages.

            This option means that stack traces appear next to all log messages.

            Grouping in Sentry is different for events with stack traces and without. As a result, you will get new
            groups as you enable or disable this flag for certain events.

        :param send_default_pii: If this flag is enabled, `certain personally identifiable information (PII)
            <https://docs.sentry.io/platforms/python/data-management/data-collected/>`_ is added by active integrations.

            If you enable this option, be sure to manually remove what you don't want to send using our features for
            managing `Sensitive Data <https://docs.sentry.io/data-management/sensitive-data/>`_.

        :param event_scrubber: Scrubs the event payload for sensitive information such as cookies, sessions, and
            passwords from a `denylist`.

            It can additionally be used to scrub from another `pii_denylist` if `send_default_pii` is disabled.

            See how to `configure the scrubber here <https://docs.sentry.io/data-management/sensitive-data/#event-scrubber>`_.

        :param include_source_context: When enabled, source context will be included in events sent to Sentry.

            This source context includes the five lines of code above and below the line of code where an error
            happened.

        :param include_local_variables: When enabled, the SDK will capture a snapshot of local variables to send with
            the event to help with debugging.

        :param add_full_stack: When capturing errors, Sentry stack traces typically only include frames that start the
            moment an error occurs.

            But if the `add_full_stack` option is enabled (set to `True`), all frames from the start of execution will
            be included in the stack trace sent to Sentry.

        :param max_stack_frames: This option limits the number of stack frames that will be captured when
            `add_full_stack` is enabled.

        :param server_name: This option can be used to supply a server name.

            When provided, the name of the server is sent along and persisted in the event.

            For many integrations, the server name actually corresponds to the device hostname, even in situations
            where the machine is not actually a server.

        :param project_root: The full path to the root directory of your application.

            The `project_root` is used to mark frames in a stack trace either as being in your application or outside
            of the application.

        :param in_app_include: A list of string prefixes of module names that belong to the app.

            This option takes precedence over `in_app_exclude`.

            Sentry differentiates stack frames that are directly related to your application ("in application") from
            stack frames that come from other packages such as the standard library, frameworks, or other dependencies.

            The application package is automatically marked as `inApp`.

            The difference is visible in [sentry.io](https://sentry.io), where only the "in application" frames are
            displayed by default.

        :param in_app_exclude: A list of string prefixes of module names that do not belong to the app, but rather to
            third-party packages.

            Modules considered not part of the app will be hidden from stack traces by default.

            This option can be overridden using `in_app_include`.

        :param max_request_body_size: This parameter controls whether integrations should capture HTTP request bodies.
            It can be set to one of the following values:

            - `never`: Request bodies are never sent.
            - `small`: Only small request bodies will be captured. The cutoff for small depends on the SDK (typically
              4KB).
            - `medium`: Medium and small requests will be captured (typically 10KB).
            - `always`: The SDK will always capture the request body as long as Sentry can make sense of it.

            Please note that the Sentry server [limits HTTP request body size](https://develop.sentry.dev/sdk/
            expected-features/data-handling/#variable-size). The server always enforces its size limit, regardless of
            how you configure this option.

        :param max_value_length: The number of characters after which the values containing text in the event payload
            will be truncated.

            WARNING: If the value you set for this is exceptionally large, the event may exceed 1 MiB and will be
            dropped by Sentry.

        :param ca_certs: A path to an alternative CA bundle file in PEM-format.

        :param send_client_reports: Set this boolean to `False` to disable sending of client reports.

            Client reports allow the client to send status reports about itself to Sentry, such as information about
            events that were dropped before being sent.

        :param integrations: List of integrations to enable in addition to `auto-enabling integrations (overview)
            <https://docs.sentry.io/platforms/python/integrations>`_.

            This setting can be used to override the default config options for a specific auto-enabling integration
            or to add an integration that is not auto-enabled.

        :param disabled_integrations: List of integrations that will be disabled.

            This setting can be used to explicitly turn off specific `auto-enabling integrations (list)
            <https://docs.sentry.io/platforms/python/integrations/#available-integrations>`_ or
            `default <https://docs.sentry.io/platforms/python/integrations/default-integrations/>`_ integrations.

        :param auto_enabling_integrations: Configures whether `auto-enabling integrations (configuration)
            <https://docs.sentry.io/platforms/python/integrations/#available-integrations>`_ should be enabled.

            When set to `False`, no auto-enabling integrations will be enabled by default, even if the corresponding
            framework/library is detected.

        :param default_integrations: Configures whether `default integrations
            <https://docs.sentry.io/platforms/python/integrations/default-integrations/>`_ should be enabled.

            Setting `default_integrations` to `False` disables all default integrations **as well as all auto-enabling
            integrations**, unless they are specifically added in the `integrations` option, described above.

        :param before_send: This function is called with an SDK-specific message or error event object, and can return
            a modified event object, or `null` to skip reporting the event.

            This can be used, for instance, for manual PII stripping before sending.

            By the time `before_send` is executed, all scope data has already been applied to the event. Further
            modification of the scope won't have any effect.

        :param before_send_transaction: This function is called with an SDK-specific transaction event object, and can
            return a modified transaction event object, or `null` to skip reporting the event.

            One way this might be used is for manual PII stripping before sending.

        :param before_breadcrumb: This function is called with an SDK-specific breadcrumb object before the breadcrumb
            is added to the scope.

            When nothing is returned from the function, the breadcrumb is dropped.

            To pass the breadcrumb through, return the first argument, which contains the breadcrumb object.

            The callback typically gets a second argument (called a "hint") which contains the original object from
            which the breadcrumb was created to further customize what the breadcrumb should look like.

        :param transport: Switches out the transport used to send events.

            How this works depends on the SDK. It can, for instance, be used to capture events for unit-testing or to
            send it through some more complex setup that requires proxy authentication.

        :param transport_queue_size: The maximum number of events that will be queued before the transport is forced to
            flush.

        :param http_proxy: When set, a proxy can be configured that should be used for outbound requests.

            This is also used for HTTPS requests unless a separate `https_proxy` is configured. However, not all SDKs
            support a separate HTTPS proxy.

            SDKs will attempt to default to the system-wide configured proxy, if possible. For instance, on Unix
            systems, the `http_proxy` environment variable will be picked up.

        :param https_proxy: Configures a separate proxy for outgoing HTTPS requests.

            This value might not be supported by all SDKs. When not supported the `http-proxy` value is also used for
            HTTPS requests at all times.

        :param proxy_headers: A dict containing additional proxy headers (usually for authentication) to be forwarded
            to `urllib3`'s `ProxyManager <https://urllib3.readthedocs.io/en/1.24.3/reference/index.html#urllib3.poolmanager.ProxyManager>`_.

        :param shutdown_timeout: Controls how many seconds to wait before shutting down.

            Sentry SDKs send events from a background queue. This queue is given a certain amount to drain pending
            events. The default is SDK specific but typically around two seconds.

            Setting this value too low may cause problems for sending events from command line applications.

            Setting the value too high will cause the application to block for a long time for users experiencing
            network connectivity problems.

        :param keep_alive: Determines whether to keep the connection alive between requests.

            This can be useful in environments where you encounter frequent network issues such as connection resets.

        :param cert_file: Path to the client certificate to use.

            If set, supersedes the `CLIENT_CERT_FILE` environment variable.

        :param key_file: Path to the key file to use.

            If set, supersedes the `CLIENT_KEY_FILE` environment variable.

        :param socket_options: An optional list of socket options to use.

            These provide fine-grained, low-level control over the way the SDK connects to Sentry.

            If provided, the options will override the default `urllib3` `socket options
            <https://urllib3.readthedocs.io/en/stable/reference/urllib3.connection.html#urllib3.connection.HTTPConnection>`_.

        :param traces_sample_rate: A number between `0` and `1`, controlling the percentage chance a given transaction
            will be sent to Sentry.

            (`0` represents 0% while `1` represents 100%.) Applies equally to all transactions created in the app.

            Either this or `traces_sampler` must be defined to enable tracing.

            If `traces_sample_rate` is `0`, this means that no new traces will be created. However, if you have
            another service (for example a JS frontend) that makes requests to your service that include trace
            information, those traces will be continued and thus transactions will be sent to Sentry.

            If you want to disable all tracing you need to set `traces_sample_rate=None`. In this case, no new traces
            will be started and no incoming traces will be continued.

        :param traces_sampler: A function responsible for determining the percentage chance a given transaction will be
            sent to Sentry.

            It will automatically be passed information about the transaction and the context in which it's being
            created, and must return a number between `0` (0% chance of being sent) and `1` (100% chance of being
            sent).

            Can also be used for filtering transactions, by returning `0` for those that are unwanted.

            Either this or `traces_sample_rate` must be defined to enable tracing.

        :param trace_propagation_targets: An optional property that controls which downstream services receive tracing
            data, in the form of a `sentry-trace` and a `baggage` header attached to any outgoing HTTP requests.

            The option may contain a list of strings or regex against which the URLs of outgoing requests are matched.

            If one of the entries in the list matches the URL of an outgoing request, trace data will be attached to
            that request.

            String entries do not have to be full matches, meaning the URL of a request is matched when it _contains_
            a string provided through the option.

            If `trace_propagation_targets` is not provided, trace data is attached to every outgoing request from the
            instrumented client.

        :param functions_to_trace: An optional list of functions that should be set up for tracing.

            For each function in the list, a span will be created when the function is executed.

            Functions in the list are represented as strings containing the fully qualified name of the function.

            This is a convenient option, making it possible to have one central place for configuring what functions
            to trace, instead of having custom instrumentation scattered all over your code base.

            To learn more, see the `Custom Instrumentation <https://docs.sentry.io/platforms/python/tracing/instrumentation/custom-instrumentation/#define-span-creation-in-a-central-place>`_ documentation.

        :param enable_backpressure_handling: When enabled, a new monitor thread will be spawned to perform health
            checks on the SDK.

            If the system is unhealthy, the SDK will keep halving the `traces_sample_rate` set by you in 10 second
            intervals until recovery.

            This down sampling helps ensure that the system stays stable and reduces SDK overhead under high load.

            This option is enabled by default.

        :param enable_db_query_source: When enabled, the source location will be added to database queries.

        :param db_query_source_threshold_ms: The threshold in milliseconds for adding the source location to database
            queries.

            The query location will be added to the query for queries slower than the specified threshold.

        :param enable_http_request_source: When enabled, the source location will be added to outgoing HTTP requests.

        :param http_request_source_threshold_ms: The threshold in milliseconds for adding the source location to an
            outgoing HTTP request.

            The request location will be added to the request for requests slower than the specified threshold.

        :param custom_repr: A custom `repr <https://docs.python.org/3/library/functions.html#repr>`_ function to run
            while serializing an object.

            Use this to control how your custom objects and classes are visible in Sentry.

            Return a string for that repr value to be used or `None` to continue serializing how Sentry would have
            done it anyway.

        :param profiles_sample_rate: A number between `0` and `1`, controlling the percentage chance a given sampled
            transaction will be profiled.

            (`0` represents 0% while `1` represents 100%.) Applies equally to all transactions created in the app.

            This is relative to the tracing sample rate - e.g. `0.5` means 50% of sampled transactions will be
            profiled.

        :param profiles_sampler:

        :param profiler_mode:

        :param profile_lifecycle:

        :param profile_session_sample_rate:

        :param enable_tracing:

        :param propagate_traces:

        :param auto_session_tracking:

        :param spotlight:

        :param instrumenter:

        :param enable_logs: Set `enable_logs` to True to enable the SDK to emit
            Sentry logs. Defaults to False.

        :param before_send_log: An optional function to modify or filter out logs
            before they're sent to Sentry. Any modifications to the log in this
            function will be retained. If the function returns None, the log will
            not be sent to Sentry.

        :param trace_ignore_status_codes: An optional property that disables tracing for
            HTTP requests with certain status codes.

            Requests are not traced if the status code is contained in the provided set.

            If `trace_ignore_status_codes` is not provided, requests with any status code
            may be traced.

        :param _experiments:
        """
        pass


def _get_default_options():
    # type: () -> dict[str, Any]
    import inspect

    a = inspect.getfullargspec(ClientConstructor.__init__)
    defaults = a.defaults or ()
    kwonlydefaults = a.kwonlydefaults or {}

    return dict(
        itertools.chain(
            zip(a.args[-len(defaults) :], defaults),
            kwonlydefaults.items(),
        )
    )


DEFAULT_OPTIONS = _get_default_options()
del _get_default_options


VERSION = "2.43.0"<|MERGE_RESOLUTION|>--- conflicted
+++ resolved
@@ -1011,11 +1011,8 @@
         enable_logs=False,  # type: bool
         before_send_log=None,  # type: Optional[Callable[[Log, Hint], Optional[Log]]]
         trace_ignore_status_codes=frozenset(),  # type: AbstractSet[int]
-<<<<<<< HEAD
+        enable_metrics=True,  # type: bool
         before_send_metric=None,  # type: Optional[Callable[[Metric, Hint], Optional[Metric]]]
-=======
-        enable_metrics=True,  # type: bool
->>>>>>> 6a76cc54
     ):
         # type: (...) -> None
         """Initialize the Sentry SDK with the given parameters. All parameters described here can be used in a call to `sentry_sdk.init()`.
