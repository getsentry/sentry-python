--- conflicted
+++ resolved
@@ -78,8 +78,6 @@
     Example: myDatabase
     """
 
-<<<<<<< HEAD
-=======
     DB_USER = "db.user"
     """
     The name of the database user used for connecting to the database.
@@ -87,7 +85,6 @@
     Example: my_user
     """
 
->>>>>>> 692c0e9f
     DB_OPERATION = "db.operation"
     """
     The name of the operation being executed, e.g. the MongoDB command name such as findAndModify, or the SQL keyword.
