--- conflicted
+++ resolved
@@ -56,14 +56,8 @@
             "attach_explain_plans": dict[str, Any],
             "max_spans": Optional[int],
             "record_sql_params": Optional[bool],
-<<<<<<< HEAD
             "enable_continuous_profiling": Optional[bool],
             "continuous_profiling_mode": Optional[ContinuousProfilerMode],
-            # TODO: Remove these 2 profiling related experiments
-            "profiles_sample_rate": Optional[float],
-            "profiler_mode": Optional[ProfilerMode],
-=======
->>>>>>> a626f013
             "otel_powered_performance": Optional[bool],
             "transport_zlib_compression_level": Optional[int],
             "transport_num_pools": Optional[int],
