# Tox (http://codespeak.net/~hpk/tox/) is a tool for running tests
# in multiple virtualenvs. This configuration file will run the
# test suite on all supported python versions. To use it, "pip install tox"
# and then run "tox" from this directory.
#
# This file has been generated from a template
# by "scripts/populate_tox/populate_tox.py". Any changes to the file should
# be made in the template (if you want to change a hardcoded part of the file)
# or in the script (if you want to change the auto-generated part).
# The file (and all resulting CI YAMLs) then need to be regenerated via
# "scripts/generate-test-files.sh".

[tox]
requires =
    # This version introduced using pip 24.1 which does not work with older Celery and HTTPX versions.
    virtualenv<20.26.3
envlist =
    # === Common ===
    {py3.6,py3.7,py3.8,py3.9,py3.10,py3.11,py3.12,py3.13}-common

    # === Gevent ===
    {py3.6,py3.8,py3.10,py3.11,py3.12}-gevent

    # === Integrations ===
    # General format is {pythonversion}-{integrationname}-v{frameworkversion}
    # 1 blank line between different integrations
    # Each framework version should only be mentioned once. I.e:
    #   {py3.7,py3.10}-django-v{3.2}
    #   {py3.10}-django-v{4.0}
    # instead of:
    #   {py3.7}-django-v{3.2}
    #   {py3.7,py3.10}-django-v{3.2,4.0}
    #
    # At a minimum, we should test against at least the lowest
    # and the latest supported version of a framework.

    # AIOHTTP
    {py3.7}-aiohttp-v{3.4}
    {py3.7,py3.9,py3.11}-aiohttp-v{3.8}
    {py3.8,py3.12,py3.13}-aiohttp-latest

    # Anthropic
    {py3.8,py3.11,py3.12}-anthropic-v{0.16,0.28,0.40}
    {py3.7,py3.11,py3.12}-anthropic-latest

    # Arq
    {py3.7,py3.11}-arq-v{0.23}
    {py3.7,py3.12,py3.13}-arq-latest

    # Asgi
    {py3.7,py3.12,py3.13}-asgi

    # asyncpg
    {py3.7,py3.10}-asyncpg-v{0.23}
    {py3.8,py3.11,py3.12}-asyncpg-latest

    # AWS Lambda
    # The aws_lambda tests deploy to the real AWS and have their own
    # matrix of Python versions to run the test lambda function in.
    # see `lambda_runtime` fixture in tests/integrations/aws_lambda.py
    {py3.9}-aws_lambda

    # Beam
    {py3.7}-beam-v{2.12}
    {py3.8,py3.11}-beam-latest

    # Boto3
    {py3.6,py3.7}-boto3-v{1.12}
    {py3.7,py3.11,py3.12}-boto3-v{1.23}
    {py3.11,py3.12}-boto3-v{1.34}
    {py3.11,py3.12,py3.13}-boto3-latest

<<<<<<< HEAD
    # Celery
    {py3.6,py3.8}-celery-v{4}
    {py3.6,py3.8}-celery-v{5.0}
    {py3.7,py3.10}-celery-v{5.1,5.2}
    {py3.8,py3.11,py3.12}-celery-v{5.3,5.4,5.5}
    {py3.8,py3.12,py3.13}-celery-latest
=======
    # Bottle
    {py3.6,py3.9}-bottle-v{0.12}
    {py3.6,py3.12,py3.13}-bottle-latest
>>>>>>> 8f22defb

    # Chalice
    {py3.6,py3.9}-chalice-v{1.16}
    {py3.8,py3.12,py3.13}-chalice-latest

    # Cloud Resource Context
    {py3.6,py3.12,py3.13}-cloud_resource_context

    # Cohere
    {py3.9,py3.11,py3.12}-cohere-v5
    {py3.9,py3.11,py3.12}-cohere-latest

    # Django
    # - Django 1.x
    {py3.6,py3.7}-django-v{1.11}
    # - Django 2.x
    {py3.6,py3.7}-django-v{2.0}
    {py3.6,py3.9}-django-v{2.2}
    # - Django 3.x
    {py3.6,py3.9}-django-v{3.0}
    {py3.6,py3.9,py3.11}-django-v{3.2}
    # - Django 4.x
    {py3.8,py3.11,py3.12}-django-v{4.0,4.1,4.2}
    # - Django 5.x
    {py3.10,py3.11,py3.12}-django-v{5.0,5.1}
    {py3.10,py3.12,py3.13}-django-latest

<<<<<<< HEAD
    # dramatiq
    {py3.6,py3.9}-dramatiq-v{1.13}
    {py3.7,py3.10,py3.11}-dramatiq-v{1.15}
    {py3.8,py3.11,py3.12}-dramatiq-v{1.17}
    {py3.8,py3.11,py3.12}-dramatiq-latest
=======
    # Falcon
    {py3.6,py3.7}-falcon-v{1,1.4,2}
    {py3.6,py3.11,py3.12}-falcon-v{3}
    {py3.8,py3.11,py3.12}-falcon-v{4}
    {py3.7,py3.11,py3.12}-falcon-latest
>>>>>>> 8f22defb

    # FastAPI
    {py3.7,py3.10}-fastapi-v{0.79}
    {py3.8,py3.12,py3.13}-fastapi-latest

    # GCP
    {py3.7}-gcp

    # gRPC
    {py3.7,py3.9}-grpc-v{1.39}
    {py3.7,py3.10}-grpc-v{1.49}
    {py3.7,py3.11}-grpc-v{1.59}
    {py3.8,py3.11,py3.12}-grpc-latest

    # HTTPX
    {py3.6,py3.9}-httpx-v{0.16,0.18}
    {py3.6,py3.10}-httpx-v{0.20,0.22}
    {py3.7,py3.11,py3.12}-httpx-v{0.23,0.24}
    {py3.9,py3.11,py3.12}-httpx-v{0.25,0.27}
    {py3.9,py3.12,py3.13}-httpx-latest

    # Langchain
    {py3.9,py3.11,py3.12}-langchain-v0.1
    {py3.9,py3.11,py3.12}-langchain-v0.3
    {py3.9,py3.11,py3.12}-langchain-latest
    {py3.9,py3.11,py3.12}-langchain-notiktoken

    # Litestar
    {py3.8,py3.11}-litestar-v{2.0}
    {py3.8,py3.11,py3.12}-litestar-v{2.6}
    {py3.8,py3.11,py3.12}-litestar-v{2.12}
    {py3.8,py3.11,py3.12}-litestar-latest

    # OpenAI
    {py3.9,py3.11,py3.12}-openai-v1.0
    {py3.9,py3.11,py3.12}-openai-v1.22
    {py3.9,py3.11,py3.12}-openai-v1.55
    {py3.9,py3.11,py3.12}-openai-latest
    {py3.9,py3.11,py3.12}-openai-notiktoken

    # OpenTelemetry (OTel)
    {py3.7,py3.9,py3.12,py3.13}-opentelemetry

    # OpenTelemetry Experimental (POTel)
    {py3.8,py3.9,py3.10,py3.11,py3.12,py3.13}-potel

    # pure_eval
    {py3.6,py3.12,py3.13}-pure_eval

<<<<<<< HEAD
    # PyMongo (Mongo DB)
    {py3.6}-pymongo-v{3.1}
    {py3.6,py3.9}-pymongo-v{3.12}
    {py3.6,py3.11}-pymongo-v{4.0}
    {py3.7,py3.11,py3.12}-pymongo-v{4.3,4.7}
    {py3.7,py3.12,py3.13}-pymongo-latest
=======
    # Pyramid
    {py3.6,py3.11}-pyramid-v{1.6}
    {py3.6,py3.11,py3.12}-pyramid-v{1.10}
    {py3.6,py3.11,py3.12}-pyramid-v{2.0}
    {py3.6,py3.11,py3.12}-pyramid-latest
>>>>>>> 8f22defb

    # Quart
    {py3.7,py3.11}-quart-v{0.16}
    {py3.8,py3.11,py3.12}-quart-v{0.19}
    {py3.8,py3.12,py3.13}-quart-latest

    # Ray
    {py3.10,py3.11}-ray-v{2.34}
    {py3.10,py3.11}-ray-latest

    # Redis
    {py3.6,py3.8}-redis-v{3}
    {py3.7,py3.8,py3.11}-redis-v{4}
    {py3.7,py3.11,py3.12}-redis-v{5}
    {py3.7,py3.12,py3.13}-redis-latest

    # Requests
    {py3.6,py3.8,py3.12,py3.13}-requests

    # RQ (Redis Queue)
    {py3.6}-rq-v{0.6}
    {py3.6,py3.9}-rq-v{0.13,1.0}
    {py3.6,py3.11}-rq-v{1.5,1.10}
    {py3.7,py3.11,py3.12}-rq-v{1.15,1.16}
    {py3.7,py3.12,py3.13}-rq-latest

    # Sanic
    {py3.6,py3.7}-sanic-v{0.8}
    {py3.6,py3.8}-sanic-v{20}
    {py3.8,py3.11,py3.12}-sanic-v{24.6}
    {py3.9,py3.12,py3.13}-sanic-latest

<<<<<<< HEAD
    # Spark
    {py3.8,py3.10,py3.11}-spark-v{3.1,3.3,3.5}
    {py3.8,py3.10,py3.11,py3.12}-spark-latest

    # Starlette
    {py3.7,py3.10}-starlette-v{0.19}
    {py3.7,py3.11}-starlette-v{0.24,0.28}
    {py3.8,py3.11,py3.12}-starlette-v{0.32,0.36,0.40}
    {py3.8,py3.12,py3.13}-starlette-latest

    # SQL Alchemy
    {py3.6,py3.9}-sqlalchemy-v{1.2,1.4}
    {py3.7,py3.11}-sqlalchemy-v{2.0}
    {py3.7,py3.12,py3.13}-sqlalchemy-latest

    # Trytond
    {py3.6}-trytond-v{4}
    {py3.6,py3.8}-trytond-v{5}
    {py3.6,py3.11}-trytond-v{6}
    {py3.8,py3.11,py3.12}-trytond-v{7}
    {py3.8,py3.12,py3.13}-trytond-latest
=======
    # Starlite
    {py3.8,py3.11}-starlite-v{1.48,1.51}
    # 1.51.14 is the last starlite version; the project continues as litestar

    # Tornado
    {py3.8,py3.11,py3.12}-tornado-v{6.0}
    {py3.8,py3.11,py3.12}-tornado-v{6.2}
    {py3.8,py3.11,py3.12}-tornado-latest

    # === Integrations - Auto-generated ===
    # These come from the populate_tox.py script. Eventually we should move all
    # integration tests there.

    # ~~~ DBs ~~~
    {py3.7,py3.11,py3.12}-clickhouse_driver-v0.2.9

    {py3.6}-pymongo-v3.5.1
    {py3.6,py3.10,py3.11}-pymongo-v3.13.0
    {py3.6,py3.9,py3.10}-pymongo-v4.0.2
    {py3.9,py3.12,py3.13}-pymongo-v4.11.1

    {py3.6}-redis_py_cluster_legacy-v1.3.6
    {py3.6,py3.7}-redis_py_cluster_legacy-v2.0.0
    {py3.6,py3.7,py3.8}-redis_py_cluster_legacy-v2.1.3

    {py3.6,py3.7}-sqlalchemy-v1.3.9
    {py3.6,py3.11,py3.12}-sqlalchemy-v1.4.54
    {py3.7,py3.10,py3.11}-sqlalchemy-v2.0.9
    {py3.7,py3.12,py3.13}-sqlalchemy-v2.0.38


    # ~~~ Flags ~~~
    {py3.8,py3.12,py3.13}-launchdarkly-v9.8.1
    {py3.8,py3.12,py3.13}-launchdarkly-v9.9.0

    {py3.8,py3.12,py3.13}-openfeature-v0.7.5
    {py3.9,py3.12,py3.13}-openfeature-v0.8.0
>>>>>>> 8f22defb

    {py3.7,py3.12,py3.13}-statsig-v0.55.3
    {py3.7,py3.12,py3.13}-statsig-v0.56.0

    {py3.8,py3.12,py3.13}-unleash-v6.0.1
    {py3.8,py3.12,py3.13}-unleash-v6.1.0


    # ~~~ GraphQL ~~~
    {py3.8,py3.10,py3.11}-ariadne-v0.20.1
    {py3.8,py3.11,py3.12}-ariadne-v0.22
    {py3.8,py3.11,py3.12}-ariadne-v0.24.0
    {py3.8,py3.11,py3.12}-ariadne-v0.25.2

    {py3.6,py3.9,py3.10}-gql-v3.4.1
    {py3.7,py3.11,py3.12}-gql-v3.5.0

    {py3.6,py3.9,py3.10}-graphene-v3.3
    {py3.8,py3.12,py3.13}-graphene-v3.4.3

    {py3.8,py3.10,py3.11}-strawberry-v0.209.8
    {py3.8,py3.11,py3.12}-strawberry-v0.226.2
    {py3.8,py3.11,py3.12}-strawberry-v0.243.1
    {py3.9,py3.12,py3.13}-strawberry-v0.260.2


    # ~~~ Tasks ~~~
    {py3.6,py3.7,py3.8}-celery-v4.4.7
    {py3.6,py3.7,py3.8}-celery-v5.0.5
    {py3.8,py3.11,py3.12}-celery-v5.4.0

    {py3.6,py3.7}-dramatiq-v1.9.0
    {py3.6,py3.8,py3.9}-dramatiq-v1.12.3
    {py3.7,py3.10,py3.11}-dramatiq-v1.15.0
    {py3.8,py3.12,py3.13}-dramatiq-v1.17.1

    {py3.8,py3.9}-spark-v3.0.3
    {py3.8,py3.9}-spark-v3.2.4
    {py3.8,py3.10,py3.11}-spark-v3.4.4
    {py3.8,py3.10,py3.11}-spark-v3.5.4


    # ~~~ Web 1 ~~~
    {py3.6,py3.7,py3.8}-flask-v1.1.4
    {py3.8,py3.12,py3.13}-flask-v2.3.3
    {py3.8,py3.12,py3.13}-flask-v3.0.3
    {py3.9,py3.12,py3.13}-flask-v3.1.0

    {py3.6,py3.9,py3.10}-starlette-v0.16.0
    {py3.7,py3.10,py3.11}-starlette-v0.26.1
    {py3.8,py3.11,py3.12}-starlette-v0.36.3
    {py3.9,py3.12,py3.13}-starlette-v0.45.3


    # ~~~ Misc ~~~
    {py3.6,py3.12,py3.13}-loguru-v0.7.3

    {py3.6}-trytond-v4.6.9
    {py3.6}-trytond-v4.8.18
    {py3.6,py3.7,py3.8}-trytond-v5.8.16
    {py3.8,py3.10,py3.11}-trytond-v6.8.17
    {py3.8,py3.11,py3.12}-trytond-v7.0.9
    {py3.8,py3.11,py3.12}-trytond-v7.4.5

    {py3.7,py3.11,py3.12}-typer-v0.15.1


    # ~~~ Web 2 ~~~
    {py3.6,py3.7}-bottle-v0.12.25
    {py3.6,py3.8,py3.9}-bottle-v0.13.2

    {py3.6,py3.8,py3.9}-falcon-v3.0.1
    {py3.6,py3.11,py3.12}-falcon-v3.1.3
    {py3.8,py3.11,py3.12}-falcon-v4.0.2

    {py3.6,py3.8,py3.9}-pyramid-v1.10.8
    {py3.6,py3.10,py3.11}-pyramid-v2.0.2

    {py3.8,py3.10,py3.11}-starlite-v1.48.1
    {py3.8,py3.10,py3.11}-starlite-v1.49.0
    {py3.8,py3.10,py3.11}-starlite-v1.50.2
    {py3.8,py3.10,py3.11}-starlite-v1.51.16

    {py3.6,py3.7,py3.8}-tornado-v6.0.4
    {py3.6,py3.8,py3.9}-tornado-v6.1
    {py3.7,py3.9,py3.10}-tornado-v6.2
    {py3.8,py3.10,py3.11}-tornado-v6.4.2



[testenv]
deps =
    # if you change requirements-testing.txt and your change is not being reflected
    # in what's installed by tox (when running tox locally), try running tox
    # with the -r flag
    -r requirements-testing.txt

    linters: -r requirements-linting.txt
    linters: werkzeug<2.3.0

    # === Common ===
    py3.8-common: hypothesis
    common: pytest-asyncio
    # See https://github.com/pytest-dev/pytest/issues/9621
    # and https://github.com/pytest-dev/pytest-forked/issues/67
    # for justification of the upper bound on pytest
    {py3.6,py3.7}-common: pytest<7.0.0
    {py3.8,py3.9,py3.10,py3.11,py3.12,py3.13}-common: pytest

    # === Gevent ===
    {py3.6,py3.7,py3.8,py3.9,py3.10,py3.11}-gevent: gevent>=22.10.0, <22.11.0
    {py3.12}-gevent: gevent
    # See https://github.com/pytest-dev/pytest/issues/9621
    # and https://github.com/pytest-dev/pytest-forked/issues/67
    # for justification of the upper bound on pytest
    {py3.6,py3.7}-gevent: pytest<7.0.0
    {py3.8,py3.9,py3.10,py3.11,py3.12}-gevent: pytest

    # === Integrations ===

    # AIOHTTP
    aiohttp-v3.4: aiohttp~=3.4.0
    aiohttp-v3.8: aiohttp~=3.8.0
    aiohttp-latest: aiohttp
    aiohttp: pytest-aiohttp
    aiohttp-v3.8: pytest-asyncio
    aiohttp-latest: pytest-asyncio

    # Anthropic
    anthropic: pytest-asyncio
    anthropic-v{0.16,0.28}: httpx<0.28.0
    anthropic-v0.16: anthropic~=0.16.0
    anthropic-v0.28: anthropic~=0.28.0
    anthropic-v0.40: anthropic~=0.40.0
    anthropic-latest: anthropic

    # Arq
    arq-v0.23: arq~=0.23.0
    arq-v0.23: pydantic<2
    arq-latest: arq
    arq: fakeredis>=2.2.0,<2.8
    arq: pytest-asyncio
    arq: async-timeout

    # Asgi
    asgi: pytest-asyncio
    asgi: async-asgi-testclient

    # Asyncpg
    asyncpg-v0.23: asyncpg~=0.23.0
    asyncpg-latest: asyncpg
    asyncpg: pytest-asyncio

    # AWS Lambda
    aws_lambda: boto3

    # Beam
    beam-v2.12: apache-beam~=2.12.0
    beam-latest: apache-beam

    # Boto3
    boto3-v1.12: boto3~=1.12.0
    boto3-v1.23: boto3~=1.23.0
    boto3-v1.34: boto3~=1.34.0
    boto3-latest: boto3

<<<<<<< HEAD
    # Celery
    celery: redis
    celery-v4: Celery~=4.0
    celery-v5.0: Celery~=5.0.0
    celery-v5.1: Celery~=5.1.0
    celery-v5.2: Celery~=5.2.0
    celery-v5.3: Celery~=5.3.0
    celery-v5.4: Celery~=5.4.0
    # TODO: update when stable is out
    celery-v5.5: Celery==5.5.0rc4
    celery-latest: Celery

    celery: newrelic
    {py3.7}-celery: importlib-metadata<5.0
=======
    # Bottle
    bottle: Werkzeug<2.1.0
    bottle-v0.12: bottle~=0.12.0
    bottle-latest: bottle
>>>>>>> 8f22defb

    # Chalice
    chalice: pytest-chalice==0.0.5
    chalice-v1.16: chalice~=1.16.0
    chalice-latest: chalice

    # Cohere
    cohere-v5: cohere~=5.3.3
    cohere-latest: cohere

    # Django
    django: psycopg2-binary
    django-v{1.11,2.0,2.1,2.2,3.0,3.1,3.2}: djangorestframework>=3.0.0,<4.0.0
    django-v{2.0,2.2,3.0,3.2,4.0,4.1,4.2,5.0,5.1}: channels[daphne]
    django-v{2.2,3.0}: six
    django-v{1.11,2.0,2.2,3.0,3.2}: Werkzeug<2.1.0
    django-v{1.11,2.0,2.2,3.0}: pytest-django<4.0
    django-v{3.2,4.0,4.1,4.2,5.0,5.1}: pytest-django
    django-v{4.0,4.1,4.2,5.0,5.1}: djangorestframework
    django-v{4.0,4.1,4.2,5.0,5.1}: pytest-asyncio
    django-v{4.0,4.1,4.2,5.0,5.1}: Werkzeug
    django-latest: djangorestframework
    django-latest: pytest-asyncio
    django-latest: pytest-django
    django-latest: Werkzeug
    django-latest: channels[daphne]

    django-v1.11: Django~=1.11.0
    django-v2.0: Django~=2.0.0
    django-v2.2: Django~=2.2.0
    django-v3.0: Django~=3.0.0
    django-v3.2: Django~=3.2.0
    django-v4.0: Django~=4.0.0
    django-v4.1: Django~=4.1.0
    django-v4.2: Django~=4.2.0
    django-v5.0: Django~=5.0.0
    django-v5.1: Django==5.1rc1
    django-latest: Django

<<<<<<< HEAD
    # dramatiq
    dramatiq-v1.13: dramatiq>=1.13,<1.14
    dramatiq-v1.15: dramatiq>=1.15,<1.16
    dramatiq-v1.17: dramatiq>=1.17,<1.18
    dramatiq-latest: dramatiq
=======
    # Falcon
    falcon-v1.4: falcon~=1.4.0
    falcon-v1: falcon~=1.0
    falcon-v2: falcon~=2.0
    falcon-v3: falcon~=3.0
    falcon-v4: falcon~=4.0
    falcon-latest: falcon
>>>>>>> 8f22defb

    # FastAPI
    fastapi: httpx
    # (this is a dependency of httpx)
    fastapi: anyio<4.0.0
    fastapi: pytest-asyncio
    fastapi: python-multipart
    fastapi: requests
    fastapi-v{0.79}: fastapi~=0.79.0
    fastapi-latest: fastapi

    # gRPC
    grpc: protobuf
    grpc: mypy-protobuf
    grpc: types-protobuf
    grpc: pytest-asyncio
    grpc-v1.39: grpcio~=1.39.0
    grpc-v1.49: grpcio~=1.49.1
    grpc-v1.59: grpcio~=1.59.0
    grpc-latest: grpcio

    # HTTPX
    httpx-v0.16: pytest-httpx==0.10.0
    httpx-v0.18: pytest-httpx==0.12.0
    httpx-v0.20: pytest-httpx==0.14.0
    httpx-v0.22: pytest-httpx==0.19.0
    httpx-v0.23: pytest-httpx==0.21.0
    httpx-v0.24: pytest-httpx==0.22.0
    httpx-v0.25: pytest-httpx==0.25.0
    httpx: pytest-httpx
    # anyio is a dep of httpx
    httpx: anyio<4.0.0
    httpx-v0.16: httpx~=0.16.0
    httpx-v0.18: httpx~=0.18.0
    httpx-v0.20: httpx~=0.20.0
    httpx-v0.22: httpx~=0.22.0
    httpx-v0.23: httpx~=0.23.0
    httpx-v0.24: httpx~=0.24.0
    httpx-v0.25: httpx~=0.25.0
    httpx-v0.27: httpx~=0.27.0
    httpx-latest: httpx

    # Langchain
    langchain-v0.1: openai~=1.0.0
    langchain-v0.1: langchain~=0.1.11
    langchain-v0.1: tiktoken~=0.6.0
    langchain-v0.1: httpx<0.28.0
    langchain-v0.3: langchain~=0.3.0
    langchain-v0.3: langchain-community
    langchain-v0.3: tiktoken
    langchain-v0.3: openai
    langchain-{latest,notiktoken}: langchain
    langchain-{latest,notiktoken}: langchain-openai
    langchain-{latest,notiktoken}: openai>=1.6.1
    langchain-latest: tiktoken~=0.6.0

    # Litestar
    litestar: pytest-asyncio
    litestar: python-multipart
    litestar: requests
    litestar: cryptography
    litestar-v{2.0,2.6}: httpx<0.28
    litestar-v2.0: litestar~=2.0.0
    litestar-v2.6: litestar~=2.6.0
    litestar-v2.12: litestar~=2.12.0
    litestar-latest: litestar

    # OpenAI
    openai: pytest-asyncio
    openai-v1.0: openai~=1.0.0
    openai-v1.0: tiktoken
    openai-v1.0: httpx<0.28.0
    openai-v1.22: openai~=1.22.0
    openai-v1.22: tiktoken
    openai-v1.22: httpx<0.28.0
    openai-v1.55: openai~=1.55.0
    openai-v1.55: tiktoken
    openai-latest: openai
    openai-latest: tiktoken~=0.6.0
    openai-notiktoken: openai

    # OpenTelemetry (OTel)
    opentelemetry: opentelemetry-distro

    # OpenTelemetry Experimental (POTel)
    potel: -e .[opentelemetry-experimental]

    # pure_eval
    pure_eval: pure_eval

<<<<<<< HEAD
    # PyMongo (MongoDB)
    pymongo: mockupdb
    pymongo-v3.1: pymongo~=3.1.0
    pymongo-v3.13: pymongo~=3.13.0
    pymongo-v4.0: pymongo~=4.0.0
    pymongo-v4.3: pymongo~=4.3.0
    pymongo-v4.7: pymongo~=4.7.0
    pymongo-latest: pymongo
=======
    # Pyramid
    pyramid: Werkzeug<2.1.0
    pyramid-v1.6: pyramid~=1.6.0
    pyramid-v1.10: pyramid~=1.10.0
    pyramid-v2.0: pyramid~=2.0.0
    pyramid-latest: pyramid
>>>>>>> 8f22defb

    # Quart
    quart: quart-auth
    quart: pytest-asyncio
    quart-v0.16: blinker<1.6
    quart-v0.16: jinja2<3.1.0
    quart-v0.16: Werkzeug<2.1.0
    quart-v0.16: hypercorn<0.15.0
    quart-v0.16: quart~=0.16.0
    quart-v0.19: Werkzeug>=3.0.0
    quart-v0.19: quart~=0.19.0
    {py3.8}-quart: taskgroup==0.0.0a4
    quart-latest: quart

    # Ray
    ray-v2.34: ray~=2.34.0
    ray-latest: ray

    # Redis
    redis: fakeredis!=1.7.4
    redis: pytest<8.0.0
    {py3.6,py3.7}-redis: fakeredis!=2.26.0  # https://github.com/cunla/fakeredis-py/issues/341
    {py3.7,py3.8,py3.9,py3.10,py3.11,py3.12,py3.13}-redis: pytest-asyncio
    redis-v3: redis~=3.0
    redis-v4: redis~=4.0
    redis-v5: redis~=5.0
    redis-latest: redis

    # Requests
    requests: requests>=2.0

    # RQ (Redis Queue)
    # https://github.com/jamesls/fakeredis/issues/245
    rq-v{0.6}: fakeredis<1.0
    rq-v{0.6}: redis<3.2.2
    rq-v{0.13,1.0,1.5,1.10}: fakeredis>=1.0,<1.7.4
    rq-v{1.15,1.16}: fakeredis
    {py3.6,py3.7}-rq-v{1.15,1.16}: fakeredis!=2.26.0  # https://github.com/cunla/fakeredis-py/issues/341
    rq-latest: fakeredis
    {py3.6,py3.7}-rq-latest: fakeredis!=2.26.0  # https://github.com/cunla/fakeredis-py/issues/341
    rq-v0.6: rq~=0.6.0
    rq-v0.13: rq~=0.13.0
    rq-v1.0: rq~=1.0.0
    rq-v1.5: rq~=1.5.0
    rq-v1.10: rq~=1.10.0
    rq-v1.15: rq~=1.15.0
    rq-v1.16: rq~=1.16.0
    rq-latest: rq

    # Sanic
    sanic: websockets<11.0
    sanic: aiohttp
    sanic-v{24.6}: sanic_testing
    sanic-latest: sanic_testing
    {py3.6}-sanic: aiocontextvars==0.2.1
    sanic-v0.8: sanic~=0.8.0
    sanic-v20: sanic~=20.0
    sanic-v24.6: sanic~=24.6.0
    sanic-latest: sanic

<<<<<<< HEAD
    # Spark
    spark-v3.1: pyspark~=3.1.0
    spark-v3.3: pyspark~=3.3.0
    spark-v3.5: pyspark~=3.5.0
    # TODO: update to ~=4.0.0 once stable is out
    spark-v4.0: pyspark==4.0.0.dev2
    spark-latest: pyspark

    # Starlette
    starlette: pytest-asyncio
    starlette: python-multipart
    starlette: requests
    # (this is a dependency of httpx)
    starlette: anyio<4.0.0
    starlette: jinja2
    starlette-v{0.19,0.24,0.28,0.32,0.36}: httpx<0.28.0
    starlette-v0.40: httpx
    starlette-latest: httpx
    starlette-v0.19: starlette~=0.19.0
    starlette-v0.24: starlette~=0.24.0
    starlette-v0.28: starlette~=0.28.0
    starlette-v0.32: starlette~=0.32.0
    starlette-v0.36: starlette~=0.36.0
    starlette-v0.40: starlette~=0.40.0
    starlette-latest: starlette

    # SQLAlchemy
    sqlalchemy-v1.2: sqlalchemy~=1.2.0
    sqlalchemy-v1.4: sqlalchemy~=1.4.0
    sqlalchemy-v2.0: sqlalchemy~=2.0.0
    sqlalchemy-latest: sqlalchemy

    # Trytond
    trytond: werkzeug
    trytond-v4: werkzeug<1.0
    trytond-v4: trytond~=4.0
    trytond-v5: trytond~=5.0
    trytond-v6: trytond~=6.0
    trytond-v7: trytond~=7.0
    trytond-latest: trytond

    # Typer
    typer-v0.15: typer~=0.15.0
    typer-latest: typer
=======
    # Starlite
    starlite: pytest-asyncio
    starlite: python-multipart
    starlite: requests
    starlite: cryptography
    starlite: pydantic<2.0.0
    starlite: httpx<0.28
    starlite-v{1.48}: starlite~=1.48.0
    starlite-v{1.51}: starlite~=1.51.0

    # Tornado
    # Tornado <6.4.1 is incompatible with Pytest ≥8.2
    # See https://github.com/tornadoweb/tornado/pull/3382.
    tornado-{v6.0,v6.2}: pytest<8.2
    tornado-v6.0: tornado~=6.0.0
    tornado-v6.2: tornado~=6.2.0
    tornado-latest: tornado
>>>>>>> 8f22defb

    # === Integrations - Auto-generated ===
    # These come from the populate_tox.py script. Eventually we should move all
    # integration tests there.

    # ~~~ DBs ~~~
    clickhouse_driver-v0.2.9: clickhouse-driver==0.2.9

    pymongo-v3.5.1: pymongo==3.5.1
    pymongo-v3.13.0: pymongo==3.13.0
    pymongo-v4.0.2: pymongo==4.0.2
    pymongo-v4.11.1: pymongo==4.11.1
    pymongo: mockupdb

    redis_py_cluster_legacy-v1.3.6: redis-py-cluster==1.3.6
    redis_py_cluster_legacy-v2.0.0: redis-py-cluster==2.0.0
    redis_py_cluster_legacy-v2.1.3: redis-py-cluster==2.1.3

    sqlalchemy-v1.3.9: sqlalchemy==1.3.9
    sqlalchemy-v1.4.54: sqlalchemy==1.4.54
    sqlalchemy-v2.0.9: sqlalchemy==2.0.9
    sqlalchemy-v2.0.38: sqlalchemy==2.0.38


    # ~~~ Flags ~~~
    launchdarkly-v9.8.1: launchdarkly-server-sdk==9.8.1
    launchdarkly-v9.9.0: launchdarkly-server-sdk==9.9.0

    openfeature-v0.7.5: openfeature-sdk==0.7.5
    openfeature-v0.8.0: openfeature-sdk==0.8.0

    statsig-v0.55.3: statsig==0.55.3
    statsig-v0.56.0: statsig==0.56.0
    statsig: typing_extensions

    unleash-v6.0.1: UnleashClient==6.0.1
    unleash-v6.1.0: UnleashClient==6.1.0


    # ~~~ GraphQL ~~~
    ariadne-v0.20.1: ariadne==0.20.1
    ariadne-v0.22: ariadne==0.22
    ariadne-v0.24.0: ariadne==0.24.0
    ariadne-v0.25.2: ariadne==0.25.2
    ariadne: fastapi
    ariadne: flask
    ariadne: httpx

    gql-v3.4.1: gql[all]==3.4.1
    gql-v3.5.0: gql[all]==3.5.0

    graphene-v3.3: graphene==3.3
    graphene-v3.4.3: graphene==3.4.3
    graphene: blinker
    graphene: fastapi
    graphene: flask
    graphene: httpx
    py3.6-graphene: aiocontextvars

    strawberry-v0.209.8: strawberry-graphql[fastapi,flask]==0.209.8
    strawberry-v0.226.2: strawberry-graphql[fastapi,flask]==0.226.2
    strawberry-v0.243.1: strawberry-graphql[fastapi,flask]==0.243.1
    strawberry-v0.260.2: strawberry-graphql[fastapi,flask]==0.260.2
    strawberry: httpx


<<<<<<< HEAD
    # ~~~ Web 2 ~~~
    bottle-v0.12.25: bottle==0.12.25
    bottle-v0.13.2: bottle==0.13.2
    bottle: werkzeug<2.1.0

    falcon-v3.0.1: falcon==3.0.1
    falcon-v3.1.3: falcon==3.1.3
    falcon-v4.0.2: falcon==4.0.2

    pyramid-v1.10.8: pyramid==1.10.8
    pyramid-v2.0.2: pyramid==2.0.2
    pyramid: werkzeug<2.1.0

    starlite-v1.48.1: starlite==1.48.1
    starlite-v1.49.0: starlite==1.49.0
    starlite-v1.50.2: starlite==1.50.2
    starlite-v1.51.16: starlite==1.51.16
    starlite: pytest-asyncio
    starlite: python-multipart
    starlite: requests
    starlite: cryptography
    starlite: pydantic<2.0.0
    starlite: httpx<0.28

    tornado-v6.0.4: tornado==6.0.4
    tornado-v6.1: tornado==6.1
    tornado-v6.2: tornado==6.2
    tornado-v6.4.2: tornado==6.4.2
    tornado: pytest
    tornado-v6.0.4: pytest<8.2
    tornado-v6.1: pytest<8.2
    tornado-v6.2: pytest<8.2
    py3.6-tornado: aiocontextvars
=======
    # ~~~ Tasks ~~~
    celery-v4.4.7: celery==4.4.7
    celery-v5.0.5: celery==5.0.5
    celery-v5.4.0: celery==5.4.0
    celery: newrelic
    celery: redis
    py3.7-celery: importlib-metadata<5.0

    dramatiq-v1.9.0: dramatiq==1.9.0
    dramatiq-v1.12.3: dramatiq==1.12.3
    dramatiq-v1.15.0: dramatiq==1.15.0
    dramatiq-v1.17.1: dramatiq==1.17.1

    spark-v3.0.3: pyspark==3.0.3
    spark-v3.2.4: pyspark==3.2.4
    spark-v3.4.4: pyspark==3.4.4
    spark-v3.5.4: pyspark==3.5.4


    # ~~~ Web 1 ~~~
    flask-v1.1.4: flask==1.1.4
    flask-v2.3.3: flask==2.3.3
    flask-v3.0.3: flask==3.0.3
    flask-v3.1.0: flask==3.1.0
    flask: flask-login
    flask: werkzeug
    flask-v1.1.4: werkzeug<2.1.0
    flask-v1.1.4: markupsafe<2.1.0

    starlette-v0.16.0: starlette==0.16.0
    starlette-v0.26.1: starlette==0.26.1
    starlette-v0.36.3: starlette==0.36.3
    starlette-v0.45.3: starlette==0.45.3
    starlette: pytest-asyncio
    starlette: python-multipart
    starlette: requests
    starlette: anyio<4.0.0
    starlette: jinja2
    starlette: httpx
    starlette-v0.16.0: httpx<0.28.0
    starlette-v0.26.1: httpx<0.28.0
    starlette-v0.36.3: httpx<0.28.0
    py3.6-starlette: aiocontextvars


    # ~~~ Misc ~~~
    loguru-v0.7.3: loguru==0.7.3

    trytond-v4.6.9: trytond==4.6.9
    trytond-v4.8.18: trytond==4.8.18
    trytond-v5.8.16: trytond==5.8.16
    trytond-v6.8.17: trytond==6.8.17
    trytond-v7.0.9: trytond==7.0.9
    trytond-v7.4.5: trytond==7.4.5
    trytond: werkzeug
    trytond-v4.6.9: werkzeug<1.0
    trytond-v4.8.18: werkzeug<1.0

    typer-v0.15.1: typer==0.15.1
>>>>>>> 8f22defb



setenv =
    PYTHONDONTWRITEBYTECODE=1
    OBJC_DISABLE_INITIALIZE_FORK_SAFETY=YES
    COVERAGE_FILE=.coverage-sentry-{envname}
    py3.6: COVERAGE_RCFILE=.coveragerc36

    django: DJANGO_SETTINGS_MODULE=tests.integrations.django.myapp.settings

    common: TESTPATH=tests
    gevent: TESTPATH=tests
    aiohttp: TESTPATH=tests/integrations/aiohttp
    anthropic: TESTPATH=tests/integrations/anthropic
    ariadne: TESTPATH=tests/integrations/ariadne
    arq: TESTPATH=tests/integrations/arq
    asgi: TESTPATH=tests/integrations/asgi
    asyncpg: TESTPATH=tests/integrations/asyncpg
    aws_lambda: TESTPATH=tests/integrations/aws_lambda
    beam: TESTPATH=tests/integrations/beam
    boto3: TESTPATH=tests/integrations/boto3
    bottle: TESTPATH=tests/integrations/bottle
    celery: TESTPATH=tests/integrations/celery
    chalice: TESTPATH=tests/integrations/chalice
    clickhouse_driver: TESTPATH=tests/integrations/clickhouse_driver
    cohere: TESTPATH=tests/integrations/cohere
    cloud_resource_context: TESTPATH=tests/integrations/cloud_resource_context
    django: TESTPATH=tests/integrations/django
    dramatiq: TESTPATH=tests/integrations/dramatiq
    falcon: TESTPATH=tests/integrations/falcon
    fastapi:  TESTPATH=tests/integrations/fastapi
    flask: TESTPATH=tests/integrations/flask
    gcp: TESTPATH=tests/integrations/gcp
    gql: TESTPATH=tests/integrations/gql
    graphene: TESTPATH=tests/integrations/graphene
    grpc: TESTPATH=tests/integrations/grpc
    httpx: TESTPATH=tests/integrations/httpx
    huey: TESTPATH=tests/integrations/huey
    huggingface_hub: TESTPATH=tests/integrations/huggingface_hub
    langchain: TESTPATH=tests/integrations/langchain
    launchdarkly: TESTPATH=tests/integrations/launchdarkly
    litestar: TESTPATH=tests/integrations/litestar
    loguru: TESTPATH=tests/integrations/loguru
    openai: TESTPATH=tests/integrations/openai
    openfeature: TESTPATH=tests/integrations/openfeature
    opentelemetry: TESTPATH=tests/integrations/opentelemetry
    potel: TESTPATH=tests/integrations/opentelemetry
    pure_eval: TESTPATH=tests/integrations/pure_eval
    pymongo: TESTPATH=tests/integrations/pymongo
    pyramid: TESTPATH=tests/integrations/pyramid
    quart: TESTPATH=tests/integrations/quart
    ray: TESTPATH=tests/integrations/ray
    redis: TESTPATH=tests/integrations/redis
    redis_py_cluster_legacy: TESTPATH=tests/integrations/redis_py_cluster_legacy
    requests: TESTPATH=tests/integrations/requests
    rq: TESTPATH=tests/integrations/rq
    sanic: TESTPATH=tests/integrations/sanic
    spark: TESTPATH=tests/integrations/spark
    sqlalchemy: TESTPATH=tests/integrations/sqlalchemy
    starlette: TESTPATH=tests/integrations/starlette
    starlite: TESTPATH=tests/integrations/starlite
    statsig: TESTPATH=tests/integrations/statsig
    strawberry: TESTPATH=tests/integrations/strawberry
    tornado: TESTPATH=tests/integrations/tornado
    trytond: TESTPATH=tests/integrations/trytond
    typer: TESTPATH=tests/integrations/typer
    unleash: TESTPATH=tests/integrations/unleash
    socket: TESTPATH=tests/integrations/socket

passenv =
    SENTRY_PYTHON_TEST_AWS_ACCESS_KEY_ID
    SENTRY_PYTHON_TEST_AWS_SECRET_ACCESS_KEY
    SENTRY_PYTHON_TEST_POSTGRES_HOST
    SENTRY_PYTHON_TEST_POSTGRES_USER
    SENTRY_PYTHON_TEST_POSTGRES_PASSWORD
    SENTRY_PYTHON_TEST_POSTGRES_NAME

usedevelop = True

extras =
    bottle: bottle
    falcon: falcon
    flask: flask
    pymongo: pymongo

basepython =
    py3.6: python3.6
    py3.7: python3.7
    py3.8: python3.8
    py3.9: python3.9
    py3.10: python3.10
    py3.11: python3.11
    py3.12: python3.12
    py3.13: python3.13

    # Python version is pinned here because flake8 actually behaves differently
    # depending on which version is used. You can patch this out to point to
    # some random Python 3 binary, but then you get guaranteed mismatches with
    # CI. Other tools such as mypy and black have options that pin the Python
    # version.
    linters: python3.12

commands =
    {py3.7,py3.8}-boto3: pip install urllib3<2.0.0

    ; https://github.com/pallets/flask/issues/4455
    {py3.7,py3.8,py3.9,py3.10,py3.11}-flask-v{1}: pip install "itsdangerous>=0.24,<2.0" "markupsafe<2.0.0" "jinja2<3.1.1"

    ; Running `pytest` as an executable suffers from an import error
    ; when loading tests in scenarios. In particular, django fails to
    ; load the settings from the test module.
    python -m pytest {env:TESTPATH} -o junit_suite_name={envname} {posargs}

[testenv:linters]
commands =
    flake8 tests sentry_sdk
    black --check tests sentry_sdk
    mypy sentry_sdk<|MERGE_RESOLUTION|>--- conflicted
+++ resolved
@@ -69,19 +69,6 @@
     {py3.7,py3.11,py3.12}-boto3-v{1.23}
     {py3.11,py3.12}-boto3-v{1.34}
     {py3.11,py3.12,py3.13}-boto3-latest
-
-<<<<<<< HEAD
-    # Celery
-    {py3.6,py3.8}-celery-v{4}
-    {py3.6,py3.8}-celery-v{5.0}
-    {py3.7,py3.10}-celery-v{5.1,5.2}
-    {py3.8,py3.11,py3.12}-celery-v{5.3,5.4,5.5}
-    {py3.8,py3.12,py3.13}-celery-latest
-=======
-    # Bottle
-    {py3.6,py3.9}-bottle-v{0.12}
-    {py3.6,py3.12,py3.13}-bottle-latest
->>>>>>> 8f22defb
 
     # Chalice
     {py3.6,py3.9}-chalice-v{1.16}
@@ -109,20 +96,6 @@
     {py3.10,py3.11,py3.12}-django-v{5.0,5.1}
     {py3.10,py3.12,py3.13}-django-latest
 
-<<<<<<< HEAD
-    # dramatiq
-    {py3.6,py3.9}-dramatiq-v{1.13}
-    {py3.7,py3.10,py3.11}-dramatiq-v{1.15}
-    {py3.8,py3.11,py3.12}-dramatiq-v{1.17}
-    {py3.8,py3.11,py3.12}-dramatiq-latest
-=======
-    # Falcon
-    {py3.6,py3.7}-falcon-v{1,1.4,2}
-    {py3.6,py3.11,py3.12}-falcon-v{3}
-    {py3.8,py3.11,py3.12}-falcon-v{4}
-    {py3.7,py3.11,py3.12}-falcon-latest
->>>>>>> 8f22defb
-
     # FastAPI
     {py3.7,py3.10}-fastapi-v{0.79}
     {py3.8,py3.12,py3.13}-fastapi-latest
@@ -171,21 +144,6 @@
     # pure_eval
     {py3.6,py3.12,py3.13}-pure_eval
 
-<<<<<<< HEAD
-    # PyMongo (Mongo DB)
-    {py3.6}-pymongo-v{3.1}
-    {py3.6,py3.9}-pymongo-v{3.12}
-    {py3.6,py3.11}-pymongo-v{4.0}
-    {py3.7,py3.11,py3.12}-pymongo-v{4.3,4.7}
-    {py3.7,py3.12,py3.13}-pymongo-latest
-=======
-    # Pyramid
-    {py3.6,py3.11}-pyramid-v{1.6}
-    {py3.6,py3.11,py3.12}-pyramid-v{1.10}
-    {py3.6,py3.11,py3.12}-pyramid-v{2.0}
-    {py3.6,py3.11,py3.12}-pyramid-latest
->>>>>>> 8f22defb
-
     # Quart
     {py3.7,py3.11}-quart-v{0.16}
     {py3.8,py3.11,py3.12}-quart-v{0.19}
@@ -217,38 +175,6 @@
     {py3.8,py3.11,py3.12}-sanic-v{24.6}
     {py3.9,py3.12,py3.13}-sanic-latest
 
-<<<<<<< HEAD
-    # Spark
-    {py3.8,py3.10,py3.11}-spark-v{3.1,3.3,3.5}
-    {py3.8,py3.10,py3.11,py3.12}-spark-latest
-
-    # Starlette
-    {py3.7,py3.10}-starlette-v{0.19}
-    {py3.7,py3.11}-starlette-v{0.24,0.28}
-    {py3.8,py3.11,py3.12}-starlette-v{0.32,0.36,0.40}
-    {py3.8,py3.12,py3.13}-starlette-latest
-
-    # SQL Alchemy
-    {py3.6,py3.9}-sqlalchemy-v{1.2,1.4}
-    {py3.7,py3.11}-sqlalchemy-v{2.0}
-    {py3.7,py3.12,py3.13}-sqlalchemy-latest
-
-    # Trytond
-    {py3.6}-trytond-v{4}
-    {py3.6,py3.8}-trytond-v{5}
-    {py3.6,py3.11}-trytond-v{6}
-    {py3.8,py3.11,py3.12}-trytond-v{7}
-    {py3.8,py3.12,py3.13}-trytond-latest
-=======
-    # Starlite
-    {py3.8,py3.11}-starlite-v{1.48,1.51}
-    # 1.51.14 is the last starlite version; the project continues as litestar
-
-    # Tornado
-    {py3.8,py3.11,py3.12}-tornado-v{6.0}
-    {py3.8,py3.11,py3.12}-tornado-v{6.2}
-    {py3.8,py3.11,py3.12}-tornado-latest
-
     # === Integrations - Auto-generated ===
     # These come from the populate_tox.py script. Eventually we should move all
     # integration tests there.
@@ -277,7 +203,6 @@
 
     {py3.8,py3.12,py3.13}-openfeature-v0.7.5
     {py3.9,py3.12,py3.13}-openfeature-v0.8.0
->>>>>>> 8f22defb
 
     {py3.7,py3.12,py3.13}-statsig-v0.55.3
     {py3.7,py3.12,py3.13}-statsig-v0.56.0
@@ -330,6 +255,30 @@
     {py3.7,py3.10,py3.11}-starlette-v0.26.1
     {py3.8,py3.11,py3.12}-starlette-v0.36.3
     {py3.9,py3.12,py3.13}-starlette-v0.45.3
+
+
+    # ~~~ Web 2 ~~~
+    {py3.6,py3.7}-bottle-v0.12.25
+    {py3.6,py3.8,py3.9}-bottle-v0.13.2
+
+    {py3.6}-falcon-v1.4.1
+    {py3.6,py3.7}-falcon-v2.0.0
+    {py3.6,py3.11,py3.12}-falcon-v3.1.3
+    {py3.8,py3.11,py3.12}-falcon-v4.0.2
+
+    {py3.6}-pyramid-v1.8.6
+    {py3.6,py3.8,py3.9}-pyramid-v1.10.8
+    {py3.6,py3.10,py3.11}-pyramid-v2.0.2
+
+    {py3.8,py3.10,py3.11}-starlite-v1.48.1
+    {py3.8,py3.10,py3.11}-starlite-v1.49.0
+    {py3.8,py3.10,py3.11}-starlite-v1.50.2
+    {py3.8,py3.10,py3.11}-starlite-v1.51.16
+
+    {py3.6,py3.7,py3.8}-tornado-v6.0.4
+    {py3.6,py3.8,py3.9}-tornado-v6.1
+    {py3.7,py3.9,py3.10}-tornado-v6.2
+    {py3.8,py3.10,py3.11}-tornado-v6.4.2
 
 
     # ~~~ Misc ~~~
@@ -343,28 +292,6 @@
     {py3.8,py3.11,py3.12}-trytond-v7.4.5
 
     {py3.7,py3.11,py3.12}-typer-v0.15.1
-
-
-    # ~~~ Web 2 ~~~
-    {py3.6,py3.7}-bottle-v0.12.25
-    {py3.6,py3.8,py3.9}-bottle-v0.13.2
-
-    {py3.6,py3.8,py3.9}-falcon-v3.0.1
-    {py3.6,py3.11,py3.12}-falcon-v3.1.3
-    {py3.8,py3.11,py3.12}-falcon-v4.0.2
-
-    {py3.6,py3.8,py3.9}-pyramid-v1.10.8
-    {py3.6,py3.10,py3.11}-pyramid-v2.0.2
-
-    {py3.8,py3.10,py3.11}-starlite-v1.48.1
-    {py3.8,py3.10,py3.11}-starlite-v1.49.0
-    {py3.8,py3.10,py3.11}-starlite-v1.50.2
-    {py3.8,py3.10,py3.11}-starlite-v1.51.16
-
-    {py3.6,py3.7,py3.8}-tornado-v6.0.4
-    {py3.6,py3.8,py3.9}-tornado-v6.1
-    {py3.7,py3.9,py3.10}-tornado-v6.2
-    {py3.8,py3.10,py3.11}-tornado-v6.4.2
 
 
 
@@ -443,28 +370,6 @@
     boto3-v1.23: boto3~=1.23.0
     boto3-v1.34: boto3~=1.34.0
     boto3-latest: boto3
-
-<<<<<<< HEAD
-    # Celery
-    celery: redis
-    celery-v4: Celery~=4.0
-    celery-v5.0: Celery~=5.0.0
-    celery-v5.1: Celery~=5.1.0
-    celery-v5.2: Celery~=5.2.0
-    celery-v5.3: Celery~=5.3.0
-    celery-v5.4: Celery~=5.4.0
-    # TODO: update when stable is out
-    celery-v5.5: Celery==5.5.0rc4
-    celery-latest: Celery
-
-    celery: newrelic
-    {py3.7}-celery: importlib-metadata<5.0
-=======
-    # Bottle
-    bottle: Werkzeug<2.1.0
-    bottle-v0.12: bottle~=0.12.0
-    bottle-latest: bottle
->>>>>>> 8f22defb
 
     # Chalice
     chalice: pytest-chalice==0.0.5
@@ -503,22 +408,6 @@
     django-v5.0: Django~=5.0.0
     django-v5.1: Django==5.1rc1
     django-latest: Django
-
-<<<<<<< HEAD
-    # dramatiq
-    dramatiq-v1.13: dramatiq>=1.13,<1.14
-    dramatiq-v1.15: dramatiq>=1.15,<1.16
-    dramatiq-v1.17: dramatiq>=1.17,<1.18
-    dramatiq-latest: dramatiq
-=======
-    # Falcon
-    falcon-v1.4: falcon~=1.4.0
-    falcon-v1: falcon~=1.0
-    falcon-v2: falcon~=2.0
-    falcon-v3: falcon~=3.0
-    falcon-v4: falcon~=4.0
-    falcon-latest: falcon
->>>>>>> 8f22defb
 
     # FastAPI
     fastapi: httpx
@@ -609,24 +498,6 @@
     # pure_eval
     pure_eval: pure_eval
 
-<<<<<<< HEAD
-    # PyMongo (MongoDB)
-    pymongo: mockupdb
-    pymongo-v3.1: pymongo~=3.1.0
-    pymongo-v3.13: pymongo~=3.13.0
-    pymongo-v4.0: pymongo~=4.0.0
-    pymongo-v4.3: pymongo~=4.3.0
-    pymongo-v4.7: pymongo~=4.7.0
-    pymongo-latest: pymongo
-=======
-    # Pyramid
-    pyramid: Werkzeug<2.1.0
-    pyramid-v1.6: pyramid~=1.6.0
-    pyramid-v1.10: pyramid~=1.10.0
-    pyramid-v2.0: pyramid~=2.0.0
-    pyramid-latest: pyramid
->>>>>>> 8f22defb
-
     # Quart
     quart: quart-auth
     quart: pytest-asyncio
@@ -686,71 +557,6 @@
     sanic-v24.6: sanic~=24.6.0
     sanic-latest: sanic
 
-<<<<<<< HEAD
-    # Spark
-    spark-v3.1: pyspark~=3.1.0
-    spark-v3.3: pyspark~=3.3.0
-    spark-v3.5: pyspark~=3.5.0
-    # TODO: update to ~=4.0.0 once stable is out
-    spark-v4.0: pyspark==4.0.0.dev2
-    spark-latest: pyspark
-
-    # Starlette
-    starlette: pytest-asyncio
-    starlette: python-multipart
-    starlette: requests
-    # (this is a dependency of httpx)
-    starlette: anyio<4.0.0
-    starlette: jinja2
-    starlette-v{0.19,0.24,0.28,0.32,0.36}: httpx<0.28.0
-    starlette-v0.40: httpx
-    starlette-latest: httpx
-    starlette-v0.19: starlette~=0.19.0
-    starlette-v0.24: starlette~=0.24.0
-    starlette-v0.28: starlette~=0.28.0
-    starlette-v0.32: starlette~=0.32.0
-    starlette-v0.36: starlette~=0.36.0
-    starlette-v0.40: starlette~=0.40.0
-    starlette-latest: starlette
-
-    # SQLAlchemy
-    sqlalchemy-v1.2: sqlalchemy~=1.2.0
-    sqlalchemy-v1.4: sqlalchemy~=1.4.0
-    sqlalchemy-v2.0: sqlalchemy~=2.0.0
-    sqlalchemy-latest: sqlalchemy
-
-    # Trytond
-    trytond: werkzeug
-    trytond-v4: werkzeug<1.0
-    trytond-v4: trytond~=4.0
-    trytond-v5: trytond~=5.0
-    trytond-v6: trytond~=6.0
-    trytond-v7: trytond~=7.0
-    trytond-latest: trytond
-
-    # Typer
-    typer-v0.15: typer~=0.15.0
-    typer-latest: typer
-=======
-    # Starlite
-    starlite: pytest-asyncio
-    starlite: python-multipart
-    starlite: requests
-    starlite: cryptography
-    starlite: pydantic<2.0.0
-    starlite: httpx<0.28
-    starlite-v{1.48}: starlite~=1.48.0
-    starlite-v{1.51}: starlite~=1.51.0
-
-    # Tornado
-    # Tornado <6.4.1 is incompatible with Pytest ≥8.2
-    # See https://github.com/tornadoweb/tornado/pull/3382.
-    tornado-{v6.0,v6.2}: pytest<8.2
-    tornado-v6.0: tornado~=6.0.0
-    tornado-v6.2: tornado~=6.2.0
-    tornado-latest: tornado
->>>>>>> 8f22defb
-
     # === Integrations - Auto-generated ===
     # These come from the populate_tox.py script. Eventually we should move all
     # integration tests there.
@@ -816,41 +622,6 @@
     strawberry: httpx
 
 
-<<<<<<< HEAD
-    # ~~~ Web 2 ~~~
-    bottle-v0.12.25: bottle==0.12.25
-    bottle-v0.13.2: bottle==0.13.2
-    bottle: werkzeug<2.1.0
-
-    falcon-v3.0.1: falcon==3.0.1
-    falcon-v3.1.3: falcon==3.1.3
-    falcon-v4.0.2: falcon==4.0.2
-
-    pyramid-v1.10.8: pyramid==1.10.8
-    pyramid-v2.0.2: pyramid==2.0.2
-    pyramid: werkzeug<2.1.0
-
-    starlite-v1.48.1: starlite==1.48.1
-    starlite-v1.49.0: starlite==1.49.0
-    starlite-v1.50.2: starlite==1.50.2
-    starlite-v1.51.16: starlite==1.51.16
-    starlite: pytest-asyncio
-    starlite: python-multipart
-    starlite: requests
-    starlite: cryptography
-    starlite: pydantic<2.0.0
-    starlite: httpx<0.28
-
-    tornado-v6.0.4: tornado==6.0.4
-    tornado-v6.1: tornado==6.1
-    tornado-v6.2: tornado==6.2
-    tornado-v6.4.2: tornado==6.4.2
-    tornado: pytest
-    tornado-v6.0.4: pytest<8.2
-    tornado-v6.1: pytest<8.2
-    tornado-v6.2: pytest<8.2
-    py3.6-tornado: aiocontextvars
-=======
     # ~~~ Tasks ~~~
     celery-v4.4.7: celery==4.4.7
     celery-v5.0.5: celery==5.0.5
@@ -896,6 +667,43 @@
     py3.6-starlette: aiocontextvars
 
 
+    # ~~~ Web 2 ~~~
+    bottle-v0.12.25: bottle==0.12.25
+    bottle-v0.13.2: bottle==0.13.2
+    bottle: werkzeug<2.1.0
+
+    falcon-v1.4.1: falcon==1.4.1
+    falcon-v2.0.0: falcon==2.0.0
+    falcon-v3.1.3: falcon==3.1.3
+    falcon-v4.0.2: falcon==4.0.2
+
+    pyramid-v1.8.6: pyramid==1.8.6
+    pyramid-v1.10.8: pyramid==1.10.8
+    pyramid-v2.0.2: pyramid==2.0.2
+    pyramid: werkzeug<2.1.0
+
+    starlite-v1.48.1: starlite==1.48.1
+    starlite-v1.49.0: starlite==1.49.0
+    starlite-v1.50.2: starlite==1.50.2
+    starlite-v1.51.16: starlite==1.51.16
+    starlite: pytest-asyncio
+    starlite: python-multipart
+    starlite: requests
+    starlite: cryptography
+    starlite: pydantic<2.0.0
+    starlite: httpx<0.28
+
+    tornado-v6.0.4: tornado==6.0.4
+    tornado-v6.1: tornado==6.1
+    tornado-v6.2: tornado==6.2
+    tornado-v6.4.2: tornado==6.4.2
+    tornado: pytest
+    tornado-v6.0.4: pytest<8.2
+    tornado-v6.1: pytest<8.2
+    tornado-v6.2: pytest<8.2
+    py3.6-tornado: aiocontextvars
+
+
     # ~~~ Misc ~~~
     loguru-v0.7.3: loguru==0.7.3
 
@@ -910,7 +718,6 @@
     trytond-v4.8.18: werkzeug<1.0
 
     typer-v0.15.1: typer==0.15.1
->>>>>>> 8f22defb
 
 
 
