--- conflicted
+++ resolved
@@ -10,11 +10,7 @@
 # The file (and all resulting CI YAMLs) then need to be regenerated via
 # "scripts/generate-test-files.sh".
 #
-<<<<<<< HEAD
-# Last generated: 2025-09-18T08:03:17.693809+00:00
-=======
-# Last generated: 2025-09-18T06:43:59.191429+00:00
->>>>>>> 7ae6866a
+# Last generated: 2025-09-18T08:05:49.500134+00:00
 
 [tox]
 requires =
