--- conflicted
+++ resolved
@@ -10,11 +10,7 @@
 # The file (and all resulting CI YAMLs) then need to be regenerated via
 # "scripts/generate-test-files.sh".
 #
-<<<<<<< HEAD
-# Last generated: 2025-09-05T07:07:00.296971+00:00
-=======
-# Last generated: 2025-09-05T06:53:57.545461+00:00
->>>>>>> 0c0a8d84
+# Last generated: 2025-09-05T07:14:50.663886+00:00
 
 [tox]
 requires =
