--- conflicted
+++ resolved
@@ -83,44 +83,19 @@
 
     {py3.8,py3.11,py3.12}-openai-base-v1.0.1
     {py3.8,py3.12,py3.13}-openai-base-v1.109.1
-<<<<<<< HEAD
-    {py3.8,py3.12,py3.13}-openai-base-v2.3.0
-
-    {py3.8,py3.11,py3.12}-openai-notiktoken-v1.0.1
-    {py3.8,py3.12,py3.13}-openai-notiktoken-v1.109.1
-    {py3.8,py3.12,py3.13}-openai-notiktoken-v2.3.0
-
-    {py3.9,py3.12,py3.13}-langgraph-v0.6.10
-    {py3.10,py3.12,py3.13}-langgraph-v1.0.0a4
-
-    {py3.9,py3.12,py3.13}-google_genai-v1.29.0
-    {py3.9,py3.12,py3.13}-google_genai-v1.33.0
-    {py3.9,py3.12,py3.13}-google_genai-v1.37.0
-    {py3.9,py3.12,py3.13}-google_genai-v1.42.0
-=======
     {py3.9,py3.12,py3.13}-openai-base-v2.3.0
 
     {py3.8,py3.11,py3.12}-openai-notiktoken-v1.0.1
     {py3.8,py3.12,py3.13}-openai-notiktoken-v1.109.1
     {py3.9,py3.12,py3.13}-openai-notiktoken-v2.3.0
->>>>>>> f8b9069f
 
     {py3.10,py3.11,py3.12}-openai_agents-v0.0.19
     {py3.10,py3.12,py3.13}-openai_agents-v0.1.0
     {py3.10,py3.12,py3.13}-openai_agents-v0.2.11
     {py3.10,py3.12,py3.13}-openai_agents-v0.3.3
 
-<<<<<<< HEAD
-    {py3.8,py3.10,py3.11}-huggingface_hub-v0.24.7
-    {py3.8,py3.12,py3.13}-huggingface_hub-v0.28.1
-    {py3.8,py3.12,py3.13}-huggingface_hub-v0.32.6
-    {py3.8,py3.12,py3.13}-huggingface_hub-v0.35.3
-    {py3.9,py3.12,py3.13}-huggingface_hub-v1.0.0rc5
-
     {py3.10,py3.12,py3.13}-pydantic_ai-v1.0.17
 
-=======
->>>>>>> f8b9069f
 
     # ~~~ Cloud ~~~
     {py3.6,py3.7}-boto3-v1.12.49
@@ -427,37 +402,15 @@
     openai-notiktoken: pytest-asyncio
     openai-notiktoken-v1.0.1: httpx<0.28
 
-<<<<<<< HEAD
-    langgraph-v0.6.10: langgraph==0.6.10
-    langgraph-v1.0.0a4: langgraph==1.0.0a4
-
-    google_genai-v1.29.0: google-genai==1.29.0
-    google_genai-v1.33.0: google-genai==1.33.0
-    google_genai-v1.37.0: google-genai==1.37.0
-    google_genai-v1.42.0: google-genai==1.42.0
-    google_genai: pytest-asyncio
-
-=======
->>>>>>> f8b9069f
     openai_agents-v0.0.19: openai-agents==0.0.19
     openai_agents-v0.1.0: openai-agents==0.1.0
     openai_agents-v0.2.11: openai-agents==0.2.11
     openai_agents-v0.3.3: openai-agents==0.3.3
     openai_agents: pytest-asyncio
 
-<<<<<<< HEAD
-    huggingface_hub-v0.24.7: huggingface_hub==0.24.7
-    huggingface_hub-v0.28.1: huggingface_hub==0.28.1
-    huggingface_hub-v0.32.6: huggingface_hub==0.32.6
-    huggingface_hub-v0.35.3: huggingface_hub==0.35.3
-    huggingface_hub-v1.0.0rc5: huggingface_hub==1.0.0rc5
-    huggingface_hub: responses
-    huggingface_hub: pytest-httpx
-
     pydantic_ai-v1.0.17: pydantic-ai==1.0.17
-
-=======
->>>>>>> f8b9069f
+    pydantic_ai: pytest-asyncio
+
 
     # ~~~ Cloud ~~~
     boto3-v1.12.49: boto3==1.12.49
