--- conflicted
+++ resolved
@@ -10,11 +10,7 @@
 # The file (and all resulting CI YAMLs) then need to be regenerated via
 # "scripts/generate-test-files.sh".
 #
-<<<<<<< HEAD
-# Last generated: 2025-09-03T12:58:38.268084+00:00
-=======
-# Last generated: 2025-09-03T15:01:21.035943+00:00
->>>>>>> 7bc91eda
+# Last generated: 2025-09-04T07:00:53.509946+00:00
 
 [tox]
 requires =
@@ -123,15 +119,9 @@
 
     # ~~~ AI ~~~
     {py3.8,py3.11,py3.12}-anthropic-v0.16.0
-<<<<<<< HEAD
-    {py3.8,py3.11,py3.12}-anthropic-v0.32.0
-    {py3.8,py3.11,py3.12}-anthropic-v0.48.0
-    {py3.8,py3.12,py3.13}-anthropic-v0.65.0
-=======
     {py3.8,py3.11,py3.12}-anthropic-v0.33.1
     {py3.8,py3.11,py3.12}-anthropic-v0.50.0
     {py3.8,py3.12,py3.13}-anthropic-v0.66.0
->>>>>>> 7bc91eda
 
     {py3.9,py3.10,py3.11}-cohere-v5.4.0
     {py3.9,py3.11,py3.12}-cohere-v5.9.4
@@ -147,16 +137,6 @@
     {py3.9,py3.12,py3.13}-langchain-notiktoken-v0.3.27
 
     {py3.8,py3.11,py3.12}-openai-base-v1.0.1
-<<<<<<< HEAD
-    {py3.8,py3.11,py3.12}-openai-base-v1.35.15
-    {py3.8,py3.11,py3.12}-openai-base-v1.69.0
-    {py3.8,py3.12,py3.13}-openai-base-v1.104.2
-
-    {py3.8,py3.11,py3.12}-openai-notiktoken-v1.0.1
-    {py3.8,py3.11,py3.12}-openai-notiktoken-v1.35.15
-    {py3.8,py3.11,py3.12}-openai-notiktoken-v1.69.0
-    {py3.8,py3.12,py3.13}-openai-notiktoken-v1.104.2
-=======
     {py3.8,py3.11,py3.12}-openai-base-v1.36.1
     {py3.8,py3.11,py3.12}-openai-base-v1.71.0
     {py3.8,py3.12,py3.13}-openai-base-v1.105.0
@@ -165,11 +145,10 @@
     {py3.8,py3.11,py3.12}-openai-notiktoken-v1.36.1
     {py3.8,py3.11,py3.12}-openai-notiktoken-v1.71.0
     {py3.8,py3.12,py3.13}-openai-notiktoken-v1.105.0
->>>>>>> 7bc91eda
 
     {py3.10,py3.11,py3.12}-openai_agents-v0.0.19
     {py3.10,py3.12,py3.13}-openai_agents-v0.1.0
-    {py3.10,py3.12,py3.13}-openai_agents-v0.2.10
+    {py3.10,py3.12,py3.13}-openai_agents-v0.2.11
 
     {py3.8,py3.10,py3.11}-huggingface_hub-v0.22.2
     {py3.8,py3.11,py3.12}-huggingface_hub-v0.26.5
@@ -334,8 +313,8 @@
     {py3.6}-trytond-v4.8.18
     {py3.6,py3.7,py3.8}-trytond-v5.8.16
     {py3.8,py3.10,py3.11}-trytond-v6.8.17
-    {py3.8,py3.11,py3.12}-trytond-v7.0.34
-    {py3.9,py3.12,py3.13}-trytond-v7.6.5
+    {py3.8,py3.11,py3.12}-trytond-v7.0.35
+    {py3.9,py3.12,py3.13}-trytond-v7.6.6
 
     {py3.7,py3.12,py3.13}-typer-v0.15.4
     {py3.7,py3.12,py3.13}-typer-v0.16.1
@@ -505,15 +484,9 @@
 
     # ~~~ AI ~~~
     anthropic-v0.16.0: anthropic==0.16.0
-<<<<<<< HEAD
-    anthropic-v0.32.0: anthropic==0.32.0
-    anthropic-v0.48.0: anthropic==0.48.0
-    anthropic-v0.65.0: anthropic==0.65.0
-=======
     anthropic-v0.33.1: anthropic==0.33.1
     anthropic-v0.50.0: anthropic==0.50.0
     anthropic-v0.66.0: anthropic==0.66.0
->>>>>>> 7bc91eda
     anthropic: pytest-asyncio
     anthropic-v0.16.0: httpx<0.28.0
     anthropic-v0.33.1: httpx<0.28.0
@@ -539,37 +512,25 @@
     langchain-notiktoken-v0.3.27: langchain-community
 
     openai-base-v1.0.1: openai==1.0.1
-<<<<<<< HEAD
-    openai-base-v1.35.15: openai==1.35.15
-    openai-base-v1.69.0: openai==1.69.0
-    openai-base-v1.104.2: openai==1.104.2
-=======
     openai-base-v1.36.1: openai==1.36.1
     openai-base-v1.71.0: openai==1.71.0
     openai-base-v1.105.0: openai==1.105.0
->>>>>>> 7bc91eda
     openai-base: pytest-asyncio
     openai-base: tiktoken
     openai-base-v1.0.1: httpx<0.28
     openai-base-v1.36.1: httpx<0.28
 
     openai-notiktoken-v1.0.1: openai==1.0.1
-<<<<<<< HEAD
-    openai-notiktoken-v1.35.15: openai==1.35.15
-    openai-notiktoken-v1.69.0: openai==1.69.0
-    openai-notiktoken-v1.104.2: openai==1.104.2
-=======
     openai-notiktoken-v1.36.1: openai==1.36.1
     openai-notiktoken-v1.71.0: openai==1.71.0
     openai-notiktoken-v1.105.0: openai==1.105.0
->>>>>>> 7bc91eda
     openai-notiktoken: pytest-asyncio
     openai-notiktoken-v1.0.1: httpx<0.28
     openai-notiktoken-v1.36.1: httpx<0.28
 
     openai_agents-v0.0.19: openai-agents==0.0.19
     openai_agents-v0.1.0: openai-agents==0.1.0
-    openai_agents-v0.2.10: openai-agents==0.2.10
+    openai_agents-v0.2.11: openai-agents==0.2.11
     openai_agents: pytest-asyncio
 
     huggingface_hub-v0.22.2: huggingface_hub==0.22.2
@@ -826,8 +787,8 @@
     trytond-v4.8.18: trytond==4.8.18
     trytond-v5.8.16: trytond==5.8.16
     trytond-v6.8.17: trytond==6.8.17
-    trytond-v7.0.34: trytond==7.0.34
-    trytond-v7.6.5: trytond==7.6.5
+    trytond-v7.0.35: trytond==7.0.35
+    trytond-v7.6.6: trytond==7.6.6
     trytond: werkzeug
     trytond-v4.6.22: werkzeug<1.0
     trytond-v4.8.18: werkzeug<1.0
