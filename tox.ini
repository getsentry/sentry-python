# Tox (http://codespeak.net/~hpk/tox/) is a tool for running tests
# in multiple virtualenvs. This configuration file will run the
# test suite on all supported python versions. To use it, "pip install tox"
# and then run "tox" from this directory.
#
# This file has been generated from a template
# by "scripts/populate_tox/populate_tox.py". Any changes to the file should
# be made in the template (if you want to change a hardcoded part of the file)
# or in the script (if you want to change the auto-generated part).
# The file (and all resulting CI YAMLs) then need to be regenerated via
# "scripts/generate-test-files.sh".
#
<<<<<<< HEAD
# Last generated: 2025-04-17T12:20:33.943833+00:00
=======
# Last generated: 2025-04-23T08:07:00.653648+00:00
>>>>>>> 76d6b049

[tox]
requires =
    # This version introduced using pip 24.1 which does not work with older Celery and HTTPX versions.
    virtualenv<20.26.3
envlist =
    # === Gevent ===
    {py3.8,py3.10,py3.11,py3.12}-gevent

    # === Integrations ===
    # General format is {pythonversion}-{integrationname}-v{frameworkversion}
    # 1 blank line between different integrations
    # Each framework version should only be mentioned once. I.e:
    #   {py3.7,py3.10}-django-v{3.2}
    #   {py3.10}-django-v{4.0}
    # instead of:
    #   {py3.7}-django-v{3.2}
    #   {py3.7,py3.10}-django-v{3.2,4.0}
    #
    # At a minimum, we should test against at least the lowest
    # and the latest supported version of a framework.

    # Anthropic
    {py3.8,py3.11,py3.12}-anthropic-v{0.16,0.28,0.40}
    {py3.7,py3.11,py3.12}-anthropic-latest

    # Arq
    {py3.7,py3.11}-arq-v{0.23}
    {py3.7,py3.12,py3.13}-arq-latest

    # Asgi
    {py3.7,py3.12,py3.13}-asgi

    # asyncpg
    {py3.7,py3.10}-asyncpg-v{0.23}
    {py3.8,py3.11,py3.12}-asyncpg-latest

    # AWS Lambda
    {py3.8,py3.9,py3.11,py3.13}-aws_lambda

    # Beam
    {py3.7}-beam-v{2.12}
    {py3.8,py3.11}-beam-latest

    # Boto3
    {py3.7}-boto3-v{1.12}
    {py3.7,py3.11,py3.12}-boto3-v{1.23}
    {py3.11,py3.12}-boto3-v{1.34}
    {py3.11,py3.12,py3.13}-boto3-latest

    # Chalice
    {py3.7,py3.9}-chalice-v{1.16}
    {py3.8,py3.12,py3.13}-chalice-latest

    # Cloud Resource Context
    {py3.7,py3.12,py3.13}-cloud_resource_context

    # GCP
    {py3.7}-gcp

    # HTTPX
    {py3.7,py3.9}-httpx-v{0.16,0.18}
    {py3.7,py3.10}-httpx-v{0.20,0.22}
    {py3.7,py3.11,py3.12}-httpx-v{0.23,0.24}
    {py3.9,py3.11,py3.12}-httpx-v{0.25,0.27}
    {py3.9,py3.12,py3.13}-httpx-latest

    # Langchain
    {py3.9,py3.11,py3.12}-langchain-v0.1
    {py3.9,py3.11,py3.12}-langchain-v0.3
    {py3.9,py3.11,py3.12}-langchain-latest
    {py3.9,py3.11,py3.12}-langchain-notiktoken

    # OpenAI
    {py3.9,py3.11,py3.12}-openai-v1.0
    {py3.9,py3.11,py3.12}-openai-v1.22
    {py3.9,py3.11,py3.12}-openai-v1.55
    {py3.9,py3.11,py3.12}-openai-latest
    {py3.9,py3.11,py3.12}-openai-notiktoken

    # pure_eval
    {py3.7,py3.12,py3.13}-pure_eval

    # Quart
    {py3.7,py3.11}-quart-v{0.16}
    {py3.8,py3.11,py3.12}-quart-v{0.19}
    {py3.8,py3.12,py3.13}-quart-latest

    # Ray
    {py3.10,py3.11}-ray-v{2.34}
    {py3.10,py3.11}-ray-latest

    # Redis
    {py3.7,py3.8}-redis-v{3}
    {py3.7,py3.8,py3.11}-redis-v{4}
    {py3.7,py3.11,py3.12}-redis-v{5}
    {py3.7,py3.12,py3.13}-redis-latest

    # Requests
    {py3.7,py3.8,py3.12,py3.13}-requests

    # RQ (Redis Queue)
    {py3.7,py3.9}-rq-v{0.13,1.0}
    {py3.7,py3.11}-rq-v{1.5,1.10}
    {py3.7,py3.11,py3.12}-rq-v{1.15,1.16}
    {py3.7,py3.12,py3.13}-rq-latest

    # Sanic
    {py3.7}-sanic-v{0.8}
    {py3.8}-sanic-v{20}
    {py3.8,py3.11,py3.12}-sanic-v{24.6}
    {py3.9,py3.12,py3.13}-sanic-latest

    # === Integrations - Auto-generated ===
    # These come from the populate_tox.py script. Eventually we should move all
    # integration tests there.

    # ~~~ Common ~~~
    {py3.7,py3.8,py3.9}-common-v1.4.1
    {py3.7,py3.8,py3.9,py3.10}-common-v1.13.0
    {py3.7,py3.8,py3.9,py3.10,py3.11}-common-v1.22.0
    {py3.8,py3.9,py3.10,py3.11,py3.12,py3.13}-common-v1.32.1


    # ~~~ AI ~~~
    {py3.9,py3.10,py3.11}-cohere-v5.4.0
    {py3.9,py3.11,py3.12}-cohere-v5.8.1
    {py3.9,py3.11,py3.12}-cohere-v5.11.4
    {py3.9,py3.11,py3.12}-cohere-v5.15.0

    {py3.8,py3.10,py3.11}-huggingface_hub-v0.22.2
    {py3.8,py3.10,py3.11}-huggingface_hub-v0.25.2
    {py3.8,py3.12,py3.13}-huggingface_hub-v0.28.1
    {py3.8,py3.12,py3.13}-huggingface_hub-v0.30.2


    # ~~~ DBs ~~~
    {py3.7,py3.11,py3.12}-clickhouse_driver-v0.2.9

    {py3.7}-pymongo-v3.7.2
    {py3.7,py3.10,py3.11}-pymongo-v3.13.0
    {py3.7,py3.9,py3.10}-pymongo-v4.0.2
    {py3.9,py3.12,py3.13}-pymongo-v4.12.0

    {py3.7}-redis_py_cluster_legacy-v2.0.0
    {py3.7,py3.8}-redis_py_cluster_legacy-v2.1.3

<<<<<<< HEAD
    {py3.7}-sqlalchemy-v1.3.9
    {py3.7,py3.11,py3.12}-sqlalchemy-v1.4.54
    {py3.7,py3.10,py3.11}-sqlalchemy-v2.0.9
=======
    {py3.6,py3.8,py3.9}-sqlalchemy-v1.3.24
    {py3.6,py3.11,py3.12}-sqlalchemy-v1.4.54
>>>>>>> 76d6b049
    {py3.7,py3.12,py3.13}-sqlalchemy-v2.0.40


    # ~~~ Flags ~~~
    {py3.8,py3.12,py3.13}-launchdarkly-v9.8.1
    {py3.8,py3.12,py3.13}-launchdarkly-v9.9.0
    {py3.8,py3.12,py3.13}-launchdarkly-v9.10.0
    {py3.8,py3.12,py3.13}-launchdarkly-v9.11.0

    {py3.8,py3.12,py3.13}-openfeature-v0.7.5
    {py3.9,py3.12,py3.13}-openfeature-v0.8.1

    {py3.7,py3.12,py3.13}-statsig-v0.55.3
    {py3.7,py3.12,py3.13}-statsig-v0.56.0
    {py3.7,py3.12,py3.13}-statsig-v0.57.3

    {py3.8,py3.12,py3.13}-unleash-v6.0.1
    {py3.8,py3.12,py3.13}-unleash-v6.1.0
    {py3.8,py3.12,py3.13}-unleash-v6.2.0


    # ~~~ GraphQL ~~~
    {py3.8,py3.10,py3.11}-ariadne-v0.20.1
    {py3.8,py3.11,py3.12}-ariadne-v0.22
    {py3.8,py3.11,py3.12}-ariadne-v0.24.0
    {py3.9,py3.12,py3.13}-ariadne-v0.26.2

    {py3.7,py3.9,py3.10}-gql-v3.4.1
    {py3.7,py3.11,py3.12}-gql-v3.5.2
    {py3.9,py3.12,py3.13}-gql-v3.6.0b4

    {py3.7,py3.9,py3.10}-graphene-v3.3
    {py3.8,py3.12,py3.13}-graphene-v3.4.3

    {py3.8,py3.10,py3.11}-strawberry-v0.209.8
    {py3.8,py3.11,py3.12}-strawberry-v0.228.0
    {py3.8,py3.12,py3.13}-strawberry-v0.247.2
    {py3.9,py3.12,py3.13}-strawberry-v0.266.0


    # ~~~ Network ~~~
    {py3.7,py3.8}-grpc-v1.32.0
    {py3.7,py3.9,py3.10}-grpc-v1.44.0
    {py3.7,py3.10,py3.11}-grpc-v1.58.3
    {py3.9,py3.12,py3.13}-grpc-v1.71.0
    {py3.9,py3.12,py3.13}-grpc-v1.72.0rc1


    # ~~~ Tasks ~~~
    {py3.8}-celery-v4.4.7
    {py3.8}-celery-v5.0.5
    {py3.8,py3.12,py3.13}-celery-v5.5.1

    {py3.7}-dramatiq-v1.9.0
    {py3.7,py3.8,py3.9}-dramatiq-v1.12.3
    {py3.7,py3.10,py3.11}-dramatiq-v1.15.0
    {py3.8,py3.12,py3.13}-dramatiq-v1.17.1

    {py3.7}-huey-v2.1.3
    {py3.7}-huey-v2.2.0
    {py3.7}-huey-v2.3.2
    {py3.7,py3.11,py3.12}-huey-v2.5.3

    {py3.8,py3.9}-spark-v3.0.3
    {py3.8,py3.9}-spark-v3.2.4
    {py3.8,py3.10,py3.11}-spark-v3.4.4
    {py3.8,py3.10,py3.11}-spark-v3.5.5


    # ~~~ Web 1 ~~~
<<<<<<< HEAD
    {py3.7}-django-v2.0.9
    {py3.7,py3.8,py3.9}-django-v2.2.28
    {py3.7,py3.9,py3.10}-django-v3.2.25
=======
    {py3.6,py3.7}-django-v1.11.29
    {py3.6,py3.8,py3.9}-django-v2.2.28
    {py3.6,py3.9,py3.10}-django-v3.2.25
>>>>>>> 76d6b049
    {py3.8,py3.11,py3.12}-django-v4.2.20
    {py3.10,py3.11,py3.12}-django-v5.0.14
    {py3.10,py3.12,py3.13}-django-v5.2

    {py3.7,py3.8}-flask-v1.1.4
    {py3.8,py3.12,py3.13}-flask-v2.3.3
    {py3.8,py3.12,py3.13}-flask-v3.0.3
    {py3.9,py3.12,py3.13}-flask-v3.1.0

    {py3.7,py3.9,py3.10}-starlette-v0.16.0
    {py3.7,py3.10,py3.11}-starlette-v0.26.1
    {py3.8,py3.11,py3.12}-starlette-v0.36.3
    {py3.9,py3.12,py3.13}-starlette-v0.46.2

    {py3.7,py3.9,py3.10}-fastapi-v0.79.1
    {py3.7,py3.10,py3.11}-fastapi-v0.91.0
    {py3.7,py3.10,py3.11}-fastapi-v0.103.2
    {py3.8,py3.12,py3.13}-fastapi-v0.115.12


    # ~~~ Web 2 ~~~
<<<<<<< HEAD
    {py3.7}-bottle-v0.12.25
    {py3.7,py3.8,py3.9}-bottle-v0.13.2
=======
    {py3.7}-aiohttp-v3.4.4
    {py3.7}-aiohttp-v3.6.3
    {py3.7,py3.9,py3.10}-aiohttp-v3.8.6
    {py3.9,py3.12,py3.13}-aiohttp-v3.11.18

    {py3.6,py3.7}-bottle-v0.12.25
    {py3.8,py3.12,py3.13}-bottle-v0.13.3
>>>>>>> 76d6b049

    {py3.7,py3.8,py3.9}-falcon-v3.0.1
    {py3.7,py3.11,py3.12}-falcon-v3.1.3
    {py3.8,py3.11,py3.12}-falcon-v4.0.2

    {py3.8,py3.10,py3.11}-litestar-v2.0.1
    {py3.8,py3.11,py3.12}-litestar-v2.5.5
    {py3.8,py3.11,py3.12}-litestar-v2.10.0
    {py3.8,py3.12,py3.13}-litestar-v2.15.2

    {py3.7,py3.8,py3.9}-pyramid-v1.10.8
    {py3.7,py3.10,py3.11}-pyramid-v2.0.2

    {py3.8,py3.10,py3.11}-starlite-v1.48.1
    {py3.8,py3.10,py3.11}-starlite-v1.49.0
    {py3.8,py3.10,py3.11}-starlite-v1.50.2
    {py3.8,py3.10,py3.11}-starlite-v1.51.16

    {py3.7,py3.8}-tornado-v6.0.4
    {py3.7,py3.8,py3.9}-tornado-v6.1
    {py3.7,py3.9,py3.10}-tornado-v6.2
    {py3.8,py3.10,py3.11}-tornado-v6.4.2


    # ~~~ Misc ~~~
    {py3.7,py3.12,py3.13}-loguru-v0.7.3

<<<<<<< HEAD
    {py3.7}-trytond-v5.0.9
    {py3.7,py3.8}-trytond-v5.8.16
=======
    {py3.6}-trytond-v4.6.22
    {py3.6}-trytond-v4.8.18
    {py3.6,py3.7,py3.8}-trytond-v5.8.16
>>>>>>> 76d6b049
    {py3.8,py3.10,py3.11}-trytond-v6.8.17
    {py3.8,py3.11,py3.12}-trytond-v7.0.29
    {py3.8,py3.11,py3.12}-trytond-v7.4.9

    {py3.7,py3.12,py3.13}-typer-v0.15.2



[testenv]
deps =
    # if you change requirements-testing.txt and your change is not being reflected
    # in what's installed by tox (when running tox locally), try running tox
    # with the -r flag
    -r requirements-testing.txt

    linters: -r requirements-linting.txt
    linters: werkzeug<2.3.0

    # === Gevent ===
    {py3.7,py3.8,py3.9,py3.10,py3.11}-gevent: gevent>=22.10.0, <22.11.0
    {py3.12}-gevent: gevent
    # See https://github.com/pytest-dev/pytest/issues/9621
    # and https://github.com/pytest-dev/pytest-forked/issues/67
    # for justification of the upper bound on pytest
    py3.7-gevent: pytest<7.0.0
    {py3.8,py3.9,py3.10,py3.11,py3.12}-gevent: pytest

    # === Integrations ===

    # Anthropic
    anthropic: pytest-asyncio
    anthropic-v{0.16,0.28}: httpx<0.28.0
    anthropic-v0.16: anthropic~=0.16.0
    anthropic-v0.28: anthropic~=0.28.0
    anthropic-v0.40: anthropic~=0.40.0
    anthropic-latest: anthropic

    # Arq
    arq-v0.23: arq~=0.23.0
    arq-v0.23: pydantic<2
    arq-latest: arq
    arq: fakeredis>=2.2.0,<2.8
    arq: pytest-asyncio
    arq: async-timeout

    # Asgi
    asgi: pytest-asyncio
    asgi: async-asgi-testclient

    # Asyncpg
    asyncpg-v0.23: asyncpg~=0.23.0
    asyncpg-latest: asyncpg
    asyncpg: pytest-asyncio

    # AWS Lambda
    aws_lambda: aws-cdk-lib
    aws_lambda: aws-sam-cli
    aws_lambda: boto3
    aws_lambda: fastapi
    aws_lambda: requests
    aws_lambda: uvicorn

    # Beam
    beam-v2.12: apache-beam~=2.12.0
    beam-latest: apache-beam

    # Boto3
    boto3-v1.12: boto3~=1.12.0
    boto3-v1.23: boto3~=1.23.0
    boto3-v1.34: boto3~=1.34.0
    boto3-latest: boto3

    # Chalice
    chalice: pytest-chalice==0.0.5
    chalice-v1.16: chalice~=1.16.0
    chalice-latest: chalice

    # HTTPX
    httpx-v0.16: pytest-httpx==0.10.0
    httpx-v0.18: pytest-httpx==0.12.0
    httpx-v0.20: pytest-httpx==0.14.0
    httpx-v0.22: pytest-httpx==0.19.0
    httpx-v0.23: pytest-httpx==0.21.0
    httpx-v0.24: pytest-httpx==0.22.0
    httpx-v0.25: pytest-httpx==0.25.0
    httpx: pytest-httpx
    # anyio is a dep of httpx
    httpx: anyio<4.0.0
    httpx-v0.16: httpx~=0.16.0
    httpx-v0.18: httpx~=0.18.0
    httpx-v0.20: httpx~=0.20.0
    httpx-v0.22: httpx~=0.22.0
    httpx-v0.23: httpx~=0.23.0
    httpx-v0.24: httpx~=0.24.0
    httpx-v0.25: httpx~=0.25.0
    httpx-v0.27: httpx~=0.27.0
    httpx-latest: httpx

    # Langchain
    langchain-v0.1: openai~=1.0.0
    langchain-v0.1: langchain~=0.1.11
    langchain-v0.1: tiktoken~=0.6.0
    langchain-v0.1: httpx<0.28.0
    langchain-v0.3: langchain~=0.3.0
    langchain-v0.3: langchain-community
    langchain-v0.3: tiktoken
    langchain-v0.3: openai
    langchain-{latest,notiktoken}: langchain
    langchain-{latest,notiktoken}: langchain-openai
    langchain-{latest,notiktoken}: openai>=1.6.1
    langchain-latest: tiktoken~=0.6.0

    # OpenAI
    openai: pytest-asyncio
    openai-v1.0: openai~=1.0.0
    openai-v1.0: tiktoken
    openai-v1.0: httpx<0.28.0
    openai-v1.22: openai~=1.22.0
    openai-v1.22: tiktoken
    openai-v1.22: httpx<0.28.0
    openai-v1.55: openai~=1.55.0
    openai-v1.55: tiktoken
    openai-latest: openai
    openai-latest: tiktoken~=0.6.0
    openai-notiktoken: openai

    # pure_eval
    pure_eval: pure_eval

    # Quart
    quart: quart-auth
    quart: pytest-asyncio
    quart-{v0.19,latest}: quart-flask-patch
    quart-v0.16: blinker<1.6
    quart-v0.16: jinja2<3.1.0
    quart-v0.16: Werkzeug<2.1.0
    quart-v0.16: hypercorn<0.15.0
    quart-v0.16: quart~=0.16.0
    quart-v0.19: Werkzeug>=3.0.0
    quart-v0.19: quart~=0.19.0
    {py3.8}-quart: taskgroup==0.0.0a4
    quart-latest: quart

    # Ray
    ray-v2.34: ray~=2.34.0
    ray-latest: ray

    # Redis
    redis: fakeredis!=1.7.4
    redis: pytest<8.0.0
    py3.7-redis: fakeredis!=2.26.0  # https://github.com/cunla/fakeredis-py/issues/341
    {py3.7,py3.8,py3.9,py3.10,py3.11,py3.12,py3.13}-redis: pytest-asyncio
    redis-v3: redis~=3.0
    redis-v4: redis~=4.0
    redis-v5: redis~=5.0
    redis-latest: redis

    # Requests
    requests: requests>=2.0

    # RQ (Redis Queue)
    # https://github.com/jamesls/fakeredis/issues/245
    rq-v{0.13,1.0,1.5,1.10}: fakeredis>=1.0,<1.7.4
    rq-v{1.15,1.16}: fakeredis<2.28.0
    py3.7-rq-v{1.15,1.16}: fakeredis!=2.26.0  # https://github.com/cunla/fakeredis-py/issues/341
    rq-latest: fakeredis<2.28.0
    py3.7-rq-latest: fakeredis!=2.26.0  # https://github.com/cunla/fakeredis-py/issues/341
    rq-v0.6: rq~=0.6.0
    rq-v0.13: rq~=0.13.0
    rq-v1.0: rq~=1.0.0
    rq-v1.5: rq~=1.5.0
    rq-v1.10: rq~=1.10.0
    rq-v1.15: rq~=1.15.0
    rq-v1.16: rq~=1.16.0
    rq-latest: rq

    # Sanic
    sanic: websockets<11.0
    sanic: aiohttp
    sanic-v{24.6}: sanic_testing
    sanic-latest: sanic_testing
    sanic-v0.8: sanic~=0.8.0
    sanic-v20: sanic~=20.0
    sanic-v24.6: sanic~=24.6.0
    sanic-latest: sanic

    # === Integrations - Auto-generated ===
    # These come from the populate_tox.py script. Eventually we should move all
    # integration tests there.

    # ~~~ Common ~~~
    common-v1.4.1: opentelemetry-sdk==1.4.1
    common-v1.13.0: opentelemetry-sdk==1.13.0
    common-v1.22.0: opentelemetry-sdk==1.22.0
    common-v1.32.1: opentelemetry-sdk==1.32.1
    common: pytest
    common: pytest-asyncio
    py3.7-common: pytest<7.0.0
    py3.8-common: hypothesis


    # ~~~ AI ~~~
    cohere-v5.4.0: cohere==5.4.0
    cohere-v5.8.1: cohere==5.8.1
    cohere-v5.11.4: cohere==5.11.4
    cohere-v5.15.0: cohere==5.15.0

    huggingface_hub-v0.22.2: huggingface_hub==0.22.2
    huggingface_hub-v0.25.2: huggingface_hub==0.25.2
    huggingface_hub-v0.28.1: huggingface_hub==0.28.1
    huggingface_hub-v0.30.2: huggingface_hub==0.30.2


    # ~~~ DBs ~~~
    clickhouse_driver-v0.2.9: clickhouse-driver==0.2.9

    pymongo-v3.7.2: pymongo==3.7.2
    pymongo-v3.13.0: pymongo==3.13.0
    pymongo-v4.0.2: pymongo==4.0.2
    pymongo-v4.12.0: pymongo==4.12.0
    pymongo: mockupdb

    redis_py_cluster_legacy-v2.0.0: redis-py-cluster==2.0.0
    redis_py_cluster_legacy-v2.1.3: redis-py-cluster==2.1.3

    sqlalchemy-v1.3.24: sqlalchemy==1.3.24
    sqlalchemy-v1.4.54: sqlalchemy==1.4.54
    sqlalchemy-v2.0.40: sqlalchemy==2.0.40


    # ~~~ Flags ~~~
    launchdarkly-v9.8.1: launchdarkly-server-sdk==9.8.1
    launchdarkly-v9.9.0: launchdarkly-server-sdk==9.9.0
    launchdarkly-v9.10.0: launchdarkly-server-sdk==9.10.0
    launchdarkly-v9.11.0: launchdarkly-server-sdk==9.11.0

    openfeature-v0.7.5: openfeature-sdk==0.7.5
    openfeature-v0.8.1: openfeature-sdk==0.8.1

    statsig-v0.55.3: statsig==0.55.3
    statsig-v0.56.0: statsig==0.56.0
    statsig-v0.57.3: statsig==0.57.3
    statsig: typing_extensions

    unleash-v6.0.1: UnleashClient==6.0.1
    unleash-v6.1.0: UnleashClient==6.1.0
    unleash-v6.2.0: UnleashClient==6.2.0


    # ~~~ GraphQL ~~~
    ariadne-v0.20.1: ariadne==0.20.1
    ariadne-v0.22: ariadne==0.22
    ariadne-v0.24.0: ariadne==0.24.0
    ariadne-v0.26.2: ariadne==0.26.2
    ariadne: fastapi
    ariadne: flask
    ariadne: httpx

    gql-v3.4.1: gql[all]==3.4.1
    gql-v3.5.2: gql[all]==3.5.2
    gql-v3.6.0b4: gql[all]==3.6.0b4

    graphene-v3.3: graphene==3.3
    graphene-v3.4.3: graphene==3.4.3
    graphene: blinker
    graphene: fastapi
    graphene: flask
    graphene: httpx
    py3.6-graphene: aiocontextvars

    strawberry-v0.209.8: strawberry-graphql[fastapi,flask]==0.209.8
    strawberry-v0.228.0: strawberry-graphql[fastapi,flask]==0.228.0
    strawberry-v0.247.2: strawberry-graphql[fastapi,flask]==0.247.2
    strawberry-v0.266.0: strawberry-graphql[fastapi,flask]==0.266.0
    strawberry: httpx
    strawberry-v0.209.8: pydantic<2.11
    strawberry-v0.228.0: pydantic<2.11
    strawberry-v0.247.2: pydantic<2.11


    # ~~~ Network ~~~
    grpc-v1.32.0: grpcio==1.32.0
    grpc-v1.44.0: grpcio==1.44.0
    grpc-v1.58.3: grpcio==1.58.3
    grpc-v1.71.0: grpcio==1.71.0
    grpc-v1.72.0rc1: grpcio==1.72.0rc1
    grpc: protobuf
    grpc: mypy-protobuf
    grpc: types-protobuf
    grpc: pytest-asyncio


    # ~~~ Tasks ~~~
    celery-v4.4.7: celery==4.4.7
    celery-v5.0.5: celery==5.0.5
    celery-v5.5.1: celery==5.5.1
    celery: newrelic
    celery: redis

    dramatiq-v1.9.0: dramatiq==1.9.0
    dramatiq-v1.12.3: dramatiq==1.12.3
    dramatiq-v1.15.0: dramatiq==1.15.0
    dramatiq-v1.17.1: dramatiq==1.17.1

    huey-v2.1.3: huey==2.1.3
    huey-v2.2.0: huey==2.2.0
    huey-v2.3.2: huey==2.3.2
    huey-v2.5.3: huey==2.5.3

    spark-v3.0.3: pyspark==3.0.3
    spark-v3.2.4: pyspark==3.2.4
    spark-v3.4.4: pyspark==3.4.4
    spark-v3.5.5: pyspark==3.5.5


    # ~~~ Web 1 ~~~
<<<<<<< HEAD
    django-v2.0.9: django==2.0.9
=======
    django-v1.11.29: django==1.11.29
>>>>>>> 76d6b049
    django-v2.2.28: django==2.2.28
    django-v3.2.25: django==3.2.25
    django-v4.2.20: django==4.2.20
    django-v5.0.14: django==5.0.14
    django-v5.2: django==5.2
    django: channels[daphne]
    django: psycopg2-binary
    django: djangorestframework
    django: pytest-django
    django: Werkzeug
    django-v3.2.25: pytest-asyncio
    django-v4.2.20: pytest-asyncio
    django-v5.0.14: pytest-asyncio
    django-v5.2: pytest-asyncio
    django-v2.2.28: six
<<<<<<< HEAD
    django-v2.0.9: djangorestframework>=3.0,<4.0
    django-v2.0.9: Werkzeug<2.1.0
=======
    django-v1.11.29: djangorestframework>=3.0,<4.0
    django-v1.11.29: Werkzeug<2.1.0
>>>>>>> 76d6b049
    django-v2.2.28: djangorestframework>=3.0,<4.0
    django-v2.2.28: Werkzeug<2.1.0
    django-v3.2.25: djangorestframework>=3.0,<4.0
    django-v3.2.25: Werkzeug<2.1.0
<<<<<<< HEAD
    django-v2.0.9: pytest-django<4.0
    django-v2.2.28: pytest-django<4.0
=======
    django-v1.11.29: pytest-django<4.0
    django-v2.2.28: pytest-django<4.0
    django-v2.2.28: channels[daphne]
    django-v3.2.25: channels[daphne]
    django-v4.2.20: channels[daphne]
    django-v5.0.14: channels[daphne]
    django-v5.2: channels[daphne]
>>>>>>> 76d6b049

    flask-v1.1.4: flask==1.1.4
    flask-v2.3.3: flask==2.3.3
    flask-v3.0.3: flask==3.0.3
    flask-v3.1.0: flask==3.1.0
    flask: flask-login
    flask: werkzeug
    flask-v1.1.4: werkzeug<2.1.0
    flask-v1.1.4: markupsafe<2.1.0

    starlette-v0.16.0: starlette==0.16.0
    starlette-v0.26.1: starlette==0.26.1
    starlette-v0.36.3: starlette==0.36.3
    starlette-v0.46.2: starlette==0.46.2
    starlette: pytest-asyncio
    starlette: python-multipart
    starlette: requests
    starlette: anyio<4.0.0
    starlette: jinja2
    starlette: httpx
    starlette-v0.16.0: httpx<0.28.0
    starlette-v0.26.1: httpx<0.28.0
    starlette-v0.36.3: httpx<0.28.0
    py3.6-starlette: aiocontextvars

    fastapi-v0.79.1: fastapi==0.79.1
    fastapi-v0.91.0: fastapi==0.91.0
    fastapi-v0.103.2: fastapi==0.103.2
    fastapi-v0.115.12: fastapi==0.115.12
    fastapi: httpx
    fastapi: pytest-asyncio
    fastapi: python-multipart
    fastapi: requests
    fastapi: anyio<4
    fastapi-v0.79.1: httpx<0.28.0
    fastapi-v0.91.0: httpx<0.28.0
    fastapi-v0.103.2: httpx<0.28.0
    py3.6-fastapi: aiocontextvars


    # ~~~ Web 2 ~~~
    aiohttp-v3.4.4: aiohttp==3.4.4
    aiohttp-v3.6.3: aiohttp==3.6.3
    aiohttp-v3.8.6: aiohttp==3.8.6
    aiohttp-v3.11.18: aiohttp==3.11.18
    aiohttp: pytest-aiohttp
    aiohttp-v3.8.6: pytest-asyncio
    aiohttp-v3.11.18: pytest-asyncio

    bottle-v0.12.25: bottle==0.12.25
    bottle-v0.13.3: bottle==0.13.3
    bottle: werkzeug<2.1.0

    falcon-v3.0.1: falcon==3.0.1
    falcon-v3.1.3: falcon==3.1.3
    falcon-v4.0.2: falcon==4.0.2

    litestar-v2.0.1: litestar==2.0.1
    litestar-v2.5.5: litestar==2.5.5
    litestar-v2.10.0: litestar==2.10.0
    litestar-v2.15.2: litestar==2.15.2
    litestar: pytest-asyncio
    litestar: python-multipart
    litestar: requests
    litestar: cryptography
    litestar-v2.0.1: httpx<0.28
    litestar-v2.5.5: httpx<0.28

    pyramid-v1.10.8: pyramid==1.10.8
    pyramid-v2.0.2: pyramid==2.0.2
    pyramid: werkzeug<2.1.0

    starlite-v1.48.1: starlite==1.48.1
    starlite-v1.49.0: starlite==1.49.0
    starlite-v1.50.2: starlite==1.50.2
    starlite-v1.51.16: starlite==1.51.16
    starlite: pytest-asyncio
    starlite: python-multipart
    starlite: requests
    starlite: cryptography
    starlite: pydantic<2.0.0
    starlite: httpx<0.28

    tornado-v6.0.4: tornado==6.0.4
    tornado-v6.1: tornado==6.1
    tornado-v6.2: tornado==6.2
    tornado-v6.4.2: tornado==6.4.2
    tornado: pytest
    tornado-v6.0.4: pytest<8.2
    tornado-v6.1: pytest<8.2
    tornado-v6.2: pytest<8.2
    py3.6-tornado: aiocontextvars


    # ~~~ Misc ~~~
    loguru-v0.7.3: loguru==0.7.3

<<<<<<< HEAD
    trytond-v5.0.9: trytond==5.0.9
=======
    trytond-v4.6.22: trytond==4.6.22
    trytond-v4.8.18: trytond==4.8.18
>>>>>>> 76d6b049
    trytond-v5.8.16: trytond==5.8.16
    trytond-v6.8.17: trytond==6.8.17
    trytond-v7.0.29: trytond==7.0.29
    trytond-v7.4.9: trytond==7.4.9
    trytond: werkzeug
<<<<<<< HEAD
    trytond-v5.0.9: werkzeug<1.0
=======
    trytond-v4.6.22: werkzeug<1.0
    trytond-v4.8.18: werkzeug<1.0
>>>>>>> 76d6b049

    typer-v0.15.2: typer==0.15.2



setenv =
    PYTHONDONTWRITEBYTECODE=1
    OBJC_DISABLE_INITIALIZE_FORK_SAFETY=YES
    COVERAGE_FILE=.coverage-sentry-{envname}

    django: DJANGO_SETTINGS_MODULE=tests.integrations.django.myapp.settings
    py3.12-django: PIP_CONSTRAINT=constraints.txt

    common: TESTPATH=tests
    gevent: TESTPATH=tests
    aiohttp: TESTPATH=tests/integrations/aiohttp
    anthropic: TESTPATH=tests/integrations/anthropic
    ariadne: TESTPATH=tests/integrations/ariadne
    arq: TESTPATH=tests/integrations/arq
    asgi: TESTPATH=tests/integrations/asgi
    asyncpg: TESTPATH=tests/integrations/asyncpg
    aws_lambda: TESTPATH=tests/integrations/aws_lambda
    beam: TESTPATH=tests/integrations/beam
    boto3: TESTPATH=tests/integrations/boto3
    bottle: TESTPATH=tests/integrations/bottle
    celery: TESTPATH=tests/integrations/celery
    chalice: TESTPATH=tests/integrations/chalice
    clickhouse_driver: TESTPATH=tests/integrations/clickhouse_driver
    cohere: TESTPATH=tests/integrations/cohere
    cloud_resource_context: TESTPATH=tests/integrations/cloud_resource_context
    django: TESTPATH=tests/integrations/django
    dramatiq: TESTPATH=tests/integrations/dramatiq
    falcon: TESTPATH=tests/integrations/falcon
    fastapi:  TESTPATH=tests/integrations/fastapi
    flask: TESTPATH=tests/integrations/flask
    gcp: TESTPATH=tests/integrations/gcp
    gql: TESTPATH=tests/integrations/gql
    graphene: TESTPATH=tests/integrations/graphene
    grpc: TESTPATH=tests/integrations/grpc
    httpx: TESTPATH=tests/integrations/httpx
    huey: TESTPATH=tests/integrations/huey
    huggingface_hub: TESTPATH=tests/integrations/huggingface_hub
    langchain: TESTPATH=tests/integrations/langchain
    launchdarkly: TESTPATH=tests/integrations/launchdarkly
    litestar: TESTPATH=tests/integrations/litestar
    loguru: TESTPATH=tests/integrations/loguru
    openai: TESTPATH=tests/integrations/openai
    openfeature: TESTPATH=tests/integrations/openfeature
    pure_eval: TESTPATH=tests/integrations/pure_eval
    pymongo: TESTPATH=tests/integrations/pymongo
    pyramid: TESTPATH=tests/integrations/pyramid
    quart: TESTPATH=tests/integrations/quart
    ray: TESTPATH=tests/integrations/ray
    redis: TESTPATH=tests/integrations/redis
    redis_py_cluster_legacy: TESTPATH=tests/integrations/redis_py_cluster_legacy
    requests: TESTPATH=tests/integrations/requests
    rq: TESTPATH=tests/integrations/rq
    sanic: TESTPATH=tests/integrations/sanic
    spark: TESTPATH=tests/integrations/spark
    sqlalchemy: TESTPATH=tests/integrations/sqlalchemy
    starlette: TESTPATH=tests/integrations/starlette
    starlite: TESTPATH=tests/integrations/starlite
    statsig: TESTPATH=tests/integrations/statsig
    strawberry: TESTPATH=tests/integrations/strawberry
    tornado: TESTPATH=tests/integrations/tornado
    trytond: TESTPATH=tests/integrations/trytond
    typer: TESTPATH=tests/integrations/typer
    unleash: TESTPATH=tests/integrations/unleash
    socket: TESTPATH=tests/integrations/socket

passenv =
    SENTRY_PYTHON_TEST_POSTGRES_HOST
    SENTRY_PYTHON_TEST_POSTGRES_USER
    SENTRY_PYTHON_TEST_POSTGRES_PASSWORD
    SENTRY_PYTHON_TEST_POSTGRES_NAME

usedevelop = True

extras =
    bottle: bottle
    falcon: falcon
    flask: flask
    pymongo: pymongo

basepython =
    py3.7: python3.7
    py3.8: python3.8
    py3.9: python3.9
    py3.10: python3.10
    py3.11: python3.11
    py3.12: python3.12
    py3.13: python3.13

    # Python version is pinned here because flake8 actually behaves differently
    # depending on which version is used. You can patch this out to point to
    # some random Python 3 binary, but then you get guaranteed mismatches with
    # CI. Other tools such as mypy and black have options that pin the Python
    # version.
    linters: python3.12

commands =
    {py3.7,py3.8}-boto3: pip install urllib3<2.0.0

    ; https://github.com/pallets/flask/issues/4455
    {py3.7,py3.8,py3.9,py3.10,py3.11}-flask-v{1}: pip install "itsdangerous>=0.24,<2.0" "markupsafe<2.0.0" "jinja2<3.1.1"

    ; Running `pytest` as an executable suffers from an import error
    ; when loading tests in scenarios. In particular, django fails to
    ; load the settings from the test module.
    python -m pytest {env:TESTPATH} -o junit_suite_name={envname} {posargs}

[testenv:linters]
commands =
    flake8 tests sentry_sdk
    black --check tests sentry_sdk
    mypy sentry_sdk<|MERGE_RESOLUTION|>--- conflicted
+++ resolved
@@ -10,11 +10,7 @@
 # The file (and all resulting CI YAMLs) then need to be regenerated via
 # "scripts/generate-test-files.sh".
 #
-<<<<<<< HEAD
-# Last generated: 2025-04-17T12:20:33.943833+00:00
-=======
-# Last generated: 2025-04-23T08:07:00.653648+00:00
->>>>>>> 76d6b049
+# Last generated: 2025-04-24T13:53:43.329047+00:00
 
 [tox]
 requires =
@@ -162,14 +158,8 @@
     {py3.7}-redis_py_cluster_legacy-v2.0.0
     {py3.7,py3.8}-redis_py_cluster_legacy-v2.1.3
 
-<<<<<<< HEAD
-    {py3.7}-sqlalchemy-v1.3.9
+    {py3.7,py3.8,py3.9}-sqlalchemy-v1.3.24
     {py3.7,py3.11,py3.12}-sqlalchemy-v1.4.54
-    {py3.7,py3.10,py3.11}-sqlalchemy-v2.0.9
-=======
-    {py3.6,py3.8,py3.9}-sqlalchemy-v1.3.24
-    {py3.6,py3.11,py3.12}-sqlalchemy-v1.4.54
->>>>>>> 76d6b049
     {py3.7,py3.12,py3.13}-sqlalchemy-v2.0.40
 
 
@@ -240,15 +230,9 @@
 
 
     # ~~~ Web 1 ~~~
-<<<<<<< HEAD
-    {py3.7}-django-v2.0.9
+    {py3.7}-django-v2.0.13
     {py3.7,py3.8,py3.9}-django-v2.2.28
     {py3.7,py3.9,py3.10}-django-v3.2.25
-=======
-    {py3.6,py3.7}-django-v1.11.29
-    {py3.6,py3.8,py3.9}-django-v2.2.28
-    {py3.6,py3.9,py3.10}-django-v3.2.25
->>>>>>> 76d6b049
     {py3.8,py3.11,py3.12}-django-v4.2.20
     {py3.10,py3.11,py3.12}-django-v5.0.14
     {py3.10,py3.12,py3.13}-django-v5.2
@@ -270,18 +254,13 @@
 
 
     # ~~~ Web 2 ~~~
-<<<<<<< HEAD
-    {py3.7}-bottle-v0.12.25
-    {py3.7,py3.8,py3.9}-bottle-v0.13.2
-=======
     {py3.7}-aiohttp-v3.4.4
     {py3.7}-aiohttp-v3.6.3
     {py3.7,py3.9,py3.10}-aiohttp-v3.8.6
     {py3.9,py3.12,py3.13}-aiohttp-v3.11.18
 
-    {py3.6,py3.7}-bottle-v0.12.25
+    {py3.7}-bottle-v0.12.25
     {py3.8,py3.12,py3.13}-bottle-v0.13.3
->>>>>>> 76d6b049
 
     {py3.7,py3.8,py3.9}-falcon-v3.0.1
     {py3.7,py3.11,py3.12}-falcon-v3.1.3
@@ -309,14 +288,8 @@
     # ~~~ Misc ~~~
     {py3.7,py3.12,py3.13}-loguru-v0.7.3
 
-<<<<<<< HEAD
-    {py3.7}-trytond-v5.0.9
+    {py3.7}-trytond-v5.0.63
     {py3.7,py3.8}-trytond-v5.8.16
-=======
-    {py3.6}-trytond-v4.6.22
-    {py3.6}-trytond-v4.8.18
-    {py3.6,py3.7,py3.8}-trytond-v5.8.16
->>>>>>> 76d6b049
     {py3.8,py3.10,py3.11}-trytond-v6.8.17
     {py3.8,py3.11,py3.12}-trytond-v7.0.29
     {py3.8,py3.11,py3.12}-trytond-v7.4.9
@@ -633,11 +606,7 @@
 
 
     # ~~~ Web 1 ~~~
-<<<<<<< HEAD
-    django-v2.0.9: django==2.0.9
-=======
-    django-v1.11.29: django==1.11.29
->>>>>>> 76d6b049
+    django-v2.0.13: django==2.0.13
     django-v2.2.28: django==2.2.28
     django-v3.2.25: django==3.2.25
     django-v4.2.20: django==4.2.20
@@ -653,29 +622,14 @@
     django-v5.0.14: pytest-asyncio
     django-v5.2: pytest-asyncio
     django-v2.2.28: six
-<<<<<<< HEAD
-    django-v2.0.9: djangorestframework>=3.0,<4.0
-    django-v2.0.9: Werkzeug<2.1.0
-=======
-    django-v1.11.29: djangorestframework>=3.0,<4.0
-    django-v1.11.29: Werkzeug<2.1.0
->>>>>>> 76d6b049
+    django-v2.0.13: djangorestframework>=3.0,<4.0
+    django-v2.0.13: Werkzeug<2.1.0
     django-v2.2.28: djangorestframework>=3.0,<4.0
     django-v2.2.28: Werkzeug<2.1.0
     django-v3.2.25: djangorestframework>=3.0,<4.0
     django-v3.2.25: Werkzeug<2.1.0
-<<<<<<< HEAD
-    django-v2.0.9: pytest-django<4.0
+    django-v2.0.13: pytest-django<4.0
     django-v2.2.28: pytest-django<4.0
-=======
-    django-v1.11.29: pytest-django<4.0
-    django-v2.2.28: pytest-django<4.0
-    django-v2.2.28: channels[daphne]
-    django-v3.2.25: channels[daphne]
-    django-v4.2.20: channels[daphne]
-    django-v5.0.14: channels[daphne]
-    django-v5.2: channels[daphne]
->>>>>>> 76d6b049
 
     flask-v1.1.4: flask==1.1.4
     flask-v2.3.3: flask==2.3.3
@@ -773,23 +727,13 @@
     # ~~~ Misc ~~~
     loguru-v0.7.3: loguru==0.7.3
 
-<<<<<<< HEAD
-    trytond-v5.0.9: trytond==5.0.9
-=======
-    trytond-v4.6.22: trytond==4.6.22
-    trytond-v4.8.18: trytond==4.8.18
->>>>>>> 76d6b049
+    trytond-v5.0.63: trytond==5.0.63
     trytond-v5.8.16: trytond==5.8.16
     trytond-v6.8.17: trytond==6.8.17
     trytond-v7.0.29: trytond==7.0.29
     trytond-v7.4.9: trytond==7.4.9
     trytond: werkzeug
-<<<<<<< HEAD
-    trytond-v5.0.9: werkzeug<1.0
-=======
-    trytond-v4.6.22: werkzeug<1.0
-    trytond-v4.8.18: werkzeug<1.0
->>>>>>> 76d6b049
+    trytond-v5.0.63: werkzeug<1.0
 
     typer-v0.15.2: typer==0.15.2
 
