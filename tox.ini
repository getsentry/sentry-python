# Tox (http://codespeak.net/~hpk/tox/) is a tool for running tests
# in multiple virtualenvs. This configuration file will run the
# test suite on all supported python versions. To use it, "pip install tox"
# and then run "tox" from this directory.
#
# This file has been generated from a template
# by "scripts/populate_tox/populate_tox.py". Any changes to the file should
# be made in the template (if you want to change a hardcoded part of the file)
# or in the script (if you want to change the auto-generated part).
# The file (and all resulting CI YAMLs) then need to be regenerated via
# "scripts/generate-test-files.sh".
#
<<<<<<< HEAD
# Last generated: 2025-09-19T12:13:40.132261+00:00
=======
# Last generated: 2025-09-19T11:53:09.269997+00:00
>>>>>>> 97a5c089

[tox]
requires =
    # This version introduced using pip 24.1 which does not work with older Celery and HTTPX versions.
    virtualenv<20.26.3
envlist =
    # === Common ===
    {py3.6,py3.7,py3.8,py3.9,py3.10,py3.11,py3.12,py3.13}-common

    # === Gevent ===
    {py3.6,py3.8,py3.10,py3.11,py3.12}-gevent

    # === Integrations ===
    # General format is {pythonversion}-{integrationname}-v{frameworkversion}
    # 1 blank line between different integrations
    # Each framework version should only be mentioned once. I.e:
    #   {py3.7,py3.10}-django-v{3.2}
    #   {py3.10}-django-v{4.0}
    # instead of:
    #   {py3.7}-django-v{3.2}
    #   {py3.7,py3.10}-django-v{3.2,4.0}
    #
    # At a minimum, we should test against at least the lowest
    # and the latest supported version of a framework.

    # Asgi
    {py3.7,py3.12,py3.13}-asgi

    # AWS Lambda
    {py3.8,py3.9,py3.11,py3.13}-aws_lambda

    # Cloud Resource Context
    {py3.6,py3.12,py3.13}-cloud_resource_context

    # GCP
    {py3.7}-gcp

    # OpenTelemetry (OTel)
    {py3.7,py3.9,py3.12,py3.13}-opentelemetry

    # OpenTelemetry Experimental (POTel)
    {py3.8,py3.9,py3.10,py3.11,py3.12,py3.13}-potel

    # === Integrations - Auto-generated ===
    # These come from the populate_tox.py script. Eventually we should move all
    # integration tests there.

    # ~~~ AI ~~~
    {py3.8,py3.11,py3.12}-anthropic-v0.16.0
    {py3.8,py3.11,py3.12}-anthropic-v0.33.1
    {py3.8,py3.11,py3.12}-anthropic-v0.50.0
    {py3.8,py3.12,py3.13}-anthropic-v0.68.0

    {py3.9,py3.10,py3.11}-cohere-v5.4.0
    {py3.9,py3.11,py3.12}-cohere-v5.9.4
    {py3.9,py3.11,py3.12}-cohere-v5.13.12
    {py3.9,py3.11,py3.12}-cohere-v5.18.0

    {py3.9,py3.11,py3.12}-langchain-base-v0.1.20
    {py3.9,py3.11,py3.12}-langchain-base-v0.2.17
    {py3.9,py3.12,py3.13}-langchain-base-v0.3.27

    {py3.9,py3.11,py3.12}-langchain-notiktoken-v0.1.20
    {py3.9,py3.11,py3.12}-langchain-notiktoken-v0.2.17
    {py3.9,py3.12,py3.13}-langchain-notiktoken-v0.3.27

    {py3.8,py3.11,py3.12}-openai-base-v1.0.1
    {py3.8,py3.11,py3.12}-openai-base-v1.37.2
    {py3.8,py3.11,py3.12}-openai-base-v1.73.0
    {py3.8,py3.12,py3.13}-openai-base-v1.108.0

    {py3.8,py3.11,py3.12}-openai-notiktoken-v1.0.1
    {py3.8,py3.11,py3.12}-openai-notiktoken-v1.37.2
    {py3.8,py3.11,py3.12}-openai-notiktoken-v1.73.0
    {py3.8,py3.12,py3.13}-openai-notiktoken-v1.108.0

    {py3.9,py3.12,py3.13}-langgraph-v0.6.7
    {py3.10,py3.12,py3.13}-langgraph-v1.0.0a3

    {py3.10,py3.11,py3.12}-openai_agents-v0.0.19
    {py3.10,py3.12,py3.13}-openai_agents-v0.1.0
    {py3.10,py3.12,py3.13}-openai_agents-v0.2.11
    {py3.10,py3.12,py3.13}-openai_agents-v0.3.1

    {py3.8,py3.10,py3.11}-huggingface_hub-v0.24.7
    {py3.8,py3.12,py3.13}-huggingface_hub-v0.28.1
    {py3.8,py3.12,py3.13}-huggingface_hub-v0.32.6
    {py3.8,py3.12,py3.13}-huggingface_hub-v0.35.0


    # ~~~ Cloud ~~~
    {py3.6,py3.7}-boto3-v1.12.49
    {py3.6,py3.9,py3.10}-boto3-v1.20.54
    {py3.7,py3.11,py3.12}-boto3-v1.28.85
    {py3.9,py3.12,py3.13}-boto3-v1.40.34

    {py3.6,py3.7,py3.8}-chalice-v1.16.0
    {py3.6,py3.7,py3.8}-chalice-v1.21.9
    {py3.6,py3.8,py3.9}-chalice-v1.26.6
    {py3.9,py3.12,py3.13}-chalice-v1.32.0


    # ~~~ DBs ~~~
    {py3.7,py3.8,py3.9}-asyncpg-v0.23.0
    {py3.7,py3.9,py3.10}-asyncpg-v0.25.0
    {py3.7,py3.9,py3.10}-asyncpg-v0.27.0
    {py3.8,py3.11,py3.12}-asyncpg-v0.30.0

    {py3.7,py3.11,py3.12}-clickhouse_driver-v0.2.9

    {py3.6}-pymongo-v3.5.1
    {py3.6,py3.10,py3.11}-pymongo-v3.13.0
    {py3.9,py3.12,py3.13}-pymongo-v4.15.1

    {py3.6}-redis-v2.10.6
    {py3.6,py3.7,py3.8}-redis-v3.5.3
    {py3.7,py3.10,py3.11}-redis-v4.6.0
    {py3.8,py3.11,py3.12}-redis-v5.3.1
    {py3.9,py3.12,py3.13}-redis-v6.4.0
    {py3.9,py3.12,py3.13}-redis-v7.0.0b1

    {py3.6}-redis_py_cluster_legacy-v1.3.6
    {py3.6,py3.7,py3.8}-redis_py_cluster_legacy-v2.1.3

    {py3.6,py3.8,py3.9}-sqlalchemy-v1.3.24
    {py3.6,py3.11,py3.12}-sqlalchemy-v1.4.54
    {py3.7,py3.12,py3.13}-sqlalchemy-v2.0.43


    # ~~~ Flags ~~~
    {py3.8,py3.12,py3.13}-launchdarkly-v9.8.1
    {py3.8,py3.12,py3.13}-launchdarkly-v9.9.0
    {py3.8,py3.12,py3.13}-launchdarkly-v9.10.0
    {py3.9,py3.12,py3.13}-launchdarkly-v9.12.0

    {py3.8,py3.12,py3.13}-openfeature-v0.7.5
    {py3.9,py3.12,py3.13}-openfeature-v0.8.2

    {py3.7,py3.12,py3.13}-statsig-v0.55.3
    {py3.7,py3.12,py3.13}-statsig-v0.58.4
    {py3.7,py3.12,py3.13}-statsig-v0.61.0
    {py3.7,py3.12,py3.13}-statsig-v0.64.0

    {py3.8,py3.12,py3.13}-unleash-v6.0.1
    {py3.8,py3.12,py3.13}-unleash-v6.1.0
    {py3.8,py3.12,py3.13}-unleash-v6.2.2
    {py3.8,py3.12,py3.13}-unleash-v6.3.0


    # ~~~ GraphQL ~~~
    {py3.8,py3.10,py3.11}-ariadne-v0.20.1
    {py3.8,py3.11,py3.12}-ariadne-v0.22
    {py3.8,py3.11,py3.12}-ariadne-v0.24.0
    {py3.9,py3.12,py3.13}-ariadne-v0.26.2

    {py3.6,py3.9,py3.10}-gql-v3.4.1
    {py3.7,py3.11,py3.12}-gql-v3.5.3
    {py3.9,py3.12,py3.13}-gql-v4.0.0
    {py3.9,py3.12,py3.13}-gql-v4.2.0b0

    {py3.6,py3.9,py3.10}-graphene-v3.3
    {py3.8,py3.12,py3.13}-graphene-v3.4.3

    {py3.8,py3.10,py3.11}-strawberry-v0.209.8
    {py3.8,py3.11,py3.12}-strawberry-v0.233.3
    {py3.9,py3.12,py3.13}-strawberry-v0.257.0
    {py3.9,py3.12,py3.13}-strawberry-v0.282.0


    # ~~~ Network ~~~
    {py3.7,py3.8}-grpc-v1.32.0
    {py3.7,py3.9,py3.10}-grpc-v1.47.5
    {py3.7,py3.11,py3.12}-grpc-v1.62.3
    {py3.9,py3.12,py3.13}-grpc-v1.75.0

    {py3.6,py3.8,py3.9}-httpx-v0.16.1
    {py3.6,py3.9,py3.10}-httpx-v0.20.0
    {py3.7,py3.10,py3.11}-httpx-v0.24.1
    {py3.9,py3.11,py3.12}-httpx-v0.28.1

    {py3.6}-requests-v2.12.5
    {py3.9,py3.12,py3.13}-requests-v2.32.5


    # ~~~ Tasks ~~~
    {py3.7,py3.9,py3.10}-arq-v0.23
    {py3.7,py3.10,py3.11}-arq-v0.24.0
    {py3.7,py3.10,py3.11}-arq-v0.25.0
    {py3.8,py3.11,py3.12}-arq-v0.26.3

    {py3.7}-beam-v2.14.0
    {py3.7,py3.8}-beam-v2.32.0
    {py3.8,py3.10,py3.11}-beam-v2.50.0
    {py3.9,py3.12,py3.13}-beam-v2.67.0
    {py3.9,py3.12,py3.13}-beam-v2.68.0rc2

    {py3.6,py3.7,py3.8}-celery-v4.4.7
    {py3.8,py3.12,py3.13}-celery-v5.5.3
    {py3.8,py3.12,py3.13}-celery-v5.6.0b1

    {py3.6,py3.7}-dramatiq-v1.9.0
    {py3.6,py3.8,py3.9}-dramatiq-v1.12.3
    {py3.7,py3.10,py3.11}-dramatiq-v1.15.0
    {py3.9,py3.12,py3.13}-dramatiq-v1.18.0

    {py3.6,py3.7}-huey-v2.1.3
    {py3.6,py3.7}-huey-v2.2.0
    {py3.6,py3.7}-huey-v2.3.2
    {py3.6,py3.11,py3.12}-huey-v2.5.3

    {py3.9,py3.10}-ray-v2.7.2
    {py3.9,py3.12,py3.13}-ray-v2.49.1

    {py3.6}-rq-v0.8.2
    {py3.6,py3.7}-rq-v0.13.0
    {py3.7,py3.11,py3.12}-rq-v1.16.2
    {py3.9,py3.12,py3.13}-rq-v2.6.0

    {py3.8,py3.9}-spark-v3.0.3
    {py3.8,py3.10,py3.11}-spark-v3.5.6
    {py3.9,py3.12,py3.13}-spark-v4.0.1


    # ~~~ Web 1 ~~~
    {py3.6,py3.7}-django-v1.11.29
    {py3.6,py3.8,py3.9}-django-v2.2.28
    {py3.6,py3.9,py3.10}-django-v3.2.25
    {py3.8,py3.11,py3.12}-django-v4.2.24
    {py3.10,py3.12,py3.13}-django-v5.2.6
    {py3.12,py3.13}-django-v6.0a1

    {py3.6,py3.7,py3.8}-flask-v1.1.4
    {py3.8,py3.12,py3.13}-flask-v2.3.3
    {py3.9,py3.12,py3.13}-flask-v3.1.2

    {py3.6,py3.9,py3.10}-starlette-v0.16.0
    {py3.7,py3.10,py3.11}-starlette-v0.27.0
    {py3.8,py3.12,py3.13}-starlette-v0.38.6
    {py3.9,py3.12,py3.13}-starlette-v0.48.0

    {py3.6,py3.9,py3.10}-fastapi-v0.79.1
    {py3.7,py3.10,py3.11}-fastapi-v0.91.0
    {py3.7,py3.10,py3.11}-fastapi-v0.103.2
    {py3.8,py3.12,py3.13}-fastapi-v0.116.2


    # ~~~ Web 2 ~~~
    {py3.7}-aiohttp-v3.4.4
    {py3.7,py3.8,py3.9}-aiohttp-v3.7.4
    {py3.8,py3.12,py3.13}-aiohttp-v3.10.11
    {py3.9,py3.12,py3.13}-aiohttp-v3.12.15

    {py3.6,py3.7}-bottle-v0.12.25
    {py3.8,py3.12,py3.13}-bottle-v0.13.4

    {py3.6}-falcon-v1.4.1
    {py3.6,py3.7}-falcon-v2.0.0
    {py3.6,py3.11,py3.12}-falcon-v3.1.3
    {py3.8,py3.11,py3.12}-falcon-v4.1.0

    {py3.8,py3.10,py3.11}-litestar-v2.0.1
    {py3.8,py3.11,py3.12}-litestar-v2.6.4
    {py3.8,py3.11,py3.12}-litestar-v2.12.1
    {py3.8,py3.12,py3.13}-litestar-v2.17.0

    {py3.6}-pyramid-v1.8.6
    {py3.6,py3.8,py3.9}-pyramid-v1.10.8
    {py3.6,py3.10,py3.11}-pyramid-v2.0.2

    {py3.7,py3.9,py3.10}-quart-v0.16.3
    {py3.7,py3.9,py3.10}-quart-v0.17.0
    {py3.7,py3.10,py3.11}-quart-v0.18.4
    {py3.9,py3.12,py3.13}-quart-v0.20.0

    {py3.6}-sanic-v0.8.3
    {py3.6,py3.8,py3.9}-sanic-v20.12.7
    {py3.8,py3.10,py3.11}-sanic-v23.12.2
    {py3.9,py3.12,py3.13}-sanic-v25.3.0

    {py3.8,py3.10,py3.11}-starlite-v1.48.1
    {py3.8,py3.10,py3.11}-starlite-v1.49.0
    {py3.8,py3.10,py3.11}-starlite-v1.50.2
    {py3.8,py3.10,py3.11}-starlite-v1.51.16

    {py3.6,py3.7,py3.8}-tornado-v6.0.4
    {py3.7,py3.9,py3.10}-tornado-v6.2
    {py3.8,py3.10,py3.11}-tornado-v6.4.2
    {py3.9,py3.12,py3.13}-tornado-v6.5.2


    # ~~~ Misc ~~~
    {py3.6,py3.12,py3.13}-loguru-v0.7.3

    {py3.6,py3.7,py3.8}-pure_eval-v0.0.3
    {py3.6,py3.8,py3.9}-pure_eval-v0.1.1
    {py3.7,py3.12,py3.13}-pure_eval-v0.2.3

    {py3.6}-trytond-v4.6.22
    {py3.6}-trytond-v4.8.18
    {py3.6,py3.7,py3.8}-trytond-v5.8.16
    {py3.8,py3.10,py3.11}-trytond-v6.8.17
    {py3.9,py3.12,py3.13}-trytond-v7.6.7

    {py3.7,py3.12,py3.13}-typer-v0.15.4
    {py3.7,py3.12,py3.13}-typer-v0.16.1
    {py3.7,py3.12,py3.13}-typer-v0.17.4



[testenv]
deps =
    # if you change requirements-testing.txt and your change is not being reflected
    # in what's installed by tox (when running tox locally), try running tox
    # with the -r flag
    -r requirements-testing.txt

    linters: -r requirements-linting.txt
    linters: werkzeug<2.3.0

    # === Common ===
    py3.8-common: hypothesis
    common: pytest-asyncio
    # See https://github.com/pytest-dev/pytest/issues/9621
    # and https://github.com/pytest-dev/pytest-forked/issues/67
    # for justification of the upper bound on pytest
    {py3.6,py3.7}-common: pytest<7.0.0
    {py3.8,py3.9,py3.10,py3.11,py3.12,py3.13}-common: pytest

    # === Gevent ===
    {py3.6,py3.7,py3.8,py3.9,py3.10,py3.11}-gevent: gevent>=22.10.0, <22.11.0
    {py3.12}-gevent: gevent
    # See https://github.com/pytest-dev/pytest/issues/9621
    # and https://github.com/pytest-dev/pytest-forked/issues/67
    # for justification of the upper bound on pytest
    {py3.6,py3.7}-gevent: pytest<7.0.0
    {py3.8,py3.9,py3.10,py3.11,py3.12}-gevent: pytest
    gevent: pytest-asyncio
    {py3.10,py3.11}-gevent: zope.event<5.0.0
    {py3.10,py3.11}-gevent: zope.interface<8.0

    # === Integrations ===

    # Asgi
    asgi: pytest-asyncio
    asgi: async-asgi-testclient

    # AWS Lambda
    aws_lambda: aws-cdk-lib
    aws_lambda: aws-sam-cli
    aws_lambda: boto3
    aws_lambda: fastapi
    aws_lambda: requests
    aws_lambda: uvicorn

    # OpenTelemetry (OTel)
    opentelemetry: opentelemetry-distro

    # OpenTelemetry Experimental (POTel)
    potel: -e .[opentelemetry-experimental]

    # === Integrations - Auto-generated ===
    # These come from the populate_tox.py script. Eventually we should move all
    # integration tests there.

    # ~~~ AI ~~~
    anthropic-v0.16.0: anthropic==0.16.0
    anthropic-v0.33.1: anthropic==0.33.1
    anthropic-v0.50.0: anthropic==0.50.0
    anthropic-v0.68.0: anthropic==0.68.0
    anthropic: pytest-asyncio
    anthropic-v0.16.0: httpx<0.28.0
    anthropic-v0.33.1: httpx<0.28.0

    cohere-v5.4.0: cohere==5.4.0
    cohere-v5.9.4: cohere==5.9.4
    cohere-v5.13.12: cohere==5.13.12
    cohere-v5.18.0: cohere==5.18.0

    langchain-base-v0.1.20: langchain==0.1.20
    langchain-base-v0.2.17: langchain==0.2.17
    langchain-base-v0.3.27: langchain==0.3.27
    langchain-base: openai
    langchain-base: tiktoken
    langchain-base: langchain-openai
    langchain-base-v0.3.27: langchain-community

    langchain-notiktoken-v0.1.20: langchain==0.1.20
    langchain-notiktoken-v0.2.17: langchain==0.2.17
    langchain-notiktoken-v0.3.27: langchain==0.3.27
    langchain-notiktoken: openai
    langchain-notiktoken: langchain-openai
    langchain-notiktoken-v0.3.27: langchain-community

    openai-base-v1.0.1: openai==1.0.1
    openai-base-v1.37.2: openai==1.37.2
    openai-base-v1.73.0: openai==1.73.0
    openai-base-v1.108.0: openai==1.108.0
    openai-base: pytest-asyncio
    openai-base: tiktoken
    openai-base-v1.0.1: httpx<0.28
    openai-base-v1.37.2: httpx<0.28

    openai-notiktoken-v1.0.1: openai==1.0.1
    openai-notiktoken-v1.37.2: openai==1.37.2
    openai-notiktoken-v1.73.0: openai==1.73.0
    openai-notiktoken-v1.108.0: openai==1.108.0
    openai-notiktoken: pytest-asyncio
    openai-notiktoken-v1.0.1: httpx<0.28
    openai-notiktoken-v1.37.2: httpx<0.28

    langgraph-v0.6.7: langgraph==0.6.7
    langgraph-v1.0.0a3: langgraph==1.0.0a3

    openai_agents-v0.0.19: openai-agents==0.0.19
    openai_agents-v0.1.0: openai-agents==0.1.0
    openai_agents-v0.2.11: openai-agents==0.2.11
    openai_agents-v0.3.1: openai-agents==0.3.1
    openai_agents: pytest-asyncio

    huggingface_hub-v0.24.7: huggingface_hub==0.24.7
    huggingface_hub-v0.28.1: huggingface_hub==0.28.1
    huggingface_hub-v0.32.6: huggingface_hub==0.32.6
    huggingface_hub-v0.35.0: huggingface_hub==0.35.0
    huggingface_hub: responses


    # ~~~ Cloud ~~~
    boto3-v1.12.49: boto3==1.12.49
    boto3-v1.20.54: boto3==1.20.54
    boto3-v1.28.85: boto3==1.28.85
    boto3-v1.40.34: boto3==1.40.34
    {py3.7,py3.8}-boto3: urllib3<2.0.0

    chalice-v1.16.0: chalice==1.16.0
    chalice-v1.21.9: chalice==1.21.9
    chalice-v1.26.6: chalice==1.26.6
    chalice-v1.32.0: chalice==1.32.0
    chalice: pytest-chalice


    # ~~~ DBs ~~~
    asyncpg-v0.23.0: asyncpg==0.23.0
    asyncpg-v0.25.0: asyncpg==0.25.0
    asyncpg-v0.27.0: asyncpg==0.27.0
    asyncpg-v0.30.0: asyncpg==0.30.0
    asyncpg: pytest-asyncio

    clickhouse_driver-v0.2.9: clickhouse-driver==0.2.9

    pymongo-v3.5.1: pymongo==3.5.1
    pymongo-v3.13.0: pymongo==3.13.0
    pymongo-v4.15.1: pymongo==4.15.1
    pymongo: mockupdb

    redis-v2.10.6: redis==2.10.6
    redis-v3.5.3: redis==3.5.3
    redis-v4.6.0: redis==4.6.0
    redis-v5.3.1: redis==5.3.1
    redis-v6.4.0: redis==6.4.0
    redis-v7.0.0b1: redis==7.0.0b1
    redis: fakeredis!=1.7.4
    redis: pytest<8.0.0
    redis-v4.6.0: fakeredis<2.31.0
    {py3.6,py3.7,py3.8}-redis: fakeredis<2.26.0
    {py3.7,py3.8,py3.9,py3.10,py3.11,py3.12,py3.13}-redis: pytest-asyncio

    redis_py_cluster_legacy-v1.3.6: redis-py-cluster==1.3.6
    redis_py_cluster_legacy-v2.1.3: redis-py-cluster==2.1.3

    sqlalchemy-v1.3.24: sqlalchemy==1.3.24
    sqlalchemy-v1.4.54: sqlalchemy==1.4.54
    sqlalchemy-v2.0.43: sqlalchemy==2.0.43


    # ~~~ Flags ~~~
    launchdarkly-v9.8.1: launchdarkly-server-sdk==9.8.1
    launchdarkly-v9.9.0: launchdarkly-server-sdk==9.9.0
    launchdarkly-v9.10.0: launchdarkly-server-sdk==9.10.0
    launchdarkly-v9.12.0: launchdarkly-server-sdk==9.12.0

    openfeature-v0.7.5: openfeature-sdk==0.7.5
    openfeature-v0.8.2: openfeature-sdk==0.8.2

    statsig-v0.55.3: statsig==0.55.3
    statsig-v0.58.4: statsig==0.58.4
    statsig-v0.61.0: statsig==0.61.0
    statsig-v0.64.0: statsig==0.64.0
    statsig: typing_extensions

    unleash-v6.0.1: UnleashClient==6.0.1
    unleash-v6.1.0: UnleashClient==6.1.0
    unleash-v6.2.2: UnleashClient==6.2.2
    unleash-v6.3.0: UnleashClient==6.3.0


    # ~~~ GraphQL ~~~
    ariadne-v0.20.1: ariadne==0.20.1
    ariadne-v0.22: ariadne==0.22
    ariadne-v0.24.0: ariadne==0.24.0
    ariadne-v0.26.2: ariadne==0.26.2
    ariadne: fastapi
    ariadne: flask
    ariadne: httpx

    gql-v3.4.1: gql[all]==3.4.1
    gql-v3.5.3: gql[all]==3.5.3
    gql-v4.0.0: gql[all]==4.0.0
    gql-v4.2.0b0: gql[all]==4.2.0b0

    graphene-v3.3: graphene==3.3
    graphene-v3.4.3: graphene==3.4.3
    graphene: blinker
    graphene: fastapi
    graphene: flask
    graphene: httpx
    {py3.6}-graphene: aiocontextvars

    strawberry-v0.209.8: strawberry-graphql[fastapi,flask]==0.209.8
    strawberry-v0.233.3: strawberry-graphql[fastapi,flask]==0.233.3
    strawberry-v0.257.0: strawberry-graphql[fastapi,flask]==0.257.0
    strawberry-v0.282.0: strawberry-graphql[fastapi,flask]==0.282.0
    strawberry: httpx
    strawberry-v0.209.8: pydantic<2.11
    strawberry-v0.233.3: pydantic<2.11
    strawberry-v0.257.0: pydantic<2.11


    # ~~~ Network ~~~
    grpc-v1.32.0: grpcio==1.32.0
    grpc-v1.47.5: grpcio==1.47.5
    grpc-v1.62.3: grpcio==1.62.3
    grpc-v1.75.0: grpcio==1.75.0
    grpc: protobuf
    grpc: mypy-protobuf
    grpc: types-protobuf
    grpc: pytest-asyncio

    httpx-v0.16.1: httpx==0.16.1
    httpx-v0.20.0: httpx==0.20.0
    httpx-v0.24.1: httpx==0.24.1
    httpx-v0.28.1: httpx==0.28.1
    httpx: anyio<4.0.0
    httpx-v0.16.1: pytest-httpx==0.10.0
    httpx-v0.20.0: pytest-httpx==0.14.0
    httpx-v0.24.1: pytest-httpx==0.22.0
    httpx-v0.28.1: pytest-httpx==0.35.0

    requests-v2.12.5: requests==2.12.5
    requests-v2.32.5: requests==2.32.5


    # ~~~ Tasks ~~~
    arq-v0.23: arq==0.23
    arq-v0.24.0: arq==0.24.0
    arq-v0.25.0: arq==0.25.0
    arq-v0.26.3: arq==0.26.3
    arq: async-timeout
    arq: pytest-asyncio
    arq: fakeredis>=2.2.0,<2.8
    arq-v0.23: pydantic<2

    beam-v2.14.0: apache-beam==2.14.0
    beam-v2.32.0: apache-beam==2.32.0
    beam-v2.50.0: apache-beam==2.50.0
    beam-v2.67.0: apache-beam==2.67.0
    beam-v2.68.0rc2: apache-beam==2.68.0rc2

    celery-v4.4.7: celery==4.4.7
    celery-v5.5.3: celery==5.5.3
    celery-v5.6.0b1: celery==5.6.0b1
    celery: newrelic<10.17.0
    celery: redis
    {py3.7}-celery: importlib-metadata<5.0

    dramatiq-v1.9.0: dramatiq==1.9.0
    dramatiq-v1.12.3: dramatiq==1.12.3
    dramatiq-v1.15.0: dramatiq==1.15.0
    dramatiq-v1.18.0: dramatiq==1.18.0

    huey-v2.1.3: huey==2.1.3
    huey-v2.2.0: huey==2.2.0
    huey-v2.3.2: huey==2.3.2
    huey-v2.5.3: huey==2.5.3

    ray-v2.7.2: ray==2.7.2
    ray-v2.49.1: ray==2.49.1

    rq-v0.8.2: rq==0.8.2
    rq-v0.13.0: rq==0.13.0
    rq-v1.16.2: rq==1.16.2
    rq-v2.6.0: rq==2.6.0
    rq: fakeredis<2.28.0
    rq-v0.8.2: fakeredis<1.0
    rq-v0.8.2: redis<3.2.2
    rq-v0.13.0: fakeredis>=1.0,<1.7.4
    {py3.6,py3.7}-rq: fakeredis!=2.26.0

    spark-v3.0.3: pyspark==3.0.3
    spark-v3.5.6: pyspark==3.5.6
    spark-v4.0.1: pyspark==4.0.1


    # ~~~ Web 1 ~~~
    django-v1.11.29: django==1.11.29
    django-v2.2.28: django==2.2.28
    django-v3.2.25: django==3.2.25
    django-v4.2.24: django==4.2.24
    django-v5.2.6: django==5.2.6
    django-v6.0a1: django==6.0a1
    django: psycopg2-binary
    django: djangorestframework
    django: pytest-django
    django: Werkzeug
    django-v2.2.28: channels[daphne]
    django-v3.2.25: channels[daphne]
    django-v4.2.24: channels[daphne]
    django-v5.2.6: channels[daphne]
    django-v6.0a1: channels[daphne]
    django-v2.2.28: six
    django-v3.2.25: pytest-asyncio
    django-v4.2.24: pytest-asyncio
    django-v5.2.6: pytest-asyncio
    django-v6.0a1: pytest-asyncio
    django-v1.11.29: djangorestframework>=3.0,<4.0
    django-v1.11.29: Werkzeug<2.1.0
    django-v2.2.28: djangorestframework>=3.0,<4.0
    django-v2.2.28: Werkzeug<2.1.0
    django-v3.2.25: djangorestframework>=3.0,<4.0
    django-v3.2.25: Werkzeug<2.1.0
    django-v1.11.29: pytest-django<4.0
    django-v2.2.28: pytest-django<4.0

    flask-v1.1.4: flask==1.1.4
    flask-v2.3.3: flask==2.3.3
    flask-v3.1.2: flask==3.1.2
    flask: flask-login
    flask: werkzeug
    flask-v1.1.4: werkzeug<2.1.0
    flask-v1.1.4: markupsafe<2.1.0

    starlette-v0.16.0: starlette==0.16.0
    starlette-v0.27.0: starlette==0.27.0
    starlette-v0.38.6: starlette==0.38.6
    starlette-v0.48.0: starlette==0.48.0
    starlette: pytest-asyncio
    starlette: python-multipart
    starlette: requests
    starlette: anyio<4.0.0
    starlette: jinja2
    starlette: httpx
    starlette-v0.16.0: httpx<0.28.0
    starlette-v0.27.0: httpx<0.28.0
    {py3.6}-starlette: aiocontextvars

    fastapi-v0.79.1: fastapi==0.79.1
    fastapi-v0.91.0: fastapi==0.91.0
    fastapi-v0.103.2: fastapi==0.103.2
    fastapi-v0.116.2: fastapi==0.116.2
    fastapi: httpx
    fastapi: pytest-asyncio
    fastapi: python-multipart
    fastapi: requests
    fastapi: anyio<4
    fastapi-v0.79.1: httpx<0.28.0
    fastapi-v0.91.0: httpx<0.28.0
    fastapi-v0.103.2: httpx<0.28.0
    {py3.6}-fastapi: aiocontextvars


    # ~~~ Web 2 ~~~
    aiohttp-v3.4.4: aiohttp==3.4.4
    aiohttp-v3.7.4: aiohttp==3.7.4
    aiohttp-v3.10.11: aiohttp==3.10.11
    aiohttp-v3.12.15: aiohttp==3.12.15
    aiohttp: pytest-aiohttp
    aiohttp-v3.10.11: pytest-asyncio
    aiohttp-v3.12.15: pytest-asyncio

    bottle-v0.12.25: bottle==0.12.25
    bottle-v0.13.4: bottle==0.13.4
    bottle: werkzeug<2.1.0

    falcon-v1.4.1: falcon==1.4.1
    falcon-v2.0.0: falcon==2.0.0
    falcon-v3.1.3: falcon==3.1.3
    falcon-v4.1.0: falcon==4.1.0

    litestar-v2.0.1: litestar==2.0.1
    litestar-v2.6.4: litestar==2.6.4
    litestar-v2.12.1: litestar==2.12.1
    litestar-v2.17.0: litestar==2.17.0
    litestar: pytest-asyncio
    litestar: python-multipart
    litestar: requests
    litestar: cryptography
    litestar-v2.0.1: httpx<0.28
    litestar-v2.6.4: httpx<0.28

    pyramid-v1.8.6: pyramid==1.8.6
    pyramid-v1.10.8: pyramid==1.10.8
    pyramid-v2.0.2: pyramid==2.0.2
    pyramid: werkzeug<2.1.0

    quart-v0.16.3: quart==0.16.3
    quart-v0.17.0: quart==0.17.0
    quart-v0.18.4: quart==0.18.4
    quart-v0.20.0: quart==0.20.0
    quart: quart-auth
    quart: pytest-asyncio
    quart: Werkzeug
    quart-v0.20.0: quart-flask-patch
    quart-v0.16.3: blinker<1.6
    quart-v0.16.3: jinja2<3.1.0
    quart-v0.16.3: Werkzeug<2.3.0
    quart-v0.16.3: hypercorn<0.15.0
    quart-v0.17.0: blinker<1.6
    quart-v0.17.0: jinja2<3.1.0
    quart-v0.17.0: Werkzeug<2.3.0
    quart-v0.17.0: hypercorn<0.15.0
    quart-v0.18.4: blinker<1.6
    quart-v0.18.4: jinja2<3.1.0
    quart-v0.18.4: Werkzeug<2.3.0
    quart-v0.18.4: hypercorn<0.15.0
    {py3.8}-quart: taskgroup==0.0.0a4

    sanic-v0.8.3: sanic==0.8.3
    sanic-v20.12.7: sanic==20.12.7
    sanic-v23.12.2: sanic==23.12.2
    sanic-v25.3.0: sanic==25.3.0
    sanic: websockets<11.0
    sanic: aiohttp
    sanic-v23.12.2: sanic-testing
    sanic-v25.3.0: sanic-testing
    {py3.6}-sanic: aiocontextvars==0.2.1
    {py3.8}-sanic: tracerite<1.1.2

    starlite-v1.48.1: starlite==1.48.1
    starlite-v1.49.0: starlite==1.49.0
    starlite-v1.50.2: starlite==1.50.2
    starlite-v1.51.16: starlite==1.51.16
    starlite: pytest-asyncio
    starlite: python-multipart
    starlite: requests
    starlite: cryptography
    starlite: pydantic<2.0.0
    starlite: httpx<0.28

    tornado-v6.0.4: tornado==6.0.4
    tornado-v6.2: tornado==6.2
    tornado-v6.4.2: tornado==6.4.2
    tornado-v6.5.2: tornado==6.5.2
    tornado: pytest
    tornado-v6.0.4: pytest<8.2
    tornado-v6.2: pytest<8.2
    {py3.6}-tornado: aiocontextvars


    # ~~~ Misc ~~~
    loguru-v0.7.3: loguru==0.7.3

    pure_eval-v0.0.3: pure_eval==0.0.3
    pure_eval-v0.1.1: pure_eval==0.1.1
    pure_eval-v0.2.3: pure_eval==0.2.3

    trytond-v4.6.22: trytond==4.6.22
    trytond-v4.8.18: trytond==4.8.18
    trytond-v5.8.16: trytond==5.8.16
    trytond-v6.8.17: trytond==6.8.17
    trytond-v7.6.7: trytond==7.6.7
    trytond: werkzeug
    trytond-v4.6.22: werkzeug<1.0
    trytond-v4.8.18: werkzeug<1.0

    typer-v0.15.4: typer==0.15.4
    typer-v0.16.1: typer==0.16.1
    typer-v0.17.4: typer==0.17.4



setenv =
    PYTHONDONTWRITEBYTECODE=1
    OBJC_DISABLE_INITIALIZE_FORK_SAFETY=YES
    COVERAGE_FILE=.coverage-sentry-{envname}
    py3.6: COVERAGE_RCFILE=.coveragerc36

    django: DJANGO_SETTINGS_MODULE=tests.integrations.django.myapp.settings
    spark-v{3.0.3,3.5.6}: JAVA_HOME=/usr/lib/jvm/temurin-11-jdk-amd64

    common: TESTPATH=tests
    gevent: TESTPATH=tests
    aiohttp: TESTPATH=tests/integrations/aiohttp
    anthropic: TESTPATH=tests/integrations/anthropic
    ariadne: TESTPATH=tests/integrations/ariadne
    arq: TESTPATH=tests/integrations/arq
    asgi: TESTPATH=tests/integrations/asgi
    asyncpg: TESTPATH=tests/integrations/asyncpg
    aws_lambda: TESTPATH=tests/integrations/aws_lambda
    beam: TESTPATH=tests/integrations/beam
    boto3: TESTPATH=tests/integrations/boto3
    bottle: TESTPATH=tests/integrations/bottle
    celery: TESTPATH=tests/integrations/celery
    chalice: TESTPATH=tests/integrations/chalice
    clickhouse_driver: TESTPATH=tests/integrations/clickhouse_driver
    cohere: TESTPATH=tests/integrations/cohere
    cloud_resource_context: TESTPATH=tests/integrations/cloud_resource_context
    django: TESTPATH=tests/integrations/django
    dramatiq: TESTPATH=tests/integrations/dramatiq
    falcon: TESTPATH=tests/integrations/falcon
    fastapi:  TESTPATH=tests/integrations/fastapi
    flask: TESTPATH=tests/integrations/flask
    gcp: TESTPATH=tests/integrations/gcp
    gql: TESTPATH=tests/integrations/gql
    graphene: TESTPATH=tests/integrations/graphene
    grpc: TESTPATH=tests/integrations/grpc
    httpx: TESTPATH=tests/integrations/httpx
    huey: TESTPATH=tests/integrations/huey
    huggingface_hub: TESTPATH=tests/integrations/huggingface_hub
    langchain-base: TESTPATH=tests/integrations/langchain
    langchain-notiktoken: TESTPATH=tests/integrations/langchain
    langgraph:  TESTPATH=tests/integrations/langgraph
    launchdarkly: TESTPATH=tests/integrations/launchdarkly
    litestar: TESTPATH=tests/integrations/litestar
    loguru: TESTPATH=tests/integrations/loguru
    openai-base: TESTPATH=tests/integrations/openai
    openai-notiktoken: TESTPATH=tests/integrations/openai
    openai_agents: TESTPATH=tests/integrations/openai_agents
    openfeature: TESTPATH=tests/integrations/openfeature
    opentelemetry: TESTPATH=tests/integrations/opentelemetry
    potel: TESTPATH=tests/integrations/opentelemetry
    pure_eval: TESTPATH=tests/integrations/pure_eval
    pymongo: TESTPATH=tests/integrations/pymongo
    pyramid: TESTPATH=tests/integrations/pyramid
    quart: TESTPATH=tests/integrations/quart
    ray: TESTPATH=tests/integrations/ray
    redis: TESTPATH=tests/integrations/redis
    redis_py_cluster_legacy: TESTPATH=tests/integrations/redis_py_cluster_legacy
    requests: TESTPATH=tests/integrations/requests
    rq: TESTPATH=tests/integrations/rq
    sanic: TESTPATH=tests/integrations/sanic
    spark: TESTPATH=tests/integrations/spark
    sqlalchemy: TESTPATH=tests/integrations/sqlalchemy
    starlette: TESTPATH=tests/integrations/starlette
    starlite: TESTPATH=tests/integrations/starlite
    statsig: TESTPATH=tests/integrations/statsig
    strawberry: TESTPATH=tests/integrations/strawberry
    tornado: TESTPATH=tests/integrations/tornado
    trytond: TESTPATH=tests/integrations/trytond
    typer: TESTPATH=tests/integrations/typer
    unleash: TESTPATH=tests/integrations/unleash
    socket: TESTPATH=tests/integrations/socket

passenv =
    SENTRY_PYTHON_TEST_POSTGRES_HOST
    SENTRY_PYTHON_TEST_POSTGRES_USER
    SENTRY_PYTHON_TEST_POSTGRES_PASSWORD
    SENTRY_PYTHON_TEST_POSTGRES_NAME

usedevelop = True

extras =
    bottle: bottle
    falcon: falcon
    flask: flask
    pymongo: pymongo

basepython =
    py3.6: python3.6
    py3.7: python3.7
    py3.8: python3.8
    py3.9: python3.9
    py3.10: python3.10
    py3.11: python3.11
    py3.12: python3.12
    py3.13: python3.13

    # Python version is pinned here because flake8 actually behaves differently
    # depending on which version is used. You can patch this out to point to
    # some random Python 3 binary, but then you get guaranteed mismatches with
    # CI. Other tools such as mypy and black have options that pin the Python
    # version.
    linters: python3.12

commands =
    {py3.7,py3.8}-boto3: pip install urllib3<2.0.0

    ; https://github.com/pallets/flask/issues/4455
    {py3.7,py3.8,py3.9,py3.10,py3.11}-flask-v{1}: pip install "itsdangerous>=0.24,<2.0" "markupsafe<2.0.0" "jinja2<3.1.1"

    ; Running `pytest` as an executable suffers from an import error
    ; when loading tests in scenarios. In particular, django fails to
    ; load the settings from the test module.
    python -m pytest -W error::pytest.PytestUnraisableExceptionWarning {env:TESTPATH} -o junit_suite_name={envname} {posargs}

[testenv:linters]
commands =
    flake8 tests sentry_sdk
    black --check tests sentry_sdk
    mypy sentry_sdk<|MERGE_RESOLUTION|>--- conflicted
+++ resolved
@@ -10,11 +10,7 @@
 # The file (and all resulting CI YAMLs) then need to be regenerated via
 # "scripts/generate-test-files.sh".
 #
-<<<<<<< HEAD
-# Last generated: 2025-09-19T12:13:40.132261+00:00
-=======
-# Last generated: 2025-09-19T11:53:09.269997+00:00
->>>>>>> 97a5c089
+# Last generated: 2025-09-19T12:44:07.274837+00:00
 
 [tox]
 requires =
