--- conflicted
+++ resolved
@@ -220,7 +220,6 @@
     {py3.9,py3.12,py3.13}-strawberry-v0.260.2
 
 
-<<<<<<< HEAD
     # ~~~ Network ~~~
     {py3.7,py3.8}-grpc-v1.32.0
     {py3.7,py3.9,py3.10}-grpc-v1.44.0
@@ -231,7 +230,8 @@
     {py3.6}-requests-v2.19.1
     {py3.6,py3.8,py3.9}-requests-v2.26.0
     {py3.8,py3.11,py3.12}-requests-v2.32.3
-=======
+
+
     # ~~~ Tasks ~~~
     {py3.6,py3.7,py3.8}-celery-v4.4.7
     {py3.6,py3.7,py3.8}-celery-v5.0.5
@@ -246,7 +246,6 @@
     {py3.8,py3.9}-spark-v3.2.4
     {py3.8,py3.10,py3.11}-spark-v3.4.4
     {py3.8,py3.10,py3.11}-spark-v3.5.4
->>>>>>> 24afdb36
 
 
     # ~~~ Web 1 ~~~
@@ -613,7 +612,6 @@
     strawberry: httpx
 
 
-<<<<<<< HEAD
     # ~~~ Network ~~~
     grpc-v1.32.0: grpcio==1.32.0
     grpc-v1.44.0: grpcio==1.44.0
@@ -628,7 +626,8 @@
     requests-v2.19.1: requests==2.19.1
     requests-v2.26.0: requests==2.26.0
     requests-v2.32.3: requests==2.32.3
-=======
+
+
     # ~~~ Tasks ~~~
     celery-v4.4.7: celery==4.4.7
     celery-v5.0.5: celery==5.0.5
@@ -646,7 +645,6 @@
     spark-v3.2.4: pyspark==3.2.4
     spark-v3.4.4: pyspark==3.4.4
     spark-v3.5.4: pyspark==3.5.4
->>>>>>> 24afdb36
 
 
     # ~~~ Web 1 ~~~
