--- conflicted
+++ resolved
@@ -663,18 +663,11 @@
     ; ; https://github.com/pallets/flask/issues/4455
     ; {py3.7,py3.8,py3.9,py3.10,py3.11}-flask-v{1}: pip install "itsdangerous>=0.24,<2.0" "markupsafe<2.0.0" "jinja2<3.1.1"
 
-<<<<<<< HEAD
     ; ; Running `py.test` as an executable suffers from an import error
     ; ; when loading tests in scenarios. In particular, django fails to
     ; ; load the settings from the test module.
     ; {py3.6,py3.7,py3.8,py3.9,py3.10,py3.11,py3.12}: python -m pytest -rsfx -s --durations=5 -vvv {env:TESTPATH} {posargs}
-    python -m pytest -rsfx -s --durations=5 -vvv {env:TESTPATH} {posargs}
-=======
-    ; Running `py.test` as an executable suffers from an import error
-    ; when loading tests in scenarios. In particular, django fails to
-    ; load the settings from the test module.
-    {py3.6,py3.7,py3.8,py3.9,py3.10,py3.11,py3.12}: python -m pytest -rfEs -s --durations=5 -vvv {env:TESTPATH} {posargs}
->>>>>>> 1a860131
+    python -m pytest -rfEs -s --durations=5 -vvv {env:TESTPATH} {posargs}
 
 [testenv:linters]
 commands =
