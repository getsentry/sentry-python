# Tox (http://codespeak.net/~hpk/tox/) is a tool for running tests
# in multiple virtualenvs. This configuration file will run the
# test suite on all supported python versions. To use it, "pip install tox"
# and then run "tox" from this directory.
#
# This file has been generated from a template
# by "scripts/populate_tox/populate_tox.py". Any changes to the file should
# be made in the template (if you want to change a hardcoded part of the file)
# or in the script (if you want to change the auto-generated part).
# The file (and all resulting CI YAMLs) then need to be regenerated via
# "scripts/generate-test-files.sh".
#
<<<<<<< HEAD
# Last generated: 2025-09-05T09:43:26.291671+00:00
=======
# Last generated: 2025-09-05T07:52:27.350774+00:00
>>>>>>> 7d7c8ea0

[tox]
requires =
    # This version introduced using pip 24.1 which does not work with older Celery and HTTPX versions.
    virtualenv<20.26.3
envlist =
    # === Common ===
    {py3.6,py3.7,py3.8,py3.9,py3.10,py3.11,py3.12,py3.13}-common

    # === Gevent ===
    {py3.6,py3.8,py3.10,py3.11,py3.12}-gevent

    # === Integrations ===
    # General format is {pythonversion}-{integrationname}-v{frameworkversion}
    # 1 blank line between different integrations
    # Each framework version should only be mentioned once. I.e:
    #   {py3.7,py3.10}-django-v{3.2}
    #   {py3.10}-django-v{4.0}
    # instead of:
    #   {py3.7}-django-v{3.2}
    #   {py3.7,py3.10}-django-v{3.2,4.0}
    #
    # At a minimum, we should test against at least the lowest
    # and the latest supported version of a framework.

    # Asgi
    {py3.7,py3.12,py3.13}-asgi

    # AWS Lambda
    {py3.8,py3.9,py3.11,py3.13}-aws_lambda

    # Cloud Resource Context
    {py3.6,py3.12,py3.13}-cloud_resource_context

    # GCP
    {py3.7}-gcp

    # HTTPX
    {py3.6,py3.9}-httpx-v{0.16,0.18}
    {py3.6,py3.10}-httpx-v{0.20,0.22}
    {py3.7,py3.11,py3.12}-httpx-v{0.23,0.24}
    {py3.9,py3.11,py3.12}-httpx-v{0.25,0.27}
    {py3.9,py3.12,py3.13}-httpx-latest

    # OpenTelemetry (OTel)
    {py3.7,py3.9,py3.12,py3.13}-opentelemetry

    # OpenTelemetry Experimental (POTel)
    {py3.8,py3.9,py3.10,py3.11,py3.12,py3.13}-potel

    # pure_eval
    {py3.6,py3.12,py3.13}-pure_eval

    # Quart
    {py3.7,py3.11}-quart-v{0.16}
    {py3.8,py3.11,py3.12}-quart-v{0.19}
    {py3.8,py3.12,py3.13}-quart-latest

    # Ray
    {py3.10,py3.11}-ray-v{2.34}
    {py3.10,py3.11}-ray-latest

    # Redis
    {py3.6,py3.8}-redis-v{3}
    {py3.7,py3.8,py3.11}-redis-v{4}
    {py3.7,py3.11,py3.12}-redis-v{5}
    {py3.7,py3.12,py3.13}-redis-latest

    # Requests
    {py3.6,py3.8,py3.12,py3.13}-requests

    # RQ (Redis Queue)
    {py3.6}-rq-v{0.6}
    {py3.6,py3.9}-rq-v{0.13,1.0}
    {py3.6,py3.11}-rq-v{1.5,1.10}
    {py3.7,py3.11,py3.12}-rq-v{1.15,1.16}
    {py3.7,py3.12,py3.13}-rq-latest

    # === Integrations - Auto-generated ===
    # These come from the populate_tox.py script. Eventually we should move all
    # integration tests there.

    # ~~~ AI ~~~
    {py3.8,py3.11,py3.12}-anthropic-v0.16.0
    {py3.8,py3.11,py3.12}-anthropic-v0.33.1
    {py3.8,py3.11,py3.12}-anthropic-v0.50.0
    {py3.8,py3.12,py3.13}-anthropic-v0.66.0

    {py3.9,py3.10,py3.11}-cohere-v5.4.0
    {py3.9,py3.11,py3.12}-cohere-v5.9.4
    {py3.9,py3.11,py3.12}-cohere-v5.13.12
    {py3.9,py3.11,py3.12}-cohere-v5.17.0

    {py3.9,py3.11,py3.12}-langchain-base-v0.1.20
    {py3.9,py3.11,py3.12}-langchain-base-v0.2.17
    {py3.9,py3.12,py3.13}-langchain-base-v0.3.27

    {py3.9,py3.11,py3.12}-langchain-notiktoken-v0.1.20
    {py3.9,py3.11,py3.12}-langchain-notiktoken-v0.2.17
    {py3.9,py3.12,py3.13}-langchain-notiktoken-v0.3.27

    {py3.8,py3.11,py3.12}-openai-base-v1.0.1
    {py3.8,py3.11,py3.12}-openai-base-v1.36.1
    {py3.8,py3.11,py3.12}-openai-base-v1.71.0
    {py3.8,py3.12,py3.13}-openai-base-v1.106.1

    {py3.8,py3.11,py3.12}-openai-notiktoken-v1.0.1
    {py3.8,py3.11,py3.12}-openai-notiktoken-v1.36.1
    {py3.8,py3.11,py3.12}-openai-notiktoken-v1.71.0
    {py3.8,py3.12,py3.13}-openai-notiktoken-v1.106.1

    {py3.9,py3.12,py3.13}-langgraph-v0.6.6
    {py3.10,py3.12,py3.13}-langgraph-v1.0.0a2

    {py3.10,py3.11,py3.12}-openai_agents-v0.0.19
    {py3.10,py3.12,py3.13}-openai_agents-v0.1.0
    {py3.10,py3.12,py3.13}-openai_agents-v0.2.11

    {py3.8,py3.10,py3.11}-huggingface_hub-v0.22.2
    {py3.8,py3.11,py3.12}-huggingface_hub-v0.26.5
    {py3.8,py3.12,py3.13}-huggingface_hub-v0.30.2
    {py3.8,py3.12,py3.13}-huggingface_hub-v0.34.4
    {py3.8,py3.12,py3.13}-huggingface_hub-v0.35.0rc0


    # ~~~ Cloud ~~~
    {py3.6,py3.7}-boto3-v1.12.49
    {py3.6,py3.9,py3.10}-boto3-v1.20.54
    {py3.7,py3.11,py3.12}-boto3-v1.28.85
    {py3.9,py3.12,py3.13}-boto3-v1.40.24

    {py3.6,py3.7,py3.8}-chalice-v1.16.0
    {py3.6,py3.7,py3.8}-chalice-v1.21.9
    {py3.6,py3.8,py3.9}-chalice-v1.26.6
    {py3.9,py3.12,py3.13}-chalice-v1.32.0


    # ~~~ DBs ~~~
    {py3.7,py3.8,py3.9}-asyncpg-v0.23.0
    {py3.7,py3.9,py3.10}-asyncpg-v0.25.0
    {py3.7,py3.9,py3.10}-asyncpg-v0.27.0
    {py3.8,py3.11,py3.12}-asyncpg-v0.30.0

    {py3.7,py3.11,py3.12}-clickhouse_driver-v0.2.9

    {py3.6}-pymongo-v3.5.1
    {py3.6,py3.10,py3.11}-pymongo-v3.13.0
    {py3.6,py3.9,py3.10}-pymongo-v4.0.2
    {py3.9,py3.12,py3.13}-pymongo-v4.14.1

    {py3.6}-redis_py_cluster_legacy-v1.3.6
    {py3.6,py3.7}-redis_py_cluster_legacy-v2.0.0
    {py3.6,py3.7,py3.8}-redis_py_cluster_legacy-v2.1.3

    {py3.6,py3.8,py3.9}-sqlalchemy-v1.3.24
    {py3.6,py3.11,py3.12}-sqlalchemy-v1.4.54
    {py3.7,py3.12,py3.13}-sqlalchemy-v2.0.43


    # ~~~ Flags ~~~
    {py3.8,py3.12,py3.13}-launchdarkly-v9.8.1
    {py3.8,py3.12,py3.13}-launchdarkly-v9.9.0
    {py3.8,py3.12,py3.13}-launchdarkly-v9.10.0
    {py3.9,py3.12,py3.13}-launchdarkly-v9.12.0

    {py3.8,py3.12,py3.13}-openfeature-v0.7.5
    {py3.9,py3.12,py3.13}-openfeature-v0.8.2

    {py3.7,py3.12,py3.13}-statsig-v0.55.3
    {py3.7,py3.12,py3.13}-statsig-v0.58.4
    {py3.7,py3.12,py3.13}-statsig-v0.61.0
    {py3.7,py3.12,py3.13}-statsig-v0.63.0

    {py3.8,py3.12,py3.13}-unleash-v6.0.1
    {py3.8,py3.12,py3.13}-unleash-v6.1.0
    {py3.8,py3.12,py3.13}-unleash-v6.2.2
    {py3.8,py3.12,py3.13}-unleash-v6.3.0


    # ~~~ GraphQL ~~~
    {py3.8,py3.10,py3.11}-ariadne-v0.20.1
    {py3.8,py3.11,py3.12}-ariadne-v0.22
    {py3.8,py3.11,py3.12}-ariadne-v0.24.0
    {py3.9,py3.12,py3.13}-ariadne-v0.26.2

    {py3.6,py3.9,py3.10}-gql-v3.4.1
    {py3.7,py3.11,py3.12}-gql-v3.5.3
    {py3.9,py3.12,py3.13}-gql-v4.0.0
    {py3.9,py3.12,py3.13}-gql-v4.1.0b0

    {py3.6,py3.9,py3.10}-graphene-v3.3
    {py3.8,py3.12,py3.13}-graphene-v3.4.3

    {py3.8,py3.10,py3.11}-strawberry-v0.209.8
    {py3.8,py3.11,py3.12}-strawberry-v0.233.3
    {py3.9,py3.12,py3.13}-strawberry-v0.257.0
    {py3.9,py3.12,py3.13}-strawberry-v0.281.0


    # ~~~ Network ~~~
    {py3.7,py3.8}-grpc-v1.32.0
    {py3.7,py3.9,py3.10}-grpc-v1.46.5
    {py3.7,py3.11,py3.12}-grpc-v1.60.2
    {py3.9,py3.12,py3.13}-grpc-v1.74.0
    {py3.9,py3.12,py3.13}-grpc-v1.75.0rc1


    # ~~~ Tasks ~~~
    {py3.7,py3.9,py3.10}-arq-v0.23
    {py3.7,py3.10,py3.11}-arq-v0.24.0
    {py3.7,py3.10,py3.11}-arq-v0.25.0
    {py3.8,py3.11,py3.12}-arq-v0.26.3

    {py3.7}-beam-v2.14.0
    {py3.7,py3.8}-beam-v2.32.0
    {py3.8,py3.10,py3.11}-beam-v2.50.0
    {py3.9,py3.12,py3.13}-beam-v2.67.0

    {py3.6,py3.7,py3.8}-celery-v4.4.7
    {py3.6,py3.7,py3.8}-celery-v5.0.5
    {py3.8,py3.12,py3.13}-celery-v5.5.3

    {py3.6,py3.7}-dramatiq-v1.9.0
    {py3.6,py3.8,py3.9}-dramatiq-v1.12.3
    {py3.7,py3.10,py3.11}-dramatiq-v1.15.0
    {py3.9,py3.12,py3.13}-dramatiq-v1.18.0

    {py3.6,py3.7}-huey-v2.1.3
    {py3.6,py3.7}-huey-v2.2.0
    {py3.6,py3.7}-huey-v2.3.2
    {py3.6,py3.11,py3.12}-huey-v2.5.3

    {py3.8,py3.9}-spark-v3.0.3
    {py3.8,py3.10,py3.11}-spark-v3.5.6
    {py3.9,py3.12,py3.13}-spark-v4.0.0


    # ~~~ Web 1 ~~~
    {py3.6,py3.7}-django-v1.11.29
    {py3.6,py3.8,py3.9}-django-v2.2.28
    {py3.6,py3.9,py3.10}-django-v3.2.25
    {py3.8,py3.11,py3.12}-django-v4.2.24
    {py3.10,py3.11,py3.12}-django-v5.0.14
    {py3.10,py3.12,py3.13}-django-v5.2.6

    {py3.6,py3.7,py3.8}-flask-v1.1.4
    {py3.8,py3.12,py3.13}-flask-v2.3.3
    {py3.8,py3.12,py3.13}-flask-v3.0.3
    {py3.9,py3.12,py3.13}-flask-v3.1.2

    {py3.6,py3.9,py3.10}-starlette-v0.16.0
    {py3.7,py3.10,py3.11}-starlette-v0.26.1
    {py3.8,py3.11,py3.12}-starlette-v0.36.3
    {py3.9,py3.12,py3.13}-starlette-v0.47.3

    {py3.6,py3.9,py3.10}-fastapi-v0.79.1
    {py3.7,py3.10,py3.11}-fastapi-v0.91.0
    {py3.7,py3.10,py3.11}-fastapi-v0.103.2
    {py3.8,py3.12,py3.13}-fastapi-v0.116.1


    # ~~~ Web 2 ~~~
    {py3.7}-aiohttp-v3.4.4
    {py3.7,py3.8,py3.9}-aiohttp-v3.7.4
    {py3.8,py3.12,py3.13}-aiohttp-v3.10.11
    {py3.9,py3.12,py3.13}-aiohttp-v3.12.15

    {py3.6,py3.7}-bottle-v0.12.25
    {py3.8,py3.12,py3.13}-bottle-v0.13.4

    {py3.6}-falcon-v1.4.1
    {py3.6,py3.7}-falcon-v2.0.0
    {py3.6,py3.11,py3.12}-falcon-v3.1.3
    {py3.8,py3.11,py3.12}-falcon-v4.0.2
    {py3.8,py3.11,py3.12}-falcon-v4.1.0

    {py3.8,py3.10,py3.11}-litestar-v2.0.1
    {py3.8,py3.11,py3.12}-litestar-v2.6.4
    {py3.8,py3.11,py3.12}-litestar-v2.12.1
    {py3.8,py3.12,py3.13}-litestar-v2.17.0

    {py3.6}-pyramid-v1.8.6
    {py3.6,py3.8,py3.9}-pyramid-v1.10.8
    {py3.6,py3.10,py3.11}-pyramid-v2.0.2

    {py3.6}-sanic-v0.8.3
    {py3.6,py3.7}-sanic-v18.12.0
    {py3.6,py3.7}-sanic-v19.12.5
    {py3.6,py3.8,py3.9}-sanic-v20.12.7
    {py3.7,py3.9,py3.10}-sanic-v21.12.2
    {py3.7,py3.10,py3.11}-sanic-v22.12.0
    {py3.8,py3.10,py3.11}-sanic-v23.12.2
    {py3.8,py3.10,py3.11}-sanic-v24.12.0
    {py3.9,py3.12,py3.13}-sanic-v25.3.0

    {py3.8,py3.10,py3.11}-starlite-v1.48.1
    {py3.8,py3.10,py3.11}-starlite-v1.49.0
    {py3.8,py3.10,py3.11}-starlite-v1.50.2
    {py3.8,py3.10,py3.11}-starlite-v1.51.16

    {py3.6,py3.7,py3.8}-tornado-v6.0.4
    {py3.7,py3.9,py3.10}-tornado-v6.2
    {py3.8,py3.10,py3.11}-tornado-v6.4.2
    {py3.9,py3.12,py3.13}-tornado-v6.5.2


    # ~~~ Misc ~~~
    {py3.6,py3.12,py3.13}-loguru-v0.7.3

    {py3.6}-trytond-v4.6.22
    {py3.6}-trytond-v4.8.18
    {py3.6,py3.7,py3.8}-trytond-v5.8.16
    {py3.8,py3.10,py3.11}-trytond-v6.8.17
    {py3.8,py3.11,py3.12}-trytond-v7.0.35
    {py3.9,py3.12,py3.13}-trytond-v7.6.6

    {py3.7,py3.12,py3.13}-typer-v0.15.4
    {py3.7,py3.12,py3.13}-typer-v0.16.1
    {py3.7,py3.12,py3.13}-typer-v0.17.3



[testenv]
deps =
    # if you change requirements-testing.txt and your change is not being reflected
    # in what's installed by tox (when running tox locally), try running tox
    # with the -r flag
    -r requirements-testing.txt

    linters: -r requirements-linting.txt
    linters: werkzeug<2.3.0

    # === Common ===
    py3.8-common: hypothesis
    common: pytest-asyncio
    # See https://github.com/pytest-dev/pytest/issues/9621
    # and https://github.com/pytest-dev/pytest-forked/issues/67
    # for justification of the upper bound on pytest
    {py3.6,py3.7}-common: pytest<7.0.0
    {py3.8,py3.9,py3.10,py3.11,py3.12,py3.13}-common: pytest

    # === Gevent ===
    {py3.6,py3.7,py3.8,py3.9,py3.10,py3.11}-gevent: gevent>=22.10.0, <22.11.0
    {py3.12}-gevent: gevent
    # See https://github.com/pytest-dev/pytest/issues/9621
    # and https://github.com/pytest-dev/pytest-forked/issues/67
    # for justification of the upper bound on pytest
    {py3.6,py3.7}-gevent: pytest<7.0.0
    {py3.8,py3.9,py3.10,py3.11,py3.12}-gevent: pytest
    gevent: pytest-asyncio
    {py3.10,py3.11}-gevent: zope.event<5.0.0

    # === Integrations ===

    # Asgi
    asgi: pytest-asyncio
    asgi: async-asgi-testclient

    # AWS Lambda
    aws_lambda: aws-cdk-lib
    aws_lambda: aws-sam-cli
    aws_lambda: boto3
    aws_lambda: fastapi
    aws_lambda: requests
    aws_lambda: uvicorn

    # HTTPX
    httpx-v0.16: pytest-httpx==0.10.0
    httpx-v0.18: pytest-httpx==0.12.0
    httpx-v0.20: pytest-httpx==0.14.0
    httpx-v0.22: pytest-httpx==0.19.0
    httpx-v0.23: pytest-httpx==0.21.0
    httpx-v0.24: pytest-httpx==0.22.0
    httpx-v0.25: pytest-httpx==0.25.0
    httpx: pytest-httpx
    # anyio is a dep of httpx
    httpx: anyio<4.0.0
    httpx-v0.16: httpx~=0.16.0
    httpx-v0.18: httpx~=0.18.0
    httpx-v0.20: httpx~=0.20.0
    httpx-v0.22: httpx~=0.22.0
    httpx-v0.23: httpx~=0.23.0
    httpx-v0.24: httpx~=0.24.0
    httpx-v0.25: httpx~=0.25.0
    httpx-v0.27: httpx~=0.27.0
    httpx-latest: httpx

    # OpenTelemetry (OTel)
    opentelemetry: opentelemetry-distro

    # OpenTelemetry Experimental (POTel)
    potel: -e .[opentelemetry-experimental]

    # pure_eval
    pure_eval: pure_eval

    # Quart
    quart: quart-auth
    quart: pytest-asyncio
    quart-{v0.19,latest}: quart-flask-patch
    quart-v0.16: blinker<1.6
    quart-v0.16: jinja2<3.1.0
    quart-v0.16: Werkzeug<2.1.0
    quart-v0.16: hypercorn<0.15.0
    quart-v0.16: quart~=0.16.0
    quart-v0.19: Werkzeug>=3.0.0
    quart-v0.19: quart~=0.19.0
    {py3.8}-quart: taskgroup==0.0.0a4
    quart-latest: quart

    # Ray
    ray-v2.34: ray~=2.34.0
    ray-latest: ray

    # Redis
    redis: fakeredis!=1.7.4
    redis: pytest<8.0.0
    {py3.6,py3.7,py3.8}-redis: fakeredis<2.26.0
    {py3.7,py3.8,py3.9,py3.10,py3.11,py3.12,py3.13}-redis: pytest-asyncio
    redis-v3: redis~=3.0
    redis-v4: redis~=4.0
    redis-v4: fakeredis<2.31.0
    redis-v5: redis~=5.0
    redis-latest: redis

    # Requests
    requests: requests>=2.0

    # RQ (Redis Queue)
    # https://github.com/jamesls/fakeredis/issues/245
    rq-v{0.6}: fakeredis<1.0
    rq-v{0.6}: redis<3.2.2
    rq-v{0.13,1.0,1.5,1.10}: fakeredis>=1.0,<1.7.4
    rq-v{1.15,1.16}: fakeredis<2.28.0
    {py3.6,py3.7}-rq-v{1.15,1.16}: fakeredis!=2.26.0  # https://github.com/cunla/fakeredis-py/issues/341
    rq-latest: fakeredis<2.28.0
    {py3.6,py3.7}-rq-latest: fakeredis!=2.26.0  # https://github.com/cunla/fakeredis-py/issues/341
    rq-v0.6: rq~=0.6.0
    rq-v0.13: rq~=0.13.0
    rq-v1.0: rq~=1.0.0
    rq-v1.5: rq~=1.5.0
    rq-v1.10: rq~=1.10.0
    rq-v1.15: rq~=1.15.0
    rq-v1.16: rq~=1.16.0
    rq-latest: rq

    # === Integrations - Auto-generated ===
    # These come from the populate_tox.py script. Eventually we should move all
    # integration tests there.

    # ~~~ AI ~~~
    anthropic-v0.16.0: anthropic==0.16.0
    anthropic-v0.33.1: anthropic==0.33.1
    anthropic-v0.50.0: anthropic==0.50.0
    anthropic-v0.66.0: anthropic==0.66.0
    anthropic: pytest-asyncio
    anthropic-v0.16.0: httpx<0.28.0
    anthropic-v0.33.1: httpx<0.28.0

    cohere-v5.4.0: cohere==5.4.0
    cohere-v5.9.4: cohere==5.9.4
    cohere-v5.13.12: cohere==5.13.12
    cohere-v5.17.0: cohere==5.17.0

    langchain-base-v0.1.20: langchain==0.1.20
    langchain-base-v0.2.17: langchain==0.2.17
    langchain-base-v0.3.27: langchain==0.3.27
    langchain-base: openai
    langchain-base: tiktoken
    langchain-base: langchain-openai
    langchain-base-v0.3.27: langchain-community

    langchain-notiktoken-v0.1.20: langchain==0.1.20
    langchain-notiktoken-v0.2.17: langchain==0.2.17
    langchain-notiktoken-v0.3.27: langchain==0.3.27
    langchain-notiktoken: openai
    langchain-notiktoken: langchain-openai
    langchain-notiktoken-v0.3.27: langchain-community

    openai-base-v1.0.1: openai==1.0.1
    openai-base-v1.36.1: openai==1.36.1
    openai-base-v1.71.0: openai==1.71.0
    openai-base-v1.106.1: openai==1.106.1
    openai-base: pytest-asyncio
    openai-base: tiktoken
    openai-base-v1.0.1: httpx<0.28
    openai-base-v1.36.1: httpx<0.28

    openai-notiktoken-v1.0.1: openai==1.0.1
    openai-notiktoken-v1.36.1: openai==1.36.1
    openai-notiktoken-v1.71.0: openai==1.71.0
    openai-notiktoken-v1.106.1: openai==1.106.1
    openai-notiktoken: pytest-asyncio
    openai-notiktoken-v1.0.1: httpx<0.28
    openai-notiktoken-v1.36.1: httpx<0.28

    langgraph-v0.6.6: langgraph==0.6.6
    langgraph-v1.0.0a2: langgraph==1.0.0a2

    openai_agents-v0.0.19: openai-agents==0.0.19
    openai_agents-v0.1.0: openai-agents==0.1.0
    openai_agents-v0.2.11: openai-agents==0.2.11
    openai_agents: pytest-asyncio

    huggingface_hub-v0.22.2: huggingface_hub==0.22.2
    huggingface_hub-v0.26.5: huggingface_hub==0.26.5
    huggingface_hub-v0.30.2: huggingface_hub==0.30.2
    huggingface_hub-v0.34.4: huggingface_hub==0.34.4
    huggingface_hub-v0.35.0rc0: huggingface_hub==0.35.0rc0


    # ~~~ Cloud ~~~
    boto3-v1.12.49: boto3==1.12.49
    boto3-v1.20.54: boto3==1.20.54
    boto3-v1.28.85: boto3==1.28.85
    boto3-v1.40.24: boto3==1.40.24
    {py3.7,py3.8}-boto3: urllib3<2.0.0

    chalice-v1.16.0: chalice==1.16.0
    chalice-v1.21.9: chalice==1.21.9
    chalice-v1.26.6: chalice==1.26.6
    chalice-v1.32.0: chalice==1.32.0
    chalice: pytest-chalice


    # ~~~ DBs ~~~
    asyncpg-v0.23.0: asyncpg==0.23.0
    asyncpg-v0.25.0: asyncpg==0.25.0
    asyncpg-v0.27.0: asyncpg==0.27.0
    asyncpg-v0.30.0: asyncpg==0.30.0
    asyncpg: pytest-asyncio

    clickhouse_driver-v0.2.9: clickhouse-driver==0.2.9

    pymongo-v3.5.1: pymongo==3.5.1
    pymongo-v3.13.0: pymongo==3.13.0
    pymongo-v4.0.2: pymongo==4.0.2
    pymongo-v4.14.1: pymongo==4.14.1
    pymongo: mockupdb

    redis_py_cluster_legacy-v1.3.6: redis-py-cluster==1.3.6
    redis_py_cluster_legacy-v2.0.0: redis-py-cluster==2.0.0
    redis_py_cluster_legacy-v2.1.3: redis-py-cluster==2.1.3

    sqlalchemy-v1.3.24: sqlalchemy==1.3.24
    sqlalchemy-v1.4.54: sqlalchemy==1.4.54
    sqlalchemy-v2.0.43: sqlalchemy==2.0.43


    # ~~~ Flags ~~~
    launchdarkly-v9.8.1: launchdarkly-server-sdk==9.8.1
    launchdarkly-v9.9.0: launchdarkly-server-sdk==9.9.0
    launchdarkly-v9.10.0: launchdarkly-server-sdk==9.10.0
    launchdarkly-v9.12.0: launchdarkly-server-sdk==9.12.0

    openfeature-v0.7.5: openfeature-sdk==0.7.5
    openfeature-v0.8.2: openfeature-sdk==0.8.2

    statsig-v0.55.3: statsig==0.55.3
    statsig-v0.58.4: statsig==0.58.4
    statsig-v0.61.0: statsig==0.61.0
    statsig-v0.63.0: statsig==0.63.0
    statsig: typing_extensions

    unleash-v6.0.1: UnleashClient==6.0.1
    unleash-v6.1.0: UnleashClient==6.1.0
    unleash-v6.2.2: UnleashClient==6.2.2
    unleash-v6.3.0: UnleashClient==6.3.0


    # ~~~ GraphQL ~~~
    ariadne-v0.20.1: ariadne==0.20.1
    ariadne-v0.22: ariadne==0.22
    ariadne-v0.24.0: ariadne==0.24.0
    ariadne-v0.26.2: ariadne==0.26.2
    ariadne: fastapi
    ariadne: flask
    ariadne: httpx

    gql-v3.4.1: gql[all]==3.4.1
    gql-v3.5.3: gql[all]==3.5.3
    gql-v4.0.0: gql[all]==4.0.0
    gql-v4.1.0b0: gql[all]==4.1.0b0

    graphene-v3.3: graphene==3.3
    graphene-v3.4.3: graphene==3.4.3
    graphene: blinker
    graphene: fastapi
    graphene: flask
    graphene: httpx
    {py3.6}-graphene: aiocontextvars

    strawberry-v0.209.8: strawberry-graphql[fastapi,flask]==0.209.8
    strawberry-v0.233.3: strawberry-graphql[fastapi,flask]==0.233.3
    strawberry-v0.257.0: strawberry-graphql[fastapi,flask]==0.257.0
    strawberry-v0.281.0: strawberry-graphql[fastapi,flask]==0.281.0
    strawberry: httpx
    strawberry-v0.209.8: pydantic<2.11
    strawberry-v0.233.3: pydantic<2.11
    strawberry-v0.257.0: pydantic<2.11


    # ~~~ Network ~~~
    grpc-v1.32.0: grpcio==1.32.0
    grpc-v1.46.5: grpcio==1.46.5
    grpc-v1.60.2: grpcio==1.60.2
    grpc-v1.74.0: grpcio==1.74.0
    grpc-v1.75.0rc1: grpcio==1.75.0rc1
    grpc: protobuf
    grpc: mypy-protobuf
    grpc: types-protobuf
    grpc: pytest-asyncio


    # ~~~ Tasks ~~~
    arq-v0.23: arq==0.23
    arq-v0.24.0: arq==0.24.0
    arq-v0.25.0: arq==0.25.0
    arq-v0.26.3: arq==0.26.3
    arq: async-timeout
    arq: pytest-asyncio
    arq: fakeredis>=2.2.0,<2.8
    arq-v0.23: pydantic<2

    beam-v2.14.0: apache-beam==2.14.0
    beam-v2.32.0: apache-beam==2.32.0
    beam-v2.50.0: apache-beam==2.50.0
    beam-v2.67.0: apache-beam==2.67.0

    celery-v4.4.7: celery==4.4.7
    celery-v5.0.5: celery==5.0.5
    celery-v5.5.3: celery==5.5.3
    celery: newrelic<10.17.0
    celery: redis
    {py3.7}-celery: importlib-metadata<5.0

    dramatiq-v1.9.0: dramatiq==1.9.0
    dramatiq-v1.12.3: dramatiq==1.12.3
    dramatiq-v1.15.0: dramatiq==1.15.0
    dramatiq-v1.18.0: dramatiq==1.18.0

    huey-v2.1.3: huey==2.1.3
    huey-v2.2.0: huey==2.2.0
    huey-v2.3.2: huey==2.3.2
    huey-v2.5.3: huey==2.5.3

    spark-v3.0.3: pyspark==3.0.3
    spark-v3.5.6: pyspark==3.5.6
    spark-v4.0.0: pyspark==4.0.0


    # ~~~ Web 1 ~~~
    django-v1.11.29: django==1.11.29
    django-v2.2.28: django==2.2.28
    django-v3.2.25: django==3.2.25
    django-v4.2.24: django==4.2.24
    django-v5.0.14: django==5.0.14
    django-v5.2.6: django==5.2.6
    django: psycopg2-binary
    django: djangorestframework
    django: pytest-django
    django: Werkzeug
    django-v2.2.28: channels[daphne]
    django-v3.2.25: channels[daphne]
    django-v4.2.24: channels[daphne]
    django-v5.0.14: channels[daphne]
    django-v5.2.6: channels[daphne]
    django-v2.2.28: six
    django-v3.2.25: pytest-asyncio
    django-v4.2.24: pytest-asyncio
    django-v5.0.14: pytest-asyncio
    django-v5.2.6: pytest-asyncio
    django-v1.11.29: djangorestframework>=3.0,<4.0
    django-v1.11.29: Werkzeug<2.1.0
    django-v2.2.28: djangorestframework>=3.0,<4.0
    django-v2.2.28: Werkzeug<2.1.0
    django-v3.2.25: djangorestframework>=3.0,<4.0
    django-v3.2.25: Werkzeug<2.1.0
    django-v1.11.29: pytest-django<4.0
    django-v2.2.28: pytest-django<4.0

    flask-v1.1.4: flask==1.1.4
    flask-v2.3.3: flask==2.3.3
    flask-v3.0.3: flask==3.0.3
    flask-v3.1.2: flask==3.1.2
    flask: flask-login
    flask: werkzeug
    flask-v1.1.4: werkzeug<2.1.0
    flask-v1.1.4: markupsafe<2.1.0

    starlette-v0.16.0: starlette==0.16.0
    starlette-v0.26.1: starlette==0.26.1
    starlette-v0.36.3: starlette==0.36.3
    starlette-v0.47.3: starlette==0.47.3
    starlette: pytest-asyncio
    starlette: python-multipart
    starlette: requests
    starlette: anyio<4.0.0
    starlette: jinja2
    starlette: httpx
    starlette-v0.16.0: httpx<0.28.0
    starlette-v0.26.1: httpx<0.28.0
    starlette-v0.36.3: httpx<0.28.0
    {py3.6}-starlette: aiocontextvars

    fastapi-v0.79.1: fastapi==0.79.1
    fastapi-v0.91.0: fastapi==0.91.0
    fastapi-v0.103.2: fastapi==0.103.2
    fastapi-v0.116.1: fastapi==0.116.1
    fastapi: httpx
    fastapi: pytest-asyncio
    fastapi: python-multipart
    fastapi: requests
    fastapi: anyio<4
    fastapi-v0.79.1: httpx<0.28.0
    fastapi-v0.91.0: httpx<0.28.0
    fastapi-v0.103.2: httpx<0.28.0
    {py3.6}-fastapi: aiocontextvars


    # ~~~ Web 2 ~~~
    aiohttp-v3.4.4: aiohttp==3.4.4
    aiohttp-v3.7.4: aiohttp==3.7.4
    aiohttp-v3.10.11: aiohttp==3.10.11
    aiohttp-v3.12.15: aiohttp==3.12.15
    aiohttp: pytest-aiohttp
    aiohttp-v3.10.11: pytest-asyncio
    aiohttp-v3.12.15: pytest-asyncio

    bottle-v0.12.25: bottle==0.12.25
    bottle-v0.13.4: bottle==0.13.4
    bottle: werkzeug<2.1.0

    falcon-v1.4.1: falcon==1.4.1
    falcon-v2.0.0: falcon==2.0.0
    falcon-v3.1.3: falcon==3.1.3
    falcon-v4.0.2: falcon==4.0.2
    falcon-v4.1.0: falcon==4.1.0

    litestar-v2.0.1: litestar==2.0.1
    litestar-v2.6.4: litestar==2.6.4
    litestar-v2.12.1: litestar==2.12.1
    litestar-v2.17.0: litestar==2.17.0
    litestar: pytest-asyncio
    litestar: python-multipart
    litestar: requests
    litestar: cryptography
    litestar-v2.0.1: httpx<0.28
    litestar-v2.6.4: httpx<0.28

    pyramid-v1.8.6: pyramid==1.8.6
    pyramid-v1.10.8: pyramid==1.10.8
    pyramid-v2.0.2: pyramid==2.0.2
    pyramid: werkzeug<2.1.0

    sanic-v0.8.3: sanic==0.8.3
    sanic-v18.12.0: sanic==18.12.0
    sanic-v19.12.5: sanic==19.12.5
    sanic-v20.12.7: sanic==20.12.7
    sanic-v21.12.2: sanic==21.12.2
    sanic-v22.12.0: sanic==22.12.0
    sanic-v23.12.2: sanic==23.12.2
    sanic-v24.12.0: sanic==24.12.0
    sanic-v25.3.0: sanic==25.3.0
    sanic: websockets<11.0
    sanic: aiohttp
    sanic: sanic_testing
    sanic-v0.8.3: sanic_testing<22.9
    sanic-v18.12.0: sanic_testing<22.9
    sanic-v19.12.5: sanic_testing<22.9
    sanic-v20.12.7: sanic_testing<22.9
    sanic-v21.12.2: sanic_testing<22.9
    sanic-v22.12.0: sanic_testing<22.9
    {py3.6}-sanic: aiocontextvars==0.2.1
    {py3.8}-sanic: tracerite<1.1.2

    starlite-v1.48.1: starlite==1.48.1
    starlite-v1.49.0: starlite==1.49.0
    starlite-v1.50.2: starlite==1.50.2
    starlite-v1.51.16: starlite==1.51.16
    starlite: pytest-asyncio
    starlite: python-multipart
    starlite: requests
    starlite: cryptography
    starlite: pydantic<2.0.0
    starlite: httpx<0.28

    tornado-v6.0.4: tornado==6.0.4
    tornado-v6.2: tornado==6.2
    tornado-v6.4.2: tornado==6.4.2
    tornado-v6.5.2: tornado==6.5.2
    tornado: pytest
    tornado-v6.0.4: pytest<8.2
    tornado-v6.2: pytest<8.2
    {py3.6}-tornado: aiocontextvars


    # ~~~ Misc ~~~
    loguru-v0.7.3: loguru==0.7.3

    trytond-v4.6.22: trytond==4.6.22
    trytond-v4.8.18: trytond==4.8.18
    trytond-v5.8.16: trytond==5.8.16
    trytond-v6.8.17: trytond==6.8.17
    trytond-v7.0.35: trytond==7.0.35
    trytond-v7.6.6: trytond==7.6.6
    trytond: werkzeug
    trytond-v4.6.22: werkzeug<1.0
    trytond-v4.8.18: werkzeug<1.0

    typer-v0.15.4: typer==0.15.4
    typer-v0.16.1: typer==0.16.1
    typer-v0.17.3: typer==0.17.3



setenv =
    PYTHONDONTWRITEBYTECODE=1
    OBJC_DISABLE_INITIALIZE_FORK_SAFETY=YES
    COVERAGE_FILE=.coverage-sentry-{envname}
    py3.6: COVERAGE_RCFILE=.coveragerc36

    django: DJANGO_SETTINGS_MODULE=tests.integrations.django.myapp.settings
    spark-v{3.0.3,3.5.6}: JAVA_HOME=/usr/lib/jvm/temurin-11-jdk-amd64

    common: TESTPATH=tests
    gevent: TESTPATH=tests
    aiohttp: TESTPATH=tests/integrations/aiohttp
    anthropic: TESTPATH=tests/integrations/anthropic
    ariadne: TESTPATH=tests/integrations/ariadne
    arq: TESTPATH=tests/integrations/arq
    asgi: TESTPATH=tests/integrations/asgi
    asyncpg: TESTPATH=tests/integrations/asyncpg
    aws_lambda: TESTPATH=tests/integrations/aws_lambda
    beam: TESTPATH=tests/integrations/beam
    boto3: TESTPATH=tests/integrations/boto3
    bottle: TESTPATH=tests/integrations/bottle
    celery: TESTPATH=tests/integrations/celery
    chalice: TESTPATH=tests/integrations/chalice
    clickhouse_driver: TESTPATH=tests/integrations/clickhouse_driver
    cohere: TESTPATH=tests/integrations/cohere
    cloud_resource_context: TESTPATH=tests/integrations/cloud_resource_context
    django: TESTPATH=tests/integrations/django
    dramatiq: TESTPATH=tests/integrations/dramatiq
    falcon: TESTPATH=tests/integrations/falcon
    fastapi:  TESTPATH=tests/integrations/fastapi
    flask: TESTPATH=tests/integrations/flask
    gcp: TESTPATH=tests/integrations/gcp
    gql: TESTPATH=tests/integrations/gql
    graphene: TESTPATH=tests/integrations/graphene
    grpc: TESTPATH=tests/integrations/grpc
    httpx: TESTPATH=tests/integrations/httpx
    huey: TESTPATH=tests/integrations/huey
    huggingface_hub: TESTPATH=tests/integrations/huggingface_hub
    langchain-base: TESTPATH=tests/integrations/langchain
    langchain-notiktoken: TESTPATH=tests/integrations/langchain
    langgraph:  TESTPATH=tests/integrations/langgraph
    launchdarkly: TESTPATH=tests/integrations/launchdarkly
    litestar: TESTPATH=tests/integrations/litestar
    loguru: TESTPATH=tests/integrations/loguru
    openai-base: TESTPATH=tests/integrations/openai
    openai-notiktoken: TESTPATH=tests/integrations/openai
    openai_agents: TESTPATH=tests/integrations/openai_agents
    openfeature: TESTPATH=tests/integrations/openfeature
    opentelemetry: TESTPATH=tests/integrations/opentelemetry
    potel: TESTPATH=tests/integrations/opentelemetry
    pure_eval: TESTPATH=tests/integrations/pure_eval
    pymongo: TESTPATH=tests/integrations/pymongo
    pyramid: TESTPATH=tests/integrations/pyramid
    quart: TESTPATH=tests/integrations/quart
    ray: TESTPATH=tests/integrations/ray
    redis: TESTPATH=tests/integrations/redis
    redis_py_cluster_legacy: TESTPATH=tests/integrations/redis_py_cluster_legacy
    requests: TESTPATH=tests/integrations/requests
    rq: TESTPATH=tests/integrations/rq
    sanic: TESTPATH=tests/integrations/sanic
    spark: TESTPATH=tests/integrations/spark
    sqlalchemy: TESTPATH=tests/integrations/sqlalchemy
    starlette: TESTPATH=tests/integrations/starlette
    starlite: TESTPATH=tests/integrations/starlite
    statsig: TESTPATH=tests/integrations/statsig
    strawberry: TESTPATH=tests/integrations/strawberry
    tornado: TESTPATH=tests/integrations/tornado
    trytond: TESTPATH=tests/integrations/trytond
    typer: TESTPATH=tests/integrations/typer
    unleash: TESTPATH=tests/integrations/unleash
    socket: TESTPATH=tests/integrations/socket

passenv =
    SENTRY_PYTHON_TEST_POSTGRES_HOST
    SENTRY_PYTHON_TEST_POSTGRES_USER
    SENTRY_PYTHON_TEST_POSTGRES_PASSWORD
    SENTRY_PYTHON_TEST_POSTGRES_NAME

usedevelop = True

extras =
    bottle: bottle
    falcon: falcon
    flask: flask
    pymongo: pymongo

basepython =
    py3.6: python3.6
    py3.7: python3.7
    py3.8: python3.8
    py3.9: python3.9
    py3.10: python3.10
    py3.11: python3.11
    py3.12: python3.12
    py3.13: python3.13

    # Python version is pinned here because flake8 actually behaves differently
    # depending on which version is used. You can patch this out to point to
    # some random Python 3 binary, but then you get guaranteed mismatches with
    # CI. Other tools such as mypy and black have options that pin the Python
    # version.
    linters: python3.12

commands =
    {py3.7,py3.8}-boto3: pip install urllib3<2.0.0

    ; https://github.com/pallets/flask/issues/4455
    {py3.7,py3.8,py3.9,py3.10,py3.11}-flask-v{1}: pip install "itsdangerous>=0.24,<2.0" "markupsafe<2.0.0" "jinja2<3.1.1"

    ; Running `pytest` as an executable suffers from an import error
    ; when loading tests in scenarios. In particular, django fails to
    ; load the settings from the test module.
    python -m pytest -W error::pytest.PytestUnraisableExceptionWarning {env:TESTPATH} -o junit_suite_name={envname} {posargs}

[testenv:linters]
commands =
    flake8 tests sentry_sdk
    black --check tests sentry_sdk
    mypy sentry_sdk<|MERGE_RESOLUTION|>--- conflicted
+++ resolved
@@ -10,11 +10,7 @@
 # The file (and all resulting CI YAMLs) then need to be regenerated via
 # "scripts/generate-test-files.sh".
 #
-<<<<<<< HEAD
-# Last generated: 2025-09-05T09:43:26.291671+00:00
-=======
-# Last generated: 2025-09-05T07:52:27.350774+00:00
->>>>>>> 7d7c8ea0
+# Last generated: 2025-09-05T11:30:53.329365+00:00
 
 [tox]
 requires =
