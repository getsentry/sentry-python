# Tox (http://codespeak.net/~hpk/tox/) is a tool for running tests
# in multiple virtualenvs. This configuration file will run the
# test suite on all supported python versions. To use it, "pip install tox"
# and then run "tox" from this directory.

[tox]
envlist =
    # === Core ===
    {py2.7,py3.4,py3.5,py3.6,py3.7,py3.8,py3.9,py3.10,py3.11}

    # === Integrations ===
    # General format is {pythonversion}-{integrationname}-v{frameworkversion}
    # 1 blank line between different integrations
    # Each framework version should only be mentioned once. I.e:
    #   {py3.7,py3.10}-django-v{3.2}
    #   {py3.10}-django-v{4.0}
    # instead of:
    #   {py3.7}-django-v{3.2}
    #   {py3.7,py3.10}-django-v{3.2,4.0}

    # AIOHTTP
    {py3.7}-aiohttp-v{3.5}
    {py3.7,py3.8,py3.9,py3.10,py3.11}-aiohttp-v{3.6}

    # Asgi
    {py3.7,py3.8,py3.9,py3.10,py3.11}-asgi

    # AWS Lambda
    # The aws_lambda tests deploy to the real AWS and have their own matrix of Python versions.
    {py3.7}-aws_lambda

    # Beam
    {py3.7}-beam-v{2.12,2.13,2.32,2.33}

    # Boto3
    {py2.7,py3.6,py3.7,py3.8}-boto3-v{1.9,1.10,1.11,1.12,1.13,1.14,1.15,1.16}

    # Bottle
    {py2.7,py3.5,py3.6,py3.7,py3.8,py3.9,py3.10,py3.11}-bottle-v{0.12}

    # Celery
    {py2.7}-celery-v{3}
    {py2.7,py3.5,py3.6}-celery-v{4.1,4.2}
    {py2.7,py3.5,py3.6,py3.7,py3.8}-celery-v{4.3,4.4}
    {py3.6,py3.7,py3.8}-celery-v{5.0}
    {py3.7,py3.8,py3.9,py3.10}-celery-v{5.1,5.2}
    # TODO: enable when celery is ready {py3.7,py3.8,py3.9,py3.10,py3.11}-celery-v{5.3}

    # Chalice
    {py3.6,py3.7,py3.8}-chalice-v{1.16,1.17,1.18,1.19,1.20}

    # Django
    # - Django 1.x
    {py2.7,py3.5}-django-v{1.8,1.9,1.10}
    {py2.7,py3.5,py3.6,py3.7}-django-v{1.11}
    # - Django 2.x
    {py3.5,py3.6,py3.7}-django-v{2.0,2.1}
    {py3.5,py3.6,py3.7,py3.8,py3.9}-django-v{2.2}
    # - Django 3.x
    {py3.6,py3.7,py3.8,py3.9}-django-v{3.0,3.1}
    {py3.6,py3.7,py3.8,py3.9,py3.10,py3.11}-django-v{3.2}
    # - Django 4.x
    {py3.8,py3.9,py3.10,py3.11}-django-v{4.0,4.1}

    # Falcon
    {py2.7,py3.5,py3.6,py3.7}-falcon-v{1.4}
    {py2.7,py3.5,py3.6,py3.7}-falcon-v{2.0}
    {py3.5,py3.6,py3.7,py3.8,py3.9}-falcon-v{3.0}

    # FastAPI
    {py3.7,py3.8,py3.9,py3.10,py3.11}-fastapi

    # Flask
    {py2.7,py3.5,py3.6,py3.7,py3.8,py3.9}-flask-v{0.11,0.12,1.0}
    {py2.7,py3.5,py3.6,py3.7,py3.8,py3.9,py3.10,py3.11}-flask-v{1.1}
    {py3.6,py3.8,py3.9,py3.10,py3.11}-flask-v{2.0}

    # GCP
    {py3.7}-gcp

    # HTTPX
<<<<<<< HEAD
    {py3.7,py3.8,py3.9,py3.10,py3.11}-httpx-v{0.20,0.21,0.22,0.23}
=======
    {py3.6,py3.7,py3.8,py3.9}-httpx-v{0.16,0.17,0.18}
    {py3.6,py3.7,py3.8,py3.9,py3.10}-httpx-v{0.19,0.20,0.21,0.22}
    {py3.7,py3.8,py3.9,py3.10,py3.11}-httpx-v{0.23}
>>>>>>> 426b805a

    # Huey
    {py2.7,py3.5,py3.6,py3.7,py3.8,py3.9,py3.10,py3.11}-huey-2

    # OpenTelemetry (OTel)
    {py3.7,py3.8,py3.9,py3.10,py3.11}-opentelemetry

    # pure_eval
    {py3.5,py3.6,py3.7,py3.8,py3.9,py3.10,py3.11}-pure_eval

    # PyMongo (Mongo DB)
    {py2.7,py3.6}-pymongo-v{3.1}
    {py2.7,py3.6,py3.7,py3.8,py3.9}-pymongo-v{3.12}
    {py3.6,py3.7,py3.8,py3.9,py3.10,py3.11}-pymongo-v{4.0}
    {py3.7,py3.8,py3.9,py3.10,py3.11}-pymongo-v{4.1,4.2}

    # Pyramid
    {py2.7,py3.5,py3.6,py3.7,py3.8,py3.9,py3.10,py3.11}-pyramid-v{1.6,1.7,1.8,1.9,1.10}

    # Quart
    {py3.7,py3.8,py3.9,py3.10,py3.11}-quart

    # Redis
    {py2.7,py3.7,py3.8,py3.9}-redis

    # Redis Cluster
    {py2.7,py3.7,py3.8,py3.9}-rediscluster-v{1,2.1.0,2}

    # Requests
    {py2.7,py3.8,py3.9}-requests

    # RQ (Redis Queue)
    {py2.7,py3.5,py3.6}-rq-v{0.6,0.7,0.8,0.9,0.10,0.11}
    {py2.7,py3.5,py3.6,py3.7,py3.8,py3.9}-rq-v{0.12,0.13,1.0,1.1,1.2,1.3}
    {py3.5,py3.6,py3.7,py3.8,py3.9,py3.10,py3.11}-rq-v{1.4,1.5}

    # Sanic
    {py3.5,py3.6,py3.7}-sanic-v{0.8,18}
    {py3.6,py3.7}-sanic-v{19}
    {py3.6,py3.7,py3.8}-sanic-v{20}
    {py3.7,py3.8,py3.9,py3.10,py3.11}-sanic-v{21}
    {py3.7,py3.8,py3.9,py3.10,py3.11}-sanic-v{22}

    # Starlette
    {py3.7,py3.8,py3.9,py3.10,py3.11}-starlette-v{0.19.1,0.20,0.21}

    # Starlite
    {py3.8,py3.9,py3.10,py3.11}-starlite

    # SQL Alchemy
    {py2.7,py3.7,py3.8,py3.9,py3.10,py3.11}-sqlalchemy-v{1.2,1.3}

    # Tornado
    {py3.7,py3.8,py3.9}-tornado-v{5}
    {py3.7,py3.8,py3.9,py3.10,py3.11}-tornado-v{6}

    # Trytond
    {py3.5,py3.6,py3.7,py3.8,py3.9}-trytond-v{4.6,5.0,5.2}
    {py3.6,py3.7,py3.8,py3.9,py3.10,py3.11}-trytond-v{5.4}


[testenv]
deps =
    # if you change test-requirements.txt and your change is not being reflected
    # in what's installed by tox (when running tox locally), try running tox
    # with the -r flag
    -r test-requirements.txt

    py3.4: colorama==0.4.1
    py3.4: watchdog==0.10.7

    py3.8: hypothesis

    linters: -r linter-requirements.txt

    # AIOHTTP
    aiohttp-v3.4: aiohttp>=3.4.0,<3.5.0
    aiohttp-v3.5: aiohttp>=3.5.0,<3.6.0
    aiohttp: pytest-aiohttp

    # Asgi
    asgi: pytest-asyncio
    asgi: async-asgi-testclient

    # AWS Lambda
    aws_lambda: boto3

    # Beam
    beam-v2.12: apache-beam>=2.12.0, <2.13.0
    beam-v2.13: apache-beam>=2.13.0, <2.14.0
    beam-v2.32: apache-beam>=2.32.0, <2.33.0
    beam-v2.33: apache-beam>=2.33.0, <2.34.0
    beam-master: git+https://github.com/apache/beam#egg=apache-beam&subdirectory=sdks/python

    # Boto3
    boto3-v1.9: boto3>=1.9,<1.10
    boto3-v1.10: boto3>=1.10,<1.11
    boto3-v1.11: boto3>=1.11,<1.12
    boto3-v1.12: boto3>=1.12,<1.13
    boto3-v1.13: boto3>=1.13,<1.14
    boto3-v1.14: boto3>=1.14,<1.15
    boto3-v1.15: boto3>=1.15,<1.16
    boto3-v1.16: boto3>=1.16,<1.17

    # Bottle
    bottle-v0.12: bottle>=0.12,<0.13

    # Celery
    celery: redis
    celery-v3: Celery>=3.1,<4.0
    celery-v4.1: Celery>=4.1,<4.2
    celery-v4.2: Celery>=4.2,<4.3
    celery-v4.3: Celery>=4.3,<4.4
    # https://github.com/celery/vine/pull/29#issuecomment-689498382
    celery-4.3: vine<5.0.0
    # https://github.com/celery/celery/issues/6153
    celery-v4.4: Celery>=4.4,<4.5,!=4.4.4
    celery-v5.0: Celery>=5.0,<5.1
    celery-v5.1: Celery>=5.1,<5.2
    celery-v5.2: Celery>=5.2,<5.3

    {py3.5}-celery: newrelic<6.0.0
    {py3.7}-celery: importlib-metadata<5.0
    {py2.7,py3.6,py3.7,py3.8,py3.9,py3.10,py3.11}-celery: newrelic

    # Chalice
    chalice-v1.16: chalice>=1.16.0,<1.17.0
    chalice-v1.17: chalice>=1.17.0,<1.18.0
    chalice-v1.18: chalice>=1.18.0,<1.19.0
    chalice-v1.19: chalice>=1.19.0,<1.20.0
    chalice-v1.20: chalice>=1.20.0,<1.21.0
    chalice: pytest-chalice==0.0.5

    # Django
    django-v{1.11,2.0,2.1,2.2,3.0,3.1,3.2}: djangorestframework>=3.0.0,<4.0.0

    {py3.7,py3.8,py3.9,py3.10,py3.11}-django-v{1.11,2.0,2.1,2.2,3.0,3.1,3.2}: channels[daphne]>2
    {py3.7,py3.8,py3.9,py3.10,py3.11}-django-v{1.11,2.0,2.1,2.2,3.0,3.1,3.2}: pytest-asyncio
    {py2.7,py3.7,py3.8,py3.9,py3.10,py3.11}-django-v{1.11,2.2,3.0,3.1,3.2}: psycopg2-binary

    django-v{1.8,1.9,1.10,1.11,2.0,2.1}: pytest-django<4.0
    django-v{2.2,3.0,3.1,3.2}: pytest-django>=4.0
    django-v{2.2,3.0,3.1,3.2}: Werkzeug<2.0

    django-v{4.0,4.1}: djangorestframework
    django-v{4.0,4.1}: pytest-asyncio
    django-v{4.0,4.1}: psycopg2-binary
    django-v{4.0,4.1}: pytest-django
    django-v{4.0,4.1}: Werkzeug

    django-v1.8: Django>=1.8,<1.9
    django-v1.9: Django>=1.9,<1.10
    django-v1.10: Django>=1.10,<1.11
    django-v1.11: Django>=1.11,<1.12
    django-v2.0: Django>=2.0,<2.1
    django-v2.1: Django>=2.1,<2.2
    django-v2.2: Django>=2.2,<2.3
    django-v3.0: Django>=3.0,<3.1
    django-v3.1: Django>=3.1,<3.2
    django-v3.2: Django>=3.2,<3.3
    django-v4.0: Django>=4.0,<4.1
    django-v4.1: Django>=4.1,<4.2

    # Falcon
    falcon-v1.4: falcon>=1.4,<1.5
    falcon-v2.0: falcon>=2.0.0rc3,<3.0
    falcon-v3.0: falcon>=3.0.0,<3.1.0

    # FastAPI
    fastapi: fastapi
    fastapi: httpx
    fastapi: pytest-asyncio
    fastapi: python-multipart
    fastapi: requests

    # Flask
    flask: flask-login
    flask-v0.11: Flask>=0.11,<0.12
    flask-v0.12: Flask>=0.12,<0.13
    flask-v1.0: Flask>=1.0,<1.1
    flask-v1.1: Flask>=1.1,<1.2
    flask-v2.0: Flask>=2.0,<2.1

    # HTTPX
    httpx: pytest-httpx
<<<<<<< HEAD
=======
    httpx-v0.16: httpx>=0.16,<0.17
    httpx-v0.17: httpx>=0.17,<0.18
    httpx-v0.18: httpx>=0.18,<0.19
    httpx-v0.19: httpx>=0.19,<0.20
>>>>>>> 426b805a
    httpx-v0.20: httpx>=0.20,<0.21
    httpx-v0.21: httpx>=0.21,<0.22
    httpx-v0.22: httpx>=0.22,<0.23
    httpx-v0.23: httpx>=0.23,<0.24

    # Huey
    huey-2: huey>=2.0

    # OpenTelemetry (OTel)
    opentelemetry: opentelemetry-distro

    # pure_eval
    pure_eval: pure_eval

    # PyMongo (MongoDB)
    pymongo: mockupdb
    pymongo-v3.1: pymongo>=3.1,<3.2
    pymongo-v3.12: pymongo>=3.12,<4.0
    pymongo-v4.0: pymongo>=4.0,<4.1
    pymongo-v4.1: pymongo>=4.1,<4.2
    pymongo-v4.2: pymongo>=4.2,<4.3

    # Pyramid
    pyramid-v1.6: pyramid>=1.6,<1.7
    pyramid-v1.7: pyramid>=1.7,<1.8
    pyramid-v1.8: pyramid>=1.8,<1.9
    pyramid-v1.9: pyramid>=1.9,<1.10
    pyramid-v1.10: pyramid>=1.10,<1.11

    # Quart
    quart: quart>=0.16.1
    quart: quart-auth
    quart: pytest-asyncio

    # Requests
    requests: requests>=2.0

    # Redis
    redis: fakeredis<1.7.4

    # Redis Cluster
    rediscluster-v1: redis-py-cluster>=1.0.0,<2.0.0
    rediscluster-v2.1.0: redis-py-cluster>=2.0.0,<2.1.1
    rediscluster-v2: redis-py-cluster>=2.1.1,<3.0.0

    # RQ (Redis Queue)
    # https://github.com/jamesls/fakeredis/issues/245
    rq-v{0.6,0.7,0.8,0.9,0.10,0.11,0.12}: fakeredis<1.0
    rq-v{0.6,0.7,0.8,0.9,0.10,0.11,0.12}: redis<3.2.2
    rq-v{0.13,1.0,1.1,1.2,1.3,1.4,1.5}: fakeredis>=1.0,<1.7.4

    rq-v0.6: rq>=0.6,<0.7
    rq-v0.7: rq>=0.7,<0.8
    rq-v0.8: rq>=0.8,<0.9
    rq-v0.9: rq>=0.9,<0.10
    rq-v0.10: rq>=0.10,<0.11
    rq-v0.11: rq>=0.11,<0.12
    rq-v0.12: rq>=0.12,<0.13
    rq-v0.13: rq>=0.13,<0.14
    rq-v1.0: rq>=1.0,<1.1
    rq-v1.1: rq>=1.1,<1.2
    rq-v1.2: rq>=1.2,<1.3
    rq-v1.3: rq>=1.3,<1.4
    rq-v1.4: rq>=1.4,<1.5
    rq-v1.5: rq>=1.5,<1.6

    # Sanic
    sanic-v0.8: sanic>=0.8,<0.9
    sanic-v18: sanic>=18.0,<19.0
    sanic-v19: sanic>=19.0,<20.0
    sanic-v20: sanic>=20.0,<21.0
    sanic-v21: sanic>=21.0,<22.0
    sanic-v22: sanic>=22.0,<22.9.0

    sanic: aiohttp
    sanic-v21: sanic_testing<22
    sanic-v22: sanic_testing<22.9.0
    {py3.5,py3.6}-sanic: aiocontextvars==0.2.1
    {py3.5}-sanic: ujson<4

    # Starlette
    starlette: pytest-asyncio
    starlette: python-multipart
    starlette: requests
    starlette-v0.21: httpx
    starlette-v0.19.1: starlette==0.19.1
    starlette-v0.20: starlette>=0.20.0,<0.21.0
    starlette-v0.21: starlette>=0.21.0,<0.22.0

    # Starlite
    starlite: starlite
    starlite: pytest-asyncio
    starlite: python-multipart
    starlite: requests
    starlite: cryptography

    # SQLAlchemy
    sqlalchemy-v1.2: sqlalchemy>=1.2,<1.3
    sqlalchemy-v1.3: sqlalchemy>=1.3,<1.4

    # Tornado
    tornado-v5: tornado>=5,<6
    tornado-v6: tornado>=6.0a1

    # Trytond
    trytond-v5.4: trytond>=5.4,<5.5
    trytond-v5.2: trytond>=5.2,<5.3
    trytond-v5.0: trytond>=5.0,<5.1
    trytond-v4.6: trytond>=4.6,<4.7

    trytond-v{4.6,4.8,5.0,5.2,5.4}: werkzeug<2.0

setenv =
    PYTHONDONTWRITEBYTECODE=1
    TESTPATH=tests
    aiohttp: TESTPATH=tests/integrations/aiohttp
    asgi: TESTPATH=tests/integrations/asgi
    aws_lambda: TESTPATH=tests/integrations/aws_lambda
    beam: TESTPATH=tests/integrations/beam
    boto3: TESTPATH=tests/integrations/boto3
    bottle: TESTPATH=tests/integrations/bottle
    celery: TESTPATH=tests/integrations/celery
    chalice: TESTPATH=tests/integrations/chalice
    django: TESTPATH=tests/integrations/django
    falcon: TESTPATH=tests/integrations/falcon
    fastapi:  TESTPATH=tests/integrations/fastapi
    flask: TESTPATH=tests/integrations/flask
    gcp: TESTPATH=tests/integrations/gcp
    httpx: TESTPATH=tests/integrations/httpx
    huey: TESTPATH=tests/integrations/huey
    opentelemetry: TESTPATH=tests/integrations/opentelemetry
    pure_eval: TESTPATH=tests/integrations/pure_eval
    pymongo: TESTPATH=tests/integrations/pymongo
    pyramid: TESTPATH=tests/integrations/pyramid
    quart: TESTPATH=tests/integrations/quart
    redis: TESTPATH=tests/integrations/redis
    rediscluster: TESTPATH=tests/integrations/rediscluster
    requests: TESTPATH=tests/integrations/requests
    rq: TESTPATH=tests/integrations/rq
    sanic: TESTPATH=tests/integrations/sanic
    starlette:  TESTPATH=tests/integrations/starlette
    starlite:  TESTPATH=tests/integrations/starlite
    sqlalchemy: TESTPATH=tests/integrations/sqlalchemy
    tornado: TESTPATH=tests/integrations/tornado
    trytond: TESTPATH=tests/integrations/trytond

    COVERAGE_FILE=.coverage-{envname}
passenv =
    SENTRY_PYTHON_TEST_AWS_ACCESS_KEY_ID
    SENTRY_PYTHON_TEST_AWS_SECRET_ACCESS_KEY
    SENTRY_PYTHON_TEST_AWS_IAM_ROLE
    SENTRY_PYTHON_TEST_POSTGRES_USER
    SENTRY_PYTHON_TEST_POSTGRES_PASSWORD
    SENTRY_PYTHON_TEST_POSTGRES_NAME
usedevelop = True
extras =
    bottle: bottle
    falcon: falcon
    flask: flask
    pymongo: pymongo
    quart: quart

basepython =
    py2.7: python2.7
    py3.4: python3.4
    py3.5: python3.5
    py3.6: python3.6
    py3.7: python3.7
    py3.8: python3.8
    py3.9: python3.9
    py3.10: python3.10
    py3.11: python3.11

    # Python version is pinned here because flake8 actually behaves differently
    # depending on which version is used. You can patch this out to point to
    # some random Python 3 binary, but then you get guaranteed mismatches with
    # CI. Other tools such as mypy and black have options that pin the Python
    # version.
    linters: python3.9

commands =
    ; https://github.com/pytest-dev/pytest/issues/5532
    {py3.5,py3.6,py3.7,py3.8,py3.9}-flask-v{0.11,0.12}: pip install pytest<5
    {py3.6,py3.7,py3.8,py3.9}-flask-v{0.11}: pip install Werkzeug<2
    ; https://github.com/pallets/flask/issues/4455
    {py3.7,py3.8,py3.9,py3.10,py3.11}-flask-v{0.11,0.12,1.0,1.1}: pip install "itsdangerous>=0.24,<2.0" "markupsafe<2.0.0" "jinja2<3.1.1"
    ; https://github.com/more-itertools/more-itertools/issues/578
    py3.5-flask-v{0.11,0.12}: pip install more-itertools<8.11.0

    ; use old pytest for old Python versions:
    {py2.7,py3.4,py3.5}: pip install pytest-forked==1.1.3

    ; Running `py.test` as an executable suffers from an import error
    ; when loading tests in scenarios. In particular, django fails to
    ; load the settings from the test module.
    python -m pytest --durations=5 -vvv {env:TESTPATH} {posargs}

[testenv:linters]
commands =
    flake8 tests sentry_sdk
    black --check tests sentry_sdk
    mypy sentry_sdk<|MERGE_RESOLUTION|>--- conflicted
+++ resolved
@@ -79,13 +79,9 @@
     {py3.7}-gcp
 
     # HTTPX
-<<<<<<< HEAD
-    {py3.7,py3.8,py3.9,py3.10,py3.11}-httpx-v{0.20,0.21,0.22,0.23}
-=======
     {py3.6,py3.7,py3.8,py3.9}-httpx-v{0.16,0.17,0.18}
     {py3.6,py3.7,py3.8,py3.9,py3.10}-httpx-v{0.19,0.20,0.21,0.22}
     {py3.7,py3.8,py3.9,py3.10,py3.11}-httpx-v{0.23}
->>>>>>> 426b805a
 
     # Huey
     {py2.7,py3.5,py3.6,py3.7,py3.8,py3.9,py3.10,py3.11}-huey-2
@@ -271,13 +267,10 @@
 
     # HTTPX
     httpx: pytest-httpx
-<<<<<<< HEAD
-=======
     httpx-v0.16: httpx>=0.16,<0.17
     httpx-v0.17: httpx>=0.17,<0.18
     httpx-v0.18: httpx>=0.18,<0.19
     httpx-v0.19: httpx>=0.19,<0.20
->>>>>>> 426b805a
     httpx-v0.20: httpx>=0.20,<0.21
     httpx-v0.21: httpx>=0.21,<0.22
     httpx-v0.22: httpx>=0.22,<0.23
