# Tox (http://codespeak.net/~hpk/tox/) is a tool for running tests
# in multiple virtualenvs. This configuration file will run the
# test suite on all supported python versions. To use it, "pip install tox"
# and then run "tox" from this directory.

[tox]
envlist =
    # === Common ===
    {py2.7,py3.5,py3.6,py3.7,py3.8,py3.9,py3.10,py3.11}-common

    # === Integrations ===
    # General format is {pythonversion}-{integrationname}-v{frameworkversion}
    # 1 blank line between different integrations
    # Each framework version should only be mentioned once. I.e:
    #   {py3.7,py3.10}-django-v{3.2}
    #   {py3.10}-django-v{4.0}
    # instead of:
    #   {py3.7}-django-v{3.2}
    #   {py3.7,py3.10}-django-v{3.2,4.0}

    # AIOHTTP
    {py3.7}-aiohttp-v{3.5}
    {py3.7,py3.8,py3.9,py3.10,py3.11}-aiohttp-v{3.6}

    # Arq
    {py3.7,py3.8,py3.9,py3.10,py3.11}-arq

    # Asgi
    {py3.7,py3.8,py3.9,py3.10,py3.11}-asgi

    # asyncpg
    {py3.7,py3.8,py3.9,py3.10,py3.11}-asyncpg

    # AWS Lambda
    # The aws_lambda tests deploy to the real AWS and have their own matrix of Python versions.
    {py3.7}-aws_lambda

    # Beam
    {py3.7}-beam-v{2.12,2.13,2.32,2.33}

    # Boto3
    {py2.7,py3.6,py3.7,py3.8}-boto3-v{1.9,1.10,1.11,1.12,1.13,1.14,1.15,1.16}

    # Bottle
    {py2.7,py3.5,py3.6,py3.7,py3.8,py3.9,py3.10,py3.11}-bottle-v{0.12}

    # Celery
    {py2.7}-celery-v{3}
    {py2.7,py3.5,py3.6}-celery-v{4.1,4.2}
    {py2.7,py3.5,py3.6,py3.7,py3.8}-celery-v{4.3,4.4}
    {py3.6,py3.7,py3.8}-celery-v{5.0}
    {py3.7,py3.8,py3.9,py3.10}-celery-v{5.1,5.2}
    # TODO: enable when celery is ready {py3.7,py3.8,py3.9,py3.10,py3.11}-celery-v{5.3}

    # Chalice
    {py3.6,py3.7,py3.8}-chalice-v{1.18,1.20,1.22,1.24}

    # Clickhouse Driver
    {py3.8,py3.9,py3.10,py3.11}-clickhouse_driver-v{0.2.4,0.2.5,0.2.6}

    # Cloud Resource Context
    {py3.6,py3.7,py3.8,py3.9,py3.10,py3.11}-cloud_resource_context

    # Django
    # - Django 1.x
    {py2.7,py3.5}-django-v{1.8,1.9,1.10}
    {py2.7,py3.5,py3.6,py3.7}-django-v{1.11}
    # - Django 2.x
    {py3.5,py3.6,py3.7}-django-v{2.0,2.1}
    {py3.5,py3.6,py3.7,py3.8,py3.9}-django-v{2.2}
    # - Django 3.x
    {py3.6,py3.7,py3.8,py3.9}-django-v{3.0,3.1}
    {py3.6,py3.7,py3.8,py3.9,py3.10,py3.11}-django-v{3.2}
    # - Django 4.x
    {py3.8,py3.9,py3.10,py3.11}-django-v{4.0,4.1}

    # Falcon
    {py2.7,py3.5,py3.6,py3.7}-falcon-v{1.4}
    {py2.7,py3.5,py3.6,py3.7}-falcon-v{2.0}
    {py3.5,py3.6,py3.7,py3.8,py3.9}-falcon-v{3.0}

    # FastAPI
    {py3.7,py3.8,py3.9,py3.10,py3.11}-fastapi

    # Flask
    {py2.7,py3.5,py3.6,py3.7,py3.8,py3.9}-flask-v{0.11,0.12,1.0}
    {py2.7,py3.5,py3.6,py3.7,py3.8,py3.9,py3.10,py3.11}-flask-v{1.1}
    {py3.6,py3.8,py3.9,py3.10,py3.11}-flask-v{2.0}

    # Gevent
    {py2.7,py3.6,py3.7,py3.8,py3.9,py3.10,py3.11}-gevent

    # GCP
    {py3.7}-gcp

<<<<<<< HEAD
    # Graphene
    {py3.7,py3.8,py3.9,py3.10,py3.11}-graphene
=======
    # GQL
    {py3.7,py3.8,py3.9,py3.10,py3.11}-gql
>>>>>>> 6908aad3

    # Grpc
    {py3.7,py3.8,py3.9,py3.10}-grpc-v{1.40,1.44,1.48}
    {py3.7,py3.8,py3.9,py3.10,py3.11}-grpc-v{1.54,1.56,1.58}

    # HTTPX
    {py3.6,py3.7,py3.8,py3.9}-httpx-v{0.16,0.17,0.18}
    {py3.6,py3.7,py3.8,py3.9,py3.10}-httpx-v{0.19,0.20,0.21,0.22}
    {py3.7,py3.8,py3.9,py3.10,py3.11}-httpx-v{0.23}

    # Huey
    {py2.7,py3.5,py3.6,py3.7,py3.8,py3.9,py3.10,py3.11}-huey-2

    # Loguru
    {py3.5,py3.6,py3.7,py3.8,py3.9,py3.10,py3.11}-loguru-v{0.5,0.6,0.7}

    # OpenTelemetry (OTel)
    {py3.7,py3.8,py3.9,py3.10,py3.11}-opentelemetry

    # pure_eval
    {py3.5,py3.6,py3.7,py3.8,py3.9,py3.10,py3.11}-pure_eval

    # PyMongo (Mongo DB)
    {py2.7,py3.6}-pymongo-v{3.1}
    {py2.7,py3.6,py3.7,py3.8,py3.9}-pymongo-v{3.12}
    {py3.6,py3.7,py3.8,py3.9,py3.10,py3.11}-pymongo-v{4.0}
    {py3.7,py3.8,py3.9,py3.10,py3.11}-pymongo-v{4.1,4.2}

    # Pyramid
    {py2.7,py3.5,py3.6,py3.7,py3.8,py3.9,py3.10,py3.11}-pyramid-v{1.6,1.7,1.8,1.9,1.10}

    # Quart
    {py3.7,py3.8,py3.9,py3.10,py3.11}-quart-v{0.16,0.17,0.18}

    # Redis
    {py2.7,py3.7,py3.8,py3.9,py3.10,py3.11}-redis

    # Redis Cluster
    {py2.7,py3.7,py3.8,py3.9}-rediscluster-v{1,2.1.0,2}

    # Requests
    {py2.7,py3.8,py3.9}-requests

    # RQ (Redis Queue)
    {py2.7,py3.5,py3.6}-rq-v{0.6,0.7,0.8,0.9,0.10,0.11}
    {py2.7,py3.5,py3.6,py3.7,py3.8,py3.9}-rq-v{0.12,0.13,1.0,1.1,1.2,1.3}
    {py3.5,py3.6,py3.7,py3.8,py3.9,py3.10,py3.11}-rq-v{1.4,1.5}

    # Sanic
    {py3.5,py3.6,py3.7}-sanic-v{0.8,18}
    {py3.6,py3.7}-sanic-v{19}
    {py3.6,py3.7,py3.8}-sanic-v{20}
    {py3.7,py3.8,py3.9,py3.10,py3.11}-sanic-v{21}
    {py3.7,py3.8,py3.9,py3.10,py3.11}-sanic-v{22}

    # Starlette
    {py3.7,py3.8,py3.9,py3.10,py3.11}-starlette-v{0.20,0.22,0.24,0.26,0.28}

    # Starlite
    {py3.8,py3.9,py3.10,py3.11}-starlite

    # SQL Alchemy
    {py2.7,py3.7,py3.8,py3.9,py3.10,py3.11}-sqlalchemy-v{1.2,1.3,1.4}
    {py3.7,py3.8,py3.9,py3.10,py3.11}-sqlalchemy-v{2.0}

    # Tornado
    {py3.7,py3.8,py3.9}-tornado-v{5}
    {py3.7,py3.8,py3.9,py3.10,py3.11}-tornado-v{6}

    # Trytond
    {py3.5,py3.6,py3.7,py3.8,py3.9}-trytond-v{4.6,5.0,5.2}
    {py3.6,py3.7,py3.8,py3.9,py3.10,py3.11}-trytond-v{5.4}

[testenv]
deps =
    # if you change test-requirements.txt and your change is not being reflected
    # in what's installed by tox (when running tox locally), try running tox
    # with the -r flag
    -r test-requirements.txt

    py3.8-common: hypothesis

    linters: -r linter-requirements.txt
    linters: werkzeug<2.3.0

    # Common
    {py3.6,py3.7,py3.8,py3.9,py3.10,py3.11}-common: pytest-asyncio

    # AIOHTTP
    aiohttp-v3.4: aiohttp>=3.4.0,<3.5.0
    aiohttp-v3.5: aiohttp>=3.5.0,<3.6.0
    aiohttp: pytest-aiohttp

    # Arq
    arq: arq>=0.23.0
    arq: fakeredis>=2.2.0,<2.8
    arq: pytest-asyncio
    arq: async-timeout

    # Asgi
    asgi: pytest-asyncio
    asgi: async-asgi-testclient

    # Asyncpg
    asyncpg: pytest-asyncio
    asyncpg: asyncpg

    # AWS Lambda
    aws_lambda: boto3

    # Beam
    beam-v2.12: apache-beam>=2.12.0, <2.13.0
    beam-v2.13: apache-beam>=2.13.0, <2.14.0
    beam-v2.32: apache-beam>=2.32.0, <2.33.0
    beam-v2.33: apache-beam>=2.33.0, <2.34.0
    beam-master: git+https://github.com/apache/beam#egg=apache-beam&subdirectory=sdks/python

    # Boto3
    boto3-v1.9: boto3>=1.9,<1.10
    boto3-v1.10: boto3>=1.10,<1.11
    boto3-v1.11: boto3>=1.11,<1.12
    boto3-v1.12: boto3>=1.12,<1.13
    boto3-v1.13: boto3>=1.13,<1.14
    boto3-v1.14: boto3>=1.14,<1.15
    boto3-v1.15: boto3>=1.15,<1.16
    boto3-v1.16: boto3>=1.16,<1.17

    # Bottle
    bottle: Werkzeug<2.1.0
    bottle-v0.12: bottle>=0.12,<0.13

    # Celery
    celery: redis
    celery-v3: Celery>=3.1,<4.0
    celery-v4.1: Celery>=4.1,<4.2
    celery-v4.2: Celery>=4.2,<4.3
    celery-v4.3: Celery>=4.3,<4.4
    # https://github.com/celery/vine/pull/29#issuecomment-689498382
    celery-4.3: vine<5.0.0
    # https://github.com/celery/celery/issues/6153
    celery-v4.4: Celery>=4.4,<4.5,!=4.4.4
    celery-v5.0: Celery>=5.0,<5.1
    celery-v5.1: Celery>=5.1,<5.2
    celery-v5.2: Celery>=5.2,<5.3

    {py3.5}-celery: newrelic<6.0.0
    {py3.7}-celery: importlib-metadata<5.0
    {py2.7,py3.6,py3.7,py3.8,py3.9,py3.10,py3.11}-celery: newrelic

    # Chalice
    chalice-v1.18: chalice>=1.18.0,<1.19.0
    chalice-v1.20: chalice>=1.20.0,<1.21.0
    chalice-v1.22: chalice>=1.22.0,<1.23.0
    chalice-v1.24: chalice>=1.24.0,<1.25.0
    chalice: pytest-chalice==0.0.5

    {py3.7}-chalice: botocore~=1.31
    {py3.8}-chalice: botocore~=1.31

    # Clickhouse Driver
    clickhouse_driver-v0.2.4: clickhouse_driver>=0.2.4,<0.2.5
    clickhouse_driver-v0.2.5: clickhouse_driver>=0.2.5,<0.2.6
    clickhouse_driver-v0.2.6: clickhouse_driver>=0.2.6,<0.2.7

    # Django
    django: psycopg2-binary
    django: Werkzeug<2.1.0
    django-v{1.11,2.0,2.1,2.2,3.0,3.1,3.2}: djangorestframework>=3.0.0,<4.0.0

    {py3.7,py3.8,py3.9,py3.10,py3.11}-django-v{1.11,2.0,2.1,2.2,3.0,3.1,3.2}: pytest-asyncio
    {py3.7,py3.8,py3.9,py3.10,py3.11}-django-v{1.11,2.0,2.1,2.2,3.0,3.1,3.2}: channels[daphne]>2

    django-v{1.8,1.9,1.10,1.11,2.0,2.1}: pytest-django<4.0
    django-v{2.2,3.0,3.1,3.2}: pytest-django>=4.0
    django-v{2.2,3.0,3.1,3.2}: Werkzeug<2.0

    django-v{4.0,4.1}: djangorestframework
    django-v{4.0,4.1}: pytest-asyncio
    django-v{4.0,4.1}: pytest-django
    django-v{4.0,4.1}: Werkzeug

    django-v1.8: Django>=1.8,<1.9
    django-v1.9: Django>=1.9,<1.10
    django-v1.10: Django>=1.10,<1.11
    django-v1.11: Django>=1.11,<1.12
    django-v2.0: Django>=2.0,<2.1
    django-v2.1: Django>=2.1,<2.2
    django-v2.2: Django>=2.2,<2.3
    django-v3.0: Django>=3.0,<3.1
    django-v3.1: Django>=3.1,<3.2
    django-v3.2: Django>=3.2,<3.3
    django-v4.0: Django>=4.0,<4.1
    django-v4.1: Django>=4.1,<4.2

    # Falcon
    falcon-v1.4: falcon>=1.4,<1.5
    falcon-v2.0: falcon>=2.0.0rc3,<3.0
    falcon-v3.0: falcon>=3.0.0,<3.1.0

    # FastAPI
    fastapi: fastapi
    fastapi: httpx
    fastapi: anyio<4.0.0 # thats a dep of httpx
    fastapi: pytest-asyncio
    fastapi: python-multipart
    fastapi: requests

    # Flask
    flask: flask-login
    flask: Werkzeug<2.1.0
    flask-v0.11: Flask>=0.11,<0.12
    flask-v0.12: Flask>=0.12,<0.13
    flask-v1.0: Flask>=1.0,<1.1
    flask-v1.1: Flask>=1.1,<1.2
    flask-v2.0: Flask>=2.0,<2.1

    # Gevent
    # See http://www.gevent.org/install.html#older-versions-of-python
    # for justification of the versions pinned below
    py3.5-gevent: gevent==20.9.0
    # See https://stackoverflow.com/questions/51496550/runtime-warning-greenlet-greenlet-size-changed
    # for justification why greenlet is pinned here
    py3.5-gevent: greenlet==0.4.17
    {py2.7,py3.6,py3.7,py3.8,py3.9,py3.10,py3.11}-gevent: gevent>=22.10.0, <22.11.0

<<<<<<< HEAD
    # Graphene
    graphene: graphene>=3.3
    graphene: blinker
    graphene: fastapi
    graphene: flask
    graphene: httpx
=======
    # GQL
    gql: gql[all]
>>>>>>> 6908aad3

    # Grpc
    grpc-v1.40: grpcio-tools>=1.40.0,<1.41.0
    grpc-v1.44: grpcio-tools>=1.44.0,<1.45.0
    grpc-v1.48: grpcio-tools>=1.48.0,<1.49.0
    grpc-v1.54: grpcio-tools>=1.54.0,<1.55.0
    grpc-v1.56: grpcio-tools>=1.56.0,<1.57.0
    grpc-v1.58: grpcio-tools>=1.58.0,<1.59.0
    grpc: protobuf
    grpc: mypy-protobuf
    grpc: types-protobuf

    # HTTPX
    httpx: pytest-httpx
    httpx: anyio<4.0.0 # thats a dep of httpx
    httpx-v0.16: httpx>=0.16,<0.17
    httpx-v0.17: httpx>=0.17,<0.18
    httpx-v0.18: httpx>=0.18,<0.19
    httpx-v0.19: httpx>=0.19,<0.20
    httpx-v0.20: httpx>=0.20,<0.21
    httpx-v0.21: httpx>=0.21,<0.22
    httpx-v0.22: httpx>=0.22,<0.23
    httpx-v0.23: httpx>=0.23,<0.24

    # Huey
    huey-2: huey>=2.0

    # Loguru
    loguru-v0.5: loguru>=0.5.0,<0.6.0
    loguru-v0.6: loguru>=0.6.0,<0.7.0
    loguru-v0.7: loguru>=0.7.0,<0.8.0

    # OpenTelemetry (OTel)
    opentelemetry: opentelemetry-distro

    # pure_eval
    pure_eval: pure_eval

    # PyMongo (MongoDB)
    pymongo: mockupdb
    pymongo-v3.1: pymongo>=3.1,<3.2
    pymongo-v3.12: pymongo>=3.12,<4.0
    pymongo-v4.0: pymongo>=4.0,<4.1
    pymongo-v4.1: pymongo>=4.1,<4.2
    pymongo-v4.2: pymongo>=4.2,<4.3

    # Pyramid
    pyramid: Werkzeug<2.1.0
    pyramid-v1.6: pyramid>=1.6,<1.7
    pyramid-v1.7: pyramid>=1.7,<1.8
    pyramid-v1.8: pyramid>=1.8,<1.9
    pyramid-v1.9: pyramid>=1.9,<1.10
    pyramid-v1.10: pyramid>=1.10,<1.11

    # Quart
    quart: quart-auth
    quart: pytest-asyncio
    quart-v0.16: blinker<1.6
    quart-v0.16: jinja2<3.1.0
    quart-v0.16: Werkzeug<2.1.0
    quart-v0.17: blinker<1.6
    quart-v0.16: quart>=0.16.1,<0.17.0
    quart-v0.17: quart>=0.17.0,<0.18.0
    quart-v0.18: quart>=0.18.0,<0.19.0

    # Requests
    requests: requests>=2.0

    # Redis
    redis: fakeredis!=1.7.4
    {py3.7,py3.8,py3.9,py3.10,py3.11}-redis: pytest-asyncio

    # Redis Cluster
    rediscluster-v1: redis-py-cluster>=1.0.0,<2.0.0
    rediscluster-v2.1.0: redis-py-cluster>=2.0.0,<2.1.1
    rediscluster-v2: redis-py-cluster>=2.1.1,<3.0.0

    # RQ (Redis Queue)
    # https://github.com/jamesls/fakeredis/issues/245
    rq-v{0.6,0.7,0.8,0.9,0.10,0.11,0.12}: fakeredis<1.0
    rq-v{0.6,0.7,0.8,0.9,0.10,0.11,0.12}: redis<3.2.2
    rq-v{0.13,1.0,1.1,1.2,1.3,1.4,1.5}: fakeredis>=1.0,<1.7.4

    rq-v0.6: rq>=0.6,<0.7
    rq-v0.7: rq>=0.7,<0.8
    rq-v0.8: rq>=0.8,<0.9
    rq-v0.9: rq>=0.9,<0.10
    rq-v0.10: rq>=0.10,<0.11
    rq-v0.11: rq>=0.11,<0.12
    rq-v0.12: rq>=0.12,<0.13
    rq-v0.13: rq>=0.13,<0.14
    rq-v1.0: rq>=1.0,<1.1
    rq-v1.1: rq>=1.1,<1.2
    rq-v1.2: rq>=1.2,<1.3
    rq-v1.3: rq>=1.3,<1.4
    rq-v1.4: rq>=1.4,<1.5
    rq-v1.5: rq>=1.5,<1.6

    # Sanic
    sanic-v0.8: sanic>=0.8,<0.9
    sanic-v18: sanic>=18.0,<19.0
    sanic-v19: sanic>=19.0,<20.0
    sanic-v20: sanic>=20.0,<21.0
    sanic-v21: sanic>=21.0,<22.0
    sanic-v22: sanic>=22.0,<22.9.0

    sanic: websockets<11.0
    sanic: aiohttp
    sanic-v21: sanic_testing<22
    sanic-v22: sanic_testing<22.9.0
    {py3.5,py3.6}-sanic: aiocontextvars==0.2.1
    {py3.5}-sanic: ujson<4

    # Starlette
    starlette: pytest-asyncio
    starlette: python-multipart
    starlette: requests
    starlette: httpx
    starlette: anyio<4.0.0 # thats a dep of httpx
    starlette: jinja2
    starlette-v0.20: starlette>=0.20.0,<0.21.0
    starlette-v0.22: starlette>=0.22.0,<0.23.0
    starlette-v0.24: starlette>=0.24.0,<0.25.0
    starlette-v0.26: starlette>=0.26.0,<0.27.0
    starlette-v0.28: starlette>=0.28.0,<0.29.0

    # Starlite
    starlite: pytest-asyncio
    starlite: python-multipart
    starlite: requests
    starlite: cryptography
    starlite: pydantic<2.0.0
    starlite: starlite
    {py3.8,py3.9}-starlite: typing-extensions==4.5.0  # this is used by pydantic, which is used by starlite. When the problem is fixed in here or pydantic, this can be removed

    # SQLAlchemy
    sqlalchemy-v1.2: sqlalchemy>=1.2,<1.3
    sqlalchemy-v1.3: sqlalchemy>=1.3,<1.4
    sqlalchemy-v1.4: sqlalchemy>=1.4,<2.0
    sqlalchemy-v2.0: sqlalchemy>=2.0,<2.1

    # Tornado
    tornado-v5: tornado>=5,<6
    tornado-v6: tornado>=6.0a1

    # Trytond
    trytond-v5.4: trytond>=5.4,<5.5
    trytond-v5.2: trytond>=5.2,<5.3
    trytond-v5.0: trytond>=5.0,<5.1
    trytond-v4.6: trytond>=4.6,<4.7

    trytond-v{4.6,4.8,5.0,5.2,5.4}: werkzeug<2.0

setenv =
    PYTHONDONTWRITEBYTECODE=1
    common: TESTPATH=tests
    aiohttp: TESTPATH=tests/integrations/aiohttp
    arq: TESTPATH=tests/integrations/arq
    asgi: TESTPATH=tests/integrations/asgi
    asyncpg: TESTPATH=tests/integrations/asyncpg
    aws_lambda: TESTPATH=tests/integrations/aws_lambda
    beam: TESTPATH=tests/integrations/beam
    boto3: TESTPATH=tests/integrations/boto3
    bottle: TESTPATH=tests/integrations/bottle
    celery: TESTPATH=tests/integrations/celery
    chalice: TESTPATH=tests/integrations/chalice
    clickhouse_driver: TESTPATH=tests/integrations/clickhouse_driver
    cloud_resource_context: TESTPATH=tests/integrations/cloud_resource_context
    django: TESTPATH=tests/integrations/django
    falcon: TESTPATH=tests/integrations/falcon
    fastapi:  TESTPATH=tests/integrations/fastapi
    flask: TESTPATH=tests/integrations/flask
    # run all tests with gevent
    gevent: TESTPATH=tests
    gcp: TESTPATH=tests/integrations/gcp
<<<<<<< HEAD
    graphene: TESTPATH=tests/integrations/graphene
=======
    gql: TESTPATH=tests/integrations/gql
>>>>>>> 6908aad3
    httpx: TESTPATH=tests/integrations/httpx
    huey: TESTPATH=tests/integrations/huey
    loguru: TESTPATH=tests/integrations/loguru
    opentelemetry: TESTPATH=tests/integrations/opentelemetry
    pure_eval: TESTPATH=tests/integrations/pure_eval
    pymongo: TESTPATH=tests/integrations/pymongo
    pyramid: TESTPATH=tests/integrations/pyramid
    quart: TESTPATH=tests/integrations/quart
    redis: TESTPATH=tests/integrations/redis
    rediscluster: TESTPATH=tests/integrations/rediscluster
    requests: TESTPATH=tests/integrations/requests
    rq: TESTPATH=tests/integrations/rq
    sanic: TESTPATH=tests/integrations/sanic
    starlette: TESTPATH=tests/integrations/starlette
    starlite: TESTPATH=tests/integrations/starlite
    sqlalchemy: TESTPATH=tests/integrations/sqlalchemy
    tornado: TESTPATH=tests/integrations/tornado
    trytond: TESTPATH=tests/integrations/trytond
    socket: TESTPATH=tests/integrations/socket
    grpc: TESTPATH=tests/integrations/grpc

    COVERAGE_FILE=.coverage-{envname}
passenv =
    SENTRY_PYTHON_TEST_AWS_ACCESS_KEY_ID
    SENTRY_PYTHON_TEST_AWS_SECRET_ACCESS_KEY
    SENTRY_PYTHON_TEST_AWS_IAM_ROLE
    SENTRY_PYTHON_TEST_POSTGRES_USER
    SENTRY_PYTHON_TEST_POSTGRES_PASSWORD
    SENTRY_PYTHON_TEST_POSTGRES_NAME
    SENTRY_PYTHON_TEST_POSTGRES_HOST
usedevelop = True
extras =
    bottle: bottle
    falcon: falcon
    flask: flask
    pymongo: pymongo

basepython =
    py2.7: python2.7
    py3.5: python3.5
    py3.6: python3.6
    py3.7: python3.7
    py3.8: python3.8
    py3.9: python3.9
    py3.10: python3.10
    py3.11: python3.11

    # Python version is pinned here because flake8 actually behaves differently
    # depending on which version is used. You can patch this out to point to
    # some random Python 3 binary, but then you get guaranteed mismatches with
    # CI. Other tools such as mypy and black have options that pin the Python
    # version.
    linters: python3.11

commands =
    {py3.7,py3.8}-boto3: pip install urllib3<2.0.0

    ; https://github.com/pytest-dev/pytest/issues/5532
    {py3.5,py3.6,py3.7,py3.8,py3.9}-flask-v{0.11,0.12}: pip install pytest<5
    {py3.6,py3.7,py3.8,py3.9}-flask-v{0.11}: pip install Werkzeug<2
    ; https://github.com/pallets/flask/issues/4455
    {py3.7,py3.8,py3.9,py3.10,py3.11}-flask-v{0.11,0.12,1.0,1.1}: pip install "itsdangerous>=0.24,<2.0" "markupsafe<2.0.0" "jinja2<3.1.1"
    ; https://github.com/more-itertools/more-itertools/issues/578
    py3.5-flask-v{0.11,0.12}: pip install more-itertools<8.11.0

    ; use old pytest for old Python versions:
    {py2.7,py3.5}: pip install pytest-forked==1.1.3

    ; Running `py.test` as an executable suffers from an import error
    ; when loading tests in scenarios. In particular, django fails to
    ; load the settings from the test module.
    {py2.7}: python -m pytest --ignore-glob='*py3.py' -rsx -s --durations=5 -vvv {env:TESTPATH} {posargs}
    {py3.5,py3.6,py3.7,py3.8,py3.9,py3.10,py3.11}: python -m pytest -rsx -s --durations=5 -vvv {env:TESTPATH} {posargs}

[testenv:linters]
commands =
    flake8 tests sentry_sdk
    black --check tests sentry_sdk
    mypy sentry_sdk<|MERGE_RESOLUTION|>--- conflicted
+++ resolved
@@ -93,13 +93,11 @@
     # GCP
     {py3.7}-gcp
 
-<<<<<<< HEAD
+    # GQL
+    {py3.7,py3.8,py3.9,py3.10,py3.11}-gql
+
     # Graphene
     {py3.7,py3.8,py3.9,py3.10,py3.11}-graphene
-=======
-    # GQL
-    {py3.7,py3.8,py3.9,py3.10,py3.11}-gql
->>>>>>> 6908aad3
 
     # Grpc
     {py3.7,py3.8,py3.9,py3.10}-grpc-v{1.40,1.44,1.48}
@@ -325,17 +323,15 @@
     py3.5-gevent: greenlet==0.4.17
     {py2.7,py3.6,py3.7,py3.8,py3.9,py3.10,py3.11}-gevent: gevent>=22.10.0, <22.11.0
 
-<<<<<<< HEAD
+    # GQL
+    gql: gql[all]
+
     # Graphene
     graphene: graphene>=3.3
     graphene: blinker
     graphene: fastapi
     graphene: flask
     graphene: httpx
-=======
-    # GQL
-    gql: gql[all]
->>>>>>> 6908aad3
 
     # Grpc
     grpc-v1.40: grpcio-tools>=1.40.0,<1.41.0
@@ -511,11 +507,8 @@
     # run all tests with gevent
     gevent: TESTPATH=tests
     gcp: TESTPATH=tests/integrations/gcp
-<<<<<<< HEAD
+    gql: TESTPATH=tests/integrations/gql
     graphene: TESTPATH=tests/integrations/graphene
-=======
-    gql: TESTPATH=tests/integrations/gql
->>>>>>> 6908aad3
     httpx: TESTPATH=tests/integrations/httpx
     huey: TESTPATH=tests/integrations/huey
     loguru: TESTPATH=tests/integrations/loguru
