--- conflicted
+++ resolved
@@ -10,11 +10,7 @@
 # The file (and all resulting CI YAMLs) then need to be regenerated via
 # "scripts/generate-test-files.sh".
 #
-<<<<<<< HEAD
-# Last generated: 2025-09-19T11:34:58.332922+00:00
-=======
-# Last generated: 2025-09-19T10:59:45.339459+00:00
->>>>>>> f3b3c70d
+# Last generated: 2025-09-19T11:39:21.755227+00:00
 
 [tox]
 requires =
