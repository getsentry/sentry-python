--- conflicted
+++ resolved
@@ -136,22 +136,6 @@
     # GCP
     {py3.7}-gcp
 
-<<<<<<< HEAD
-    # GQL
-    {py3.7,py3.11}-gql-v{3.4}
-    {py3.7,py3.12,py3.13}-gql-latest
-
-    # Graphene
-    {py3.7,py3.11}-graphene-v{3.3}
-    {py3.7,py3.12,py3.13}-graphene-latest
-=======
-    # gRPC
-    {py3.7,py3.9}-grpc-v{1.39}
-    {py3.7,py3.10}-grpc-v{1.49}
-    {py3.7,py3.11}-grpc-v{1.59}
-    {py3.8,py3.11,py3.12}-grpc-latest
->>>>>>> a78af17e
-
     # HTTPX
     {py3.6,py3.9}-httpx-v{0.16,0.18}
     {py3.6,py3.10}-httpx-v{0.20,0.22}
@@ -295,18 +279,6 @@
     # These come from the populate_tox.py script. Eventually we should move all
     # integration tests there.
 
-<<<<<<< HEAD
-    # ~~~ Network ~~~
-    {py3.7,py3.8}-grpc-v1.32.0
-    {py3.7,py3.9,py3.10}-grpc-v1.44.0
-    {py3.7,py3.10,py3.11}-grpc-v1.58.3
-    {py3.8,py3.12,py3.13}-grpc-v1.69.0
-
-    {py3.6,py3.7,py3.8}-requests-v2.23.0
-    {py3.6,py3.8,py3.9}-requests-v2.26.0
-    {py3.7,py3.10,py3.11}-requests-v2.29.0
-    {py3.8,py3.11,py3.12}-requests-v2.32.3
-=======
     # ~~~ GraphQL ~~~
     {py3.8,py3.10,py3.11}-ariadne-v0.20.1
     {py3.8,py3.11,py3.12}-ariadne-v0.22
@@ -323,7 +295,18 @@
     {py3.8,py3.11,py3.12}-strawberry-v0.226.2
     {py3.8,py3.11,py3.12}-strawberry-v0.243.1
     {py3.9,py3.12,py3.13}-strawberry-v0.259.0
->>>>>>> a78af17e
+
+
+    # ~~~ Network ~~~
+    {py3.7,py3.8}-grpc-v1.32.0
+    {py3.7,py3.9,py3.10}-grpc-v1.44.0
+    {py3.7,py3.10,py3.11}-grpc-v1.58.3
+    {py3.8,py3.12,py3.13}-grpc-v1.70.0
+
+    {py3.6,py3.7,py3.8}-requests-v2.23.0
+    {py3.6,py3.8,py3.9}-requests-v2.26.0
+    {py3.7,py3.10,py3.11}-requests-v2.29.0
+    {py3.8,py3.11,py3.12}-requests-v2.32.3
 
 
 
@@ -498,30 +481,6 @@
     flask-v2: Flask~=2.0
     flask-v3: Flask~=3.0
     flask-latest: Flask
-
-<<<<<<< HEAD
-    # GQL
-    gql-v{3.4}: gql[all]~=3.4.0
-    gql-latest: gql[all]
-
-    # Graphene
-    graphene: blinker
-    graphene: fastapi
-    graphene: flask
-    graphene: httpx
-    graphene-v{3.3}: graphene~=3.3.0
-    graphene-latest: graphene
-=======
-    # gRPC
-    grpc: protobuf
-    grpc: mypy-protobuf
-    grpc: types-protobuf
-    grpc: pytest-asyncio
-    grpc-v1.39: grpcio~=1.39.0
-    grpc-v1.49: grpcio~=1.49.1
-    grpc-v1.59: grpcio~=1.59.0
-    grpc-latest: grpcio
->>>>>>> a78af17e
 
     # HTTPX
     httpx-v0.16: pytest-httpx==0.10.0
@@ -759,22 +718,6 @@
     # These come from the populate_tox.py script. Eventually we should move all
     # integration tests there.
 
-<<<<<<< HEAD
-    # ~~~ Network ~~~
-    grpc-v1.32.0: grpcio==1.32.0
-    grpc-v1.44.0: grpcio==1.44.0
-    grpc-v1.58.3: grpcio==1.58.3
-    grpc-v1.69.0: grpcio==1.69.0
-    grpc: protobuf
-    grpc: mypy-protobuf
-    grpc: types-protobuf
-    grpc: pytest-asyncio
-
-    requests-v2.23.0: requests==2.23.0
-    requests-v2.26.0: requests==2.26.0
-    requests-v2.29.0: requests==2.29.0
-    requests-v2.32.3: requests==2.32.3
-=======
     # ~~~ GraphQL ~~~
     ariadne-v0.20.1: ariadne==0.20.1
     ariadne-v0.22: ariadne==0.22
@@ -800,7 +743,22 @@
     strawberry-v0.243.1: strawberry-graphql[fastapi,flask]==0.243.1
     strawberry-v0.259.0: strawberry-graphql[fastapi,flask]==0.259.0
     strawberry: httpx
->>>>>>> a78af17e
+
+
+    # ~~~ Network ~~~
+    grpc-v1.32.0: grpcio==1.32.0
+    grpc-v1.44.0: grpcio==1.44.0
+    grpc-v1.58.3: grpcio==1.58.3
+    grpc-v1.70.0: grpcio==1.70.0
+    grpc: protobuf
+    grpc: mypy-protobuf
+    grpc: types-protobuf
+    grpc: pytest-asyncio
+
+    requests-v2.23.0: requests==2.23.0
+    requests-v2.26.0: requests==2.26.0
+    requests-v2.29.0: requests==2.29.0
+    requests-v2.32.3: requests==2.32.3
 
 
 
