# Tox (http://codespeak.net/~hpk/tox/) is a tool for running tests
# in multiple virtualenvs. This configuration file will run the
# test suite on all supported python versions. To use it, "pip install tox"
# and then run "tox" from this directory.
#
# This file has been generated from a template
# by "scripts/populate_tox/populate_tox.py". Any changes to the file should
# be made in the template (if you want to change a hardcoded part of the file)
# or in the script (if you want to change the auto-generated part).
# The file (and all resulting CI YAMLs) then need to be regenerated via
# "scripts/generate-test-files.sh".

[tox]
requires =
    # This version introduced using pip 24.1 which does not work with older Celery and HTTPX versions.
    virtualenv<20.26.3
envlist =
    # === Common ===
    {py3.6,py3.7,py3.8,py3.9,py3.10,py3.11,py3.12,py3.13}-common

    # === Gevent ===
    {py3.6,py3.8,py3.10,py3.11,py3.12}-gevent

    # === Integrations ===
    # General format is {pythonversion}-{integrationname}-v{frameworkversion}
    # 1 blank line between different integrations
    # Each framework version should only be mentioned once. I.e:
    #   {py3.7,py3.10}-django-v{3.2}
    #   {py3.10}-django-v{4.0}
    # instead of:
    #   {py3.7}-django-v{3.2}
    #   {py3.7,py3.10}-django-v{3.2,4.0}
    #
    # At a minimum, we should test against at least the lowest
    # and the latest supported version of a framework.

    # AIOHTTP
    {py3.7}-aiohttp-v{3.4}
    {py3.7,py3.9,py3.11}-aiohttp-v{3.8}
    {py3.8,py3.12,py3.13}-aiohttp-latest

    # Anthropic
    {py3.8,py3.11,py3.12}-anthropic-v{0.16,0.28,0.40}
    {py3.7,py3.11,py3.12}-anthropic-latest

    # Arq
    {py3.7,py3.11}-arq-v{0.23}
    {py3.7,py3.12,py3.13}-arq-latest

    # Asgi
    {py3.7,py3.12,py3.13}-asgi

    # asyncpg
    {py3.7,py3.10}-asyncpg-v{0.23}
    {py3.8,py3.11,py3.12}-asyncpg-latest

    # AWS Lambda
    # The aws_lambda tests deploy to the real AWS and have their own
    # matrix of Python versions to run the test lambda function in.
    # see `lambda_runtime` fixture in tests/integrations/aws_lambda.py
    {py3.9}-aws_lambda

    # Beam
    {py3.7}-beam-v{2.12}
    {py3.8,py3.11}-beam-latest

    # Boto3
    {py3.6,py3.7}-boto3-v{1.12}
    {py3.7,py3.11,py3.12}-boto3-v{1.23}
    {py3.11,py3.12}-boto3-v{1.34}
    {py3.11,py3.12,py3.13}-boto3-latest

    # Bottle
    {py3.6,py3.9}-bottle-v{0.12}
    {py3.6,py3.12,py3.13}-bottle-latest

    # Celery
    {py3.6,py3.8}-celery-v{4}
    {py3.6,py3.8}-celery-v{5.0}
    {py3.7,py3.10}-celery-v{5.1,5.2}
    {py3.8,py3.11,py3.12}-celery-v{5.3,5.4,5.5}
    {py3.8,py3.12,py3.13}-celery-latest

    # Chalice
    {py3.6,py3.9}-chalice-v{1.16}
    {py3.8,py3.12,py3.13}-chalice-latest

    # Clickhouse Driver
    {py3.8,py3.11}-clickhouse_driver-v{0.2.0}
    {py3.8,py3.12,py3.13}-clickhouse_driver-latest

    # Cloud Resource Context
    {py3.6,py3.12,py3.13}-cloud_resource_context

    # Cohere
    {py3.9,py3.11,py3.12}-cohere-v5
    {py3.9,py3.11,py3.12}-cohere-latest

    # Django
    # - Django 1.x
    {py3.6,py3.7}-django-v{1.11}
    # - Django 2.x
    {py3.6,py3.7}-django-v{2.0}
    {py3.6,py3.9}-django-v{2.2}
    # - Django 3.x
    {py3.6,py3.9}-django-v{3.0}
    {py3.6,py3.9,py3.11}-django-v{3.2}
    # - Django 4.x
    {py3.8,py3.11,py3.12}-django-v{4.0,4.1,4.2}
    # - Django 5.x
    {py3.10,py3.11,py3.12}-django-v{5.0,5.1}
    {py3.10,py3.12,py3.13}-django-latest

    # dramatiq
    {py3.6,py3.9}-dramatiq-v{1.13}
    {py3.7,py3.10,py3.11}-dramatiq-v{1.15}
    {py3.8,py3.11,py3.12}-dramatiq-v{1.17}
    {py3.8,py3.11,py3.12}-dramatiq-latest

    # Falcon
    {py3.6,py3.7}-falcon-v{1,1.4,2}
    {py3.6,py3.11,py3.12}-falcon-v{3}
    {py3.8,py3.11,py3.12}-falcon-v{4}
    {py3.7,py3.11,py3.12}-falcon-latest

    # FastAPI
    {py3.7,py3.10}-fastapi-v{0.79}
    {py3.8,py3.12,py3.13}-fastapi-latest

    # GCP
    {py3.7}-gcp

    # gRPC
    {py3.7,py3.9}-grpc-v{1.39}
    {py3.7,py3.10}-grpc-v{1.49}
    {py3.7,py3.11}-grpc-v{1.59}
    {py3.8,py3.11,py3.12}-grpc-latest

    # HTTPX
    {py3.6,py3.9}-httpx-v{0.16,0.18}
    {py3.6,py3.10}-httpx-v{0.20,0.22}
    {py3.7,py3.11,py3.12}-httpx-v{0.23,0.24}
    {py3.9,py3.11,py3.12}-httpx-v{0.25,0.27}
    {py3.9,py3.12,py3.13}-httpx-latest

    # Huey
    {py3.6,py3.11,py3.12}-huey-v{2.0}
    {py3.6,py3.12,py3.13}-huey-latest

    # Huggingface Hub
    {py3.9,py3.12,py3.13}-huggingface_hub-{v0.22}
    {py3.9,py3.12,py3.13}-huggingface_hub-latest

    # Langchain
    {py3.9,py3.11,py3.12}-langchain-v0.1
    {py3.9,py3.11,py3.12}-langchain-v0.3
    {py3.9,py3.11,py3.12}-langchain-latest
    {py3.9,py3.11,py3.12}-langchain-notiktoken

    # LaunchDarkly
    {py3.8,py3.12,py3.13}-launchdarkly-v9.8.0
    {py3.8,py3.12,py3.13}-launchdarkly-latest

    # Litestar
    {py3.8,py3.11}-litestar-v{2.0}
    {py3.8,py3.11,py3.12}-litestar-v{2.6}
    {py3.8,py3.11,py3.12}-litestar-v{2.12}
    {py3.8,py3.11,py3.12}-litestar-latest

    # Loguru
    {py3.6,py3.11,py3.12}-loguru-v{0.5}
    {py3.6,py3.12,py3.13}-loguru-latest

    # OpenAI
    {py3.9,py3.11,py3.12}-openai-v1.0
    {py3.9,py3.11,py3.12}-openai-v1.22
    {py3.9,py3.11,py3.12}-openai-v1.55
    {py3.9,py3.11,py3.12}-openai-latest
    {py3.9,py3.11,py3.12}-openai-notiktoken

    # OpenFeature
    {py3.8,py3.12,py3.13}-openfeature-v0.7
    {py3.8,py3.12,py3.13}-openfeature-latest

    # OpenTelemetry (OTel)
    {py3.7,py3.9,py3.12,py3.13}-opentelemetry

    # OpenTelemetry Experimental (POTel)
    {py3.8,py3.9,py3.10,py3.11,py3.12,py3.13}-potel

    # pure_eval
    {py3.6,py3.12,py3.13}-pure_eval

    # PyMongo (Mongo DB)
    {py3.6}-pymongo-v{3.1}
    {py3.6,py3.9}-pymongo-v{3.12}
    {py3.6,py3.11}-pymongo-v{4.0}
    {py3.7,py3.11,py3.12}-pymongo-v{4.3,4.7}
    {py3.7,py3.12,py3.13}-pymongo-latest

    # Pyramid
    {py3.6,py3.11}-pyramid-v{1.6}
    {py3.6,py3.11,py3.12}-pyramid-v{1.10}
    {py3.6,py3.11,py3.12}-pyramid-v{2.0}
    {py3.6,py3.11,py3.12}-pyramid-latest

    # Quart
    {py3.7,py3.11}-quart-v{0.16}
    {py3.8,py3.11,py3.12}-quart-v{0.19}
    {py3.8,py3.12,py3.13}-quart-latest

    # Ray
    {py3.10,py3.11}-ray-v{2.34}
    {py3.10,py3.11}-ray-latest

    # Redis
    {py3.6,py3.8}-redis-v{3}
    {py3.7,py3.8,py3.11}-redis-v{4}
    {py3.7,py3.11,py3.12}-redis-v{5}
    {py3.7,py3.12,py3.13}-redis-latest

    # Redis Cluster
    {py3.6,py3.8}-redis_py_cluster_legacy-v{1,2}
    # no -latest, not developed anymore

    # Requests
    {py3.6,py3.8,py3.12,py3.13}-requests

    # RQ (Redis Queue)
    {py3.6}-rq-v{0.6}
    {py3.6,py3.9}-rq-v{0.13,1.0}
    {py3.6,py3.11}-rq-v{1.5,1.10}
    {py3.7,py3.11,py3.12}-rq-v{1.15,1.16}
    {py3.7,py3.12,py3.13}-rq-latest

    # Sanic
    {py3.6,py3.7}-sanic-v{0.8}
    {py3.6,py3.8}-sanic-v{20}
    {py3.8,py3.11,py3.12}-sanic-v{24.6}
    {py3.9,py3.12,py3.13}-sanic-latest

    # Spark
    {py3.8,py3.10,py3.11}-spark-v{3.1,3.3,3.5}
    {py3.8,py3.10,py3.11,py3.12}-spark-latest

    # Starlite
    {py3.8,py3.11}-starlite-v{1.48,1.51}
    # 1.51.14 is the last starlite version; the project continues as litestar

    # SQL Alchemy
    {py3.6,py3.9}-sqlalchemy-v{1.2,1.4}
    {py3.7,py3.11}-sqlalchemy-v{2.0}
    {py3.7,py3.12,py3.13}-sqlalchemy-latest

    # Tornado
    {py3.8,py3.11,py3.12}-tornado-v{6.0}
    {py3.8,py3.11,py3.12}-tornado-v{6.2}
    {py3.8,py3.11,py3.12}-tornado-latest

    # Trytond
    {py3.6}-trytond-v{4}
    {py3.6,py3.8}-trytond-v{5}
    {py3.6,py3.11}-trytond-v{6}
    {py3.8,py3.11,py3.12}-trytond-v{7}
    {py3.8,py3.12,py3.13}-trytond-latest

    # Typer
    {py3.7,py3.12,py3.13}-typer-v{0.15}
    {py3.7,py3.12,py3.13}-typer-latest

    # Unleash
    {py3.8,py3.12,py3.13}-unleash-v6.0.1
    {py3.8,py3.12,py3.13}-unleash-latest

    # === Integrations - Auto-generated ===
    # These come from the populate_tox.py script. Eventually we should move all
    # integration tests there.

<<<<<<< HEAD
    # ~~~ Web 1 ~~~
    {py3.6,py3.7,py3.8}-flask-v1.1.4
    {py3.8,py3.12,py3.13}-flask-v2.3.3
    {py3.8,py3.12,py3.13}-flask-v3.0.3
    {py3.9,py3.12,py3.13}-flask-v3.1.0

    {py3.6,py3.7}-starlette-v0.13.8
    {py3.7,py3.10,py3.11}-starlette-v0.24.0
    {py3.8,py3.11,py3.12}-starlette-v0.35.1
    {py3.9,py3.12,py3.13}-starlette-v0.45.2
=======
    # ~~~ GraphQL ~~~
    {py3.8,py3.10,py3.11}-ariadne-v0.20.1
    {py3.8,py3.11,py3.12}-ariadne-v0.22
    {py3.8,py3.11,py3.12}-ariadne-v0.24.0
    {py3.8,py3.11,py3.12}-ariadne-v0.25.2

    {py3.6,py3.9,py3.10}-gql-v3.4.1
    {py3.7,py3.11,py3.12}-gql-v3.5.0

    {py3.6,py3.9,py3.10}-graphene-v3.3
    {py3.8,py3.12,py3.13}-graphene-v3.4.3

    {py3.8,py3.10,py3.11}-strawberry-v0.209.8
    {py3.8,py3.11,py3.12}-strawberry-v0.226.2
    {py3.8,py3.11,py3.12}-strawberry-v0.243.1
    {py3.9,py3.12,py3.13}-strawberry-v0.259.0
>>>>>>> a78af17e



[testenv]
deps =
    # if you change requirements-testing.txt and your change is not being reflected
    # in what's installed by tox (when running tox locally), try running tox
    # with the -r flag
    -r requirements-testing.txt

    linters: -r requirements-linting.txt
    linters: werkzeug<2.3.0

    # === Common ===
    py3.8-common: hypothesis
    common: pytest-asyncio
    # See https://github.com/pytest-dev/pytest/issues/9621
    # and https://github.com/pytest-dev/pytest-forked/issues/67
    # for justification of the upper bound on pytest
    {py3.6,py3.7}-common: pytest<7.0.0
    {py3.8,py3.9,py3.10,py3.11,py3.12,py3.13}-common: pytest

    # === Gevent ===
    {py3.6,py3.7,py3.8,py3.9,py3.10,py3.11}-gevent: gevent>=22.10.0, <22.11.0
    {py3.12}-gevent: gevent
    # See https://github.com/pytest-dev/pytest/issues/9621
    # and https://github.com/pytest-dev/pytest-forked/issues/67
    # for justification of the upper bound on pytest
    {py3.6,py3.7}-gevent: pytest<7.0.0
    {py3.8,py3.9,py3.10,py3.11,py3.12}-gevent: pytest

    # === Integrations ===

    # AIOHTTP
    aiohttp-v3.4: aiohttp~=3.4.0
    aiohttp-v3.8: aiohttp~=3.8.0
    aiohttp-latest: aiohttp
    aiohttp: pytest-aiohttp
    aiohttp-v3.8: pytest-asyncio
    aiohttp-latest: pytest-asyncio

    # Anthropic
    anthropic: pytest-asyncio
    anthropic-v{0.16,0.28}: httpx<0.28.0
    anthropic-v0.16: anthropic~=0.16.0
    anthropic-v0.28: anthropic~=0.28.0
    anthropic-v0.40: anthropic~=0.40.0
    anthropic-latest: anthropic

    # Arq
    arq-v0.23: arq~=0.23.0
    arq-v0.23: pydantic<2
    arq-latest: arq
    arq: fakeredis>=2.2.0,<2.8
    arq: pytest-asyncio
    arq: async-timeout

    # Asgi
    asgi: pytest-asyncio
    asgi: async-asgi-testclient

    # Asyncpg
    asyncpg-v0.23: asyncpg~=0.23.0
    asyncpg-latest: asyncpg
    asyncpg: pytest-asyncio

    # AWS Lambda
    aws_lambda: boto3

    # Beam
    beam-v2.12: apache-beam~=2.12.0
    beam-latest: apache-beam

    # Boto3
    boto3-v1.12: boto3~=1.12.0
    boto3-v1.23: boto3~=1.23.0
    boto3-v1.34: boto3~=1.34.0
    boto3-latest: boto3

    # Bottle
    bottle: Werkzeug<2.1.0
    bottle-v0.12: bottle~=0.12.0
    bottle-latest: bottle

    # Celery
    celery: redis
    celery-v4: Celery~=4.0
    celery-v5.0: Celery~=5.0.0
    celery-v5.1: Celery~=5.1.0
    celery-v5.2: Celery~=5.2.0
    celery-v5.3: Celery~=5.3.0
    celery-v5.4: Celery~=5.4.0
    # TODO: update when stable is out
    celery-v5.5: Celery==5.5.0rc4
    celery-latest: Celery

    celery: newrelic
    {py3.7}-celery: importlib-metadata<5.0

    # Chalice
    chalice: pytest-chalice==0.0.5
    chalice-v1.16: chalice~=1.16.0
    chalice-latest: chalice

    # Clickhouse Driver
    clickhouse_driver-v0.2.0: clickhouse_driver~=0.2.0
    clickhouse_driver-latest: clickhouse_driver

    # Cohere
    cohere-v5: cohere~=5.3.3
    cohere-latest: cohere

    # Django
    django: psycopg2-binary
    django-v{1.11,2.0,2.1,2.2,3.0,3.1,3.2}: djangorestframework>=3.0.0,<4.0.0
    django-v{2.0,2.2,3.0,3.2,4.0,4.1,4.2,5.0,5.1}: channels[daphne]
    django-v{2.2,3.0}: six
    django-v{1.11,2.0,2.2,3.0,3.2}: Werkzeug<2.1.0
    django-v{1.11,2.0,2.2,3.0}: pytest-django<4.0
    django-v{3.2,4.0,4.1,4.2,5.0,5.1}: pytest-django
    django-v{4.0,4.1,4.2,5.0,5.1}: djangorestframework
    django-v{4.0,4.1,4.2,5.0,5.1}: pytest-asyncio
    django-v{4.0,4.1,4.2,5.0,5.1}: Werkzeug
    django-latest: djangorestframework
    django-latest: pytest-asyncio
    django-latest: pytest-django
    django-latest: Werkzeug
    django-latest: channels[daphne]

    django-v1.11: Django~=1.11.0
    django-v2.0: Django~=2.0.0
    django-v2.2: Django~=2.2.0
    django-v3.0: Django~=3.0.0
    django-v3.2: Django~=3.2.0
    django-v4.0: Django~=4.0.0
    django-v4.1: Django~=4.1.0
    django-v4.2: Django~=4.2.0
    django-v5.0: Django~=5.0.0
    django-v5.1: Django==5.1rc1
    django-latest: Django

    # dramatiq
    dramatiq-v1.13: dramatiq>=1.13,<1.14
    dramatiq-v1.15: dramatiq>=1.15,<1.16
    dramatiq-v1.17: dramatiq>=1.17,<1.18
    dramatiq-latest: dramatiq

    # Falcon
    falcon-v1.4: falcon~=1.4.0
    falcon-v1: falcon~=1.0
    falcon-v2: falcon~=2.0
    falcon-v3: falcon~=3.0
    falcon-v4: falcon~=4.0
    falcon-latest: falcon

    # FastAPI
    fastapi: httpx
    # (this is a dependency of httpx)
    fastapi: anyio<4.0.0
    fastapi: pytest-asyncio
    fastapi: python-multipart
    fastapi: requests
    fastapi-v{0.79}: fastapi~=0.79.0
    fastapi-latest: fastapi

<<<<<<< HEAD
    # GQL
    gql-v{3.4}: gql[all]~=3.4.0
    gql-latest: gql[all]

    # Graphene
    graphene: blinker
    graphene: fastapi
    graphene: flask
    graphene: httpx
    graphene-v{3.3}: graphene~=3.3.0
    graphene-latest: graphene
=======
    # Flask
    flask: flask-login
    flask-v{1,2.0}: Werkzeug<2.1.0
    flask-v{1,2.0}: markupsafe<2.1.0
    flask-v{3}: Werkzeug
    flask-v1: Flask~=1.0
    flask-v2: Flask~=2.0
    flask-v3: Flask~=3.0
    flask-latest: Flask
>>>>>>> a78af17e

    # gRPC
    grpc: protobuf
    grpc: mypy-protobuf
    grpc: types-protobuf
    grpc: pytest-asyncio
    grpc-v1.39: grpcio~=1.39.0
    grpc-v1.49: grpcio~=1.49.1
    grpc-v1.59: grpcio~=1.59.0
    grpc-latest: grpcio

    # HTTPX
    httpx-v0.16: pytest-httpx==0.10.0
    httpx-v0.18: pytest-httpx==0.12.0
    httpx-v0.20: pytest-httpx==0.14.0
    httpx-v0.22: pytest-httpx==0.19.0
    httpx-v0.23: pytest-httpx==0.21.0
    httpx-v0.24: pytest-httpx==0.22.0
    httpx-v0.25: pytest-httpx==0.25.0
    httpx: pytest-httpx
    # anyio is a dep of httpx
    httpx: anyio<4.0.0
    httpx-v0.16: httpx~=0.16.0
    httpx-v0.18: httpx~=0.18.0
    httpx-v0.20: httpx~=0.20.0
    httpx-v0.22: httpx~=0.22.0
    httpx-v0.23: httpx~=0.23.0
    httpx-v0.24: httpx~=0.24.0
    httpx-v0.25: httpx~=0.25.0
    httpx-v0.27: httpx~=0.27.0
    httpx-latest: httpx

    # Huey
    huey-v2.0: huey~=2.0.0
    huey-latest: huey

    # Huggingface Hub
    huggingface_hub-v0.22: huggingface_hub~=0.22.2
    huggingface_hub-latest: huggingface_hub

    # Langchain
    langchain-v0.1: openai~=1.0.0
    langchain-v0.1: langchain~=0.1.11
    langchain-v0.1: tiktoken~=0.6.0
    langchain-v0.1: httpx<0.28.0
    langchain-v0.3: langchain~=0.3.0
    langchain-v0.3: langchain-community
    langchain-v0.3: tiktoken
    langchain-v0.3: openai
    langchain-{latest,notiktoken}: langchain
    langchain-{latest,notiktoken}: langchain-openai
    langchain-{latest,notiktoken}: openai>=1.6.1
    langchain-latest: tiktoken~=0.6.0

    # Litestar
    litestar: pytest-asyncio
    litestar: python-multipart
    litestar: requests
    litestar: cryptography
    litestar-v{2.0,2.6}: httpx<0.28
    litestar-v2.0: litestar~=2.0.0
    litestar-v2.6: litestar~=2.6.0
    litestar-v2.12: litestar~=2.12.0
    litestar-latest: litestar

    # Loguru
    loguru-v0.5: loguru~=0.5.0
    loguru-latest: loguru

    # OpenAI
    openai: pytest-asyncio
    openai-v1.0: openai~=1.0.0
    openai-v1.0: tiktoken
    openai-v1.0: httpx<0.28.0
    openai-v1.22: openai~=1.22.0
    openai-v1.22: tiktoken
    openai-v1.22: httpx<0.28.0
    openai-v1.55: openai~=1.55.0
    openai-v1.55: tiktoken
    openai-latest: openai
    openai-latest: tiktoken~=0.6.0
    openai-notiktoken: openai

    # OpenFeature
    openfeature-v0.7: openfeature-sdk~=0.7.1
    openfeature-latest: openfeature-sdk

    # LaunchDarkly
    launchdarkly-v9.8.0: launchdarkly-server-sdk~=9.8.0
    launchdarkly-latest: launchdarkly-server-sdk

    # Unleash
    unleash-v6.0.1: UnleashClient~=6.0.1
    unleash-latest: UnleashClient

    # OpenTelemetry (OTel)
    opentelemetry: opentelemetry-distro

    # OpenTelemetry Experimental (POTel)
    potel: -e .[opentelemetry-experimental]

    # pure_eval
    pure_eval: pure_eval

    # PyMongo (MongoDB)
    pymongo: mockupdb
    pymongo-v3.1: pymongo~=3.1.0
    pymongo-v3.13: pymongo~=3.13.0
    pymongo-v4.0: pymongo~=4.0.0
    pymongo-v4.3: pymongo~=4.3.0
    pymongo-v4.7: pymongo~=4.7.0
    pymongo-latest: pymongo

    # Pyramid
    pyramid: Werkzeug<2.1.0
    pyramid-v1.6: pyramid~=1.6.0
    pyramid-v1.10: pyramid~=1.10.0
    pyramid-v2.0: pyramid~=2.0.0
    pyramid-latest: pyramid

    # Quart
    quart: quart-auth
    quart: pytest-asyncio
    quart-v0.16: blinker<1.6
    quart-v0.16: jinja2<3.1.0
    quart-v0.16: Werkzeug<2.1.0
    quart-v0.16: hypercorn<0.15.0
    quart-v0.16: quart~=0.16.0
    quart-v0.19: Werkzeug>=3.0.0
    quart-v0.19: quart~=0.19.0
    {py3.8}-quart: taskgroup==0.0.0a4
    quart-latest: quart

    # Ray
    ray-v2.34: ray~=2.34.0
    ray-latest: ray

    # Redis
    redis: fakeredis!=1.7.4
    redis: pytest<8.0.0
    {py3.6,py3.7}-redis: fakeredis!=2.26.0  # https://github.com/cunla/fakeredis-py/issues/341
    {py3.7,py3.8,py3.9,py3.10,py3.11,py3.12,py3.13}-redis: pytest-asyncio
    redis-v3: redis~=3.0
    redis-v4: redis~=4.0
    redis-v5: redis~=5.0
    redis-latest: redis

    # Redis Cluster
    redis_py_cluster_legacy-v1: redis-py-cluster~=1.0
    redis_py_cluster_legacy-v2: redis-py-cluster~=2.0

    # Requests
    requests: requests>=2.0

    # RQ (Redis Queue)
    # https://github.com/jamesls/fakeredis/issues/245
    rq-v{0.6}: fakeredis<1.0
    rq-v{0.6}: redis<3.2.2
    rq-v{0.13,1.0,1.5,1.10}: fakeredis>=1.0,<1.7.4
    rq-v{1.15,1.16}: fakeredis
    {py3.6,py3.7}-rq-v{1.15,1.16}: fakeredis!=2.26.0  # https://github.com/cunla/fakeredis-py/issues/341
    rq-latest: fakeredis
    {py3.6,py3.7}-rq-latest: fakeredis!=2.26.0  # https://github.com/cunla/fakeredis-py/issues/341
    rq-v0.6: rq~=0.6.0
    rq-v0.13: rq~=0.13.0
    rq-v1.0: rq~=1.0.0
    rq-v1.5: rq~=1.5.0
    rq-v1.10: rq~=1.10.0
    rq-v1.15: rq~=1.15.0
    rq-v1.16: rq~=1.16.0
    rq-latest: rq

    # Sanic
    sanic: websockets<11.0
    sanic: aiohttp
    sanic-v{24.6}: sanic_testing
    sanic-latest: sanic_testing
    {py3.6}-sanic: aiocontextvars==0.2.1
    sanic-v0.8: sanic~=0.8.0
    sanic-v20: sanic~=20.0
    sanic-v24.6: sanic~=24.6.0
    sanic-latest: sanic

    # Spark
    spark-v3.1: pyspark~=3.1.0
    spark-v3.3: pyspark~=3.3.0
    spark-v3.5: pyspark~=3.5.0
    # TODO: update to ~=4.0.0 once stable is out
    spark-v4.0: pyspark==4.0.0.dev2
    spark-latest: pyspark

    # Starlite
    starlite: pytest-asyncio
    starlite: python-multipart
    starlite: requests
    starlite: cryptography
    starlite: pydantic<2.0.0
    starlite: httpx<0.28
    starlite-v{1.48}: starlite~=1.48.0
    starlite-v{1.51}: starlite~=1.51.0

    # SQLAlchemy
    sqlalchemy-v1.2: sqlalchemy~=1.2.0
    sqlalchemy-v1.4: sqlalchemy~=1.4.0
    sqlalchemy-v2.0: sqlalchemy~=2.0.0
    sqlalchemy-latest: sqlalchemy

    # Tornado
    # Tornado <6.4.1 is incompatible with Pytest ≥8.2
    # See https://github.com/tornadoweb/tornado/pull/3382.
    tornado-{v6.0,v6.2}: pytest<8.2
    tornado-v6.0: tornado~=6.0.0
    tornado-v6.2: tornado~=6.2.0
    tornado-latest: tornado

    # Trytond
    trytond: werkzeug
    trytond-v4: werkzeug<1.0
    trytond-v4: trytond~=4.0
    trytond-v5: trytond~=5.0
    trytond-v6: trytond~=6.0
    trytond-v7: trytond~=7.0
    trytond-latest: trytond

    # Typer
    typer-v0.15: typer~=0.15.0
    typer-latest: typer

    # === Integrations - Auto-generated ===
    # These come from the populate_tox.py script. Eventually we should move all
    # integration tests there.

<<<<<<< HEAD
    # ~~~ Web 1 ~~~
    flask-v1.1.4: flask==1.1.4
    flask-v2.3.3: flask==2.3.3
    flask-v3.0.3: flask==3.0.3
    flask-v3.1.0: flask==3.1.0
    flask: flask-login
    flask: werkzeug
    flask-v1.1.4: werkzeug<2.1.0
    flask-v1.1.4: markupsafe<2.1.0

    starlette-v0.13.8: starlette==0.13.8
    starlette-v0.24.0: starlette==0.24.0
    starlette-v0.35.1: starlette==0.35.1
    starlette-v0.45.2: starlette==0.45.2
    starlette: pytest-asyncio
    starlette: python-multipart
    starlette: requests
    starlette: anyio<4.0.0
    starlette: jinja2
    starlette: httpx
    starlette-v0.13.8: httpx<0.28.0
    starlette-v0.24.0: httpx<0.28.0
    starlette-v0.35.1: httpx<0.28.0
    starlette-v0.13.8: jinja2<3.1
    py3.6-starlette: aiocontextvars
=======
    # ~~~ GraphQL ~~~
    ariadne-v0.20.1: ariadne==0.20.1
    ariadne-v0.22: ariadne==0.22
    ariadne-v0.24.0: ariadne==0.24.0
    ariadne-v0.25.2: ariadne==0.25.2
    ariadne: fastapi
    ariadne: flask
    ariadne: httpx

    gql-v3.4.1: gql[all]==3.4.1
    gql-v3.5.0: gql[all]==3.5.0

    graphene-v3.3: graphene==3.3
    graphene-v3.4.3: graphene==3.4.3
    graphene: blinker
    graphene: fastapi
    graphene: flask
    graphene: httpx
    py3.6-graphene: aiocontextvars

    strawberry-v0.209.8: strawberry-graphql[fastapi,flask]==0.209.8
    strawberry-v0.226.2: strawberry-graphql[fastapi,flask]==0.226.2
    strawberry-v0.243.1: strawberry-graphql[fastapi,flask]==0.243.1
    strawberry-v0.259.0: strawberry-graphql[fastapi,flask]==0.259.0
    strawberry: httpx
>>>>>>> a78af17e



setenv =
    PYTHONDONTWRITEBYTECODE=1
    OBJC_DISABLE_INITIALIZE_FORK_SAFETY=YES
    COVERAGE_FILE=.coverage-sentry-{envname}
    py3.6: COVERAGE_RCFILE=.coveragerc36

    django: DJANGO_SETTINGS_MODULE=tests.integrations.django.myapp.settings

    common: TESTPATH=tests
    gevent: TESTPATH=tests
    aiohttp: TESTPATH=tests/integrations/aiohttp
    anthropic: TESTPATH=tests/integrations/anthropic
    ariadne: TESTPATH=tests/integrations/ariadne
    arq: TESTPATH=tests/integrations/arq
    asgi: TESTPATH=tests/integrations/asgi
    asyncpg: TESTPATH=tests/integrations/asyncpg
    aws_lambda: TESTPATH=tests/integrations/aws_lambda
    beam: TESTPATH=tests/integrations/beam
    boto3: TESTPATH=tests/integrations/boto3
    bottle: TESTPATH=tests/integrations/bottle
    celery: TESTPATH=tests/integrations/celery
    chalice: TESTPATH=tests/integrations/chalice
    clickhouse_driver: TESTPATH=tests/integrations/clickhouse_driver
    cohere: TESTPATH=tests/integrations/cohere
    cloud_resource_context: TESTPATH=tests/integrations/cloud_resource_context
    django: TESTPATH=tests/integrations/django
    dramatiq: TESTPATH=tests/integrations/dramatiq
    falcon: TESTPATH=tests/integrations/falcon
    fastapi:  TESTPATH=tests/integrations/fastapi
    flask: TESTPATH=tests/integrations/flask
    gcp: TESTPATH=tests/integrations/gcp
    gql: TESTPATH=tests/integrations/gql
    graphene: TESTPATH=tests/integrations/graphene
    grpc: TESTPATH=tests/integrations/grpc
    httpx: TESTPATH=tests/integrations/httpx
    huey: TESTPATH=tests/integrations/huey
    huggingface_hub: TESTPATH=tests/integrations/huggingface_hub
    langchain: TESTPATH=tests/integrations/langchain
    launchdarkly: TESTPATH=tests/integrations/launchdarkly
    litestar: TESTPATH=tests/integrations/litestar
    loguru: TESTPATH=tests/integrations/loguru
    openai: TESTPATH=tests/integrations/openai
    openfeature: TESTPATH=tests/integrations/openfeature
    opentelemetry: TESTPATH=tests/integrations/opentelemetry
    potel: TESTPATH=tests/integrations/opentelemetry
    pure_eval: TESTPATH=tests/integrations/pure_eval
    pymongo: TESTPATH=tests/integrations/pymongo
    pyramid: TESTPATH=tests/integrations/pyramid
    quart: TESTPATH=tests/integrations/quart
    ray: TESTPATH=tests/integrations/ray
    redis: TESTPATH=tests/integrations/redis
    redis_py_cluster_legacy: TESTPATH=tests/integrations/redis_py_cluster_legacy
    requests: TESTPATH=tests/integrations/requests
    rq: TESTPATH=tests/integrations/rq
    sanic: TESTPATH=tests/integrations/sanic
    spark: TESTPATH=tests/integrations/spark
    starlette: TESTPATH=tests/integrations/starlette
    starlite: TESTPATH=tests/integrations/starlite
    sqlalchemy: TESTPATH=tests/integrations/sqlalchemy
    strawberry: TESTPATH=tests/integrations/strawberry
    tornado: TESTPATH=tests/integrations/tornado
    trytond: TESTPATH=tests/integrations/trytond
    typer: TESTPATH=tests/integrations/typer
    unleash: TESTPATH=tests/integrations/unleash
    socket: TESTPATH=tests/integrations/socket

passenv =
    SENTRY_PYTHON_TEST_AWS_ACCESS_KEY_ID
    SENTRY_PYTHON_TEST_AWS_SECRET_ACCESS_KEY
    SENTRY_PYTHON_TEST_POSTGRES_HOST
    SENTRY_PYTHON_TEST_POSTGRES_USER
    SENTRY_PYTHON_TEST_POSTGRES_PASSWORD
    SENTRY_PYTHON_TEST_POSTGRES_NAME

usedevelop = True

extras =
    bottle: bottle
    falcon: falcon
    flask: flask
    pymongo: pymongo

basepython =
    py3.6: python3.6
    py3.7: python3.7
    py3.8: python3.8
    py3.9: python3.9
    py3.10: python3.10
    py3.11: python3.11
    py3.12: python3.12
    py3.13: python3.13

    # Python version is pinned here because flake8 actually behaves differently
    # depending on which version is used. You can patch this out to point to
    # some random Python 3 binary, but then you get guaranteed mismatches with
    # CI. Other tools such as mypy and black have options that pin the Python
    # version.
    linters: python3.12

commands =
    {py3.7,py3.8}-boto3: pip install urllib3<2.0.0

    ; https://github.com/pallets/flask/issues/4455
    {py3.7,py3.8,py3.9,py3.10,py3.11}-flask-v{1}: pip install "itsdangerous>=0.24,<2.0" "markupsafe<2.0.0" "jinja2<3.1.1"

    ; Running `pytest` as an executable suffers from an import error
    ; when loading tests in scenarios. In particular, django fails to
    ; load the settings from the test module.
    python -m pytest {env:TESTPATH} -o junit_suite_name={envname} {posargs}

[testenv:linters]
commands =
    flake8 tests sentry_sdk
    black --check tests sentry_sdk
    mypy sentry_sdk<|MERGE_RESOLUTION|>--- conflicted
+++ resolved
@@ -276,7 +276,24 @@
     # These come from the populate_tox.py script. Eventually we should move all
     # integration tests there.
 
-<<<<<<< HEAD
+    # ~~~ GraphQL ~~~
+    {py3.8,py3.10,py3.11}-ariadne-v0.20.1
+    {py3.8,py3.11,py3.12}-ariadne-v0.22
+    {py3.8,py3.11,py3.12}-ariadne-v0.24.0
+    {py3.8,py3.11,py3.12}-ariadne-v0.25.2
+
+    {py3.6,py3.9,py3.10}-gql-v3.4.1
+    {py3.7,py3.11,py3.12}-gql-v3.5.0
+
+    {py3.6,py3.9,py3.10}-graphene-v3.3
+    {py3.8,py3.12,py3.13}-graphene-v3.4.3
+
+    {py3.8,py3.10,py3.11}-strawberry-v0.209.8
+    {py3.8,py3.11,py3.12}-strawberry-v0.226.2
+    {py3.8,py3.11,py3.12}-strawberry-v0.243.1
+    {py3.9,py3.12,py3.13}-strawberry-v0.259.0
+
+
     # ~~~ Web 1 ~~~
     {py3.6,py3.7,py3.8}-flask-v1.1.4
     {py3.8,py3.12,py3.13}-flask-v2.3.3
@@ -286,25 +303,7 @@
     {py3.6,py3.7}-starlette-v0.13.8
     {py3.7,py3.10,py3.11}-starlette-v0.24.0
     {py3.8,py3.11,py3.12}-starlette-v0.35.1
-    {py3.9,py3.12,py3.13}-starlette-v0.45.2
-=======
-    # ~~~ GraphQL ~~~
-    {py3.8,py3.10,py3.11}-ariadne-v0.20.1
-    {py3.8,py3.11,py3.12}-ariadne-v0.22
-    {py3.8,py3.11,py3.12}-ariadne-v0.24.0
-    {py3.8,py3.11,py3.12}-ariadne-v0.25.2
-
-    {py3.6,py3.9,py3.10}-gql-v3.4.1
-    {py3.7,py3.11,py3.12}-gql-v3.5.0
-
-    {py3.6,py3.9,py3.10}-graphene-v3.3
-    {py3.8,py3.12,py3.13}-graphene-v3.4.3
-
-    {py3.8,py3.10,py3.11}-strawberry-v0.209.8
-    {py3.8,py3.11,py3.12}-strawberry-v0.226.2
-    {py3.8,py3.11,py3.12}-strawberry-v0.243.1
-    {py3.9,py3.12,py3.13}-strawberry-v0.259.0
->>>>>>> a78af17e
+    {py3.9,py3.12,py3.13}-starlette-v0.45.3
 
 
 
@@ -469,30 +468,6 @@
     fastapi: requests
     fastapi-v{0.79}: fastapi~=0.79.0
     fastapi-latest: fastapi
-
-<<<<<<< HEAD
-    # GQL
-    gql-v{3.4}: gql[all]~=3.4.0
-    gql-latest: gql[all]
-
-    # Graphene
-    graphene: blinker
-    graphene: fastapi
-    graphene: flask
-    graphene: httpx
-    graphene-v{3.3}: graphene~=3.3.0
-    graphene-latest: graphene
-=======
-    # Flask
-    flask: flask-login
-    flask-v{1,2.0}: Werkzeug<2.1.0
-    flask-v{1,2.0}: markupsafe<2.1.0
-    flask-v{3}: Werkzeug
-    flask-v1: Flask~=1.0
-    flask-v2: Flask~=2.0
-    flask-v3: Flask~=3.0
-    flask-latest: Flask
->>>>>>> a78af17e
 
     # gRPC
     grpc: protobuf
@@ -725,7 +700,33 @@
     # These come from the populate_tox.py script. Eventually we should move all
     # integration tests there.
 
-<<<<<<< HEAD
+    # ~~~ GraphQL ~~~
+    ariadne-v0.20.1: ariadne==0.20.1
+    ariadne-v0.22: ariadne==0.22
+    ariadne-v0.24.0: ariadne==0.24.0
+    ariadne-v0.25.2: ariadne==0.25.2
+    ariadne: fastapi
+    ariadne: flask
+    ariadne: httpx
+
+    gql-v3.4.1: gql[all]==3.4.1
+    gql-v3.5.0: gql[all]==3.5.0
+
+    graphene-v3.3: graphene==3.3
+    graphene-v3.4.3: graphene==3.4.3
+    graphene: blinker
+    graphene: fastapi
+    graphene: flask
+    graphene: httpx
+    py3.6-graphene: aiocontextvars
+
+    strawberry-v0.209.8: strawberry-graphql[fastapi,flask]==0.209.8
+    strawberry-v0.226.2: strawberry-graphql[fastapi,flask]==0.226.2
+    strawberry-v0.243.1: strawberry-graphql[fastapi,flask]==0.243.1
+    strawberry-v0.259.0: strawberry-graphql[fastapi,flask]==0.259.0
+    strawberry: httpx
+
+
     # ~~~ Web 1 ~~~
     flask-v1.1.4: flask==1.1.4
     flask-v2.3.3: flask==2.3.3
@@ -739,7 +740,7 @@
     starlette-v0.13.8: starlette==0.13.8
     starlette-v0.24.0: starlette==0.24.0
     starlette-v0.35.1: starlette==0.35.1
-    starlette-v0.45.2: starlette==0.45.2
+    starlette-v0.45.3: starlette==0.45.3
     starlette: pytest-asyncio
     starlette: python-multipart
     starlette: requests
@@ -751,33 +752,6 @@
     starlette-v0.35.1: httpx<0.28.0
     starlette-v0.13.8: jinja2<3.1
     py3.6-starlette: aiocontextvars
-=======
-    # ~~~ GraphQL ~~~
-    ariadne-v0.20.1: ariadne==0.20.1
-    ariadne-v0.22: ariadne==0.22
-    ariadne-v0.24.0: ariadne==0.24.0
-    ariadne-v0.25.2: ariadne==0.25.2
-    ariadne: fastapi
-    ariadne: flask
-    ariadne: httpx
-
-    gql-v3.4.1: gql[all]==3.4.1
-    gql-v3.5.0: gql[all]==3.5.0
-
-    graphene-v3.3: graphene==3.3
-    graphene-v3.4.3: graphene==3.4.3
-    graphene: blinker
-    graphene: fastapi
-    graphene: flask
-    graphene: httpx
-    py3.6-graphene: aiocontextvars
-
-    strawberry-v0.209.8: strawberry-graphql[fastapi,flask]==0.209.8
-    strawberry-v0.226.2: strawberry-graphql[fastapi,flask]==0.226.2
-    strawberry-v0.243.1: strawberry-graphql[fastapi,flask]==0.243.1
-    strawberry-v0.259.0: strawberry-graphql[fastapi,flask]==0.259.0
-    strawberry: httpx
->>>>>>> a78af17e
 
 
 
