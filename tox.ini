--- conflicted
+++ resolved
@@ -10,11 +10,7 @@
 # The file (and all resulting CI YAMLs) then need to be regenerated via
 # "scripts/generate-test-files.sh".
 #
-<<<<<<< HEAD
-# Last generated: 2025-06-02T13:01:14.729052+00:00
-=======
 # Last generated: 2025-06-11T12:20:52.494394+00:00
->>>>>>> 0e21fa2f
 
 [tox]
 requires =
@@ -140,15 +136,9 @@
 
     # ~~~ AI ~~~
     {py3.8,py3.11,py3.12}-anthropic-v0.16.0
-<<<<<<< HEAD
-    {py3.8,py3.11,py3.12}-anthropic-v0.28.1
-    {py3.8,py3.11,py3.12}-anthropic-v0.40.0
-    {py3.8,py3.11,py3.12}-anthropic-v0.52.2
-=======
     {py3.8,py3.11,py3.12}-anthropic-v0.29.2
     {py3.8,py3.11,py3.12}-anthropic-v0.42.0
     {py3.8,py3.11,py3.12}-anthropic-v0.54.0
->>>>>>> 0e21fa2f
 
     {py3.9,py3.10,py3.11}-cohere-v5.4.0
     {py3.9,py3.11,py3.12}-cohere-v5.8.1
@@ -160,11 +150,7 @@
     {py3.8,py3.10,py3.11}-huggingface_hub-v0.22.2
     {py3.8,py3.10,py3.11}-huggingface_hub-v0.25.2
     {py3.8,py3.12,py3.13}-huggingface_hub-v0.28.1
-<<<<<<< HEAD
-    {py3.8,py3.12,py3.13}-huggingface_hub-v0.32.3
-=======
     {py3.8,py3.12,py3.13}-huggingface_hub-v0.32.6
->>>>>>> 0e21fa2f
 
 
     # ~~~ DBs ~~~
@@ -196,11 +182,7 @@
     {py3.7,py3.12,py3.13}-statsig-v0.55.3
     {py3.7,py3.12,py3.13}-statsig-v0.56.0
     {py3.7,py3.12,py3.13}-statsig-v0.57.3
-<<<<<<< HEAD
-    {py3.7,py3.12,py3.13}-statsig-v0.58.0
-=======
     {py3.7,py3.12,py3.13}-statsig-v0.58.1
->>>>>>> 0e21fa2f
 
     {py3.8,py3.12,py3.13}-unleash-v6.0.1
     {py3.8,py3.12,py3.13}-unleash-v6.1.0
@@ -221,27 +203,16 @@
     {py3.8,py3.12,py3.13}-graphene-v3.4.3
 
     {py3.8,py3.10,py3.11}-strawberry-v0.209.8
-<<<<<<< HEAD
-    {py3.8,py3.11,py3.12}-strawberry-v0.229.2
-    {py3.8,py3.12,py3.13}-strawberry-v0.249.0
-    {py3.9,py3.12,py3.13}-strawberry-v0.270.5
-=======
     {py3.8,py3.11,py3.12}-strawberry-v0.230.0
     {py3.8,py3.12,py3.13}-strawberry-v0.251.0
     {py3.9,py3.12,py3.13}-strawberry-v0.273.0
->>>>>>> 0e21fa2f
 
 
     # ~~~ Network ~~~
     {py3.7,py3.8}-grpc-v1.32.0
     {py3.7,py3.9,py3.10}-grpc-v1.46.5
     {py3.7,py3.11,py3.12}-grpc-v1.60.2
-<<<<<<< HEAD
-    {py3.9,py3.12,py3.13}-grpc-v1.72.1
-    {py3.9,py3.12,py3.13}-grpc-v1.73.0rc1
-=======
     {py3.9,py3.12,py3.13}-grpc-v1.73.0
->>>>>>> 0e21fa2f
 
 
     # ~~~ Tasks ~~~
@@ -292,12 +263,7 @@
     {py3.7}-aiohttp-v3.4.4
     {py3.7,py3.8,py3.9}-aiohttp-v3.7.4
     {py3.8,py3.12,py3.13}-aiohttp-v3.10.11
-<<<<<<< HEAD
-    {py3.9,py3.12,py3.13}-aiohttp-v3.12.6
-    {py3.9,py3.12,py3.13}-aiohttp-v3.12.7rc0
-=======
     {py3.9,py3.12,py3.13}-aiohttp-v3.12.12
->>>>>>> 0e21fa2f
 
     {py3.6,py3.7}-bottle-v0.12.25
     {py3.8,py3.12,py3.13}-bottle-v0.13.3
@@ -537,15 +503,9 @@
 
     # ~~~ AI ~~~
     anthropic-v0.16.0: anthropic==0.16.0
-<<<<<<< HEAD
-    anthropic-v0.28.1: anthropic==0.28.1
-    anthropic-v0.40.0: anthropic==0.40.0
-    anthropic-v0.52.2: anthropic==0.52.2
-=======
     anthropic-v0.29.2: anthropic==0.29.2
     anthropic-v0.42.0: anthropic==0.42.0
     anthropic-v0.54.0: anthropic==0.54.0
->>>>>>> 0e21fa2f
     anthropic: pytest-asyncio
     anthropic-v0.16.0: httpx<0.28.0
     anthropic-v0.29.2: httpx<0.28.0
@@ -561,11 +521,7 @@
     huggingface_hub-v0.22.2: huggingface_hub==0.22.2
     huggingface_hub-v0.25.2: huggingface_hub==0.25.2
     huggingface_hub-v0.28.1: huggingface_hub==0.28.1
-<<<<<<< HEAD
-    huggingface_hub-v0.32.3: huggingface_hub==0.32.3
-=======
     huggingface_hub-v0.32.6: huggingface_hub==0.32.6
->>>>>>> 0e21fa2f
 
 
     # ~~~ DBs ~~~
@@ -598,11 +554,7 @@
     statsig-v0.55.3: statsig==0.55.3
     statsig-v0.56.0: statsig==0.56.0
     statsig-v0.57.3: statsig==0.57.3
-<<<<<<< HEAD
-    statsig-v0.58.0: statsig==0.58.0
-=======
     statsig-v0.58.1: statsig==0.58.1
->>>>>>> 0e21fa2f
     statsig: typing_extensions
 
     unleash-v6.0.1: UnleashClient==6.0.1
@@ -632,15 +584,9 @@
     py3.6-graphene: aiocontextvars
 
     strawberry-v0.209.8: strawberry-graphql[fastapi,flask]==0.209.8
-<<<<<<< HEAD
-    strawberry-v0.229.2: strawberry-graphql[fastapi,flask]==0.229.2
-    strawberry-v0.249.0: strawberry-graphql[fastapi,flask]==0.249.0
-    strawberry-v0.270.5: strawberry-graphql[fastapi,flask]==0.270.5
-=======
     strawberry-v0.230.0: strawberry-graphql[fastapi,flask]==0.230.0
     strawberry-v0.251.0: strawberry-graphql[fastapi,flask]==0.251.0
     strawberry-v0.273.0: strawberry-graphql[fastapi,flask]==0.273.0
->>>>>>> 0e21fa2f
     strawberry: httpx
     strawberry-v0.209.8: pydantic<2.11
     strawberry-v0.230.0: pydantic<2.11
@@ -651,12 +597,7 @@
     grpc-v1.32.0: grpcio==1.32.0
     grpc-v1.46.5: grpcio==1.46.5
     grpc-v1.60.2: grpcio==1.60.2
-<<<<<<< HEAD
-    grpc-v1.72.1: grpcio==1.72.1
-    grpc-v1.73.0rc1: grpcio==1.73.0rc1
-=======
     grpc-v1.73.0: grpcio==1.73.0
->>>>>>> 0e21fa2f
     grpc: protobuf
     grpc: mypy-protobuf
     grpc: types-protobuf
@@ -759,18 +700,10 @@
     aiohttp-v3.4.4: aiohttp==3.4.4
     aiohttp-v3.7.4: aiohttp==3.7.4
     aiohttp-v3.10.11: aiohttp==3.10.11
-<<<<<<< HEAD
-    aiohttp-v3.12.6: aiohttp==3.12.6
-    aiohttp-v3.12.7rc0: aiohttp==3.12.7rc0
-    aiohttp: pytest-aiohttp
-    aiohttp-v3.10.11: pytest-asyncio
-    aiohttp-v3.12.6: pytest-asyncio
-=======
     aiohttp-v3.12.12: aiohttp==3.12.12
     aiohttp: pytest-aiohttp
     aiohttp-v3.10.11: pytest-asyncio
     aiohttp-v3.12.12: pytest-asyncio
->>>>>>> 0e21fa2f
 
     bottle-v0.12.25: bottle==0.12.25
     bottle-v0.13.3: bottle==0.13.3
