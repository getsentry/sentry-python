--- conflicted
+++ resolved
@@ -273,20 +273,6 @@
     # These come from the populate_tox.py script. Eventually we should move all
     # integration tests there.
 
-<<<<<<< HEAD
-    # ~~~ Misc ~~~
-    {py3.6,py3.7,py3.8}-loguru-v0.5.3
-    {py3.6,py3.9,py3.10}-loguru-v0.6.0
-    {py3.6,py3.12,py3.13}-loguru-v0.7.3
-
-    {py3.6,py3.7}-trytond-v5.0.63
-    {py3.6,py3.7,py3.8}-trytond-v5.8.16
-    {py3.8,py3.10,py3.11}-trytond-v6.8.17
-    {py3.8,py3.11,py3.12}-trytond-v7.0.9
-    {py3.8,py3.11,py3.12}-trytond-v7.4.4
-
-    {py3.7,py3.11,py3.12}-typer-v0.15.1
-=======
     # ~~~ GraphQL ~~~
     {py3.8,py3.10,py3.11}-ariadne-v0.20.1
     {py3.8,py3.11,py3.12}-ariadne-v0.22
@@ -303,7 +289,20 @@
     {py3.8,py3.11,py3.12}-strawberry-v0.226.2
     {py3.8,py3.11,py3.12}-strawberry-v0.243.1
     {py3.9,py3.12,py3.13}-strawberry-v0.259.0
->>>>>>> a78af17e
+
+
+    # ~~~ Misc ~~~
+    {py3.6,py3.7,py3.8}-loguru-v0.5.3
+    {py3.6,py3.9,py3.10}-loguru-v0.6.0
+    {py3.6,py3.12,py3.13}-loguru-v0.7.3
+
+    {py3.6,py3.7}-trytond-v5.0.63
+    {py3.6,py3.7,py3.8}-trytond-v5.8.16
+    {py3.8,py3.10,py3.11}-trytond-v6.8.17
+    {py3.8,py3.11,py3.12}-trytond-v7.0.9
+    {py3.8,py3.11,py3.12}-trytond-v7.4.5
+
+    {py3.7,py3.11,py3.12}-typer-v0.15.1
 
 
 
@@ -711,26 +710,6 @@
     # These come from the populate_tox.py script. Eventually we should move all
     # integration tests there.
 
-    # ~~~ Misc ~~~
-    loguru-v0.5.3: loguru==0.5.3
-    loguru-v0.6.0: loguru==0.6.0
-    loguru-v0.7.3: loguru==0.7.3
-
-    trytond-v5.0.63: trytond==5.0.63
-    trytond-v5.8.16: trytond==5.8.16
-    trytond-v6.8.17: trytond==6.8.17
-    trytond-v7.0.9: trytond==7.0.9
-    trytond-v7.4.4: trytond==7.4.4
-    trytond: werkzeug
-
-    typer-v0.15.1: typer==0.15.1
-
-
-
-    # === Integrations - Auto-generated ===
-    # These come from the populate_tox.py script. Eventually we should move all
-    # integration tests there.
-
     # ~~~ GraphQL ~~~
     ariadne-v0.20.1: ariadne==0.20.1
     ariadne-v0.22: ariadne==0.22
@@ -756,6 +735,21 @@
     strawberry-v0.243.1: strawberry-graphql[fastapi,flask]==0.243.1
     strawberry-v0.259.0: strawberry-graphql[fastapi,flask]==0.259.0
     strawberry: httpx
+
+
+    # ~~~ Misc ~~~
+    loguru-v0.5.3: loguru==0.5.3
+    loguru-v0.6.0: loguru==0.6.0
+    loguru-v0.7.3: loguru==0.7.3
+
+    trytond-v5.0.63: trytond==5.0.63
+    trytond-v5.8.16: trytond==5.8.16
+    trytond-v6.8.17: trytond==6.8.17
+    trytond-v7.0.9: trytond==7.0.9
+    trytond-v7.4.5: trytond==7.4.5
+    trytond: werkzeug
+
+    typer-v0.15.1: typer==0.15.1
 
 
 
