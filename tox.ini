--- conflicted
+++ resolved
@@ -10,11 +10,7 @@
 # The file (and all resulting CI YAMLs) then need to be regenerated via
 # "scripts/generate-test-files.sh".
 #
-<<<<<<< HEAD
 # Last generated: 2025-06-25T13:33:01.471693+00:00
-=======
-# Last generated: 2025-07-08T06:07:54.743036+00:00
->>>>>>> 1df6c9a9
 
 [tox]
 requires =
@@ -145,20 +141,10 @@
     {py3.9,py3.11,py3.12}-cohere-v5.11.4
     {py3.9,py3.11,py3.12}-cohere-v5.15.0
 
-<<<<<<< HEAD
     {py3.8,py3.10,py3.11}-huggingface_hub-v0.22.2
     {py3.8,py3.11,py3.12}-huggingface_hub-v0.26.5
     {py3.8,py3.12,py3.13}-huggingface_hub-v0.30.2
     {py3.8,py3.12,py3.13}-huggingface_hub-v0.33.1
-=======
-    {py3.9,py3.11,py3.12}-openai_agents-v0.0.19
-    {py3.9,py3.12,py3.13}-openai_agents-v0.1.0
-
-    {py3.8,py3.10,py3.11}-huggingface_hub-v0.22.2
-    {py3.8,py3.11,py3.12}-huggingface_hub-v0.26.5
-    {py3.8,py3.12,py3.13}-huggingface_hub-v0.30.2
-    {py3.8,py3.12,py3.13}-huggingface_hub-v0.33.2
->>>>>>> 1df6c9a9
 
 
     # ~~~ DBs ~~~
@@ -516,21 +502,10 @@
     cohere-v5.11.4: cohere==5.11.4
     cohere-v5.15.0: cohere==5.15.0
 
-<<<<<<< HEAD
     huggingface_hub-v0.22.2: huggingface_hub==0.22.2
     huggingface_hub-v0.26.5: huggingface_hub==0.26.5
     huggingface_hub-v0.30.2: huggingface_hub==0.30.2
     huggingface_hub-v0.33.1: huggingface_hub==0.33.1
-=======
-    openai_agents-v0.0.19: openai-agents==0.0.19
-    openai_agents-v0.1.0: openai-agents==0.1.0
-    openai_agents: pytest-asyncio
-
-    huggingface_hub-v0.22.2: huggingface_hub==0.22.2
-    huggingface_hub-v0.26.5: huggingface_hub==0.26.5
-    huggingface_hub-v0.30.2: huggingface_hub==0.30.2
-    huggingface_hub-v0.33.2: huggingface_hub==0.33.2
->>>>>>> 1df6c9a9
 
 
     # ~~~ DBs ~~~
@@ -641,12 +616,8 @@
     django-v3.2.25: django==3.2.25
     django-v4.2.23: django==4.2.23
     django-v5.0.14: django==5.0.14
-<<<<<<< HEAD
     django-v5.2.3: django==5.2.3
     django: channels[daphne]
-=======
-    django-v5.2.4: django==5.2.4
->>>>>>> 1df6c9a9
     django: psycopg2-binary
     django: djangorestframework
     django: pytest-django
@@ -661,15 +632,9 @@
     django-v3.2.25: pytest-asyncio
     django-v4.2.23: pytest-asyncio
     django-v5.0.14: pytest-asyncio
-<<<<<<< HEAD
     django-v5.2.3: pytest-asyncio
     django-v2.0.13: djangorestframework>=3.0,<4.0
     django-v2.0.13: Werkzeug<2.1.0
-=======
-    django-v5.2.4: pytest-asyncio
-    django-v1.11.29: djangorestframework>=3.0,<4.0
-    django-v1.11.29: Werkzeug<2.1.0
->>>>>>> 1df6c9a9
     django-v2.2.28: djangorestframework>=3.0,<4.0
     django-v2.2.28: Werkzeug<2.1.0
     django-v3.2.25: djangorestframework>=3.0,<4.0
