# Tox (http://codespeak.net/~hpk/tox/) is a tool for running tests
# in multiple virtualenvs. This configuration file will run the
# test suite on all supported python versions. To use it, "pip install tox"
# and then run "tox" from this directory.
#
# This file has been generated from a template
# by "scripts/populate_tox/populate_tox.py". Any changes to the file should
# be made in the template (if you want to change a hardcoded part of the file)
# or in the script (if you want to change the auto-generated part).
# The file (and all resulting CI YAMLs) then need to be regenerated via
# "scripts/generate-test-files.sh".
#
<<<<<<< HEAD
# Last generated: 2025-03-20T09:29:11.534740+00:00
=======
# Last generated: 2025-03-25T13:14:20.133361+00:00
>>>>>>> 2f4b0280

[tox]
requires =
    # This version introduced using pip 24.1 which does not work with older Celery and HTTPX versions.
    virtualenv<20.26.3
envlist =
    # === Common ===
    {py3.7,py3.8,py3.9,py3.10,py3.11,py3.12,py3.13}-common

    # === Gevent ===
    {py3.8,py3.10,py3.11,py3.12}-gevent

    # === Integrations ===
    # General format is {pythonversion}-{integrationname}-v{frameworkversion}
    # 1 blank line between different integrations
    # Each framework version should only be mentioned once. I.e:
    #   {py3.7,py3.10}-django-v{3.2}
    #   {py3.10}-django-v{4.0}
    # instead of:
    #   {py3.7}-django-v{3.2}
    #   {py3.7,py3.10}-django-v{3.2,4.0}
    #
    # At a minimum, we should test against at least the lowest
    # and the latest supported version of a framework.

    # AIOHTTP
    {py3.7}-aiohttp-v{3.4}
    {py3.7,py3.9,py3.11}-aiohttp-v{3.8}
    {py3.8,py3.12,py3.13}-aiohttp-latest

    # Anthropic
    {py3.8,py3.11,py3.12}-anthropic-v{0.16,0.28,0.40}
    {py3.7,py3.11,py3.12}-anthropic-latest

    # Arq
    {py3.7,py3.11}-arq-v{0.23}
    {py3.7,py3.12,py3.13}-arq-latest

    # Asgi
    {py3.7,py3.12,py3.13}-asgi

    # asyncpg
    {py3.7,py3.10}-asyncpg-v{0.23}
    {py3.8,py3.11,py3.12}-asyncpg-latest

    # AWS Lambda
    {py3.8,py3.9,py3.11,py3.13}-aws_lambda

    # Beam
    {py3.7}-beam-v{2.12}
    {py3.8,py3.11}-beam-latest

    # Boto3
    {py3.7}-boto3-v{1.12}
    {py3.7,py3.11,py3.12}-boto3-v{1.23}
    {py3.11,py3.12}-boto3-v{1.34}
    {py3.11,py3.12,py3.13}-boto3-latest

    # Chalice
    {py3.7,py3.9}-chalice-v{1.16}
    {py3.8,py3.12,py3.13}-chalice-latest

    # Cloud Resource Context
    {py3.7,py3.12,py3.13}-cloud_resource_context

    # Cohere
    {py3.9,py3.11,py3.12}-cohere-v5
    {py3.9,py3.11,py3.12}-cohere-latest

    # Django
    # - Django 1.x
    {py3.7}-django-v{1.11}
    # - Django 2.x
    {py3.7}-django-v{2.0}
    {py3.7,py3.9}-django-v{2.2}
    # - Django 3.x
    {py3.7,py3.9}-django-v{3.0}
    {py3.7,py3.9,py3.11}-django-v{3.2}
    # - Django 4.x
    {py3.8,py3.11,py3.12}-django-v{4.0,4.1,4.2}
    # - Django 5.x
    {py3.10,py3.11,py3.12}-django-v{5.0,5.1}
    {py3.10,py3.12,py3.13}-django-latest

    # FastAPI
    {py3.7,py3.10}-fastapi-v{0.79}
    {py3.8,py3.12,py3.13}-fastapi-latest

    # GCP
    {py3.7}-gcp

    # HTTPX
    {py3.7,py3.9}-httpx-v{0.16,0.18}
    {py3.7,py3.10}-httpx-v{0.20,0.22}
    {py3.7,py3.11,py3.12}-httpx-v{0.23,0.24}
    {py3.9,py3.11,py3.12}-httpx-v{0.25,0.27}
    {py3.9,py3.12,py3.13}-httpx-latest

    # Langchain
    {py3.9,py3.11,py3.12}-langchain-v0.1
    {py3.9,py3.11,py3.12}-langchain-v0.3
    {py3.9,py3.11,py3.12}-langchain-latest
    {py3.9,py3.11,py3.12}-langchain-notiktoken

    # OpenAI
    {py3.9,py3.11,py3.12}-openai-v1.0
    {py3.9,py3.11,py3.12}-openai-v1.22
    {py3.9,py3.11,py3.12}-openai-v1.55
    {py3.9,py3.11,py3.12}-openai-latest
    {py3.9,py3.11,py3.12}-openai-notiktoken

    # OpenTelemetry (OTel)
    {py3.7,py3.9,py3.12,py3.13}-opentelemetry

    # OpenTelemetry Experimental (POTel)
    {py3.8,py3.9,py3.10,py3.11,py3.12,py3.13}-potel

    # pure_eval
    {py3.7,py3.12,py3.13}-pure_eval

    # Quart
    {py3.7,py3.11}-quart-v{0.16}
    {py3.8,py3.11,py3.12}-quart-v{0.19}
    {py3.8,py3.12,py3.13}-quart-latest

    # Ray
    {py3.10,py3.11}-ray-v{2.34}
    {py3.10,py3.11}-ray-latest

    # Redis
    {py3.7,py3.8}-redis-v{3}
    {py3.7,py3.8,py3.11}-redis-v{4}
    {py3.7,py3.11,py3.12}-redis-v{5}
    {py3.7,py3.12,py3.13}-redis-latest

    # Requests
    {py3.7,py3.8,py3.12,py3.13}-requests

    # RQ (Redis Queue)
    {py3.7,py3.9}-rq-v{0.13,1.0}
    {py3.7,py3.11}-rq-v{1.5,1.10}
    {py3.7,py3.11,py3.12}-rq-v{1.15,1.16}
    {py3.7,py3.12,py3.13}-rq-latest

    # Sanic
    {py3.7}-sanic-v{0.8}
    {py3.8}-sanic-v{20}
    {py3.8,py3.11,py3.12}-sanic-v{24.6}
    {py3.9,py3.12,py3.13}-sanic-latest

    # === Integrations - Auto-generated ===
    # These come from the populate_tox.py script. Eventually we should move all
    # integration tests there.

    # ~~~ DBs ~~~
    {py3.7,py3.11,py3.12}-clickhouse_driver-v0.2.9

<<<<<<< HEAD
    {py3.7}-pymongo-v3.7.2
    {py3.7,py3.10,py3.11}-pymongo-v3.13.0
    {py3.7,py3.9,py3.10}-pymongo-v4.0.2
=======
    {py3.6}-pymongo-v3.5.1
    {py3.6,py3.10,py3.11}-pymongo-v3.13.0
    {py3.6,py3.9,py3.10}-pymongo-v4.0.2
>>>>>>> 2f4b0280
    {py3.9,py3.12,py3.13}-pymongo-v4.11.3

    {py3.7}-redis_py_cluster_legacy-v2.0.0
    {py3.7,py3.8}-redis_py_cluster_legacy-v2.1.3

    {py3.7}-sqlalchemy-v1.3.9
    {py3.7,py3.11,py3.12}-sqlalchemy-v1.4.54
    {py3.7,py3.10,py3.11}-sqlalchemy-v2.0.9
    {py3.7,py3.12,py3.13}-sqlalchemy-v2.0.39


    # ~~~ Flags ~~~
    {py3.8,py3.12,py3.13}-launchdarkly-v9.8.1
    {py3.8,py3.12,py3.13}-launchdarkly-v9.9.0
    {py3.8,py3.12,py3.13}-launchdarkly-v9.10.0

    {py3.8,py3.12,py3.13}-openfeature-v0.7.5
    {py3.9,py3.12,py3.13}-openfeature-v0.8.0

    {py3.7,py3.12,py3.13}-statsig-v0.55.3
    {py3.7,py3.12,py3.13}-statsig-v0.56.0
    {py3.7,py3.12,py3.13}-statsig-v0.57.1

    {py3.8,py3.12,py3.13}-unleash-v6.0.1
    {py3.8,py3.12,py3.13}-unleash-v6.1.0
    {py3.8,py3.12,py3.13}-unleash-v6.2.0


    # ~~~ GraphQL ~~~
    {py3.8,py3.10,py3.11}-ariadne-v0.20.1
    {py3.8,py3.11,py3.12}-ariadne-v0.22
    {py3.8,py3.11,py3.12}-ariadne-v0.24.0
    {py3.9,py3.12,py3.13}-ariadne-v0.26.1

    {py3.7,py3.9,py3.10}-gql-v3.4.1
    {py3.7,py3.11,py3.12}-gql-v3.5.2
    {py3.9,py3.12,py3.13}-gql-v3.6.0b4

    {py3.7,py3.9,py3.10}-graphene-v3.3
    {py3.8,py3.12,py3.13}-graphene-v3.4.3

    {py3.8,py3.10,py3.11}-strawberry-v0.209.8
    {py3.8,py3.11,py3.12}-strawberry-v0.227.7
    {py3.8,py3.11,py3.12}-strawberry-v0.245.0
    {py3.9,py3.12,py3.13}-strawberry-v0.262.5


    # ~~~ Network ~~~
    {py3.7,py3.8}-grpc-v1.32.0
    {py3.7,py3.9,py3.10}-grpc-v1.44.0
    {py3.7,py3.10,py3.11}-grpc-v1.58.3
    {py3.9,py3.12,py3.13}-grpc-v1.71.0


    # ~~~ Tasks ~~~
    {py3.7,py3.8}-celery-v4.4.7
    {py3.7,py3.8}-celery-v5.0.5
    {py3.8,py3.11,py3.12}-celery-v5.4.0
    {py3.8,py3.12,py3.13}-celery-v5.5.0rc5

    {py3.7}-dramatiq-v1.9.0
    {py3.7,py3.8,py3.9}-dramatiq-v1.12.3
    {py3.7,py3.10,py3.11}-dramatiq-v1.15.0
    {py3.8,py3.12,py3.13}-dramatiq-v1.17.1

    {py3.8,py3.9}-spark-v3.0.3
    {py3.8,py3.9}-spark-v3.2.4
    {py3.8,py3.10,py3.11}-spark-v3.4.4
    {py3.8,py3.10,py3.11}-spark-v3.5.5


    # ~~~ Web 1 ~~~
    {py3.7,py3.8}-flask-v1.1.4
    {py3.8,py3.12,py3.13}-flask-v2.3.3
    {py3.8,py3.12,py3.13}-flask-v3.0.3
    {py3.9,py3.12,py3.13}-flask-v3.1.0

    {py3.7,py3.9,py3.10}-starlette-v0.16.0
    {py3.7,py3.10,py3.11}-starlette-v0.26.1
    {py3.8,py3.11,py3.12}-starlette-v0.36.3
    {py3.9,py3.12,py3.13}-starlette-v0.46.1


    # ~~~ Web 2 ~~~
    {py3.7}-bottle-v0.12.25
    {py3.7,py3.8,py3.9}-bottle-v0.13.2

    {py3.7}-falcon-v2.0.0
    {py3.7,py3.11,py3.12}-falcon-v3.1.3
    {py3.8,py3.11,py3.12}-falcon-v4.0.2

<<<<<<< HEAD
    {py3.7,py3.8,py3.9}-pyramid-v1.10.8
    {py3.7,py3.10,py3.11}-pyramid-v2.0.2
=======
    {py3.8,py3.10,py3.11}-litestar-v2.0.1
    {py3.8,py3.11,py3.12}-litestar-v2.5.5
    {py3.8,py3.11,py3.12}-litestar-v2.10.0
    {py3.8,py3.12,py3.13}-litestar-v2.15.1

    {py3.6}-pyramid-v1.8.6
    {py3.6,py3.8,py3.9}-pyramid-v1.10.8
    {py3.6,py3.10,py3.11}-pyramid-v2.0.2
>>>>>>> 2f4b0280

    {py3.8,py3.10,py3.11}-starlite-v1.48.1
    {py3.8,py3.10,py3.11}-starlite-v1.49.0
    {py3.8,py3.10,py3.11}-starlite-v1.50.2
    {py3.8,py3.10,py3.11}-starlite-v1.51.16

    {py3.7,py3.8}-tornado-v6.0.4
    {py3.7,py3.8,py3.9}-tornado-v6.1
    {py3.7,py3.9,py3.10}-tornado-v6.2
    {py3.8,py3.10,py3.11}-tornado-v6.4.2


    # ~~~ Misc ~~~
    {py3.7,py3.12,py3.13}-loguru-v0.7.3

    {py3.7}-trytond-v5.0.9
    {py3.7,py3.8}-trytond-v5.8.16
    {py3.8,py3.10,py3.11}-trytond-v6.8.17
    {py3.8,py3.11,py3.12}-trytond-v7.0.9
    {py3.8,py3.11,py3.12}-trytond-v7.4.8

    {py3.7,py3.12,py3.13}-typer-v0.15.2



[testenv]
deps =
    # if you change requirements-testing.txt and your change is not being reflected
    # in what's installed by tox (when running tox locally), try running tox
    # with the -r flag
    -r requirements-testing.txt

    linters: -r requirements-linting.txt
    linters: werkzeug<2.3.0

    # === Common ===
    py3.8-common: hypothesis
    common: pytest-asyncio
    # See https://github.com/pytest-dev/pytest/issues/9621
    # and https://github.com/pytest-dev/pytest-forked/issues/67
    # for justification of the upper bound on pytest
    py3.7-common: pytest<7.0.0
    {py3.8,py3.9,py3.10,py3.11,py3.12,py3.13}-common: pytest

    # === Gevent ===
    {py3.7,py3.8,py3.9,py3.10,py3.11}-gevent: gevent>=22.10.0, <22.11.0
    {py3.12}-gevent: gevent
    # See https://github.com/pytest-dev/pytest/issues/9621
    # and https://github.com/pytest-dev/pytest-forked/issues/67
    # for justification of the upper bound on pytest
    py3.7-gevent: pytest<7.0.0
    {py3.8,py3.9,py3.10,py3.11,py3.12}-gevent: pytest

    # === Integrations ===

    # AIOHTTP
    aiohttp-v3.4: aiohttp~=3.4.0
    aiohttp-v3.8: aiohttp~=3.8.0
    aiohttp-latest: aiohttp
    aiohttp: pytest-aiohttp
    aiohttp-v3.8: pytest-asyncio
    aiohttp-latest: pytest-asyncio

    # Anthropic
    anthropic: pytest-asyncio
    anthropic-v{0.16,0.28}: httpx<0.28.0
    anthropic-v0.16: anthropic~=0.16.0
    anthropic-v0.28: anthropic~=0.28.0
    anthropic-v0.40: anthropic~=0.40.0
    anthropic-latest: anthropic

    # Arq
    arq-v0.23: arq~=0.23.0
    arq-v0.23: pydantic<2
    arq-latest: arq
    arq: fakeredis>=2.2.0,<2.8
    arq: pytest-asyncio
    arq: async-timeout

    # Asgi
    asgi: pytest-asyncio
    asgi: async-asgi-testclient

    # Asyncpg
    asyncpg-v0.23: asyncpg~=0.23.0
    asyncpg-latest: asyncpg
    asyncpg: pytest-asyncio

    # AWS Lambda
    aws_lambda: aws-cdk-lib
    aws_lambda: aws-sam-cli
    aws_lambda: boto3
    aws_lambda: fastapi
    aws_lambda: requests
    aws_lambda: uvicorn

    # Beam
    beam-v2.12: apache-beam~=2.12.0
    beam-latest: apache-beam

    # Boto3
    boto3-v1.12: boto3~=1.12.0
    boto3-v1.23: boto3~=1.23.0
    boto3-v1.34: boto3~=1.34.0
    boto3-latest: boto3

    # Chalice
    chalice: pytest-chalice==0.0.5
    chalice-v1.16: chalice~=1.16.0
    chalice-latest: chalice

    # Cohere
    cohere-v5: cohere~=5.3.3
    cohere-latest: cohere

    # Django
    django: psycopg2-binary
    django-v{1.11,2.0,2.1,2.2,3.0,3.1,3.2}: djangorestframework>=3.0.0,<4.0.0
    django-v{2.0,2.2,3.0,3.2,4.0,4.1,4.2,5.0,5.1}: channels[daphne]
    django-v{2.2,3.0}: six
    django-v{1.11,2.0,2.2,3.0,3.2}: Werkzeug<2.1.0
    django-v{1.11,2.0,2.2,3.0}: pytest-django<4.0
    django-v{3.2,4.0,4.1,4.2,5.0,5.1}: pytest-django
    django-v{4.0,4.1,4.2,5.0,5.1}: djangorestframework
    django-v{4.0,4.1,4.2,5.0,5.1}: pytest-asyncio
    django-v{4.0,4.1,4.2,5.0,5.1}: Werkzeug
    django-latest: djangorestframework
    django-latest: pytest-asyncio
    django-latest: pytest-django
    django-latest: Werkzeug
    django-latest: channels[daphne]

    django-v1.11: Django~=1.11.0
    django-v2.0: Django~=2.0.0
    django-v2.2: Django~=2.2.0
    django-v3.0: Django~=3.0.0
    django-v3.2: Django~=3.2.0
    django-v4.0: Django~=4.0.0
    django-v4.1: Django~=4.1.0
    django-v4.2: Django~=4.2.0
    django-v5.0: Django~=5.0.0
    django-v5.1: Django==5.1rc1
    django-latest: Django

    # FastAPI
    fastapi: httpx
    # (this is a dependency of httpx)
    fastapi: anyio<4.0.0
    fastapi: pytest-asyncio
    fastapi: python-multipart
    fastapi: requests
    fastapi-v{0.79}: fastapi~=0.79.0
    fastapi-latest: fastapi

    # HTTPX
    httpx-v0.16: pytest-httpx==0.10.0
    httpx-v0.18: pytest-httpx==0.12.0
    httpx-v0.20: pytest-httpx==0.14.0
    httpx-v0.22: pytest-httpx==0.19.0
    httpx-v0.23: pytest-httpx==0.21.0
    httpx-v0.24: pytest-httpx==0.22.0
    httpx-v0.25: pytest-httpx==0.25.0
    httpx: pytest-httpx
    # anyio is a dep of httpx
    httpx: anyio<4.0.0
    httpx-v0.16: httpx~=0.16.0
    httpx-v0.18: httpx~=0.18.0
    httpx-v0.20: httpx~=0.20.0
    httpx-v0.22: httpx~=0.22.0
    httpx-v0.23: httpx~=0.23.0
    httpx-v0.24: httpx~=0.24.0
    httpx-v0.25: httpx~=0.25.0
    httpx-v0.27: httpx~=0.27.0
    httpx-latest: httpx

    # Langchain
    langchain-v0.1: openai~=1.0.0
    langchain-v0.1: langchain~=0.1.11
    langchain-v0.1: tiktoken~=0.6.0
    langchain-v0.1: httpx<0.28.0
    langchain-v0.3: langchain~=0.3.0
    langchain-v0.3: langchain-community
    langchain-v0.3: tiktoken
    langchain-v0.3: openai
    langchain-{latest,notiktoken}: langchain
    langchain-{latest,notiktoken}: langchain-openai
    langchain-{latest,notiktoken}: openai>=1.6.1
    langchain-latest: tiktoken~=0.6.0

    # OpenAI
    openai: pytest-asyncio
    openai-v1.0: openai~=1.0.0
    openai-v1.0: tiktoken
    openai-v1.0: httpx<0.28.0
    openai-v1.22: openai~=1.22.0
    openai-v1.22: tiktoken
    openai-v1.22: httpx<0.28.0
    openai-v1.55: openai~=1.55.0
    openai-v1.55: tiktoken
    openai-latest: openai
    openai-latest: tiktoken~=0.6.0
    openai-notiktoken: openai

    # OpenTelemetry (OTel)
    opentelemetry: opentelemetry-distro

    # OpenTelemetry Experimental (POTel)
    potel: -e .[opentelemetry-experimental]

    # pure_eval
    pure_eval: pure_eval

    # Quart
    quart: quart-auth
    quart: pytest-asyncio
    quart-{v0.19,latest}: quart-flask-patch
    quart-v0.16: blinker<1.6
    quart-v0.16: jinja2<3.1.0
    quart-v0.16: Werkzeug<2.1.0
    quart-v0.16: hypercorn<0.15.0
    quart-v0.16: quart~=0.16.0
    quart-v0.19: Werkzeug>=3.0.0
    quart-v0.19: quart~=0.19.0
    {py3.8}-quart: taskgroup==0.0.0a4
    quart-latest: quart

    # Ray
    ray-v2.34: ray~=2.34.0
    ray-latest: ray

    # Redis
    redis: fakeredis!=1.7.4
    redis: pytest<8.0.0
    py3.7-redis: fakeredis!=2.26.0  # https://github.com/cunla/fakeredis-py/issues/341
    {py3.7,py3.8,py3.9,py3.10,py3.11,py3.12,py3.13}-redis: pytest-asyncio
    redis-v3: redis~=3.0
    redis-v4: redis~=4.0
    redis-v5: redis~=5.0
    redis-latest: redis

    # Requests
    requests: requests>=2.0

    # RQ (Redis Queue)
    # https://github.com/jamesls/fakeredis/issues/245
    rq-v{0.13,1.0,1.5,1.10}: fakeredis>=1.0,<1.7.4
    rq-v{1.15,1.16}: fakeredis
    py3.7-rq-v{1.15,1.16}: fakeredis!=2.26.0  # https://github.com/cunla/fakeredis-py/issues/341
    rq-latest: fakeredis
    py3.7-rq-latest: fakeredis!=2.26.0  # https://github.com/cunla/fakeredis-py/issues/341
    rq-v0.6: rq~=0.6.0
    rq-v0.13: rq~=0.13.0
    rq-v1.0: rq~=1.0.0
    rq-v1.5: rq~=1.5.0
    rq-v1.10: rq~=1.10.0
    rq-v1.15: rq~=1.15.0
    rq-v1.16: rq~=1.16.0
    rq-latest: rq

    # Sanic
    sanic: websockets<11.0
    sanic: aiohttp
    sanic-v{24.6}: sanic_testing
    sanic-latest: sanic_testing
    sanic-v0.8: sanic~=0.8.0
    sanic-v20: sanic~=20.0
    sanic-v24.6: sanic~=24.6.0
    sanic-latest: sanic

    # === Integrations - Auto-generated ===
    # These come from the populate_tox.py script. Eventually we should move all
    # integration tests there.

    # ~~~ DBs ~~~
    clickhouse_driver-v0.2.9: clickhouse-driver==0.2.9

    pymongo-v3.7.2: pymongo==3.7.2
    pymongo-v3.13.0: pymongo==3.13.0
    pymongo-v4.0.2: pymongo==4.0.2
    pymongo-v4.11.3: pymongo==4.11.3
    pymongo: mockupdb

    redis_py_cluster_legacy-v2.0.0: redis-py-cluster==2.0.0
    redis_py_cluster_legacy-v2.1.3: redis-py-cluster==2.1.3

    sqlalchemy-v1.3.9: sqlalchemy==1.3.9
    sqlalchemy-v1.4.54: sqlalchemy==1.4.54
    sqlalchemy-v2.0.9: sqlalchemy==2.0.9
    sqlalchemy-v2.0.39: sqlalchemy==2.0.39


    # ~~~ Flags ~~~
    launchdarkly-v9.8.1: launchdarkly-server-sdk==9.8.1
    launchdarkly-v9.9.0: launchdarkly-server-sdk==9.9.0
    launchdarkly-v9.10.0: launchdarkly-server-sdk==9.10.0

    openfeature-v0.7.5: openfeature-sdk==0.7.5
    openfeature-v0.8.0: openfeature-sdk==0.8.0

    statsig-v0.55.3: statsig==0.55.3
    statsig-v0.56.0: statsig==0.56.0
    statsig-v0.57.1: statsig==0.57.1
    statsig: typing_extensions

    unleash-v6.0.1: UnleashClient==6.0.1
    unleash-v6.1.0: UnleashClient==6.1.0
    unleash-v6.2.0: UnleashClient==6.2.0


    # ~~~ GraphQL ~~~
    ariadne-v0.20.1: ariadne==0.20.1
    ariadne-v0.22: ariadne==0.22
    ariadne-v0.24.0: ariadne==0.24.0
    ariadne-v0.26.1: ariadne==0.26.1
    ariadne: fastapi
    ariadne: flask
    ariadne: httpx

    gql-v3.4.1: gql[all]==3.4.1
    gql-v3.5.2: gql[all]==3.5.2
    gql-v3.6.0b4: gql[all]==3.6.0b4

    graphene-v3.3: graphene==3.3
    graphene-v3.4.3: graphene==3.4.3
    graphene: blinker
    graphene: fastapi
    graphene: flask
    graphene: httpx
    py3.6-graphene: aiocontextvars

    strawberry-v0.209.8: strawberry-graphql[fastapi,flask]==0.209.8
    strawberry-v0.227.7: strawberry-graphql[fastapi,flask]==0.227.7
    strawberry-v0.245.0: strawberry-graphql[fastapi,flask]==0.245.0
    strawberry-v0.262.5: strawberry-graphql[fastapi,flask]==0.262.5
    strawberry: httpx


    # ~~~ Network ~~~
    grpc-v1.32.0: grpcio==1.32.0
    grpc-v1.44.0: grpcio==1.44.0
    grpc-v1.58.3: grpcio==1.58.3
    grpc-v1.71.0: grpcio==1.71.0
    grpc: protobuf
    grpc: mypy-protobuf
    grpc: types-protobuf
    grpc: pytest-asyncio


    # ~~~ Tasks ~~~
    celery-v4.4.7: celery==4.4.7
    celery-v5.0.5: celery==5.0.5
    celery-v5.4.0: celery==5.4.0
    celery-v5.5.0rc5: celery==5.5.0rc5
    celery: newrelic
    celery: redis
    py3.7-celery: importlib-metadata<5.0

    dramatiq-v1.9.0: dramatiq==1.9.0
    dramatiq-v1.12.3: dramatiq==1.12.3
    dramatiq-v1.15.0: dramatiq==1.15.0
    dramatiq-v1.17.1: dramatiq==1.17.1

    spark-v3.0.3: pyspark==3.0.3
    spark-v3.2.4: pyspark==3.2.4
    spark-v3.4.4: pyspark==3.4.4
    spark-v3.5.5: pyspark==3.5.5


    # ~~~ Web 1 ~~~
    flask-v1.1.4: flask==1.1.4
    flask-v2.3.3: flask==2.3.3
    flask-v3.0.3: flask==3.0.3
    flask-v3.1.0: flask==3.1.0
    flask: flask-login
    flask: werkzeug
    flask-v1.1.4: werkzeug<2.1.0
    flask-v1.1.4: markupsafe<2.1.0

    starlette-v0.16.0: starlette==0.16.0
    starlette-v0.26.1: starlette==0.26.1
    starlette-v0.36.3: starlette==0.36.3
    starlette-v0.46.1: starlette==0.46.1
    starlette: pytest-asyncio
    starlette: python-multipart
    starlette: requests
    starlette: anyio<4.0.0
    starlette: jinja2
    starlette: httpx
    starlette-v0.16.0: httpx<0.28.0
    starlette-v0.26.1: httpx<0.28.0
    starlette-v0.36.3: httpx<0.28.0
    py3.6-starlette: aiocontextvars


    # ~~~ Web 2 ~~~
    bottle-v0.12.25: bottle==0.12.25
    bottle-v0.13.2: bottle==0.13.2
    bottle: werkzeug<2.1.0

    falcon-v2.0.0: falcon==2.0.0
    falcon-v3.1.3: falcon==3.1.3
    falcon-v4.0.2: falcon==4.0.2

<<<<<<< HEAD
=======
    litestar-v2.0.1: litestar==2.0.1
    litestar-v2.5.5: litestar==2.5.5
    litestar-v2.10.0: litestar==2.10.0
    litestar-v2.15.1: litestar==2.15.1
    litestar: pytest-asyncio
    litestar: python-multipart
    litestar: requests
    litestar: cryptography
    litestar-v2.0.1: httpx<0.28
    litestar-v2.5.5: httpx<0.28

    pyramid-v1.8.6: pyramid==1.8.6
>>>>>>> 2f4b0280
    pyramid-v1.10.8: pyramid==1.10.8
    pyramid-v2.0.2: pyramid==2.0.2
    pyramid: werkzeug<2.1.0

    starlite-v1.48.1: starlite==1.48.1
    starlite-v1.49.0: starlite==1.49.0
    starlite-v1.50.2: starlite==1.50.2
    starlite-v1.51.16: starlite==1.51.16
    starlite: pytest-asyncio
    starlite: python-multipart
    starlite: requests
    starlite: cryptography
    starlite: pydantic<2.0.0
    starlite: httpx<0.28

    tornado-v6.0.4: tornado==6.0.4
    tornado-v6.1: tornado==6.1
    tornado-v6.2: tornado==6.2
    tornado-v6.4.2: tornado==6.4.2
    tornado: pytest
    tornado-v6.0.4: pytest<8.2
    tornado-v6.1: pytest<8.2
    tornado-v6.2: pytest<8.2
    py3.6-tornado: aiocontextvars


    # ~~~ Misc ~~~
    loguru-v0.7.3: loguru==0.7.3

    trytond-v5.0.9: trytond==5.0.9
    trytond-v5.8.16: trytond==5.8.16
    trytond-v6.8.17: trytond==6.8.17
    trytond-v7.0.9: trytond==7.0.9
    trytond-v7.4.8: trytond==7.4.8
    trytond: werkzeug

    typer-v0.15.2: typer==0.15.2



setenv =
    PYTHONDONTWRITEBYTECODE=1
    OBJC_DISABLE_INITIALIZE_FORK_SAFETY=YES
    COVERAGE_FILE=.coverage-sentry-{envname}

    django: DJANGO_SETTINGS_MODULE=tests.integrations.django.myapp.settings
    py3.12-django: PIP_CONSTRAINT=constraints.txt

    common: TESTPATH=tests
    gevent: TESTPATH=tests
    aiohttp: TESTPATH=tests/integrations/aiohttp
    anthropic: TESTPATH=tests/integrations/anthropic
    ariadne: TESTPATH=tests/integrations/ariadne
    arq: TESTPATH=tests/integrations/arq
    asgi: TESTPATH=tests/integrations/asgi
    asyncpg: TESTPATH=tests/integrations/asyncpg
    aws_lambda: TESTPATH=tests/integrations/aws_lambda
    beam: TESTPATH=tests/integrations/beam
    boto3: TESTPATH=tests/integrations/boto3
    bottle: TESTPATH=tests/integrations/bottle
    celery: TESTPATH=tests/integrations/celery
    chalice: TESTPATH=tests/integrations/chalice
    clickhouse_driver: TESTPATH=tests/integrations/clickhouse_driver
    cohere: TESTPATH=tests/integrations/cohere
    cloud_resource_context: TESTPATH=tests/integrations/cloud_resource_context
    django: TESTPATH=tests/integrations/django
    dramatiq: TESTPATH=tests/integrations/dramatiq
    falcon: TESTPATH=tests/integrations/falcon
    fastapi:  TESTPATH=tests/integrations/fastapi
    flask: TESTPATH=tests/integrations/flask
    gcp: TESTPATH=tests/integrations/gcp
    gql: TESTPATH=tests/integrations/gql
    graphene: TESTPATH=tests/integrations/graphene
    grpc: TESTPATH=tests/integrations/grpc
    httpx: TESTPATH=tests/integrations/httpx
    huey: TESTPATH=tests/integrations/huey
    huggingface_hub: TESTPATH=tests/integrations/huggingface_hub
    langchain: TESTPATH=tests/integrations/langchain
    launchdarkly: TESTPATH=tests/integrations/launchdarkly
    litestar: TESTPATH=tests/integrations/litestar
    loguru: TESTPATH=tests/integrations/loguru
    openai: TESTPATH=tests/integrations/openai
    openfeature: TESTPATH=tests/integrations/openfeature
    opentelemetry: TESTPATH=tests/integrations/opentelemetry
    potel: TESTPATH=tests/integrations/opentelemetry
    pure_eval: TESTPATH=tests/integrations/pure_eval
    pymongo: TESTPATH=tests/integrations/pymongo
    pyramid: TESTPATH=tests/integrations/pyramid
    quart: TESTPATH=tests/integrations/quart
    ray: TESTPATH=tests/integrations/ray
    redis: TESTPATH=tests/integrations/redis
    redis_py_cluster_legacy: TESTPATH=tests/integrations/redis_py_cluster_legacy
    requests: TESTPATH=tests/integrations/requests
    rq: TESTPATH=tests/integrations/rq
    sanic: TESTPATH=tests/integrations/sanic
    spark: TESTPATH=tests/integrations/spark
    sqlalchemy: TESTPATH=tests/integrations/sqlalchemy
    starlette: TESTPATH=tests/integrations/starlette
    starlite: TESTPATH=tests/integrations/starlite
    statsig: TESTPATH=tests/integrations/statsig
    strawberry: TESTPATH=tests/integrations/strawberry
    tornado: TESTPATH=tests/integrations/tornado
    trytond: TESTPATH=tests/integrations/trytond
    typer: TESTPATH=tests/integrations/typer
    unleash: TESTPATH=tests/integrations/unleash
    socket: TESTPATH=tests/integrations/socket

passenv =
    SENTRY_PYTHON_TEST_POSTGRES_HOST
    SENTRY_PYTHON_TEST_POSTGRES_USER
    SENTRY_PYTHON_TEST_POSTGRES_PASSWORD
    SENTRY_PYTHON_TEST_POSTGRES_NAME

usedevelop = True

extras =
    bottle: bottle
    falcon: falcon
    flask: flask
    pymongo: pymongo

basepython =
    py3.7: python3.7
    py3.8: python3.8
    py3.9: python3.9
    py3.10: python3.10
    py3.11: python3.11
    py3.12: python3.12
    py3.13: python3.13

    # Python version is pinned here because flake8 actually behaves differently
    # depending on which version is used. You can patch this out to point to
    # some random Python 3 binary, but then you get guaranteed mismatches with
    # CI. Other tools such as mypy and black have options that pin the Python
    # version.
    linters: python3.12

commands =
    {py3.7,py3.8}-boto3: pip install urllib3<2.0.0

    ; https://github.com/pallets/flask/issues/4455
    {py3.7,py3.8,py3.9,py3.10,py3.11}-flask-v{1}: pip install "itsdangerous>=0.24,<2.0" "markupsafe<2.0.0" "jinja2<3.1.1"

    ; Running `pytest` as an executable suffers from an import error
    ; when loading tests in scenarios. In particular, django fails to
    ; load the settings from the test module.
    python -m pytest {env:TESTPATH} -o junit_suite_name={envname} {posargs}

[testenv:linters]
commands =
    flake8 tests sentry_sdk
    black --check tests sentry_sdk
    mypy sentry_sdk<|MERGE_RESOLUTION|>--- conflicted
+++ resolved
@@ -10,11 +10,7 @@
 # The file (and all resulting CI YAMLs) then need to be regenerated via
 # "scripts/generate-test-files.sh".
 #
-<<<<<<< HEAD
-# Last generated: 2025-03-20T09:29:11.534740+00:00
-=======
-# Last generated: 2025-03-25T13:14:20.133361+00:00
->>>>>>> 2f4b0280
+# Last generated: 2025-03-27T09:29:30.733135+00:00
 
 [tox]
 requires =
@@ -172,15 +168,9 @@
     # ~~~ DBs ~~~
     {py3.7,py3.11,py3.12}-clickhouse_driver-v0.2.9
 
-<<<<<<< HEAD
     {py3.7}-pymongo-v3.7.2
     {py3.7,py3.10,py3.11}-pymongo-v3.13.0
     {py3.7,py3.9,py3.10}-pymongo-v4.0.2
-=======
-    {py3.6}-pymongo-v3.5.1
-    {py3.6,py3.10,py3.11}-pymongo-v3.13.0
-    {py3.6,py3.9,py3.10}-pymongo-v4.0.2
->>>>>>> 2f4b0280
     {py3.9,py3.12,py3.13}-pymongo-v4.11.3
 
     {py3.7}-redis_py_cluster_legacy-v2.0.0
@@ -272,19 +262,13 @@
     {py3.7,py3.11,py3.12}-falcon-v3.1.3
     {py3.8,py3.11,py3.12}-falcon-v4.0.2
 
-<<<<<<< HEAD
-    {py3.7,py3.8,py3.9}-pyramid-v1.10.8
-    {py3.7,py3.10,py3.11}-pyramid-v2.0.2
-=======
     {py3.8,py3.10,py3.11}-litestar-v2.0.1
     {py3.8,py3.11,py3.12}-litestar-v2.5.5
     {py3.8,py3.11,py3.12}-litestar-v2.10.0
     {py3.8,py3.12,py3.13}-litestar-v2.15.1
 
-    {py3.6}-pyramid-v1.8.6
-    {py3.6,py3.8,py3.9}-pyramid-v1.10.8
-    {py3.6,py3.10,py3.11}-pyramid-v2.0.2
->>>>>>> 2f4b0280
+    {py3.7,py3.8,py3.9}-pyramid-v1.10.8
+    {py3.7,py3.10,py3.11}-pyramid-v2.0.2
 
     {py3.8,py3.10,py3.11}-starlite-v1.48.1
     {py3.8,py3.10,py3.11}-starlite-v1.49.0
@@ -688,8 +672,6 @@
     falcon-v3.1.3: falcon==3.1.3
     falcon-v4.0.2: falcon==4.0.2
 
-<<<<<<< HEAD
-=======
     litestar-v2.0.1: litestar==2.0.1
     litestar-v2.5.5: litestar==2.5.5
     litestar-v2.10.0: litestar==2.10.0
@@ -701,8 +683,6 @@
     litestar-v2.0.1: httpx<0.28
     litestar-v2.5.5: httpx<0.28
 
-    pyramid-v1.8.6: pyramid==1.8.6
->>>>>>> 2f4b0280
     pyramid-v1.10.8: pyramid==1.10.8
     pyramid-v2.0.2: pyramid==2.0.2
     pyramid: werkzeug<2.1.0
