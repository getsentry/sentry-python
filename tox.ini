--- conflicted
+++ resolved
@@ -24,455 +24,260 @@
     # ==== GCP ===
     {py3.7}-gcp
 
-<<<<<<< HEAD
     # === Asgi ===
     {py3.7,py3.12,py3.13}-asgi
-=======
-    # GQL
-    {py3.7,py3.11}-gql-v{3.4}
-    {py3.7,py3.12,py3.13}-gql-latest
-
-    # Graphene
-    {py3.7,py3.11}-graphene-v{3.3}
-    {py3.7,py3.12,py3.13}-graphene-latest
-
-    # gRPC
-    {py3.7,py3.9}-grpc-v{1.39}
-    {py3.7,py3.10}-grpc-v{1.49}
-    {py3.7,py3.11}-grpc-v{1.59}
-    {py3.8,py3.11,py3.12}-grpc-latest
-
-    # HTTPX
-    {py3.6,py3.9}-httpx-v{0.16,0.18}
-    {py3.6,py3.10}-httpx-v{0.20,0.22}
-    {py3.7,py3.11,py3.12}-httpx-v{0.23,0.24}
-    {py3.9,py3.11,py3.12}-httpx-v{0.25,0.27}
-    {py3.9,py3.12,py3.13}-httpx-latest
-
-    # Huey
-    {py3.6,py3.11,py3.12}-huey-v{2.0}
-    {py3.6,py3.12,py3.13}-huey-latest
-
-    # Huggingface Hub
-    {py3.9,py3.12,py3.13}-huggingface_hub-{v0.22}
-    {py3.9,py3.12,py3.13}-huggingface_hub-latest
-
-    # Langchain
-    {py3.9,py3.11,py3.12}-langchain-v0.1
-    {py3.9,py3.11,py3.12}-langchain-v0.3
-    {py3.9,py3.11,py3.12}-langchain-latest
-    {py3.9,py3.11,py3.12}-langchain-notiktoken
-
-    # LaunchDarkly
-    {py3.8,py3.12,py3.13}-launchdarkly-v9.8.0
-    {py3.8,py3.12,py3.13}-launchdarkly-latest
-
-    # Litestar
-    {py3.8,py3.11}-litestar-v{2.0}
-    {py3.8,py3.11,py3.12}-litestar-v{2.6}
-    {py3.8,py3.11,py3.12}-litestar-v{2.12}
-    {py3.8,py3.11,py3.12}-litestar-latest
-
-    # Loguru
-    {py3.6,py3.11,py3.12}-loguru-v{0.5}
-    {py3.6,py3.12,py3.13}-loguru-latest
-
-    # OpenAI
-    {py3.9,py3.11,py3.12}-openai-v1.0
-    {py3.9,py3.11,py3.12}-openai-v1.22
-    {py3.9,py3.11,py3.12}-openai-v1.55
-    {py3.9,py3.11,py3.12}-openai-latest
-    {py3.9,py3.11,py3.12}-openai-notiktoken
-
-    # OpenFeature
-    {py3.8,py3.12,py3.13}-openfeature-v0.7
-    {py3.8,py3.12,py3.13}-openfeature-latest
-
-    # OpenTelemetry (OTel)
-    {py3.7,py3.9,py3.12,py3.13}-opentelemetry
->>>>>>> c6a89d64
 
     # OpenTelemetry Experimental (POTel)
     {py3.8,py3.9,py3.10,py3.11,py3.12,py3.13}-potel
 
     # === Integrations ===
-    # anthropic
+    # ~~~ AI ~~~
     {py3.8,py3.13}-anthropic-v0.2.9
     {py3.7,py3.12}-anthropic-v0.14.1
     {py3.7,py3.12}-anthropic-v0.28.1
     {py3.8,py3.12}-anthropic-v0.42.0
 
-    # cohere
     {py3.6,py3.13}-cohere-v0.0.8
     {py3.7,py3.11}-cohere-v4.4.2
     {py3.8,py3.12}-cohere-v4.38
     {py3.8,py3.12}-cohere-v5.13.6
 
-    # langchain
     {py3.9,py3.12}-langchain-v0.1.9
     {py3.9,py3.12}-langchain-v0.2.17
     {py3.9,py3.13}-langchain-v0.3.14
 
-    # langchain-notiktoken
     {py3.9,py3.12}-langchain-notiktoken-v0.1.9
     {py3.9,py3.12}-langchain-notiktoken-v0.2.17
     {py3.9,py3.13}-langchain-notiktoken-v0.3.14
 
-    # openai
     {py3.7,py3.12}-openai-v1.2.4
     {py3.7,py3.12}-openai-v1.32.1
     {py3.8,py3.12}-openai-v1.59.5
 
-    # openai-notiktoken
     {py3.7,py3.12}-openai-notiktoken-v1.2.4
     {py3.7,py3.12}-openai-notiktoken-v1.32.1
     {py3.8,py3.12}-openai-notiktoken-v1.59.5
 
-    # huggingface_hub
     {py3.6,py3.13}-huggingface_hub-v0.0.9
     {py3.7,py3.13}-huggingface_hub-v0.9.1
     {py3.8,py3.11}-huggingface_hub-v0.18.0
     {py3.8,py3.13}-huggingface_hub-v0.27.1
 
-    # aws_lambda
+    # ~~~ AWS ~~~
     {py3.5,py3.8}-aws_lambda-v2.0.1
     {py3.5,py3.8}-aws_lambda-v2.1.3
 
-    # boto3
+    # ~~~ Cloud ~~~
     {py2.7,py3.7}-boto3-v1.11.9
     {py2.7,py3.8}-boto3-v1.17.112
     {py3.7,py3.11}-boto3-v1.24.96
     {py3.8,py3.13}-boto3-v1.35.94
 
-    # chalice
     {py2.7,py3.8}-chalice-v1.13.1
     {py2.7,py3.8}-chalice-v1.19.0
     {py3.6,py3.8}-chalice-v1.25.0
     {py3.8,py3.12}-chalice-v1.31.3
 
-    # arq
+    # ~~~ DBs ~~~
+    {py3.5,py3.7}-asyncpg-v0.20.1
+    {py3.5,py3.9}-asyncpg-v0.23.0
+    {py3.6,py3.10}-asyncpg-v0.26.0
+    {py3.8,py3.12}-asyncpg-v0.30.0
+
+    {py2.7,py3.9}-clickhouse-driver-v0.1.5
+    {py3.7,py3.12}-clickhouse-driver-v0.2.9
+
+    {py2.7,py3.9}-pymongo-v3.11.4
+    {py3.6,py3.10}-pymongo-v4.1.1
+    {py3.7,py3.12}-pymongo-v4.5.0
+    {py3.8,py3.13}-pymongo-v4.10.1
+
+    {py2.7,py3.8}-redis-v3.4.1
+    {py3.6,py3.10}-redis-v4.2.2
+    {py3.7,py3.11}-redis-v4.6.0
+    {py3.8,py3.12}-redis-v5.2.1
+
+    {py2.7,py3.8}-redis-py-cluster-legacy-v2.1.3
+
+    {py2.7,py3.9}-sqlalchemy-v1.3.24
+    {py2.7,py3.9}-sqlalchemy-v1.4.9
+    {py2.7,py3.12}-sqlalchemy-v1.4.54
+    {py3.7,py3.13}-sqlalchemy-v2.0.36
+
+    # ~~~ Flags ~~~
+    {py2.7,py3.7}-launchdarkly-v6.12.2
+    {py3.5,py3.10}-launchdarkly-v7.5.1
+    {py3.8,py3.12}-launchdarkly-v9.1.0
+    {py3.8,py3.13}-launchdarkly-v9.9.0
+
+    {py3.8,py3.13}-openfeature-v0.0.9
+    {py3.8,py3.13}-openfeature-v0.2.0
+    {py3.8,py3.13}-openfeature-v0.4.2
+    {py3.8,py3.13}-openfeature-v0.7.4
+
+    {py3.5,py3.8}-unleash-v3.5.1
+    {py3.6,py3.9}-unleash-v5.0.1
+    {py3.7,py3.11}-unleash-v5.7.1
+    {py3.8,py3.13}-unleash-v6.0.1
+
+    # ~~~ GraphQL ~~~
+    {py3.6,py3.8}-ariadne-v0.10.0
+    {py3.7,py3.10}-ariadne-v0.15.1
+    {py3.8,py3.11}-ariadne-v0.20.1
+    {py3.8,py3.12}-ariadne-v0.24.0
+
+    {py2.7,py3.8}-gql-v0.3.0
+    {py2.7,py3.8}-gql-v2.0.0
+    {py3.6,py3.10}-gql-v3.2.0
+    {py3.7,py3.12}-gql-v3.5.0
+
+    {py2.7,py3.7}-graphene-v2.1.9
+    {py3.6,py3.10}-graphene-v3.1.1
+    {py3.6,py3.10}-graphene-v3.3
+    {py3.8,py3.13}-graphene-v3.4.3
+
+    {py3.7}-strawberry-v0.20.3
+    {py3.7,py3.10}-strawberry-v0.96.0
+    {py3.7,py3.11}-strawberry-v0.175.1
+    {py3.9,py3.13}-strawberry-v0.256.1
+
+    # ~~~ Network ~~~
+    {py2.7,py3.8}-grpc-v1.27.2
+    {py3.5,py3.10}-grpc-v1.41.1
+    {py3.7,py3.11}-grpc-v1.55.3
+    {py3.8,py3.13}-grpc-v1.69.0
+
+    {py3.6,py3.8}-httpx-v0.11.1
+    {py3.6,py3.9}-httpx-v0.17.1
+    {py3.7,py3.11}-httpx-v0.23.3
+    {py3.8,py3.12}-httpx-v0.28.1
+
+    {py2.7,py3.8}-requests-v2.23.0
+    {py2.7,py3.9}-requests-v2.26.0
+    {py3.7,py3.11}-requests-v2.29.0
+    {py3.8,py3.12}-requests-v2.32.3
+
+    # ~~~ Tasks ~~~
     {py3.6}-arq-v0.15.1
     {py3.6,py3.9}-arq-v0.21
     {py3.7,py3.11}-arq-v0.24.0
     {py3.8,py3.12}-arq-v0.26.3
 
-    # beam
     {py2.7,py3.7}-beam-v2.18.0
     {py3.6,py3.8}-beam-v2.32.0
     {py3.7,py3.10}-beam-v2.46.0
     {py3.9,py3.12}-beam-v2.61.0
 
-    # celery
     {py2.7,py3.7}-celery-v4.3.1
     {py3.6,py3.8}-celery-v5.0.6
     {py3.7,py3.10}-celery-v5.2.7
     {py3.8,py3.12}-celery-v5.4.0
 
-    # dramatiq
     {py3.5,py3.7}-dramatiq-v1.8.1
     {py3.5,py3.9}-dramatiq-v1.11.0
     {py3.7,py3.11}-dramatiq-v1.14.2
     {py3.8,py3.13}-dramatiq-v1.17.1
 
-    # huey
     {py2.7,py3.7}-huey-v2.2.0
     {py2.7,py3.7}-huey-v2.3.2
     {py2.7,py3.11}-huey-v2.4.5
     {py2.7,py3.12}-huey-v2.5.2
 
-    # ray
     {py3.6,py3.9}-ray-v1.13.0
     {py3.8,py3.11}-ray-v2.20.0
     {py3.9,py3.12}-ray-v2.40.0
 
-    # rq
     {py2.7,py3.8}-rq-v1.2.2
     {py3.5,py3.8}-rq-v1.7.0
     {py3.5,py3.9}-rq-v1.12.0
     {py3.8,py3.12}-rq-v2.1.0
 
-    # spark
     {py2.7,py3.7}-spark-v2.4.8
     {py3.6,py3.9}-spark-v3.1.3
     {py3.7,py3.10}-spark-v3.3.4
     {py3.8,py3.11}-spark-v3.5.4
 
-    # asyncpg
-    {py3.5,py3.7}-asyncpg-v0.20.1
-    {py3.5,py3.9}-asyncpg-v0.23.0
-    {py3.6,py3.10}-asyncpg-v0.26.0
-    {py3.8,py3.12}-asyncpg-v0.30.0
-
-    # clickhouse-driver
-    {py2.7,py3.9}-clickhouse-driver-v0.1.5
-    {py3.7,py3.12}-clickhouse-driver-v0.2.9
-
-    # pymongo
-    {py2.7,py3.9}-pymongo-v3.11.4
-    {py3.6,py3.10}-pymongo-v4.1.1
-    {py3.7,py3.12}-pymongo-v4.5.0
-    {py3.8,py3.13}-pymongo-v4.10.1
-
-    # redis
-    {py2.7,py3.8}-redis-v3.4.1
-    {py3.6,py3.10}-redis-v4.2.2
-    {py3.7,py3.11}-redis-v4.6.0
-    {py3.8,py3.12}-redis-v5.2.1
-
-    # redis-py-cluster-legacy
-    {py2.7,py3.8}-redis-py-cluster-legacy-v2.1.3
-
-    # sqlalchemy
-    {py2.7,py3.9}-sqlalchemy-v1.3.24
-    {py2.7,py3.9}-sqlalchemy-v1.4.9
-    {py2.7,py3.12}-sqlalchemy-v1.4.54
-    {py3.7,py3.13}-sqlalchemy-v2.0.36
-
-    # ariadne
-    {py3.6,py3.8}-ariadne-v0.10.0
-    {py3.7,py3.10}-ariadne-v0.15.1
-    {py3.8,py3.11}-ariadne-v0.20.1
-    {py3.8,py3.12}-ariadne-v0.24.0
-
-    # gql
-    {py2.7,py3.8}-gql-v0.3.0
-    {py2.7,py3.8}-gql-v2.0.0
-    {py3.6,py3.10}-gql-v3.2.0
-    {py3.7,py3.12}-gql-v3.5.0
-
-    # graphene
-    {py2.7,py3.7}-graphene-v2.1.9
-    {py3.6,py3.10}-graphene-v3.1.1
-    {py3.6,py3.10}-graphene-v3.3
-    {py3.8,py3.13}-graphene-v3.4.3
-
-    # strawberry
-    {py3.7}-strawberry-v0.20.3
-    {py3.7,py3.10}-strawberry-v0.96.0
-    {py3.7,py3.11}-strawberry-v0.175.1
-    {py3.9,py3.13}-strawberry-v0.256.1
-
-    # grpc
-    {py2.7,py3.8}-grpc-v1.27.2
-    {py3.5,py3.10}-grpc-v1.41.1
-    {py3.7,py3.11}-grpc-v1.55.3
-    {py3.8,py3.13}-grpc-v1.69.0
-
-    # httpx
-    {py3.6,py3.8}-httpx-v0.11.1
-    {py3.6,py3.9}-httpx-v0.17.1
-    {py3.7,py3.11}-httpx-v0.23.3
-    {py3.8,py3.12}-httpx-v0.28.1
-
-    # requests
-    {py2.7,py3.8}-requests-v2.23.0
-    {py2.7,py3.9}-requests-v2.26.0
-    {py3.7,py3.11}-requests-v2.29.0
-    {py3.8,py3.12}-requests-v2.32.3
-
-    # django
+    # ~~~ Web 1 ~~~
     {py2.7,py3.7}-django-v1.11.29
     {py3.6,py3.9}-django-v3.1.14
     {py3.8,py3.11}-django-v4.1.9
     {py3.10,py3.13}-django-v5.1.4
 
-    # flask
     {py2.6,py3.5}-flask-v0.12.5
     {py3.6,py3.13}-flask-v2.0.3
     {py3.7,py3.13}-flask-v2.2.5
     {py3.9,py3.13}-flask-v3.1.0
 
-    # starlette
     {py3.6,py3.7}-starlette-v0.13.8
     {py3.7,py3.11}-starlette-v0.24.0
     {py3.8,py3.12}-starlette-v0.35.1
     {py3.9,py3.13}-starlette-v0.45.2
 
-    # fastapi
     {py3.6,py3.8}-fastapi-v0.47.1
     {py3.6,py3.9}-fastapi-v0.70.1
     {py3.7,py3.11}-fastapi-v0.93.0
     {py3.8,py3.12}-fastapi-v0.115.6
 
-    # aiohttp
+    # ~~~ Web 2 ~~~
     {py3.5,py3.7}-aiohttp-v3.6.3
     {py3.6,py3.10}-aiohttp-v3.8.6
     {py3.8,py3.13}-aiohttp-v3.10.9
     {py3.9,py3.13}-aiohttp-v3.11.11
 
-    # bottle
     {py2.5,py3.7}-bottle-v0.12.25
     {py2.7,py3.9}-bottle-v0.13.2
 
-    # falcon
     {py3.5,py3.9}-falcon-v3.0.1
     {py3.5,py3.12}-falcon-v3.1.3
     {py3.8,py3.13}-falcon-v4.0.2
 
-    # litestar
     {py3.8,py3.11}-litestar-v2.0.1
     {py3.8,py3.12}-litestar-v2.4.5
     {py3.8,py3.12}-litestar-v2.8.3
     {py3.8,py3.12}-litestar-v2.13.0
 
-    # pyramid
     {py2.7,py3.9}-pyramid-v1.10.8
     {py3.6,py3.11}-pyramid-v2.0.2
 
-    # quart
     {py3.7,py3.8}-quart-v0.11.5
     {py3.7,py3.9}-quart-v0.14.1
     {py3.7,py3.10}-quart-v0.17.0
     {py3.9,py3.13}-quart-v0.20.0
 
-    # sanic
     {py3.6,py3.7}-sanic-v19.12.5
     {py3.7,py3.9}-sanic-v21.6.2
     {py3.7,py3.11}-sanic-v22.12.0
     {py3.8,py3.11}-sanic-v24.12.0
 
-    # starlite
     {py3.7,py3.10}-starlite-v0.1.6
     {py3.7,py3.10}-starlite-v1.12.0
     {py3.7,py3.11}-starlite-v1.32.0
     {py3.8,py3.12}-starlite-v1.51.16
 
-    # tornado
     {py3.5,py3.8}-tornado-v6.0.4
     {py3.5,py3.9}-tornado-v6.1
     {py3.7,py3.10}-tornado-v6.2
     {py3.8,py3.11}-tornado-v6.4.2
 
-    # launchdarkly
-    {py2.7,py3.7}-launchdarkly-v6.12.2
-    {py3.5,py3.10}-launchdarkly-v7.5.1
-    {py3.8,py3.12}-launchdarkly-v9.1.0
-    {py3.8,py3.13}-launchdarkly-v9.9.0
-
-    # loguru
+    # ~~~ Misc ~~~
     {py3.5,py3.8}-loguru-v0.4.1
     {py3.5,py3.8}-loguru-v0.5.3
     {py3.5,py3.10}-loguru-v0.6.0
     {py3.5,py3.13}-loguru-v0.7.3
 
-    # openfeature
-    {py3.8,py3.13}-openfeature-v0.0.9
-    {py3.8,py3.13}-openfeature-v0.2.0
-    {py3.8,py3.13}-openfeature-v0.4.2
-    {py3.8,py3.13}-openfeature-v0.7.4
-
-    # pure_eval
-<<<<<<< HEAD
     {py3.5,py3.9}-pure_eval-v0.1.1
     {py3.7,py3.13}-pure_eval-v0.2.3
 
-    # trytond
     {py3.4,py3.7}-trytond-v5.0.63
     {py3.6,py3.8}-trytond-v5.8.16
     {py3.7,py3.10}-trytond-v6.6.9
     {py3.8,py3.12}-trytond-v7.4.3
 
-    # typer
     {py3.6,py3.8}-typer-v0.0.9
     {py3.6,py3.8}-typer-v0.4.2
     {py3.6,py3.11}-typer-v0.9.4
     {py3.7,py3.12}-typer-v0.15.1
 
-=======
-    {py3.6,py3.12,py3.13}-pure_eval
-
-    # PyMongo (Mongo DB)
-    {py3.6}-pymongo-v{3.1}
-    {py3.6,py3.9}-pymongo-v{3.12}
-    {py3.6,py3.11}-pymongo-v{4.0}
-    {py3.7,py3.11,py3.12}-pymongo-v{4.3,4.7}
-    {py3.7,py3.12,py3.13}-pymongo-latest
-
-    # Pyramid
-    {py3.6,py3.11}-pyramid-v{1.6}
-    {py3.6,py3.11,py3.12}-pyramid-v{1.10}
-    {py3.6,py3.11,py3.12}-pyramid-v{2.0}
-    {py3.6,py3.11,py3.12}-pyramid-latest
-
-    # Quart
-    {py3.7,py3.11}-quart-v{0.16}
-    {py3.8,py3.11,py3.12}-quart-v{0.19}
-    {py3.8,py3.12,py3.13}-quart-latest
-
-    # Ray
-    {py3.10,py3.11}-ray-v{2.34}
-    {py3.10,py3.11}-ray-latest
-
-    # Redis
-    {py3.6,py3.8}-redis-v{3}
-    {py3.7,py3.8,py3.11}-redis-v{4}
-    {py3.7,py3.11,py3.12}-redis-v{5}
-    {py3.7,py3.12,py3.13}-redis-latest
-
-    # Redis Cluster
-    {py3.6,py3.8}-redis_py_cluster_legacy-v{1,2}
-    # no -latest, not developed anymore
-
-    # Requests
-    {py3.6,py3.8,py3.12,py3.13}-requests
-
-    # RQ (Redis Queue)
-    {py3.6}-rq-v{0.6}
-    {py3.6,py3.9}-rq-v{0.13,1.0}
-    {py3.6,py3.11}-rq-v{1.5,1.10}
-    {py3.7,py3.11,py3.12}-rq-v{1.15,1.16}
-    {py3.7,py3.12,py3.13}-rq-latest
-
-    # Sanic
-    {py3.6,py3.7}-sanic-v{0.8}
-    {py3.6,py3.8}-sanic-v{20}
-    {py3.8,py3.11,py3.12}-sanic-v{24.6}
-    {py3.9,py3.12,py3.13}-sanic-latest
-
-    # Spark
-    {py3.8,py3.10,py3.11}-spark-v{3.1,3.3,3.5}
-    {py3.8,py3.10,py3.11,py3.12}-spark-latest
-
-    # Starlette
-    {py3.7,py3.10}-starlette-v{0.19}
-    {py3.7,py3.11}-starlette-v{0.24,0.28}
-    {py3.8,py3.11,py3.12}-starlette-v{0.32,0.36,0.40}
-    {py3.8,py3.12,py3.13}-starlette-latest
-
-    # Starlite
-    {py3.8,py3.11}-starlite-v{1.48,1.51}
-    # 1.51.14 is the last starlite version; the project continues as litestar
-
-    # SQL Alchemy
-    {py3.6,py3.9}-sqlalchemy-v{1.2,1.4}
-    {py3.7,py3.11}-sqlalchemy-v{2.0}
-    {py3.7,py3.12,py3.13}-sqlalchemy-latest
-
-    # Strawberry
-    {py3.8,py3.11}-strawberry-v{0.209}
-    {py3.8,py3.11,py3.12}-strawberry-v{0.222}
-    {py3.8,py3.12,py3.13}-strawberry-latest
-
-    # Tornado
-    {py3.8,py3.11,py3.12}-tornado-v{6.0}
-    {py3.8,py3.11,py3.12}-tornado-v{6.2}
-    {py3.8,py3.11,py3.12}-tornado-latest
-
-    # Trytond
-    {py3.6}-trytond-v{4}
-    {py3.6,py3.8}-trytond-v{5}
-    {py3.6,py3.11}-trytond-v{6}
-    {py3.8,py3.11,py3.12}-trytond-v{7}
-    {py3.8,py3.12,py3.13}-trytond-latest
-
-    # Typer
-    {py3.7,py3.12,py3.13}-typer-v{0.15}
-    {py3.7,py3.12,py3.13}-typer-latest
->>>>>>> c6a89d64
-
-    # Unleash
-    {py3.8,py3.12,py3.13}-unleash-v6.0.1
-    {py3.8,py3.12,py3.13}-unleash-latest
 
 [testenv]
 deps =
@@ -510,7 +315,7 @@
     potel: -e .[opentelemetry-experimental]
 
     # === Integrations ===
-    # anthropic
+    # ~~~ AI ~~~
     anthropic-v0.2.9: anthropic==0.2.9
     anthropic-v0.14.1: anthropic==0.14.1
     anthropic-v0.28.1: anthropic==0.28.1
@@ -518,13 +323,11 @@
     anthropic: httpx
     anthropic: pytest-asyncio
 
-    # cohere
     cohere-v0.0.8: cohere==0.0.8
     cohere-v4.4.2: cohere==4.4.2
     cohere-v4.38: cohere==4.38
     cohere-v5.13.6: cohere==5.13.6
 
-    # langchain
     langchain-v0.1.9: langchain==0.1.9
     langchain-v0.2.17: langchain==0.2.17
     langchain-v0.3.14: langchain==0.3.14
@@ -533,14 +336,12 @@
     langchain: tiktoken
     langchain: httpx
 
-    # langchain-notiktoken
     langchain-notiktoken-v0.1.9: langchain==0.1.9
     langchain-notiktoken-v0.2.17: langchain==0.2.17
     langchain-notiktoken-v0.3.14: langchain==0.3.14
     langchain-notiktoken: langchain-openai
     langchain-notiktoken: openai
 
-    # openai
     openai-v1.2.4: openai==1.2.4
     openai-v1.32.1: openai==1.32.1
     openai-v1.59.5: openai==1.59.5
@@ -548,37 +349,133 @@
     openai: tiktoken
     openai: httpx
 
-    # openai-notiktoken
     openai-notiktoken-v1.2.4: openai==1.2.4
     openai-notiktoken-v1.32.1: openai==1.32.1
     openai-notiktoken-v1.59.5: openai==1.59.5
     openai-notiktoken: pytest-asyncio
 
-    # huggingface_hub
     huggingface_hub-v0.0.9: huggingface_hub==0.0.9
     huggingface_hub-v0.9.1: huggingface_hub==0.9.1
     huggingface_hub-v0.18.0: huggingface_hub==0.18.0
     huggingface_hub-v0.27.1: huggingface_hub==0.27.1
 
-    # aws_lambda
+    # ~~~ AWS ~~~
     aws_lambda-v2.0.1: aws_lambda==2.0.1
     aws_lambda-v2.1.3: aws_lambda==2.1.3
     aws_lambda: boto3
 
-    # boto3
+    # ~~~ Cloud ~~~
     boto3-v1.11.9: boto3==1.11.9
     boto3-v1.17.112: boto3==1.17.112
     boto3-v1.24.96: boto3==1.24.96
     boto3-v1.35.94: boto3==1.35.94
 
-    # chalice
     chalice-v1.13.1: chalice==1.13.1
     chalice-v1.19.0: chalice==1.19.0
     chalice-v1.25.0: chalice==1.25.0
     chalice-v1.31.3: chalice==1.31.3
     chalice: pytest-chalice==0.0.5
 
-    # arq
+    # ~~~ DBs ~~~
+    asyncpg-v0.20.1: asyncpg==0.20.1
+    asyncpg-v0.23.0: asyncpg==0.23.0
+    asyncpg-v0.26.0: asyncpg==0.26.0
+    asyncpg-v0.30.0: asyncpg==0.30.0
+    asyncpg: pytest-asyncio
+
+    clickhouse-driver-v0.1.5: clickhouse-driver==0.1.5
+    clickhouse-driver-v0.2.9: clickhouse-driver==0.2.9
+
+    pymongo-v3.11.4: pymongo==3.11.4
+    pymongo-v4.1.1: pymongo==4.1.1
+    pymongo-v4.5.0: pymongo==4.5.0
+    pymongo-v4.10.1: pymongo==4.10.1
+    pymongo: mockupdb
+
+    redis-v3.4.1: redis==3.4.1
+    redis-v4.2.2: redis==4.2.2
+    redis-v4.6.0: redis==4.6.0
+    redis-v5.2.1: redis==5.2.1
+    redis: fakeredis
+    redis: pytest<8.0.0
+    redis: pytest-asyncio
+
+    redis-py-cluster-legacy-v2.1.3: redis-py-cluster==2.1.3
+
+    sqlalchemy-v1.3.24: sqlalchemy==1.3.24
+    sqlalchemy-v1.4.9: sqlalchemy==1.4.9
+    sqlalchemy-v1.4.54: sqlalchemy==1.4.54
+    sqlalchemy-v2.0.36: sqlalchemy==2.0.36
+
+    # ~~~ Flags ~~~
+    launchdarkly-v6.12.2: launchdarkly-server-sdk==6.12.2
+    launchdarkly-v7.5.1: launchdarkly-server-sdk==7.5.1
+    launchdarkly-v9.1.0: launchdarkly-server-sdk==9.1.0
+    launchdarkly-v9.9.0: launchdarkly-server-sdk==9.9.0
+
+    openfeature-v0.0.9: openfeature-sdk==0.0.9
+    openfeature-v0.2.0: openfeature-sdk==0.2.0
+    openfeature-v0.4.2: openfeature-sdk==0.4.2
+    openfeature-v0.7.4: openfeature-sdk==0.7.4
+
+    unleash-v3.5.1: UnleashClient==3.5.1
+    unleash-v5.0.1: UnleashClient==5.0.1
+    unleash-v5.7.1: UnleashClient==5.7.1
+    unleash-v6.0.1: UnleashClient==6.0.1
+
+    # ~~~ GraphQL ~~~
+    ariadne-v0.10.0: ariadne==0.10.0
+    ariadne-v0.15.1: ariadne==0.15.1
+    ariadne-v0.20.1: ariadne==0.20.1
+    ariadne-v0.24.0: ariadne==0.24.0
+    ariadne: fastapi
+    ariadne: flask
+    ariadne: httpx
+
+    gql-v0.3.0: gql[all]==0.3.0
+    gql-v2.0.0: gql[all]==2.0.0
+    gql-v3.2.0: gql[all]==3.2.0
+    gql-v3.5.0: gql[all]==3.5.0
+
+    graphene-v2.1.9: graphene==2.1.9
+    graphene-v3.1.1: graphene==3.1.1
+    graphene-v3.3: graphene==3.3
+    graphene-v3.4.3: graphene==3.4.3
+    graphene: blinker
+    graphene: fastapi
+    graphene: flask
+    graphene: httpx
+
+    strawberry-v0.20.3: strawberry-graphql[fastapi,flask]==0.20.3
+    strawberry-v0.96.0: strawberry-graphql[fastapi,flask]==0.96.0
+    strawberry-v0.175.1: strawberry-graphql[fastapi,flask]==0.175.1
+    strawberry-v0.256.1: strawberry-graphql[fastapi,flask]==0.256.1
+    strawberry: fastapi
+    strawberry: flask
+    strawberry: httpx
+
+    # ~~~ Network ~~~
+    grpc-v1.27.2: grpcio==1.27.2
+    grpc-v1.41.1: grpcio==1.41.1
+    grpc-v1.55.3: grpcio==1.55.3
+    grpc-v1.69.0: grpcio==1.69.0
+    grpc: protobuf
+    grpc: mypy-protobuf
+    grpc: types-protobuf
+    grpc: pytest-asyncio
+
+    httpx-v0.11.1: httpx==0.11.1
+    httpx-v0.17.1: httpx==0.17.1
+    httpx-v0.23.3: httpx==0.23.3
+    httpx-v0.28.1: httpx==0.28.1
+    httpx: anyio<4.0.0
+
+    requests-v2.23.0: requests==2.23.0
+    requests-v2.26.0: requests==2.26.0
+    requests-v2.29.0: requests==2.29.0
+    requests-v2.32.3: requests==2.32.3
+
+    # ~~~ Tasks ~~~
     arq-v0.15.1: arq==0.15.1
     arq-v0.21: arq==0.21
     arq-v0.24.0: arq==0.24.0
@@ -588,13 +485,11 @@
     arq: pytest-asyncio
     arq: async-timeout
 
-    # beam
     beam-v2.18.0: apache-beam==2.18.0
     beam-v2.32.0: apache-beam==2.32.0
     beam-v2.46.0: apache-beam==2.46.0
     beam-v2.61.0: apache-beam==2.61.0
 
-    # celery
     celery-v4.3.1: celery==4.3.1
     celery-v5.0.6: celery==5.0.6
     celery-v5.2.7: celery==5.2.7
@@ -603,130 +498,32 @@
     celery: newrelic
     celery: redis
 
-    # dramatiq
     dramatiq-v1.8.1: dramatiq==1.8.1
     dramatiq-v1.11.0: dramatiq==1.11.0
     dramatiq-v1.14.2: dramatiq==1.14.2
     dramatiq-v1.17.1: dramatiq==1.17.1
 
-    # huey
     huey-v2.2.0: huey==2.2.0
     huey-v2.3.2: huey==2.3.2
     huey-v2.4.5: huey==2.4.5
     huey-v2.5.2: huey==2.5.2
 
-    # ray
     ray-v1.13.0: ray==1.13.0
     ray-v2.20.0: ray==2.20.0
     ray-v2.40.0: ray==2.40.0
 
-    # rq
     rq-v1.2.2: rq==1.2.2
     rq-v1.7.0: rq==1.7.0
     rq-v1.12.0: rq==1.12.0
     rq-v2.1.0: rq==2.1.0
     rq: fakeredis
 
-    # spark
     spark-v2.4.8: pyspark==2.4.8
     spark-v3.1.3: pyspark==3.1.3
     spark-v3.3.4: pyspark==3.3.4
     spark-v3.5.4: pyspark==3.5.4
 
-    # asyncpg
-    asyncpg-v0.20.1: asyncpg==0.20.1
-    asyncpg-v0.23.0: asyncpg==0.23.0
-    asyncpg-v0.26.0: asyncpg==0.26.0
-    asyncpg-v0.30.0: asyncpg==0.30.0
-    asyncpg: pytest-asyncio
-
-    # clickhouse-driver
-    clickhouse-driver-v0.1.5: clickhouse-driver==0.1.5
-    clickhouse-driver-v0.2.9: clickhouse-driver==0.2.9
-
-    # pymongo
-    pymongo-v3.11.4: pymongo==3.11.4
-    pymongo-v4.1.1: pymongo==4.1.1
-    pymongo-v4.5.0: pymongo==4.5.0
-    pymongo-v4.10.1: pymongo==4.10.1
-    pymongo: mockupdb
-
-    # redis
-    redis-v3.4.1: redis==3.4.1
-    redis-v4.2.2: redis==4.2.2
-    redis-v4.6.0: redis==4.6.0
-    redis-v5.2.1: redis==5.2.1
-    redis: fakeredis
-    redis: pytest<8.0.0
-    redis: pytest-asyncio
-
-    # redis-py-cluster-legacy
-    redis-py-cluster-legacy-v2.1.3: redis-py-cluster==2.1.3
-
-    # sqlalchemy
-    sqlalchemy-v1.3.24: sqlalchemy==1.3.24
-    sqlalchemy-v1.4.9: sqlalchemy==1.4.9
-    sqlalchemy-v1.4.54: sqlalchemy==1.4.54
-    sqlalchemy-v2.0.36: sqlalchemy==2.0.36
-
-    # ariadne
-    ariadne-v0.10.0: ariadne==0.10.0
-    ariadne-v0.15.1: ariadne==0.15.1
-    ariadne-v0.20.1: ariadne==0.20.1
-    ariadne-v0.24.0: ariadne==0.24.0
-    ariadne: fastapi
-    ariadne: flask
-    ariadne: httpx
-
-    # gql
-    gql-v0.3.0: gql[all]==0.3.0
-    gql-v2.0.0: gql[all]==2.0.0
-    gql-v3.2.0: gql[all]==3.2.0
-    gql-v3.5.0: gql[all]==3.5.0
-
-    # graphene
-    graphene-v2.1.9: graphene==2.1.9
-    graphene-v3.1.1: graphene==3.1.1
-    graphene-v3.3: graphene==3.3
-    graphene-v3.4.3: graphene==3.4.3
-    graphene: blinker
-    graphene: fastapi
-    graphene: flask
-    graphene: httpx
-
-    # strawberry
-    strawberry-v0.20.3: strawberry-graphql[fastapi,flask]==0.20.3
-    strawberry-v0.96.0: strawberry-graphql[fastapi,flask]==0.96.0
-    strawberry-v0.175.1: strawberry-graphql[fastapi,flask]==0.175.1
-    strawberry-v0.256.1: strawberry-graphql[fastapi,flask]==0.256.1
-    strawberry: fastapi
-    strawberry: flask
-    strawberry: httpx
-
-    # grpc
-    grpc-v1.27.2: grpcio==1.27.2
-    grpc-v1.41.1: grpcio==1.41.1
-    grpc-v1.55.3: grpcio==1.55.3
-    grpc-v1.69.0: grpcio==1.69.0
-    grpc: protobuf
-    grpc: mypy-protobuf
-    grpc: types-protobuf
-    grpc: pytest-asyncio
-
-    # httpx
-    httpx-v0.11.1: httpx==0.11.1
-    httpx-v0.17.1: httpx==0.17.1
-    httpx-v0.23.3: httpx==0.23.3
-    httpx-v0.28.1: httpx==0.28.1
-    httpx: anyio<4.0.0
-
-    # requests
-    requests-v2.23.0: requests==2.23.0
-    requests-v2.26.0: requests==2.26.0
-    requests-v2.29.0: requests==2.29.0
-    requests-v2.32.3: requests==2.32.3
-
-    # django
+    # ~~~ Web 1 ~~~
     django-v1.11.29: django==1.11.29
     django-v3.1.14: django==3.1.14
     django-v4.1.9: django==4.1.9
@@ -739,7 +536,6 @@
     django: six
     django: werkzeug
 
-    # flask
     flask-v0.12.5: flask==0.12.5
     flask-v2.0.3: flask==2.0.3
     flask-v2.2.5: flask==2.2.5
@@ -748,7 +544,6 @@
     flask: werkzeug
     flask: markupsafe
 
-    # starlette
     starlette-v0.13.8: starlette==0.13.8
     starlette-v0.24.0: starlette==0.24.0
     starlette-v0.35.1: starlette==0.35.1
@@ -760,7 +555,6 @@
     starlette: jinja2
     starlette: httpx
 
-    # fastapi
     fastapi-v0.47.1: fastapi==0.47.1
     fastapi-v0.70.1: fastapi==0.70.1
     fastapi-v0.93.0: fastapi==0.93.0
@@ -771,7 +565,7 @@
     fastapi: pytest-asyncio
     fastapi: requests
 
-    # aiohttp
+    # ~~~ Web 2 ~~~
     aiohttp-v3.6.3: aiohttp==3.6.3
     aiohttp-v3.8.6: aiohttp==3.8.6
     aiohttp-v3.10.9: aiohttp==3.10.9
@@ -779,17 +573,14 @@
     aiohttp: pytest-aiohttp
     aiohttp: pytest-asyncio
 
-    # bottle
     bottle-v0.12.25: bottle==0.12.25
     bottle-v0.13.2: bottle==0.13.2
     bottle: werkzeug<2.1.0
 
-    # falcon
     falcon-v3.0.1: falcon==3.0.1
     falcon-v3.1.3: falcon==3.1.3
     falcon-v4.0.2: falcon==4.0.2
 
-    # litestar
     litestar-v2.0.1: litestar==2.0.1
     litestar-v2.4.5: litestar==2.4.5
     litestar-v2.8.3: litestar==2.8.3
@@ -798,83 +589,16 @@
     litestar: python-multipart
     litestar: requests
     litestar: cryptography
-<<<<<<< HEAD
     litestar: httpx
 
-    # pyramid
     pyramid-v1.10.8: pyramid==1.10.8
     pyramid-v2.0.2: pyramid==2.0.2
     pyramid: werkzeug<2.1.0
 
-    # quart
     quart-v0.11.5: quart==0.11.5
     quart-v0.14.1: quart==0.14.1
     quart-v0.17.0: quart==0.17.0
     quart-v0.20.0: quart==0.20.0
-=======
-    litestar-v{2.0,2.6}: httpx<0.28
-    litestar-v2.0: litestar~=2.0.0
-    litestar-v2.6: litestar~=2.6.0
-    litestar-v2.12: litestar~=2.12.0
-    litestar-latest: litestar
-
-    # Loguru
-    loguru-v0.5: loguru~=0.5.0
-    loguru-latest: loguru
-
-    # OpenAI
-    openai: pytest-asyncio
-    openai-v1.0: openai~=1.0.0
-    openai-v1.0: tiktoken
-    openai-v1.0: httpx<0.28.0
-    openai-v1.22: openai~=1.22.0
-    openai-v1.22: tiktoken
-    openai-v1.22: httpx<0.28.0
-    openai-v1.55: openai~=1.55.0
-    openai-v1.55: tiktoken
-    openai-latest: openai
-    openai-latest: tiktoken~=0.6.0
-    openai-notiktoken: openai
-
-    # OpenFeature
-    openfeature-v0.7: openfeature-sdk~=0.7.1
-    openfeature-latest: openfeature-sdk
-
-    # LaunchDarkly
-    launchdarkly-v9.8.0: launchdarkly-server-sdk~=9.8.0
-    launchdarkly-latest: launchdarkly-server-sdk
-
-    # Unleash
-    unleash-v6.0.1: UnleashClient~=6.0.1
-    unleash-latest: UnleashClient
-
-    # OpenTelemetry (OTel)
-    opentelemetry: opentelemetry-distro
-
-    # OpenTelemetry Experimental (POTel)
-    potel: -e .[opentelemetry-experimental]
-
-    # pure_eval
-    pure_eval: pure_eval
-
-    # PyMongo (MongoDB)
-    pymongo: mockupdb
-    pymongo-v3.1: pymongo~=3.1.0
-    pymongo-v3.13: pymongo~=3.13.0
-    pymongo-v4.0: pymongo~=4.0.0
-    pymongo-v4.3: pymongo~=4.3.0
-    pymongo-v4.7: pymongo~=4.7.0
-    pymongo-latest: pymongo
-
-    # Pyramid
-    pyramid: Werkzeug<2.1.0
-    pyramid-v1.6: pyramid~=1.6.0
-    pyramid-v1.10: pyramid~=1.10.0
-    pyramid-v2.0: pyramid~=2.0.0
-    pyramid-latest: pyramid
-
-    # Quart
->>>>>>> c6a89d64
     quart: quart-auth
     quart: pytest-asyncio
     quart: blinker
@@ -882,59 +606,19 @@
     quart: hypercorn
     quart: taskgroup
 
-    # sanic
     sanic-v19.12.5: sanic==19.12.5
     sanic-v21.6.2: sanic==21.6.2
     sanic-v22.12.0: sanic==22.12.0
     sanic-v24.12.0: sanic==24.12.0
     sanic: websockets<11.0
     sanic: aiohttp
-<<<<<<< HEAD
     sanic: sanic_testing
     sanic: aiocontextvars
 
-    # starlite
     starlite-v0.1.6: starlite==0.1.6
     starlite-v1.12.0: starlite==1.12.0
     starlite-v1.32.0: starlite==1.32.0
     starlite-v1.51.16: starlite==1.51.16
-=======
-    sanic-v{24.6}: sanic_testing
-    sanic-latest: sanic_testing
-    {py3.6}-sanic: aiocontextvars==0.2.1
-    sanic-v0.8: sanic~=0.8.0
-    sanic-v20: sanic~=20.0
-    sanic-v24.6: sanic~=24.6.0
-    sanic-latest: sanic
-
-    # Spark
-    spark-v3.1: pyspark~=3.1.0
-    spark-v3.3: pyspark~=3.3.0
-    spark-v3.5: pyspark~=3.5.0
-    # TODO: update to ~=4.0.0 once stable is out
-    spark-v4.0: pyspark==4.0.0.dev2
-    spark-latest: pyspark
-
-    # Starlette
-    starlette: pytest-asyncio
-    starlette: python-multipart
-    starlette: requests
-    # (this is a dependency of httpx)
-    starlette: anyio<4.0.0
-    starlette: jinja2
-    starlette-v{0.19,0.24,0.28,0.32,0.36}: httpx<0.28.0
-    starlette-v0.40: httpx
-    starlette-latest: httpx
-    starlette-v0.19: starlette~=0.19.0
-    starlette-v0.24: starlette~=0.24.0
-    starlette-v0.28: starlette~=0.28.0
-    starlette-v0.32: starlette~=0.32.0
-    starlette-v0.36: starlette~=0.36.0
-    starlette-v0.40: starlette~=0.40.0
-    starlette-latest: starlette
-
-    # Starlite
->>>>>>> c6a89d64
     starlite: pytest-asyncio
     starlite: pytest-multipart
     starlite: requests
@@ -942,43 +626,27 @@
     starlite: pydantic<2.0.0
     starlite: httpx<0.28
 
-    # tornado
     tornado-v6.0.4: tornado==6.0.4
     tornado-v6.1: tornado==6.1
     tornado-v6.2: tornado==6.2
     tornado-v6.4.2: tornado==6.4.2
     tornado: pytest
 
-    # launchdarkly
-    launchdarkly-v6.12.2: launchdarkly-server-sdk==6.12.2
-    launchdarkly-v7.5.1: launchdarkly-server-sdk==7.5.1
-    launchdarkly-v9.1.0: launchdarkly-server-sdk==9.1.0
-    launchdarkly-v9.9.0: launchdarkly-server-sdk==9.9.0
-
-    # loguru
+    # ~~~ Misc ~~~
     loguru-v0.4.1: loguru==0.4.1
     loguru-v0.5.3: loguru==0.5.3
     loguru-v0.6.0: loguru==0.6.0
     loguru-v0.7.3: loguru==0.7.3
 
-    # openfeature
-    openfeature-v0.0.9: openfeature-sdk==0.0.9
-    openfeature-v0.2.0: openfeature-sdk==0.2.0
-    openfeature-v0.4.2: openfeature-sdk==0.4.2
-    openfeature-v0.7.4: openfeature-sdk==0.7.4
-
-    # pure_eval
     pure_eval-v0.1.1: pure_eval==0.1.1
     pure_eval-v0.2.3: pure_eval==0.2.3
 
-    # trytond
     trytond-v5.0.63: trytond==5.0.63
     trytond-v5.8.16: trytond==5.8.16
     trytond-v6.6.9: trytond==6.6.9
     trytond-v7.4.3: trytond==7.4.3
     trytond: werkzeug
 
-    # typer
     typer-v0.0.9: typer==0.0.9
     typer-v0.4.2: typer==0.4.2
     typer-v0.9.4: typer==0.9.4
@@ -1049,7 +717,6 @@
     tornado: TESTPATH=tests/integrations/tornado
     trytond: TESTPATH=tests/integrations/trytond
     typer: TESTPATH=tests/integrations/typer
-    unleash: TESTPATH=tests/integrations/unleash
     socket: TESTPATH=tests/integrations/socket
 
 passenv =
