--- conflicted
+++ resolved
@@ -284,13 +284,13 @@
     # These come from the populate_tox.py script. Eventually we should move all
     # integration tests there.
 
-<<<<<<< HEAD
     # ~~~ AI ~~~
     {py3.8,py3.10,py3.11}-huggingface_hub-v0.22.2
     {py3.8,py3.10,py3.11}-huggingface_hub-v0.24.7
     {py3.8,py3.11,py3.12}-huggingface_hub-v0.26.5
-    {py3.8,py3.12,py3.13}-huggingface_hub-v0.27.1
-=======
+    {py3.8,py3.12,py3.13}-huggingface_hub-v0.28.1
+
+
     # ~~~ GraphQL ~~~
     {py3.8,py3.10,py3.11}-ariadne-v0.20.1
     {py3.8,py3.11,py3.12}-ariadne-v0.22
@@ -307,7 +307,6 @@
     {py3.8,py3.11,py3.12}-strawberry-v0.226.2
     {py3.8,py3.11,py3.12}-strawberry-v0.243.1
     {py3.9,py3.12,py3.13}-strawberry-v0.259.0
->>>>>>> a78af17e
 
 
 
@@ -728,13 +727,13 @@
     # These come from the populate_tox.py script. Eventually we should move all
     # integration tests there.
 
-<<<<<<< HEAD
     # ~~~ AI ~~~
     huggingface_hub-v0.22.2: huggingface_hub==0.22.2
     huggingface_hub-v0.24.7: huggingface_hub==0.24.7
     huggingface_hub-v0.26.5: huggingface_hub==0.26.5
-    huggingface_hub-v0.27.1: huggingface_hub==0.27.1
-=======
+    huggingface_hub-v0.28.1: huggingface_hub==0.28.1
+
+
     # ~~~ GraphQL ~~~
     ariadne-v0.20.1: ariadne==0.20.1
     ariadne-v0.22: ariadne==0.22
@@ -760,7 +759,6 @@
     strawberry-v0.243.1: strawberry-graphql[fastapi,flask]==0.243.1
     strawberry-v0.259.0: strawberry-graphql[fastapi,flask]==0.259.0
     strawberry: httpx
->>>>>>> a78af17e
 
 
 
