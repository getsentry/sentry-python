# Tox (http://codespeak.net/~hpk/tox/) is a tool for running tests
# in multiple virtualenvs. This configuration file will run the
# test suite on all supported python versions. To use it, "pip install tox"
# and then run "tox" from this directory.
#
# This file has been generated from a template
# by "scripts/populate_tox/populate_tox.py". Any changes to the file should
# be made in the template (if you want to change a hardcoded part of the file)
# or in the script (if you want to change the auto-generated part).
# The file (and all resulting CI YAMLs) then need to be regenerated via
# "scripts/generate-test-files.sh".
#
<<<<<<< HEAD
# Last generated: 2025-02-19T13:16:21.819887+00:00
=======
# Last generated: 2025-02-19T12:41:15.689786+00:00
>>>>>>> 1fa3a6f8

[tox]
requires =
    # This version introduced using pip 24.1 which does not work with older Celery and HTTPX versions.
    virtualenv<20.26.3
envlist =
    # === Common ===
    {py3.6,py3.7,py3.8,py3.9,py3.10,py3.11,py3.12,py3.13}-common

    # === Gevent ===
    {py3.6,py3.8,py3.10,py3.11,py3.12}-gevent

    # === Integrations ===
    # General format is {pythonversion}-{integrationname}-v{frameworkversion}
    # 1 blank line between different integrations
    # Each framework version should only be mentioned once. I.e:
    #   {py3.7,py3.10}-django-v{3.2}
    #   {py3.10}-django-v{4.0}
    # instead of:
    #   {py3.7}-django-v{3.2}
    #   {py3.7,py3.10}-django-v{3.2,4.0}
    #
    # At a minimum, we should test against at least the lowest
    # and the latest supported version of a framework.

    # AIOHTTP
    {py3.7}-aiohttp-v{3.4}
    {py3.7,py3.9,py3.11}-aiohttp-v{3.8}
    {py3.8,py3.12,py3.13}-aiohttp-latest

    # Anthropic
    {py3.8,py3.11,py3.12}-anthropic-v{0.16,0.28,0.40}
    {py3.7,py3.11,py3.12}-anthropic-latest

    # Arq
    {py3.7,py3.11}-arq-v{0.23}
    {py3.7,py3.12,py3.13}-arq-latest

    # Asgi
    {py3.7,py3.12,py3.13}-asgi

    # asyncpg
    {py3.7,py3.10}-asyncpg-v{0.23}
    {py3.8,py3.11,py3.12}-asyncpg-latest

    # AWS Lambda
    {py3.8,py3.9,py3.11,py3.13}-aws_lambda

    # Beam
    {py3.7}-beam-v{2.12}
    {py3.8,py3.11}-beam-latest

    # Boto3
    {py3.6,py3.7}-boto3-v{1.12}
    {py3.7,py3.11,py3.12}-boto3-v{1.23}
    {py3.11,py3.12}-boto3-v{1.34}
    {py3.11,py3.12,py3.13}-boto3-latest

    # Chalice
    {py3.6,py3.9}-chalice-v{1.16}
    {py3.8,py3.12,py3.13}-chalice-latest

    # Cloud Resource Context
    {py3.6,py3.12,py3.13}-cloud_resource_context

    # Cohere
    {py3.9,py3.11,py3.12}-cohere-v5
    {py3.9,py3.11,py3.12}-cohere-latest

    # Django
    # - Django 1.x
    {py3.6,py3.7}-django-v{1.11}
    # - Django 2.x
    {py3.6,py3.7}-django-v{2.0}
    {py3.6,py3.9}-django-v{2.2}
    # - Django 3.x
    {py3.6,py3.9}-django-v{3.0}
    {py3.6,py3.9,py3.11}-django-v{3.2}
    # - Django 4.x
    {py3.8,py3.11,py3.12}-django-v{4.0,4.1,4.2}
    # - Django 5.x
    {py3.10,py3.11,py3.12}-django-v{5.0,5.1}
    {py3.10,py3.12,py3.13}-django-latest

    # FastAPI
    {py3.7,py3.10}-fastapi-v{0.79}
    {py3.8,py3.12,py3.13}-fastapi-latest

    # GCP
    {py3.7}-gcp

    # HTTPX
    {py3.6,py3.9}-httpx-v{0.16,0.18}
    {py3.6,py3.10}-httpx-v{0.20,0.22}
    {py3.7,py3.11,py3.12}-httpx-v{0.23,0.24}
    {py3.9,py3.11,py3.12}-httpx-v{0.25,0.27}
    {py3.9,py3.12,py3.13}-httpx-latest

    # Langchain
    {py3.9,py3.11,py3.12}-langchain-v0.1
    {py3.9,py3.11,py3.12}-langchain-v0.3
    {py3.9,py3.11,py3.12}-langchain-latest
    {py3.9,py3.11,py3.12}-langchain-notiktoken

    # Litestar
    {py3.8,py3.11}-litestar-v{2.0}
    {py3.8,py3.11,py3.12}-litestar-v{2.6}
    {py3.8,py3.11,py3.12}-litestar-v{2.12}
    {py3.8,py3.11,py3.12}-litestar-latest

    # OpenAI
    {py3.9,py3.11,py3.12}-openai-v1.0
    {py3.9,py3.11,py3.12}-openai-v1.22
    {py3.9,py3.11,py3.12}-openai-v1.55
    {py3.9,py3.11,py3.12}-openai-latest
    {py3.9,py3.11,py3.12}-openai-notiktoken

    # OpenTelemetry (OTel)
    {py3.7,py3.9,py3.12,py3.13}-opentelemetry

    # OpenTelemetry Experimental (POTel)
    {py3.8,py3.9,py3.10,py3.11,py3.12,py3.13}-potel

    # pure_eval
    {py3.6,py3.12,py3.13}-pure_eval

    # Quart
    {py3.7,py3.11}-quart-v{0.16}
    {py3.8,py3.11,py3.12}-quart-v{0.19}
    {py3.8,py3.12,py3.13}-quart-latest

    # Ray
    {py3.10,py3.11}-ray-v{2.34}
    {py3.10,py3.11}-ray-latest

    # Redis
    {py3.6,py3.8}-redis-v{3}
    {py3.7,py3.8,py3.11}-redis-v{4}
    {py3.7,py3.11,py3.12}-redis-v{5}
    {py3.7,py3.12,py3.13}-redis-latest

    # Requests
    {py3.6,py3.8,py3.12,py3.13}-requests

    # RQ (Redis Queue)
    {py3.6}-rq-v{0.6}
    {py3.6,py3.9}-rq-v{0.13,1.0}
    {py3.6,py3.11}-rq-v{1.5,1.10}
    {py3.7,py3.11,py3.12}-rq-v{1.15,1.16}
    {py3.7,py3.12,py3.13}-rq-latest

    # Sanic
    {py3.6,py3.7}-sanic-v{0.8}
    {py3.6,py3.8}-sanic-v{20}
    {py3.8,py3.11,py3.12}-sanic-v{24.6}
    {py3.9,py3.12,py3.13}-sanic-latest

    # === Integrations - Auto-generated ===
    # These come from the populate_tox.py script. Eventually we should move all
    # integration tests there.

    # ~~~ DBs ~~~
    {py3.7,py3.11,py3.12}-clickhouse_driver-v0.2.9

    {py3.6}-pymongo-v3.5.1
    {py3.6,py3.10,py3.11}-pymongo-v3.13.0
    {py3.6,py3.9,py3.10}-pymongo-v4.0.2
    {py3.9,py3.12,py3.13}-pymongo-v4.11.1

    {py3.6}-redis_py_cluster_legacy-v1.3.6
    {py3.6,py3.7}-redis_py_cluster_legacy-v2.0.0
    {py3.6,py3.7,py3.8}-redis_py_cluster_legacy-v2.1.3

    {py3.6,py3.7}-sqlalchemy-v1.3.9
    {py3.6,py3.11,py3.12}-sqlalchemy-v1.4.54
    {py3.7,py3.10,py3.11}-sqlalchemy-v2.0.9
    {py3.7,py3.12,py3.13}-sqlalchemy-v2.0.38


    # ~~~ Flags ~~~
    {py3.8,py3.12,py3.13}-launchdarkly-v9.8.1
    {py3.8,py3.12,py3.13}-launchdarkly-v9.9.0

    {py3.8,py3.12,py3.13}-openfeature-v0.7.5
    {py3.9,py3.12,py3.13}-openfeature-v0.8.0

    {py3.7,py3.12,py3.13}-statsig-v0.55.3
    {py3.7,py3.12,py3.13}-statsig-v0.56.0

    {py3.8,py3.12,py3.13}-unleash-v6.0.1
    {py3.8,py3.12,py3.13}-unleash-v6.1.0


    # ~~~ GraphQL ~~~
    {py3.8,py3.10,py3.11}-ariadne-v0.20.1
    {py3.8,py3.11,py3.12}-ariadne-v0.22
    {py3.8,py3.11,py3.12}-ariadne-v0.24.0
    {py3.9,py3.12,py3.13}-ariadne-v0.26.0

    {py3.6,py3.9,py3.10}-gql-v3.4.1
    {py3.7,py3.11,py3.12}-gql-v3.5.0
    {py3.9,py3.12,py3.13}-gql-v3.6.0b4

    {py3.6,py3.9,py3.10}-graphene-v3.3
    {py3.8,py3.12,py3.13}-graphene-v3.4.3

    {py3.8,py3.10,py3.11}-strawberry-v0.209.8
    {py3.8,py3.11,py3.12}-strawberry-v0.226.2
    {py3.8,py3.11,py3.12}-strawberry-v0.243.1
    {py3.9,py3.12,py3.13}-strawberry-v0.260.2


    # ~~~ Network ~~~
    {py3.7,py3.8}-grpc-v1.32.0
    {py3.7,py3.9,py3.10}-grpc-v1.44.0
    {py3.7,py3.10,py3.11}-grpc-v1.58.3
    {py3.8,py3.12,py3.13}-grpc-v1.70.0


    # ~~~ Tasks ~~~
    {py3.6,py3.7,py3.8}-celery-v4.4.7
    {py3.6,py3.7,py3.8}-celery-v5.0.5
    {py3.8,py3.11,py3.12}-celery-v5.4.0
    {py3.8,py3.12,py3.13}-celery-v5.5.0rc4

    {py3.6,py3.7}-dramatiq-v1.9.0
    {py3.6,py3.8,py3.9}-dramatiq-v1.12.3
    {py3.7,py3.10,py3.11}-dramatiq-v1.15.0
    {py3.8,py3.12,py3.13}-dramatiq-v1.17.1

    {py3.8,py3.9}-spark-v3.0.3
    {py3.8,py3.9}-spark-v3.2.4
    {py3.8,py3.10,py3.11}-spark-v3.4.4
    {py3.8,py3.10,py3.11}-spark-v3.5.4


    # ~~~ Web 1 ~~~
    {py3.6,py3.7,py3.8}-flask-v1.1.4
    {py3.8,py3.12,py3.13}-flask-v2.3.3
    {py3.8,py3.12,py3.13}-flask-v3.0.3
    {py3.9,py3.12,py3.13}-flask-v3.1.0

    {py3.6,py3.9,py3.10}-starlette-v0.16.0
    {py3.7,py3.10,py3.11}-starlette-v0.26.1
    {py3.8,py3.11,py3.12}-starlette-v0.36.3
    {py3.9,py3.12,py3.13}-starlette-v0.45.3


    # ~~~ Web 2 ~~~
    {py3.6,py3.7}-bottle-v0.12.25
    {py3.6,py3.8,py3.9}-bottle-v0.13.2

    {py3.6}-falcon-v1.4.1
    {py3.6,py3.7}-falcon-v2.0.0
    {py3.6,py3.11,py3.12}-falcon-v3.1.3
    {py3.8,py3.11,py3.12}-falcon-v4.0.2

    {py3.6}-pyramid-v1.8.6
    {py3.6,py3.8,py3.9}-pyramid-v1.10.8
    {py3.6,py3.10,py3.11}-pyramid-v2.0.2

    {py3.8,py3.10,py3.11}-starlite-v1.48.1
    {py3.8,py3.10,py3.11}-starlite-v1.49.0
    {py3.8,py3.10,py3.11}-starlite-v1.50.2
    {py3.8,py3.10,py3.11}-starlite-v1.51.16

    {py3.6,py3.7,py3.8}-tornado-v6.0.4
    {py3.6,py3.8,py3.9}-tornado-v6.1
    {py3.7,py3.9,py3.10}-tornado-v6.2
    {py3.8,py3.10,py3.11}-tornado-v6.4.2


    # ~~~ Misc ~~~
    {py3.6,py3.12,py3.13}-loguru-v0.7.3

    {py3.6}-trytond-v4.6.9
    {py3.6}-trytond-v4.8.18
    {py3.6,py3.7,py3.8}-trytond-v5.8.16
    {py3.8,py3.10,py3.11}-trytond-v6.8.17
    {py3.8,py3.11,py3.12}-trytond-v7.0.9
    {py3.8,py3.11,py3.12}-trytond-v7.4.6

    {py3.7,py3.11,py3.12}-typer-v0.15.1



[testenv]
deps =
    # if you change requirements-testing.txt and your change is not being reflected
    # in what's installed by tox (when running tox locally), try running tox
    # with the -r flag
    -r requirements-testing.txt

    linters: -r requirements-linting.txt
    linters: werkzeug<2.3.0

    # === Common ===
    py3.8-common: hypothesis
    common: pytest-asyncio
    # See https://github.com/pytest-dev/pytest/issues/9621
    # and https://github.com/pytest-dev/pytest-forked/issues/67
    # for justification of the upper bound on pytest
    {py3.6,py3.7}-common: pytest<7.0.0
    {py3.8,py3.9,py3.10,py3.11,py3.12,py3.13}-common: pytest

    # === Gevent ===
    {py3.6,py3.7,py3.8,py3.9,py3.10,py3.11}-gevent: gevent>=22.10.0, <22.11.0
    {py3.12}-gevent: gevent
    # See https://github.com/pytest-dev/pytest/issues/9621
    # and https://github.com/pytest-dev/pytest-forked/issues/67
    # for justification of the upper bound on pytest
    {py3.6,py3.7}-gevent: pytest<7.0.0
    {py3.8,py3.9,py3.10,py3.11,py3.12}-gevent: pytest

    # === Integrations ===

    # AIOHTTP
    aiohttp-v3.4: aiohttp~=3.4.0
    aiohttp-v3.8: aiohttp~=3.8.0
    aiohttp-latest: aiohttp
    aiohttp: pytest-aiohttp
    aiohttp-v3.8: pytest-asyncio
    aiohttp-latest: pytest-asyncio

    # Anthropic
    anthropic: pytest-asyncio
    anthropic-v{0.16,0.28}: httpx<0.28.0
    anthropic-v0.16: anthropic~=0.16.0
    anthropic-v0.28: anthropic~=0.28.0
    anthropic-v0.40: anthropic~=0.40.0
    anthropic-latest: anthropic

    # Arq
    arq-v0.23: arq~=0.23.0
    arq-v0.23: pydantic<2
    arq-latest: arq
    arq: fakeredis>=2.2.0,<2.8
    arq: pytest-asyncio
    arq: async-timeout

    # Asgi
    asgi: pytest-asyncio
    asgi: async-asgi-testclient

    # Asyncpg
    asyncpg-v0.23: asyncpg~=0.23.0
    asyncpg-latest: asyncpg
    asyncpg: pytest-asyncio

    # AWS Lambda
    aws_lambda: aws-cdk-lib
    aws_lambda: aws-sam-cli
    aws_lambda: boto3
    aws_lambda: fastapi
    aws_lambda: requests
    aws_lambda: uvicorn

    # Beam
    beam-v2.12: apache-beam~=2.12.0
    beam-latest: apache-beam

    # Boto3
    boto3-v1.12: boto3~=1.12.0
    boto3-v1.23: boto3~=1.23.0
    boto3-v1.34: boto3~=1.34.0
    boto3-latest: boto3

    # Chalice
    chalice: pytest-chalice==0.0.5
    chalice-v1.16: chalice~=1.16.0
    chalice-latest: chalice

    # Cohere
    cohere-v5: cohere~=5.3.3
    cohere-latest: cohere

    # Django
    django: psycopg2-binary
    django-v{1.11,2.0,2.1,2.2,3.0,3.1,3.2}: djangorestframework>=3.0.0,<4.0.0
    django-v{2.0,2.2,3.0,3.2,4.0,4.1,4.2,5.0,5.1}: channels[daphne]
    django-v{2.2,3.0}: six
    django-v{1.11,2.0,2.2,3.0,3.2}: Werkzeug<2.1.0
    django-v{1.11,2.0,2.2,3.0}: pytest-django<4.0
    django-v{3.2,4.0,4.1,4.2,5.0,5.1}: pytest-django
    django-v{4.0,4.1,4.2,5.0,5.1}: djangorestframework
    django-v{4.0,4.1,4.2,5.0,5.1}: pytest-asyncio
    django-v{4.0,4.1,4.2,5.0,5.1}: Werkzeug
    django-latest: djangorestframework
    django-latest: pytest-asyncio
    django-latest: pytest-django
    django-latest: Werkzeug
    django-latest: channels[daphne]

    django-v1.11: Django~=1.11.0
    django-v2.0: Django~=2.0.0
    django-v2.2: Django~=2.2.0
    django-v3.0: Django~=3.0.0
    django-v3.2: Django~=3.2.0
    django-v4.0: Django~=4.0.0
    django-v4.1: Django~=4.1.0
    django-v4.2: Django~=4.2.0
    django-v5.0: Django~=5.0.0
    django-v5.1: Django==5.1rc1
    django-latest: Django

    # FastAPI
    fastapi: httpx
    # (this is a dependency of httpx)
    fastapi: anyio<4.0.0
    fastapi: pytest-asyncio
    fastapi: python-multipart
    fastapi: requests
    fastapi-v{0.79}: fastapi~=0.79.0
    fastapi-latest: fastapi

    # HTTPX
    httpx-v0.16: pytest-httpx==0.10.0
    httpx-v0.18: pytest-httpx==0.12.0
    httpx-v0.20: pytest-httpx==0.14.0
    httpx-v0.22: pytest-httpx==0.19.0
    httpx-v0.23: pytest-httpx==0.21.0
    httpx-v0.24: pytest-httpx==0.22.0
    httpx-v0.25: pytest-httpx==0.25.0
    httpx: pytest-httpx
    # anyio is a dep of httpx
    httpx: anyio<4.0.0
    httpx-v0.16: httpx~=0.16.0
    httpx-v0.18: httpx~=0.18.0
    httpx-v0.20: httpx~=0.20.0
    httpx-v0.22: httpx~=0.22.0
    httpx-v0.23: httpx~=0.23.0
    httpx-v0.24: httpx~=0.24.0
    httpx-v0.25: httpx~=0.25.0
    httpx-v0.27: httpx~=0.27.0
    httpx-latest: httpx

    # Langchain
    langchain-v0.1: openai~=1.0.0
    langchain-v0.1: langchain~=0.1.11
    langchain-v0.1: tiktoken~=0.6.0
    langchain-v0.1: httpx<0.28.0
    langchain-v0.3: langchain~=0.3.0
    langchain-v0.3: langchain-community
    langchain-v0.3: tiktoken
    langchain-v0.3: openai
    langchain-{latest,notiktoken}: langchain
    langchain-{latest,notiktoken}: langchain-openai
    langchain-{latest,notiktoken}: openai>=1.6.1
    langchain-latest: tiktoken~=0.6.0

    # Litestar
    litestar: pytest-asyncio
    litestar: python-multipart
    litestar: requests
    litestar: cryptography
    litestar-v{2.0,2.6}: httpx<0.28
    litestar-v2.0: litestar~=2.0.0
    litestar-v2.6: litestar~=2.6.0
    litestar-v2.12: litestar~=2.12.0
    litestar-latest: litestar

    # OpenAI
    openai: pytest-asyncio
    openai-v1.0: openai~=1.0.0
    openai-v1.0: tiktoken
    openai-v1.0: httpx<0.28.0
    openai-v1.22: openai~=1.22.0
    openai-v1.22: tiktoken
    openai-v1.22: httpx<0.28.0
    openai-v1.55: openai~=1.55.0
    openai-v1.55: tiktoken
    openai-latest: openai
    openai-latest: tiktoken~=0.6.0
    openai-notiktoken: openai

    # OpenTelemetry (OTel)
    opentelemetry: opentelemetry-distro

    # OpenTelemetry Experimental (POTel)
    potel: -e .[opentelemetry-experimental]

    # pure_eval
    pure_eval: pure_eval

    # Quart
    quart: quart-auth
    quart: pytest-asyncio
    quart-v0.16: blinker<1.6
    quart-v0.16: jinja2<3.1.0
    quart-v0.16: Werkzeug<2.1.0
    quart-v0.16: hypercorn<0.15.0
    quart-v0.16: quart~=0.16.0
    quart-v0.19: Werkzeug>=3.0.0
    quart-v0.19: quart~=0.19.0
    {py3.8}-quart: taskgroup==0.0.0a4
    quart-latest: quart

    # Ray
    ray-v2.34: ray~=2.34.0
    ray-latest: ray

    # Redis
    redis: fakeredis!=1.7.4
    redis: pytest<8.0.0
    {py3.6,py3.7}-redis: fakeredis!=2.26.0  # https://github.com/cunla/fakeredis-py/issues/341
    {py3.7,py3.8,py3.9,py3.10,py3.11,py3.12,py3.13}-redis: pytest-asyncio
    redis-v3: redis~=3.0
    redis-v4: redis~=4.0
    redis-v5: redis~=5.0
    redis-latest: redis

    # Requests
    requests: requests>=2.0

    # RQ (Redis Queue)
    # https://github.com/jamesls/fakeredis/issues/245
    rq-v{0.6}: fakeredis<1.0
    rq-v{0.6}: redis<3.2.2
    rq-v{0.13,1.0,1.5,1.10}: fakeredis>=1.0,<1.7.4
    rq-v{1.15,1.16}: fakeredis
    {py3.6,py3.7}-rq-v{1.15,1.16}: fakeredis!=2.26.0  # https://github.com/cunla/fakeredis-py/issues/341
    rq-latest: fakeredis
    {py3.6,py3.7}-rq-latest: fakeredis!=2.26.0  # https://github.com/cunla/fakeredis-py/issues/341
    rq-v0.6: rq~=0.6.0
    rq-v0.13: rq~=0.13.0
    rq-v1.0: rq~=1.0.0
    rq-v1.5: rq~=1.5.0
    rq-v1.10: rq~=1.10.0
    rq-v1.15: rq~=1.15.0
    rq-v1.16: rq~=1.16.0
    rq-latest: rq

    # Sanic
    sanic: websockets<11.0
    sanic: aiohttp
    sanic-v{24.6}: sanic_testing
    sanic-latest: sanic_testing
    {py3.6}-sanic: aiocontextvars==0.2.1
    sanic-v0.8: sanic~=0.8.0
    sanic-v20: sanic~=20.0
    sanic-v24.6: sanic~=24.6.0
    sanic-latest: sanic

    # === Integrations - Auto-generated ===
    # These come from the populate_tox.py script. Eventually we should move all
    # integration tests there.

    # ~~~ DBs ~~~
    clickhouse_driver-v0.2.9: clickhouse-driver==0.2.9

    pymongo-v3.5.1: pymongo==3.5.1
    pymongo-v3.13.0: pymongo==3.13.0
    pymongo-v4.0.2: pymongo==4.0.2
    pymongo-v4.11.1: pymongo==4.11.1
    pymongo: mockupdb

    redis_py_cluster_legacy-v1.3.6: redis-py-cluster==1.3.6
    redis_py_cluster_legacy-v2.0.0: redis-py-cluster==2.0.0
    redis_py_cluster_legacy-v2.1.3: redis-py-cluster==2.1.3

    sqlalchemy-v1.3.9: sqlalchemy==1.3.9
    sqlalchemy-v1.4.54: sqlalchemy==1.4.54
    sqlalchemy-v2.0.9: sqlalchemy==2.0.9
    sqlalchemy-v2.0.38: sqlalchemy==2.0.38


    # ~~~ Flags ~~~
    launchdarkly-v9.8.1: launchdarkly-server-sdk==9.8.1
    launchdarkly-v9.9.0: launchdarkly-server-sdk==9.9.0

    openfeature-v0.7.5: openfeature-sdk==0.7.5
    openfeature-v0.8.0: openfeature-sdk==0.8.0

    statsig-v0.55.3: statsig==0.55.3
    statsig-v0.56.0: statsig==0.56.0
    statsig: typing_extensions

    unleash-v6.0.1: UnleashClient==6.0.1
    unleash-v6.1.0: UnleashClient==6.1.0


    # ~~~ GraphQL ~~~
    ariadne-v0.20.1: ariadne==0.20.1
    ariadne-v0.22: ariadne==0.22
    ariadne-v0.24.0: ariadne==0.24.0
    ariadne-v0.26.0: ariadne==0.26.0
    ariadne: fastapi
    ariadne: flask
    ariadne: httpx

    gql-v3.4.1: gql[all]==3.4.1
    gql-v3.5.0: gql[all]==3.5.0
    gql-v3.6.0b4: gql[all]==3.6.0b4

    graphene-v3.3: graphene==3.3
    graphene-v3.4.3: graphene==3.4.3
    graphene: blinker
    graphene: fastapi
    graphene: flask
    graphene: httpx
    py3.6-graphene: aiocontextvars

    strawberry-v0.209.8: strawberry-graphql[fastapi,flask]==0.209.8
    strawberry-v0.226.2: strawberry-graphql[fastapi,flask]==0.226.2
    strawberry-v0.243.1: strawberry-graphql[fastapi,flask]==0.243.1
    strawberry-v0.260.2: strawberry-graphql[fastapi,flask]==0.260.2
    strawberry: httpx


    # ~~~ Network ~~~
    grpc-v1.32.0: grpcio==1.32.0
    grpc-v1.44.0: grpcio==1.44.0
    grpc-v1.58.3: grpcio==1.58.3
    grpc-v1.70.0: grpcio==1.70.0
    grpc: protobuf
    grpc: mypy-protobuf
    grpc: types-protobuf
    grpc: pytest-asyncio


    # ~~~ Tasks ~~~
    celery-v4.4.7: celery==4.4.7
    celery-v5.0.5: celery==5.0.5
    celery-v5.4.0: celery==5.4.0
    celery-v5.5.0rc4: celery==5.5.0rc4
    celery: newrelic
    celery: redis
    py3.7-celery: importlib-metadata<5.0

    dramatiq-v1.9.0: dramatiq==1.9.0
    dramatiq-v1.12.3: dramatiq==1.12.3
    dramatiq-v1.15.0: dramatiq==1.15.0
    dramatiq-v1.17.1: dramatiq==1.17.1

    spark-v3.0.3: pyspark==3.0.3
    spark-v3.2.4: pyspark==3.2.4
    spark-v3.4.4: pyspark==3.4.4
    spark-v3.5.4: pyspark==3.5.4


    # ~~~ Web 1 ~~~
    flask-v1.1.4: flask==1.1.4
    flask-v2.3.3: flask==2.3.3
    flask-v3.0.3: flask==3.0.3
    flask-v3.1.0: flask==3.1.0
    flask: flask-login
    flask: werkzeug
    flask-v1.1.4: werkzeug<2.1.0
    flask-v1.1.4: markupsafe<2.1.0

    starlette-v0.16.0: starlette==0.16.0
    starlette-v0.26.1: starlette==0.26.1
    starlette-v0.36.3: starlette==0.36.3
    starlette-v0.45.3: starlette==0.45.3
    starlette: pytest-asyncio
    starlette: python-multipart
    starlette: requests
    starlette: anyio<4.0.0
    starlette: jinja2
    starlette: httpx
    starlette-v0.16.0: httpx<0.28.0
    starlette-v0.26.1: httpx<0.28.0
    starlette-v0.36.3: httpx<0.28.0
    py3.6-starlette: aiocontextvars


    # ~~~ Web 2 ~~~
    bottle-v0.12.25: bottle==0.12.25
    bottle-v0.13.2: bottle==0.13.2
    bottle: werkzeug<2.1.0

    falcon-v1.4.1: falcon==1.4.1
    falcon-v2.0.0: falcon==2.0.0
    falcon-v3.1.3: falcon==3.1.3
    falcon-v4.0.2: falcon==4.0.2

    pyramid-v1.8.6: pyramid==1.8.6
    pyramid-v1.10.8: pyramid==1.10.8
    pyramid-v2.0.2: pyramid==2.0.2
    pyramid: werkzeug<2.1.0

    starlite-v1.48.1: starlite==1.48.1
    starlite-v1.49.0: starlite==1.49.0
    starlite-v1.50.2: starlite==1.50.2
    starlite-v1.51.16: starlite==1.51.16
    starlite: pytest-asyncio
    starlite: python-multipart
    starlite: requests
    starlite: cryptography
    starlite: pydantic<2.0.0
    starlite: httpx<0.28

    tornado-v6.0.4: tornado==6.0.4
    tornado-v6.1: tornado==6.1
    tornado-v6.2: tornado==6.2
    tornado-v6.4.2: tornado==6.4.2
    tornado: pytest
    tornado-v6.0.4: pytest<8.2
    tornado-v6.1: pytest<8.2
    tornado-v6.2: pytest<8.2
    py3.6-tornado: aiocontextvars


    # ~~~ Misc ~~~
    loguru-v0.7.3: loguru==0.7.3

    trytond-v4.6.9: trytond==4.6.9
    trytond-v4.8.18: trytond==4.8.18
    trytond-v5.8.16: trytond==5.8.16
    trytond-v6.8.17: trytond==6.8.17
    trytond-v7.0.9: trytond==7.0.9
    trytond-v7.4.6: trytond==7.4.6
    trytond: werkzeug
    trytond-v4.6.9: werkzeug<1.0
    trytond-v4.8.18: werkzeug<1.0

    typer-v0.15.1: typer==0.15.1



setenv =
    PYTHONDONTWRITEBYTECODE=1
    OBJC_DISABLE_INITIALIZE_FORK_SAFETY=YES
    COVERAGE_FILE=.coverage-sentry-{envname}
    py3.6: COVERAGE_RCFILE=.coveragerc36

    django: DJANGO_SETTINGS_MODULE=tests.integrations.django.myapp.settings

    common: TESTPATH=tests
    gevent: TESTPATH=tests
    aiohttp: TESTPATH=tests/integrations/aiohttp
    anthropic: TESTPATH=tests/integrations/anthropic
    ariadne: TESTPATH=tests/integrations/ariadne
    arq: TESTPATH=tests/integrations/arq
    asgi: TESTPATH=tests/integrations/asgi
    asyncpg: TESTPATH=tests/integrations/asyncpg
    aws_lambda: TESTPATH=tests/integrations/aws_lambda
    beam: TESTPATH=tests/integrations/beam
    boto3: TESTPATH=tests/integrations/boto3
    bottle: TESTPATH=tests/integrations/bottle
    celery: TESTPATH=tests/integrations/celery
    chalice: TESTPATH=tests/integrations/chalice
    clickhouse_driver: TESTPATH=tests/integrations/clickhouse_driver
    cohere: TESTPATH=tests/integrations/cohere
    cloud_resource_context: TESTPATH=tests/integrations/cloud_resource_context
    django: TESTPATH=tests/integrations/django
    dramatiq: TESTPATH=tests/integrations/dramatiq
    falcon: TESTPATH=tests/integrations/falcon
    fastapi:  TESTPATH=tests/integrations/fastapi
    flask: TESTPATH=tests/integrations/flask
    gcp: TESTPATH=tests/integrations/gcp
    gql: TESTPATH=tests/integrations/gql
    graphene: TESTPATH=tests/integrations/graphene
    grpc: TESTPATH=tests/integrations/grpc
    httpx: TESTPATH=tests/integrations/httpx
    huey: TESTPATH=tests/integrations/huey
    huggingface_hub: TESTPATH=tests/integrations/huggingface_hub
    langchain: TESTPATH=tests/integrations/langchain
    launchdarkly: TESTPATH=tests/integrations/launchdarkly
    litestar: TESTPATH=tests/integrations/litestar
    loguru: TESTPATH=tests/integrations/loguru
    openai: TESTPATH=tests/integrations/openai
    openfeature: TESTPATH=tests/integrations/openfeature
    opentelemetry: TESTPATH=tests/integrations/opentelemetry
    potel: TESTPATH=tests/integrations/opentelemetry
    pure_eval: TESTPATH=tests/integrations/pure_eval
    pymongo: TESTPATH=tests/integrations/pymongo
    pyramid: TESTPATH=tests/integrations/pyramid
    quart: TESTPATH=tests/integrations/quart
    ray: TESTPATH=tests/integrations/ray
    redis: TESTPATH=tests/integrations/redis
    redis_py_cluster_legacy: TESTPATH=tests/integrations/redis_py_cluster_legacy
    requests: TESTPATH=tests/integrations/requests
    rq: TESTPATH=tests/integrations/rq
    sanic: TESTPATH=tests/integrations/sanic
    spark: TESTPATH=tests/integrations/spark
    sqlalchemy: TESTPATH=tests/integrations/sqlalchemy
    starlette: TESTPATH=tests/integrations/starlette
    starlite: TESTPATH=tests/integrations/starlite
    statsig: TESTPATH=tests/integrations/statsig
    strawberry: TESTPATH=tests/integrations/strawberry
    tornado: TESTPATH=tests/integrations/tornado
    trytond: TESTPATH=tests/integrations/trytond
    typer: TESTPATH=tests/integrations/typer
    unleash: TESTPATH=tests/integrations/unleash
    socket: TESTPATH=tests/integrations/socket

passenv =
    SENTRY_PYTHON_TEST_POSTGRES_HOST
    SENTRY_PYTHON_TEST_POSTGRES_USER
    SENTRY_PYTHON_TEST_POSTGRES_PASSWORD
    SENTRY_PYTHON_TEST_POSTGRES_NAME

usedevelop = True

extras =
    bottle: bottle
    falcon: falcon
    flask: flask
    pymongo: pymongo

basepython =
    py3.6: python3.6
    py3.7: python3.7
    py3.8: python3.8
    py3.9: python3.9
    py3.10: python3.10
    py3.11: python3.11
    py3.12: python3.12
    py3.13: python3.13

    # Python version is pinned here because flake8 actually behaves differently
    # depending on which version is used. You can patch this out to point to
    # some random Python 3 binary, but then you get guaranteed mismatches with
    # CI. Other tools such as mypy and black have options that pin the Python
    # version.
    linters: python3.12

commands =
    {py3.7,py3.8}-boto3: pip install urllib3<2.0.0

    ; https://github.com/pallets/flask/issues/4455
    {py3.7,py3.8,py3.9,py3.10,py3.11}-flask-v{1}: pip install "itsdangerous>=0.24,<2.0" "markupsafe<2.0.0" "jinja2<3.1.1"

    ; Running `pytest` as an executable suffers from an import error
    ; when loading tests in scenarios. In particular, django fails to
    ; load the settings from the test module.
    python -m pytest {env:TESTPATH} -o junit_suite_name={envname} {posargs}

[testenv:linters]
commands =
    flake8 tests sentry_sdk
    black --check tests sentry_sdk
    mypy sentry_sdk<|MERGE_RESOLUTION|>--- conflicted
+++ resolved
@@ -10,11 +10,7 @@
 # The file (and all resulting CI YAMLs) then need to be regenerated via
 # "scripts/generate-test-files.sh".
 #
-<<<<<<< HEAD
 # Last generated: 2025-02-19T13:16:21.819887+00:00
-=======
-# Last generated: 2025-02-19T12:41:15.689786+00:00
->>>>>>> 1fa3a6f8
 
 [tox]
 requires =
