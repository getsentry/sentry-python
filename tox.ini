--- conflicted
+++ resolved
@@ -10,11 +10,7 @@
 # The file (and all resulting CI YAMLs) then need to be regenerated via
 # "scripts/generate-test-files.sh".
 #
-<<<<<<< HEAD
-# Last generated: 2025-09-17T12:13:23.542910+00:00
-=======
-# Last generated: 2025-09-18T08:05:49.500134+00:00
->>>>>>> e1101516
+# Last generated: 2025-09-18T10:31:53.156669+00:00
 
 [tox]
 requires =
