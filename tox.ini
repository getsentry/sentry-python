--- conflicted
+++ resolved
@@ -10,11 +10,7 @@
 # The file (and all resulting CI YAMLs) then need to be regenerated via
 # "scripts/generate-test-files.sh".
 #
-<<<<<<< HEAD
-# Last generated: 2025-09-08T07:12:48.167820+00:00
-=======
 # Last generated: 2025-09-08T11:35:09.849536+00:00
->>>>>>> 0eede69d
 
 [tox]
 requires =
