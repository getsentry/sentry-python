--- conflicted
+++ resolved
@@ -10,11 +10,7 @@
 # The file (and all resulting CI YAMLs) then need to be regenerated via
 # "scripts/generate-test-files.sh".
 #
-<<<<<<< HEAD
-# Last generated: 2025-06-24T12:35:34.437673+00:00
-=======
 # Last generated: 2025-07-08T11:21:36.224017+00:00
->>>>>>> bd94010c
 
 [tox]
 requires =
@@ -150,11 +146,7 @@
     {py3.8,py3.10,py3.11}-huggingface_hub-v0.22.2
     {py3.8,py3.11,py3.12}-huggingface_hub-v0.26.5
     {py3.8,py3.12,py3.13}-huggingface_hub-v0.30.2
-<<<<<<< HEAD
-    {py3.8,py3.12,py3.13}-huggingface_hub-v0.33.0
-=======
     {py3.8,py3.12,py3.13}-huggingface_hub-v0.33.2
->>>>>>> bd94010c
 
 
     # ~~~ DBs ~~~
@@ -518,11 +510,7 @@
     huggingface_hub-v0.22.2: huggingface_hub==0.22.2
     huggingface_hub-v0.26.5: huggingface_hub==0.26.5
     huggingface_hub-v0.30.2: huggingface_hub==0.30.2
-<<<<<<< HEAD
-    huggingface_hub-v0.33.0: huggingface_hub==0.33.0
-=======
     huggingface_hub-v0.33.2: huggingface_hub==0.33.2
->>>>>>> bd94010c
 
 
     # ~~~ DBs ~~~
