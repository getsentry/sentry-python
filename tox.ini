# Tox (http://codespeak.net/~hpk/tox/) is a tool for running tests
# in multiple virtualenvs. This configuration file will run the
# test suite on all supported python versions. To use it, "pip install tox"
# and then run "tox" from this directory.
#
# This file has been generated from a template
# by "scripts/populate_tox/populate_tox.py". Any changes to the file should
# be made in the template (if you want to change a hardcoded part of the file)
# or in the script (if you want to change the auto-generated part).
# The file (and all resulting CI YAMLs) then need to be regenerated via
# "scripts/generate-test-files.sh".
#
<<<<<<< HEAD
# Last generated: 2025-03-20T09:57:00.351955+00:00
=======
# Last generated: 2025-03-27T10:11:24.425788+00:00
>>>>>>> fc8fa9f6

[tox]
requires =
    # This version introduced using pip 24.1 which does not work with older Celery and HTTPX versions.
    virtualenv<20.26.3
envlist =
    # === Common ===
    {py3.7,py3.8,py3.9,py3.10,py3.11,py3.12,py3.13}-common

    # === Gevent ===
    {py3.8,py3.10,py3.11,py3.12}-gevent

    # === Integrations ===
    # General format is {pythonversion}-{integrationname}-v{frameworkversion}
    # 1 blank line between different integrations
    # Each framework version should only be mentioned once. I.e:
    #   {py3.7,py3.10}-django-v{3.2}
    #   {py3.10}-django-v{4.0}
    # instead of:
    #   {py3.7}-django-v{3.2}
    #   {py3.7,py3.10}-django-v{3.2,4.0}
    #
    # At a minimum, we should test against at least the lowest
    # and the latest supported version of a framework.

    # AIOHTTP
    {py3.7}-aiohttp-v{3.4}
    {py3.7,py3.9,py3.11}-aiohttp-v{3.8}
    {py3.8,py3.12,py3.13}-aiohttp-latest

    # Anthropic
    {py3.8,py3.11,py3.12}-anthropic-v{0.16,0.28,0.40}
    {py3.7,py3.11,py3.12}-anthropic-latest

    # Arq
    {py3.7,py3.11}-arq-v{0.23}
    {py3.7,py3.12,py3.13}-arq-latest

    # Asgi
    {py3.7,py3.12,py3.13}-asgi

    # asyncpg
    {py3.7,py3.10}-asyncpg-v{0.23}
    {py3.8,py3.11,py3.12}-asyncpg-latest

    # AWS Lambda
    {py3.8,py3.9,py3.11,py3.13}-aws_lambda

    # Beam
    {py3.7}-beam-v{2.12}
    {py3.8,py3.11}-beam-latest

    # Boto3
    {py3.7}-boto3-v{1.12}
    {py3.7,py3.11,py3.12}-boto3-v{1.23}
    {py3.11,py3.12}-boto3-v{1.34}
    {py3.11,py3.12,py3.13}-boto3-latest

    # Chalice
    {py3.7,py3.9}-chalice-v{1.16}
    {py3.8,py3.12,py3.13}-chalice-latest

    # Cloud Resource Context
    {py3.7,py3.12,py3.13}-cloud_resource_context

    # Cohere
    {py3.9,py3.11,py3.12}-cohere-v5
    {py3.9,py3.11,py3.12}-cohere-latest

    # Django
    # - Django 1.x
    {py3.7}-django-v{1.11}
    # - Django 2.x
    {py3.7}-django-v{2.0}
    {py3.7,py3.9}-django-v{2.2}
    # - Django 3.x
    {py3.7,py3.9}-django-v{3.0}
    {py3.7,py3.9,py3.11}-django-v{3.2}
    # - Django 4.x
    {py3.8,py3.11,py3.12}-django-v{4.0,4.1,4.2}
    # - Django 5.x
    {py3.10,py3.11,py3.12}-django-v{5.0,5.1}
    {py3.10,py3.12,py3.13}-django-latest

    # FastAPI
    {py3.7,py3.10}-fastapi-v{0.79}
    {py3.8,py3.12,py3.13}-fastapi-latest

    # GCP
    {py3.7}-gcp

    # HTTPX
    {py3.7,py3.9}-httpx-v{0.16,0.18}
    {py3.7,py3.10}-httpx-v{0.20,0.22}
    {py3.7,py3.11,py3.12}-httpx-v{0.23,0.24}
    {py3.9,py3.11,py3.12}-httpx-v{0.25,0.27}
    {py3.9,py3.12,py3.13}-httpx-latest

    # Langchain
    {py3.9,py3.11,py3.12}-langchain-v0.1
    {py3.9,py3.11,py3.12}-langchain-v0.3
    {py3.9,py3.11,py3.12}-langchain-latest
    {py3.9,py3.11,py3.12}-langchain-notiktoken

    # OpenAI
    {py3.9,py3.11,py3.12}-openai-v1.0
    {py3.9,py3.11,py3.12}-openai-v1.22
    {py3.9,py3.11,py3.12}-openai-v1.55
    {py3.9,py3.11,py3.12}-openai-latest
    {py3.9,py3.11,py3.12}-openai-notiktoken

    # OpenTelemetry (OTel)
    {py3.7,py3.9,py3.12,py3.13}-opentelemetry

    # OpenTelemetry Experimental (POTel)
    {py3.8,py3.9,py3.10,py3.11,py3.12,py3.13}-potel

    # pure_eval
    {py3.7,py3.12,py3.13}-pure_eval

    # Quart
    {py3.7,py3.11}-quart-v{0.16}
    {py3.8,py3.11,py3.12}-quart-v{0.19}
    {py3.8,py3.12,py3.13}-quart-latest

    # Ray
    {py3.10,py3.11}-ray-v{2.34}
    {py3.10,py3.11}-ray-latest

    # Redis
    {py3.7,py3.8}-redis-v{3}
    {py3.7,py3.8,py3.11}-redis-v{4}
    {py3.7,py3.11,py3.12}-redis-v{5}
    {py3.7,py3.12,py3.13}-redis-latest

    # Requests
    {py3.7,py3.8,py3.12,py3.13}-requests

    # RQ (Redis Queue)
    {py3.7,py3.9}-rq-v{0.13,1.0}
    {py3.7,py3.11}-rq-v{1.5,1.10}
    {py3.7,py3.11,py3.12}-rq-v{1.15,1.16}
    {py3.7,py3.12,py3.13}-rq-latest

    # Sanic
    {py3.7}-sanic-v{0.8}
    {py3.8}-sanic-v{20}
    {py3.8,py3.11,py3.12}-sanic-v{24.6}
    {py3.9,py3.12,py3.13}-sanic-latest

    # === Integrations - Auto-generated ===
    # These come from the populate_tox.py script. Eventually we should move all
    # integration tests there.

    # ~~~ DBs ~~~
    {py3.7,py3.11,py3.12}-clickhouse_driver-v0.2.9

    {py3.7}-pymongo-v3.7.2
    {py3.7,py3.10,py3.11}-pymongo-v3.13.0
    {py3.7,py3.9,py3.10}-pymongo-v4.0.2
    {py3.9,py3.12,py3.13}-pymongo-v4.11.3

    {py3.7}-redis_py_cluster_legacy-v2.0.0
    {py3.7,py3.8}-redis_py_cluster_legacy-v2.1.3

    {py3.7}-sqlalchemy-v1.3.9
    {py3.7,py3.11,py3.12}-sqlalchemy-v1.4.54
    {py3.7,py3.10,py3.11}-sqlalchemy-v2.0.9
    {py3.7,py3.12,py3.13}-sqlalchemy-v2.0.39


    # ~~~ Flags ~~~
    {py3.8,py3.12,py3.13}-launchdarkly-v9.8.1
    {py3.8,py3.12,py3.13}-launchdarkly-v9.9.0
    {py3.8,py3.12,py3.13}-launchdarkly-v9.10.0

    {py3.8,py3.12,py3.13}-openfeature-v0.7.5
    {py3.9,py3.12,py3.13}-openfeature-v0.8.0

    {py3.7,py3.12,py3.13}-statsig-v0.55.3
    {py3.7,py3.12,py3.13}-statsig-v0.56.0
    {py3.7,py3.12,py3.13}-statsig-v0.57.1

    {py3.8,py3.12,py3.13}-unleash-v6.0.1
    {py3.8,py3.12,py3.13}-unleash-v6.1.0
    {py3.8,py3.12,py3.13}-unleash-v6.2.0


    # ~~~ GraphQL ~~~
    {py3.8,py3.10,py3.11}-ariadne-v0.20.1
    {py3.8,py3.11,py3.12}-ariadne-v0.22
    {py3.8,py3.11,py3.12}-ariadne-v0.24.0
    {py3.9,py3.12,py3.13}-ariadne-v0.26.1

    {py3.7,py3.9,py3.10}-gql-v3.4.1
    {py3.7,py3.11,py3.12}-gql-v3.5.2
    {py3.9,py3.12,py3.13}-gql-v3.6.0b4

    {py3.7,py3.9,py3.10}-graphene-v3.3
    {py3.8,py3.12,py3.13}-graphene-v3.4.3

    {py3.8,py3.10,py3.11}-strawberry-v0.209.8
    {py3.8,py3.11,py3.12}-strawberry-v0.227.7
    {py3.8,py3.11,py3.12}-strawberry-v0.245.0
    {py3.9,py3.12,py3.13}-strawberry-v0.262.5


    # ~~~ Network ~~~
    {py3.7,py3.8}-grpc-v1.32.0
    {py3.7,py3.9,py3.10}-grpc-v1.44.0
    {py3.7,py3.10,py3.11}-grpc-v1.58.3
    {py3.9,py3.12,py3.13}-grpc-v1.71.0


    # ~~~ Tasks ~~~
    {py3.7,py3.8}-celery-v4.4.7
    {py3.7,py3.8}-celery-v5.0.5
    {py3.8,py3.11,py3.12}-celery-v5.4.0
    {py3.8,py3.12,py3.13}-celery-v5.5.0rc5

    {py3.7}-dramatiq-v1.9.0
    {py3.7,py3.8,py3.9}-dramatiq-v1.12.3
    {py3.7,py3.10,py3.11}-dramatiq-v1.15.0
    {py3.8,py3.12,py3.13}-dramatiq-v1.17.1

    {py3.8,py3.9}-spark-v3.0.3
    {py3.8,py3.9}-spark-v3.2.4
    {py3.8,py3.10,py3.11}-spark-v3.4.4
    {py3.8,py3.10,py3.11}-spark-v3.5.5


    # ~~~ Web 1 ~~~
    {py3.7,py3.8}-flask-v1.1.4
    {py3.8,py3.12,py3.13}-flask-v2.3.3
    {py3.8,py3.12,py3.13}-flask-v3.0.3
    {py3.9,py3.12,py3.13}-flask-v3.1.0

    {py3.7,py3.9,py3.10}-starlette-v0.16.0
    {py3.7,py3.10,py3.11}-starlette-v0.26.1
    {py3.8,py3.11,py3.12}-starlette-v0.36.3
    {py3.9,py3.12,py3.13}-starlette-v0.46.1


    # ~~~ Web 2 ~~~
    {py3.7}-bottle-v0.12.25
    {py3.7,py3.8,py3.9}-bottle-v0.13.2

    {py3.7}-falcon-v2.0.0
    {py3.7,py3.11,py3.12}-falcon-v3.1.3
    {py3.8,py3.11,py3.12}-falcon-v4.0.2

    {py3.8,py3.10,py3.11}-litestar-v2.0.1
    {py3.8,py3.11,py3.12}-litestar-v2.5.5
    {py3.8,py3.11,py3.12}-litestar-v2.10.0
    {py3.8,py3.12,py3.13}-litestar-v2.15.1

    {py3.7,py3.8,py3.9}-pyramid-v1.10.8
    {py3.7,py3.10,py3.11}-pyramid-v2.0.2

    {py3.8,py3.10,py3.11}-starlite-v1.48.1
    {py3.8,py3.10,py3.11}-starlite-v1.49.0
    {py3.8,py3.10,py3.11}-starlite-v1.50.2
    {py3.8,py3.10,py3.11}-starlite-v1.51.16

    {py3.7,py3.8}-tornado-v6.0.4
    {py3.7,py3.8,py3.9}-tornado-v6.1
    {py3.7,py3.9,py3.10}-tornado-v6.2
    {py3.8,py3.10,py3.11}-tornado-v6.4.2


    # ~~~ Misc ~~~
    {py3.7,py3.12,py3.13}-loguru-v0.7.3

    {py3.7}-trytond-v5.0.9
    {py3.7,py3.8}-trytond-v5.8.16
    {py3.8,py3.10,py3.11}-trytond-v6.8.17
    {py3.8,py3.11,py3.12}-trytond-v7.0.9
    {py3.8,py3.11,py3.12}-trytond-v7.4.8

    {py3.7,py3.12,py3.13}-typer-v0.15.2



[testenv]
deps =
    # if you change requirements-testing.txt and your change is not being reflected
    # in what's installed by tox (when running tox locally), try running tox
    # with the -r flag
    -r requirements-testing.txt

    linters: -r requirements-linting.txt
    linters: werkzeug<2.3.0

    # === Common ===
    py3.8-common: hypothesis
    common: pytest-asyncio
    # See https://github.com/pytest-dev/pytest/issues/9621
    # and https://github.com/pytest-dev/pytest-forked/issues/67
    # for justification of the upper bound on pytest
    py3.7-common: pytest<7.0.0
    {py3.8,py3.9,py3.10,py3.11,py3.12,py3.13}-common: pytest

    # === Gevent ===
    {py3.7,py3.8,py3.9,py3.10,py3.11}-gevent: gevent>=22.10.0, <22.11.0
    {py3.12}-gevent: gevent
    # See https://github.com/pytest-dev/pytest/issues/9621
    # and https://github.com/pytest-dev/pytest-forked/issues/67
    # for justification of the upper bound on pytest
    py3.7-gevent: pytest<7.0.0
    {py3.8,py3.9,py3.10,py3.11,py3.12}-gevent: pytest

    # === Integrations ===

    # AIOHTTP
    aiohttp-v3.4: aiohttp~=3.4.0
    aiohttp-v3.8: aiohttp~=3.8.0
    aiohttp-latest: aiohttp
    aiohttp: pytest-aiohttp
    aiohttp-v3.8: pytest-asyncio
    aiohttp-latest: pytest-asyncio

    # Anthropic
    anthropic: pytest-asyncio
    anthropic-v{0.16,0.28}: httpx<0.28.0
    anthropic-v0.16: anthropic~=0.16.0
    anthropic-v0.28: anthropic~=0.28.0
    anthropic-v0.40: anthropic~=0.40.0
    anthropic-latest: anthropic

    # Arq
    arq-v0.23: arq~=0.23.0
    arq-v0.23: pydantic<2
    arq-latest: arq
    arq: fakeredis>=2.2.0,<2.8
    arq: pytest-asyncio
    arq: async-timeout

    # Asgi
    asgi: pytest-asyncio
    asgi: async-asgi-testclient

    # Asyncpg
    asyncpg-v0.23: asyncpg~=0.23.0
    asyncpg-latest: asyncpg
    asyncpg: pytest-asyncio

    # AWS Lambda
    aws_lambda: aws-cdk-lib
    aws_lambda: aws-sam-cli
    aws_lambda: boto3
    aws_lambda: fastapi
    aws_lambda: requests
    aws_lambda: uvicorn

    # Beam
    beam-v2.12: apache-beam~=2.12.0
    beam-latest: apache-beam

    # Boto3
    boto3-v1.12: boto3~=1.12.0
    boto3-v1.23: boto3~=1.23.0
    boto3-v1.34: boto3~=1.34.0
    boto3-latest: boto3

    # Chalice
    chalice: pytest-chalice==0.0.5
    chalice-v1.16: chalice~=1.16.0
    chalice-latest: chalice

    # Cohere
    cohere-v5: cohere~=5.3.3
    cohere-latest: cohere

    # Django
    django: psycopg2-binary
    django-v{1.11,2.0,2.1,2.2,3.0,3.1,3.2}: djangorestframework>=3.0.0,<4.0.0
    django-v{2.0,2.2,3.0,3.2,4.0,4.1,4.2,5.0,5.1}: channels[daphne]
    django-v{2.2,3.0}: six
    django-v{1.11,2.0,2.2,3.0,3.2}: Werkzeug<2.1.0
    django-v{1.11,2.0,2.2,3.0}: pytest-django<4.0
    django-v{3.2,4.0,4.1,4.2,5.0,5.1}: pytest-django
    django-v{4.0,4.1,4.2,5.0,5.1}: djangorestframework
    django-v{4.0,4.1,4.2,5.0,5.1}: pytest-asyncio
    django-v{4.0,4.1,4.2,5.0,5.1}: Werkzeug
    django-latest: djangorestframework
    django-latest: pytest-asyncio
    django-latest: pytest-django
    django-latest: Werkzeug
    django-latest: channels[daphne]

    django-v1.11: Django~=1.11.0
    django-v2.0: Django~=2.0.0
    django-v2.2: Django~=2.2.0
    django-v3.0: Django~=3.0.0
    django-v3.2: Django~=3.2.0
    django-v4.0: Django~=4.0.0
    django-v4.1: Django~=4.1.0
    django-v4.2: Django~=4.2.0
    django-v5.0: Django~=5.0.0
    django-v5.1: Django==5.1rc1
    django-latest: Django

    # FastAPI
    fastapi: httpx
    # (this is a dependency of httpx)
    fastapi: anyio<4.0.0
    fastapi: pytest-asyncio
    fastapi: python-multipart
    fastapi: requests
    fastapi-v{0.79}: fastapi~=0.79.0
    fastapi-latest: fastapi

    # HTTPX
    httpx-v0.16: pytest-httpx==0.10.0
    httpx-v0.18: pytest-httpx==0.12.0
    httpx-v0.20: pytest-httpx==0.14.0
    httpx-v0.22: pytest-httpx==0.19.0
    httpx-v0.23: pytest-httpx==0.21.0
    httpx-v0.24: pytest-httpx==0.22.0
    httpx-v0.25: pytest-httpx==0.25.0
    httpx: pytest-httpx
    # anyio is a dep of httpx
    httpx: anyio<4.0.0
    httpx-v0.16: httpx~=0.16.0
    httpx-v0.18: httpx~=0.18.0
    httpx-v0.20: httpx~=0.20.0
    httpx-v0.22: httpx~=0.22.0
    httpx-v0.23: httpx~=0.23.0
    httpx-v0.24: httpx~=0.24.0
    httpx-v0.25: httpx~=0.25.0
    httpx-v0.27: httpx~=0.27.0
    httpx-latest: httpx

    # Langchain
    langchain-v0.1: openai~=1.0.0
    langchain-v0.1: langchain~=0.1.11
    langchain-v0.1: tiktoken~=0.6.0
    langchain-v0.1: httpx<0.28.0
    langchain-v0.3: langchain~=0.3.0
    langchain-v0.3: langchain-community
    langchain-v0.3: tiktoken
    langchain-v0.3: openai
    langchain-{latest,notiktoken}: langchain
    langchain-{latest,notiktoken}: langchain-openai
    langchain-{latest,notiktoken}: openai>=1.6.1
    langchain-latest: tiktoken~=0.6.0

    # OpenAI
    openai: pytest-asyncio
    openai-v1.0: openai~=1.0.0
    openai-v1.0: tiktoken
    openai-v1.0: httpx<0.28.0
    openai-v1.22: openai~=1.22.0
    openai-v1.22: tiktoken
    openai-v1.22: httpx<0.28.0
    openai-v1.55: openai~=1.55.0
    openai-v1.55: tiktoken
    openai-latest: openai
    openai-latest: tiktoken~=0.6.0
    openai-notiktoken: openai

    # OpenTelemetry (OTel)
    opentelemetry: opentelemetry-distro

    # OpenTelemetry Experimental (POTel)
    potel: -e .[opentelemetry-experimental]

    # pure_eval
    pure_eval: pure_eval

    # Quart
    quart: quart-auth
    quart: pytest-asyncio
    quart-{v0.19,latest}: quart-flask-patch
    quart-v0.16: blinker<1.6
    quart-v0.16: jinja2<3.1.0
    quart-v0.16: Werkzeug<2.1.0
    quart-v0.16: hypercorn<0.15.0
    quart-v0.16: quart~=0.16.0
    quart-v0.19: Werkzeug>=3.0.0
    quart-v0.19: quart~=0.19.0
    {py3.8}-quart: taskgroup==0.0.0a4
    quart-latest: quart

    # Ray
    ray-v2.34: ray~=2.34.0
    ray-latest: ray

    # Redis
    redis: fakeredis!=1.7.4
    redis: pytest<8.0.0
    py3.7-redis: fakeredis!=2.26.0  # https://github.com/cunla/fakeredis-py/issues/341
    {py3.7,py3.8,py3.9,py3.10,py3.11,py3.12,py3.13}-redis: pytest-asyncio
    redis-v3: redis~=3.0
    redis-v4: redis~=4.0
    redis-v5: redis~=5.0
    redis-latest: redis

    # Requests
    requests: requests>=2.0

    # RQ (Redis Queue)
    # https://github.com/jamesls/fakeredis/issues/245
    rq-v{0.13,1.0,1.5,1.10}: fakeredis>=1.0,<1.7.4
    rq-v{1.15,1.16}: fakeredis
    py3.7-rq-v{1.15,1.16}: fakeredis!=2.26.0  # https://github.com/cunla/fakeredis-py/issues/341
    rq-latest: fakeredis
    py3.7-rq-latest: fakeredis!=2.26.0  # https://github.com/cunla/fakeredis-py/issues/341
    rq-v0.6: rq~=0.6.0
    rq-v0.13: rq~=0.13.0
    rq-v1.0: rq~=1.0.0
    rq-v1.5: rq~=1.5.0
    rq-v1.10: rq~=1.10.0
    rq-v1.15: rq~=1.15.0
    rq-v1.16: rq~=1.16.0
    rq-latest: rq

    # Sanic
    sanic: websockets<11.0
    sanic: aiohttp
    sanic-v{24.6}: sanic_testing
    sanic-latest: sanic_testing
    sanic-v0.8: sanic~=0.8.0
    sanic-v20: sanic~=20.0
    sanic-v24.6: sanic~=24.6.0
    sanic-latest: sanic

    # === Integrations - Auto-generated ===
    # These come from the populate_tox.py script. Eventually we should move all
    # integration tests there.

    # ~~~ DBs ~~~
    clickhouse_driver-v0.2.9: clickhouse-driver==0.2.9

    pymongo-v3.7.2: pymongo==3.7.2
    pymongo-v3.13.0: pymongo==3.13.0
    pymongo-v4.0.2: pymongo==4.0.2
    pymongo-v4.11.3: pymongo==4.11.3
    pymongo: mockupdb

    redis_py_cluster_legacy-v2.0.0: redis-py-cluster==2.0.0
    redis_py_cluster_legacy-v2.1.3: redis-py-cluster==2.1.3

    sqlalchemy-v1.3.9: sqlalchemy==1.3.9
    sqlalchemy-v1.4.54: sqlalchemy==1.4.54
    sqlalchemy-v2.0.9: sqlalchemy==2.0.9
    sqlalchemy-v2.0.39: sqlalchemy==2.0.39


    # ~~~ Flags ~~~
    launchdarkly-v9.8.1: launchdarkly-server-sdk==9.8.1
    launchdarkly-v9.9.0: launchdarkly-server-sdk==9.9.0
    launchdarkly-v9.10.0: launchdarkly-server-sdk==9.10.0

    openfeature-v0.7.5: openfeature-sdk==0.7.5
    openfeature-v0.8.0: openfeature-sdk==0.8.0

    statsig-v0.55.3: statsig==0.55.3
    statsig-v0.56.0: statsig==0.56.0
    statsig-v0.57.1: statsig==0.57.1
    statsig: typing_extensions

    unleash-v6.0.1: UnleashClient==6.0.1
    unleash-v6.1.0: UnleashClient==6.1.0
    unleash-v6.2.0: UnleashClient==6.2.0


    # ~~~ GraphQL ~~~
    ariadne-v0.20.1: ariadne==0.20.1
    ariadne-v0.22: ariadne==0.22
    ariadne-v0.24.0: ariadne==0.24.0
    ariadne-v0.26.1: ariadne==0.26.1
    ariadne: fastapi
    ariadne: flask
    ariadne: httpx

    gql-v3.4.1: gql[all]==3.4.1
    gql-v3.5.2: gql[all]==3.5.2
    gql-v3.6.0b4: gql[all]==3.6.0b4

    graphene-v3.3: graphene==3.3
    graphene-v3.4.3: graphene==3.4.3
    graphene: blinker
    graphene: fastapi
    graphene: flask
    graphene: httpx
    py3.6-graphene: aiocontextvars

    strawberry-v0.209.8: strawberry-graphql[fastapi,flask]==0.209.8
    strawberry-v0.227.7: strawberry-graphql[fastapi,flask]==0.227.7
    strawberry-v0.245.0: strawberry-graphql[fastapi,flask]==0.245.0
    strawberry-v0.262.5: strawberry-graphql[fastapi,flask]==0.262.5
    strawberry: httpx


    # ~~~ Network ~~~
    grpc-v1.32.0: grpcio==1.32.0
    grpc-v1.44.0: grpcio==1.44.0
    grpc-v1.58.3: grpcio==1.58.3
    grpc-v1.71.0: grpcio==1.71.0
    grpc: protobuf
    grpc: mypy-protobuf
    grpc: types-protobuf
    grpc: pytest-asyncio


    # ~~~ Tasks ~~~
    celery-v4.4.7: celery==4.4.7
    celery-v5.0.5: celery==5.0.5
    celery-v5.4.0: celery==5.4.0
    celery-v5.5.0rc5: celery==5.5.0rc5
    celery: newrelic
    celery: redis
    py3.7-celery: importlib-metadata<5.0

    dramatiq-v1.9.0: dramatiq==1.9.0
    dramatiq-v1.12.3: dramatiq==1.12.3
    dramatiq-v1.15.0: dramatiq==1.15.0
    dramatiq-v1.17.1: dramatiq==1.17.1

    spark-v3.0.3: pyspark==3.0.3
    spark-v3.2.4: pyspark==3.2.4
    spark-v3.4.4: pyspark==3.4.4
    spark-v3.5.5: pyspark==3.5.5


    # ~~~ Web 1 ~~~
    flask-v1.1.4: flask==1.1.4
    flask-v2.3.3: flask==2.3.3
    flask-v3.0.3: flask==3.0.3
    flask-v3.1.0: flask==3.1.0
    flask: flask-login
    flask: werkzeug
    flask-v1.1.4: werkzeug<2.1.0
    flask-v1.1.4: markupsafe<2.1.0

    starlette-v0.16.0: starlette==0.16.0
    starlette-v0.26.1: starlette==0.26.1
    starlette-v0.36.3: starlette==0.36.3
    starlette-v0.46.1: starlette==0.46.1
    starlette: pytest-asyncio
    starlette: python-multipart
    starlette: requests
    starlette: anyio<4.0.0
    starlette: jinja2
    starlette: httpx
    starlette-v0.16.0: httpx<0.28.0
    starlette-v0.26.1: httpx<0.28.0
    starlette-v0.36.3: httpx<0.28.0
    py3.6-starlette: aiocontextvars


    # ~~~ Web 2 ~~~
    bottle-v0.12.25: bottle==0.12.25
    bottle-v0.13.2: bottle==0.13.2
    bottle: werkzeug<2.1.0

    falcon-v2.0.0: falcon==2.0.0
    falcon-v3.1.3: falcon==3.1.3
    falcon-v4.0.2: falcon==4.0.2

    litestar-v2.0.1: litestar==2.0.1
    litestar-v2.5.5: litestar==2.5.5
    litestar-v2.10.0: litestar==2.10.0
    litestar-v2.15.1: litestar==2.15.1
    litestar: pytest-asyncio
    litestar: python-multipart
    litestar: requests
    litestar: cryptography
    litestar-v2.0.1: httpx<0.28
    litestar-v2.5.5: httpx<0.28

    pyramid-v1.10.8: pyramid==1.10.8
    pyramid-v2.0.2: pyramid==2.0.2
    pyramid: werkzeug<2.1.0

    starlite-v1.48.1: starlite==1.48.1
    starlite-v1.49.0: starlite==1.49.0
    starlite-v1.50.2: starlite==1.50.2
    starlite-v1.51.16: starlite==1.51.16
    starlite: pytest-asyncio
    starlite: python-multipart
    starlite: requests
    starlite: cryptography
    starlite: pydantic<2.0.0
    starlite: httpx<0.28

    tornado-v6.0.4: tornado==6.0.4
    tornado-v6.1: tornado==6.1
    tornado-v6.2: tornado==6.2
    tornado-v6.4.2: tornado==6.4.2
    tornado: pytest
    tornado-v6.0.4: pytest<8.2
    tornado-v6.1: pytest<8.2
    tornado-v6.2: pytest<8.2
    py3.6-tornado: aiocontextvars


    # ~~~ Misc ~~~
    loguru-v0.7.3: loguru==0.7.3

    trytond-v5.0.9: trytond==5.0.9
    trytond-v5.8.16: trytond==5.8.16
    trytond-v6.8.17: trytond==6.8.17
    trytond-v7.0.9: trytond==7.0.9
    trytond-v7.4.8: trytond==7.4.8
    trytond: werkzeug
    trytond-v5.0.9: werkzeug<1.0

    typer-v0.15.2: typer==0.15.2



setenv =
    PYTHONDONTWRITEBYTECODE=1
    OBJC_DISABLE_INITIALIZE_FORK_SAFETY=YES
    COVERAGE_FILE=.coverage-sentry-{envname}

    django: DJANGO_SETTINGS_MODULE=tests.integrations.django.myapp.settings
    py3.12-django: PIP_CONSTRAINT=constraints.txt

    common: TESTPATH=tests
    gevent: TESTPATH=tests
    aiohttp: TESTPATH=tests/integrations/aiohttp
    anthropic: TESTPATH=tests/integrations/anthropic
    ariadne: TESTPATH=tests/integrations/ariadne
    arq: TESTPATH=tests/integrations/arq
    asgi: TESTPATH=tests/integrations/asgi
    asyncpg: TESTPATH=tests/integrations/asyncpg
    aws_lambda: TESTPATH=tests/integrations/aws_lambda
    beam: TESTPATH=tests/integrations/beam
    boto3: TESTPATH=tests/integrations/boto3
    bottle: TESTPATH=tests/integrations/bottle
    celery: TESTPATH=tests/integrations/celery
    chalice: TESTPATH=tests/integrations/chalice
    clickhouse_driver: TESTPATH=tests/integrations/clickhouse_driver
    cohere: TESTPATH=tests/integrations/cohere
    cloud_resource_context: TESTPATH=tests/integrations/cloud_resource_context
    django: TESTPATH=tests/integrations/django
    dramatiq: TESTPATH=tests/integrations/dramatiq
    falcon: TESTPATH=tests/integrations/falcon
    fastapi:  TESTPATH=tests/integrations/fastapi
    flask: TESTPATH=tests/integrations/flask
    gcp: TESTPATH=tests/integrations/gcp
    gql: TESTPATH=tests/integrations/gql
    graphene: TESTPATH=tests/integrations/graphene
    grpc: TESTPATH=tests/integrations/grpc
    httpx: TESTPATH=tests/integrations/httpx
    huey: TESTPATH=tests/integrations/huey
    huggingface_hub: TESTPATH=tests/integrations/huggingface_hub
    langchain: TESTPATH=tests/integrations/langchain
    launchdarkly: TESTPATH=tests/integrations/launchdarkly
    litestar: TESTPATH=tests/integrations/litestar
    loguru: TESTPATH=tests/integrations/loguru
    openai: TESTPATH=tests/integrations/openai
    openfeature: TESTPATH=tests/integrations/openfeature
    opentelemetry: TESTPATH=tests/integrations/opentelemetry
    potel: TESTPATH=tests/integrations/opentelemetry
    pure_eval: TESTPATH=tests/integrations/pure_eval
    pymongo: TESTPATH=tests/integrations/pymongo
    pyramid: TESTPATH=tests/integrations/pyramid
    quart: TESTPATH=tests/integrations/quart
    ray: TESTPATH=tests/integrations/ray
    redis: TESTPATH=tests/integrations/redis
    redis_py_cluster_legacy: TESTPATH=tests/integrations/redis_py_cluster_legacy
    requests: TESTPATH=tests/integrations/requests
    rq: TESTPATH=tests/integrations/rq
    sanic: TESTPATH=tests/integrations/sanic
    spark: TESTPATH=tests/integrations/spark
    sqlalchemy: TESTPATH=tests/integrations/sqlalchemy
    starlette: TESTPATH=tests/integrations/starlette
    starlite: TESTPATH=tests/integrations/starlite
    statsig: TESTPATH=tests/integrations/statsig
    strawberry: TESTPATH=tests/integrations/strawberry
    tornado: TESTPATH=tests/integrations/tornado
    trytond: TESTPATH=tests/integrations/trytond
    typer: TESTPATH=tests/integrations/typer
    unleash: TESTPATH=tests/integrations/unleash
    socket: TESTPATH=tests/integrations/socket

passenv =
    SENTRY_PYTHON_TEST_POSTGRES_HOST
    SENTRY_PYTHON_TEST_POSTGRES_USER
    SENTRY_PYTHON_TEST_POSTGRES_PASSWORD
    SENTRY_PYTHON_TEST_POSTGRES_NAME

usedevelop = True

extras =
    bottle: bottle
    falcon: falcon
    flask: flask
    pymongo: pymongo

basepython =
    py3.7: python3.7
    py3.8: python3.8
    py3.9: python3.9
    py3.10: python3.10
    py3.11: python3.11
    py3.12: python3.12
    py3.13: python3.13

    # Python version is pinned here because flake8 actually behaves differently
    # depending on which version is used. You can patch this out to point to
    # some random Python 3 binary, but then you get guaranteed mismatches with
    # CI. Other tools such as mypy and black have options that pin the Python
    # version.
    linters: python3.12

commands =
    {py3.7,py3.8}-boto3: pip install urllib3<2.0.0

    ; https://github.com/pallets/flask/issues/4455
    {py3.7,py3.8,py3.9,py3.10,py3.11}-flask-v{1}: pip install "itsdangerous>=0.24,<2.0" "markupsafe<2.0.0" "jinja2<3.1.1"

    ; Running `pytest` as an executable suffers from an import error
    ; when loading tests in scenarios. In particular, django fails to
    ; load the settings from the test module.
    python -m pytest {env:TESTPATH} -o junit_suite_name={envname} {posargs}

[testenv:linters]
commands =
    flake8 tests sentry_sdk
    black --check tests sentry_sdk
    mypy sentry_sdk<|MERGE_RESOLUTION|>--- conflicted
+++ resolved
@@ -10,11 +10,7 @@
 # The file (and all resulting CI YAMLs) then need to be regenerated via
 # "scripts/generate-test-files.sh".
 #
-<<<<<<< HEAD
-# Last generated: 2025-03-20T09:57:00.351955+00:00
-=======
 # Last generated: 2025-03-27T10:11:24.425788+00:00
->>>>>>> fc8fa9f6
 
 [tox]
 requires =
