# Tox (http://codespeak.net/~hpk/tox/) is a tool for running tests
# in multiple virtualenvs. This configuration file will run the
# test suite on all supported python versions. To use it, "pip install tox"
# and then run "tox" from this directory.
#
# This file has been generated from a template
# by "scripts/populate_tox/populate_tox.py". Any changes to the file should
# be made in the template (if you want to change a hardcoded part of the file)
# or in the script (if you want to change the auto-generated part).
# The file (and all resulting CI YAMLs) then need to be regenerated via
# "scripts/generate-test-files.sh".

[tox]
requires =
    # This version introduced using pip 24.1 which does not work with older Celery and HTTPX versions.
    virtualenv<20.26.3
envlist =
    # === Common ===
    {py3.6,py3.7,py3.8,py3.9,py3.10,py3.11,py3.12,py3.13}-common

    # === Gevent ===
    {py3.6,py3.8,py3.10,py3.11,py3.12}-gevent

    # === Integrations ===
    # General format is {pythonversion}-{integrationname}-v{frameworkversion}
    # 1 blank line between different integrations
    # Each framework version should only be mentioned once. I.e:
    #   {py3.7,py3.10}-django-v{3.2}
    #   {py3.10}-django-v{4.0}
    # instead of:
    #   {py3.7}-django-v{3.2}
    #   {py3.7,py3.10}-django-v{3.2,4.0}
    #
    # At a minimum, we should test against at least the lowest
    # and the latest supported version of a framework.

    # AIOHTTP
    {py3.7}-aiohttp-v{3.4}
    {py3.7,py3.9,py3.11}-aiohttp-v{3.8}
    {py3.8,py3.12,py3.13}-aiohttp-latest

    # Anthropic
    {py3.8,py3.11,py3.12}-anthropic-v{0.16,0.28,0.40}
    {py3.7,py3.11,py3.12}-anthropic-latest

    # Arq
    {py3.7,py3.11}-arq-v{0.23}
    {py3.7,py3.12,py3.13}-arq-latest

    # Asgi
    {py3.7,py3.12,py3.13}-asgi

    # asyncpg
    {py3.7,py3.10}-asyncpg-v{0.23}
    {py3.8,py3.11,py3.12}-asyncpg-latest

    # AWS Lambda
    # The aws_lambda tests deploy to the real AWS and have their own
    # matrix of Python versions to run the test lambda function in.
    # see `lambda_runtime` fixture in tests/integrations/aws_lambda.py
    {py3.9}-aws_lambda

    # Beam
    {py3.7}-beam-v{2.12}
    {py3.8,py3.11}-beam-latest

    # Boto3
    {py3.6,py3.7}-boto3-v{1.12}
    {py3.7,py3.11,py3.12}-boto3-v{1.23}
    {py3.11,py3.12}-boto3-v{1.34}
    {py3.11,py3.12,py3.13}-boto3-latest

    # Bottle
    {py3.6,py3.9}-bottle-v{0.12}
    {py3.6,py3.12,py3.13}-bottle-latest

    # Celery
    {py3.6,py3.8}-celery-v{4}
    {py3.6,py3.8}-celery-v{5.0}
    {py3.7,py3.10}-celery-v{5.1,5.2}
    {py3.8,py3.11,py3.12}-celery-v{5.3,5.4,5.5}
    {py3.8,py3.12,py3.13}-celery-latest

    # Chalice
    {py3.6,py3.9}-chalice-v{1.16}
    {py3.8,py3.12,py3.13}-chalice-latest

    # Clickhouse Driver
    {py3.8,py3.11}-clickhouse_driver-v{0.2.0}
    {py3.8,py3.12,py3.13}-clickhouse_driver-latest

    # Cloud Resource Context
    {py3.6,py3.12,py3.13}-cloud_resource_context

    # Cohere
    {py3.9,py3.11,py3.12}-cohere-v5
    {py3.9,py3.11,py3.12}-cohere-latest

    # Django
    # - Django 1.x
    {py3.6,py3.7}-django-v{1.11}
    # - Django 2.x
    {py3.6,py3.7}-django-v{2.0}
    {py3.6,py3.9}-django-v{2.2}
    # - Django 3.x
    {py3.6,py3.9}-django-v{3.0}
    {py3.6,py3.9,py3.11}-django-v{3.2}
    # - Django 4.x
    {py3.8,py3.11,py3.12}-django-v{4.0,4.1,4.2}
    # - Django 5.x
    {py3.10,py3.11,py3.12}-django-v{5.0,5.1}
    {py3.10,py3.12,py3.13}-django-latest

    # dramatiq
    {py3.6,py3.9}-dramatiq-v{1.13}
    {py3.7,py3.10,py3.11}-dramatiq-v{1.15}
    {py3.8,py3.11,py3.12}-dramatiq-v{1.17}
    {py3.8,py3.11,py3.12}-dramatiq-latest

    # Falcon
    {py3.6,py3.7}-falcon-v{1,1.4,2}
    {py3.6,py3.11,py3.12}-falcon-v{3}
    {py3.8,py3.11,py3.12}-falcon-v{4}
    {py3.7,py3.11,py3.12}-falcon-latest

    # FastAPI
    {py3.7,py3.10}-fastapi-v{0.79}
    {py3.8,py3.12,py3.13}-fastapi-latest

    # Flask
    {py3.6,py3.8}-flask-v{1}
    {py3.8,py3.11,py3.12}-flask-v{2}
    {py3.10,py3.11,py3.12}-flask-v{3}
    {py3.10,py3.12,py3.13}-flask-latest

    # GCP
    {py3.7}-gcp

    # gRPC
    {py3.7,py3.9}-grpc-v{1.39}
    {py3.7,py3.10}-grpc-v{1.49}
    {py3.7,py3.11}-grpc-v{1.59}
    {py3.8,py3.11,py3.12}-grpc-latest

    # HTTPX
    {py3.6,py3.9}-httpx-v{0.16,0.18}
    {py3.6,py3.10}-httpx-v{0.20,0.22}
    {py3.7,py3.11,py3.12}-httpx-v{0.23,0.24}
    {py3.9,py3.11,py3.12}-httpx-v{0.25,0.27}
    {py3.9,py3.12,py3.13}-httpx-latest

    # Huey
    {py3.6,py3.11,py3.12}-huey-v{2.0}
    {py3.6,py3.12,py3.13}-huey-latest

    # Huggingface Hub
    {py3.9,py3.12,py3.13}-huggingface_hub-{v0.22}
    {py3.9,py3.12,py3.13}-huggingface_hub-latest

    # Langchain
    {py3.9,py3.11,py3.12}-langchain-v0.1
    {py3.9,py3.11,py3.12}-langchain-v0.3
    {py3.9,py3.11,py3.12}-langchain-latest
    {py3.9,py3.11,py3.12}-langchain-notiktoken

    # Litestar
    {py3.8,py3.11}-litestar-v{2.0}
    {py3.8,py3.11,py3.12}-litestar-v{2.6}
    {py3.8,py3.11,py3.12}-litestar-v{2.12}
    {py3.8,py3.11,py3.12}-litestar-latest

    # OpenAI
    {py3.9,py3.11,py3.12}-openai-v1.0
    {py3.9,py3.11,py3.12}-openai-v1.22
    {py3.9,py3.11,py3.12}-openai-v1.55
    {py3.9,py3.11,py3.12}-openai-latest
    {py3.9,py3.11,py3.12}-openai-notiktoken

    # OpenTelemetry (OTel)
    {py3.7,py3.9,py3.12,py3.13}-opentelemetry

    # OpenTelemetry Experimental (POTel)
    {py3.8,py3.9,py3.10,py3.11,py3.12,py3.13}-potel

    # pure_eval
    {py3.6,py3.12,py3.13}-pure_eval

    # PyMongo (Mongo DB)
    {py3.6}-pymongo-v{3.1}
    {py3.6,py3.9}-pymongo-v{3.12}
    {py3.6,py3.11}-pymongo-v{4.0}
    {py3.7,py3.11,py3.12}-pymongo-v{4.3,4.7}
    {py3.7,py3.12,py3.13}-pymongo-latest

    # Pyramid
    {py3.6,py3.11}-pyramid-v{1.6}
    {py3.6,py3.11,py3.12}-pyramid-v{1.10}
    {py3.6,py3.11,py3.12}-pyramid-v{2.0}
    {py3.6,py3.11,py3.12}-pyramid-latest

    # Quart
    {py3.7,py3.11}-quart-v{0.16}
    {py3.8,py3.11,py3.12}-quart-v{0.19}
    {py3.8,py3.12,py3.13}-quart-latest

    # Ray
    {py3.10,py3.11}-ray-v{2.34}
    {py3.10,py3.11}-ray-latest

    # Redis
    {py3.6,py3.8}-redis-v{3}
    {py3.7,py3.8,py3.11}-redis-v{4}
    {py3.7,py3.11,py3.12}-redis-v{5}
    {py3.7,py3.12,py3.13}-redis-latest

    # Redis Cluster
    {py3.6,py3.8}-redis_py_cluster_legacy-v{1,2}
    # no -latest, not developed anymore

    # Requests
    {py3.6,py3.8,py3.12,py3.13}-requests

    # RQ (Redis Queue)
    {py3.6}-rq-v{0.6}
    {py3.6,py3.9}-rq-v{0.13,1.0}
    {py3.6,py3.11}-rq-v{1.5,1.10}
    {py3.7,py3.11,py3.12}-rq-v{1.15,1.16}
    {py3.7,py3.12,py3.13}-rq-latest

    # Sanic
    {py3.6,py3.7}-sanic-v{0.8}
    {py3.6,py3.8}-sanic-v{20}
    {py3.8,py3.11,py3.12}-sanic-v{24.6}
    {py3.9,py3.12,py3.13}-sanic-latest

    # Spark
    {py3.8,py3.10,py3.11}-spark-v{3.1,3.3,3.5}
    {py3.8,py3.10,py3.11,py3.12}-spark-latest

    # Starlette
    {py3.7,py3.10}-starlette-v{0.19}
    {py3.7,py3.11}-starlette-v{0.24,0.28}
    {py3.8,py3.11,py3.12}-starlette-v{0.32,0.36,0.40}
    {py3.8,py3.12,py3.13}-starlette-latest

    # Starlite
    {py3.8,py3.11}-starlite-v{1.48,1.51}
    # 1.51.14 is the last starlite version; the project continues as litestar

    # SQL Alchemy
    {py3.6,py3.9}-sqlalchemy-v{1.2,1.4}
    {py3.7,py3.11}-sqlalchemy-v{2.0}
    {py3.7,py3.12,py3.13}-sqlalchemy-latest

    # Tornado
    {py3.8,py3.11,py3.12}-tornado-v{6.0}
    {py3.8,py3.11,py3.12}-tornado-v{6.2}
    {py3.8,py3.11,py3.12}-tornado-latest

    # Trytond
    {py3.6}-trytond-v{4}
    {py3.6,py3.8}-trytond-v{5}
    {py3.6,py3.11}-trytond-v{6}
    {py3.8,py3.11,py3.12}-trytond-v{7}
    {py3.8,py3.12,py3.13}-trytond-latest

<<<<<<< HEAD
    # Unleash
    {py3.8,py3.12,py3.13}-unleash-v6.0.1
    {py3.8,py3.12,py3.13}-unleash-latest
=======
    # Typer
    {py3.7,py3.12,py3.13}-typer-v{0.15}
    {py3.7,py3.12,py3.13}-typer-latest
>>>>>>> 5a5a1cf8

    # === Integrations - Auto-generated ===
    # These come from the populate_tox.py script. Eventually we should move all
    # integration tests there.

    # ~~~ Flags ~~~
    {py3.8,py3.12,py3.13}-launchdarkly-v9.8.1
    {py3.8,py3.12,py3.13}-launchdarkly-v9.9.0

    {py3.8,py3.12,py3.13}-openfeature-v0.7.5
    {py3.9,py3.12,py3.13}-openfeature-v0.8.0

    {py3.7,py3.12,py3.13}-statsig-v0.55.3
    {py3.7,py3.12,py3.13}-statsig-v0.56.0

    {py3.8,py3.12,py3.13}-unleash-v6.0.1
    {py3.8,py3.12,py3.13}-unleash-v6.1.0


    # ~~~ GraphQL ~~~
    {py3.8,py3.10,py3.11}-ariadne-v0.20.1
    {py3.8,py3.11,py3.12}-ariadne-v0.22
    {py3.8,py3.11,py3.12}-ariadne-v0.24.0
    {py3.8,py3.11,py3.12}-ariadne-v0.25.2

    {py3.6,py3.9,py3.10}-gql-v3.4.1
    {py3.7,py3.11,py3.12}-gql-v3.5.0

    {py3.6,py3.9,py3.10}-graphene-v3.3
    {py3.8,py3.12,py3.13}-graphene-v3.4.3

    {py3.8,py3.10,py3.11}-strawberry-v0.209.8
    {py3.8,py3.11,py3.12}-strawberry-v0.226.2
    {py3.8,py3.11,py3.12}-strawberry-v0.243.1
    {py3.9,py3.12,py3.13}-strawberry-v0.260.1


    # ~~~ Misc ~~~
    {py3.6,py3.7}-loguru-v0.3.2
    {py3.6,py3.7,py3.8}-loguru-v0.4.1
    {py3.6,py3.7,py3.8}-loguru-v0.5.3
    {py3.6,py3.12,py3.13}-loguru-v0.7.3

    {py3.7,py3.11,py3.12}-typer-v0.15.1



[testenv]
deps =
    # if you change requirements-testing.txt and your change is not being reflected
    # in what's installed by tox (when running tox locally), try running tox
    # with the -r flag
    -r requirements-testing.txt

    linters: -r requirements-linting.txt
    linters: werkzeug<2.3.0

    # === Common ===
    py3.8-common: hypothesis
    common: pytest-asyncio
    # See https://github.com/pytest-dev/pytest/issues/9621
    # and https://github.com/pytest-dev/pytest-forked/issues/67
    # for justification of the upper bound on pytest
    {py3.6,py3.7}-common: pytest<7.0.0
    {py3.8,py3.9,py3.10,py3.11,py3.12,py3.13}-common: pytest

    # === Gevent ===
    {py3.6,py3.7,py3.8,py3.9,py3.10,py3.11}-gevent: gevent>=22.10.0, <22.11.0
    {py3.12}-gevent: gevent
    # See https://github.com/pytest-dev/pytest/issues/9621
    # and https://github.com/pytest-dev/pytest-forked/issues/67
    # for justification of the upper bound on pytest
    {py3.6,py3.7}-gevent: pytest<7.0.0
    {py3.8,py3.9,py3.10,py3.11,py3.12}-gevent: pytest

    # === Integrations ===

    # AIOHTTP
    aiohttp-v3.4: aiohttp~=3.4.0
    aiohttp-v3.8: aiohttp~=3.8.0
    aiohttp-latest: aiohttp
    aiohttp: pytest-aiohttp
    aiohttp-v3.8: pytest-asyncio
    aiohttp-latest: pytest-asyncio

    # Anthropic
    anthropic: pytest-asyncio
    anthropic-v{0.16,0.28}: httpx<0.28.0
    anthropic-v0.16: anthropic~=0.16.0
    anthropic-v0.28: anthropic~=0.28.0
    anthropic-v0.40: anthropic~=0.40.0
    anthropic-latest: anthropic

    # Arq
    arq-v0.23: arq~=0.23.0
    arq-v0.23: pydantic<2
    arq-latest: arq
    arq: fakeredis>=2.2.0,<2.8
    arq: pytest-asyncio
    arq: async-timeout

    # Asgi
    asgi: pytest-asyncio
    asgi: async-asgi-testclient

    # Asyncpg
    asyncpg-v0.23: asyncpg~=0.23.0
    asyncpg-latest: asyncpg
    asyncpg: pytest-asyncio

    # AWS Lambda
    aws_lambda: boto3

    # Beam
    beam-v2.12: apache-beam~=2.12.0
    beam-latest: apache-beam

    # Boto3
    boto3-v1.12: boto3~=1.12.0
    boto3-v1.23: boto3~=1.23.0
    boto3-v1.34: boto3~=1.34.0
    boto3-latest: boto3

    # Bottle
    bottle: Werkzeug<2.1.0
    bottle-v0.12: bottle~=0.12.0
    bottle-latest: bottle

    # Celery
    celery: redis
    celery-v4: Celery~=4.0
    celery-v5.0: Celery~=5.0.0
    celery-v5.1: Celery~=5.1.0
    celery-v5.2: Celery~=5.2.0
    celery-v5.3: Celery~=5.3.0
    celery-v5.4: Celery~=5.4.0
    # TODO: update when stable is out
    celery-v5.5: Celery==5.5.0rc4
    celery-latest: Celery

    celery: newrelic
    {py3.7}-celery: importlib-metadata<5.0

    # Chalice
    chalice: pytest-chalice==0.0.5
    chalice-v1.16: chalice~=1.16.0
    chalice-latest: chalice

    # Clickhouse Driver
    clickhouse_driver-v0.2.0: clickhouse_driver~=0.2.0
    clickhouse_driver-latest: clickhouse_driver

    # Cohere
    cohere-v5: cohere~=5.3.3
    cohere-latest: cohere

    # Django
    django: psycopg2-binary
    django-v{1.11,2.0,2.1,2.2,3.0,3.1,3.2}: djangorestframework>=3.0.0,<4.0.0
    django-v{2.0,2.2,3.0,3.2,4.0,4.1,4.2,5.0,5.1}: channels[daphne]
    django-v{2.2,3.0}: six
    django-v{1.11,2.0,2.2,3.0,3.2}: Werkzeug<2.1.0
    django-v{1.11,2.0,2.2,3.0}: pytest-django<4.0
    django-v{3.2,4.0,4.1,4.2,5.0,5.1}: pytest-django
    django-v{4.0,4.1,4.2,5.0,5.1}: djangorestframework
    django-v{4.0,4.1,4.2,5.0,5.1}: pytest-asyncio
    django-v{4.0,4.1,4.2,5.0,5.1}: Werkzeug
    django-latest: djangorestframework
    django-latest: pytest-asyncio
    django-latest: pytest-django
    django-latest: Werkzeug
    django-latest: channels[daphne]

    django-v1.11: Django~=1.11.0
    django-v2.0: Django~=2.0.0
    django-v2.2: Django~=2.2.0
    django-v3.0: Django~=3.0.0
    django-v3.2: Django~=3.2.0
    django-v4.0: Django~=4.0.0
    django-v4.1: Django~=4.1.0
    django-v4.2: Django~=4.2.0
    django-v5.0: Django~=5.0.0
    django-v5.1: Django==5.1rc1
    django-latest: Django

    # dramatiq
    dramatiq-v1.13: dramatiq>=1.13,<1.14
    dramatiq-v1.15: dramatiq>=1.15,<1.16
    dramatiq-v1.17: dramatiq>=1.17,<1.18
    dramatiq-latest: dramatiq

    # Falcon
    falcon-v1.4: falcon~=1.4.0
    falcon-v1: falcon~=1.0
    falcon-v2: falcon~=2.0
    falcon-v3: falcon~=3.0
    falcon-v4: falcon~=4.0
    falcon-latest: falcon

    # FastAPI
    fastapi: httpx
    # (this is a dependency of httpx)
    fastapi: anyio<4.0.0
    fastapi: pytest-asyncio
    fastapi: python-multipart
    fastapi: requests
    fastapi-v{0.79}: fastapi~=0.79.0
    fastapi-latest: fastapi

    # Flask
    flask: flask-login
    flask-v{1,2.0}: Werkzeug<2.1.0
    flask-v{1,2.0}: markupsafe<2.1.0
    flask-v{3}: Werkzeug
    flask-v1: Flask~=1.0
    flask-v2: Flask~=2.0
    flask-v3: Flask~=3.0
    flask-latest: Flask

    # gRPC
    grpc: protobuf
    grpc: mypy-protobuf
    grpc: types-protobuf
    grpc: pytest-asyncio
    grpc-v1.39: grpcio~=1.39.0
    grpc-v1.49: grpcio~=1.49.1
    grpc-v1.59: grpcio~=1.59.0
    grpc-latest: grpcio

    # HTTPX
    httpx-v0.16: pytest-httpx==0.10.0
    httpx-v0.18: pytest-httpx==0.12.0
    httpx-v0.20: pytest-httpx==0.14.0
    httpx-v0.22: pytest-httpx==0.19.0
    httpx-v0.23: pytest-httpx==0.21.0
    httpx-v0.24: pytest-httpx==0.22.0
    httpx-v0.25: pytest-httpx==0.25.0
    httpx: pytest-httpx
    # anyio is a dep of httpx
    httpx: anyio<4.0.0
    httpx-v0.16: httpx~=0.16.0
    httpx-v0.18: httpx~=0.18.0
    httpx-v0.20: httpx~=0.20.0
    httpx-v0.22: httpx~=0.22.0
    httpx-v0.23: httpx~=0.23.0
    httpx-v0.24: httpx~=0.24.0
    httpx-v0.25: httpx~=0.25.0
    httpx-v0.27: httpx~=0.27.0
    httpx-latest: httpx

    # Huey
    huey-v2.0: huey~=2.0.0
    huey-latest: huey

    # Huggingface Hub
    huggingface_hub-v0.22: huggingface_hub~=0.22.2
    huggingface_hub-latest: huggingface_hub

    # Langchain
    langchain-v0.1: openai~=1.0.0
    langchain-v0.1: langchain~=0.1.11
    langchain-v0.1: tiktoken~=0.6.0
    langchain-v0.1: httpx<0.28.0
    langchain-v0.3: langchain~=0.3.0
    langchain-v0.3: langchain-community
    langchain-v0.3: tiktoken
    langchain-v0.3: openai
    langchain-{latest,notiktoken}: langchain
    langchain-{latest,notiktoken}: langchain-openai
    langchain-{latest,notiktoken}: openai>=1.6.1
    langchain-latest: tiktoken~=0.6.0

    # Litestar
    litestar: pytest-asyncio
    litestar: python-multipart
    litestar: requests
    litestar: cryptography
    litestar-v{2.0,2.6}: httpx<0.28
    litestar-v2.0: litestar~=2.0.0
    litestar-v2.6: litestar~=2.6.0
    litestar-v2.12: litestar~=2.12.0
    litestar-latest: litestar

    # OpenAI
    openai: pytest-asyncio
    openai-v1.0: openai~=1.0.0
    openai-v1.0: tiktoken
    openai-v1.0: httpx<0.28.0
    openai-v1.22: openai~=1.22.0
    openai-v1.22: tiktoken
    openai-v1.22: httpx<0.28.0
    openai-v1.55: openai~=1.55.0
    openai-v1.55: tiktoken
    openai-latest: openai
    openai-latest: tiktoken~=0.6.0
    openai-notiktoken: openai

    # OpenTelemetry (OTel)
    opentelemetry: opentelemetry-distro

    # OpenTelemetry Experimental (POTel)
    potel: -e .[opentelemetry-experimental]

    # pure_eval
    pure_eval: pure_eval

    # PyMongo (MongoDB)
    pymongo: mockupdb
    pymongo-v3.1: pymongo~=3.1.0
    pymongo-v3.13: pymongo~=3.13.0
    pymongo-v4.0: pymongo~=4.0.0
    pymongo-v4.3: pymongo~=4.3.0
    pymongo-v4.7: pymongo~=4.7.0
    pymongo-latest: pymongo

    # Pyramid
    pyramid: Werkzeug<2.1.0
    pyramid-v1.6: pyramid~=1.6.0
    pyramid-v1.10: pyramid~=1.10.0
    pyramid-v2.0: pyramid~=2.0.0
    pyramid-latest: pyramid

    # Quart
    quart: quart-auth
    quart: pytest-asyncio
    quart-v0.16: blinker<1.6
    quart-v0.16: jinja2<3.1.0
    quart-v0.16: Werkzeug<2.1.0
    quart-v0.16: hypercorn<0.15.0
    quart-v0.16: quart~=0.16.0
    quart-v0.19: Werkzeug>=3.0.0
    quart-v0.19: quart~=0.19.0
    {py3.8}-quart: taskgroup==0.0.0a4
    quart-latest: quart

    # Ray
    ray-v2.34: ray~=2.34.0
    ray-latest: ray

    # Redis
    redis: fakeredis!=1.7.4
    redis: pytest<8.0.0
    {py3.6,py3.7}-redis: fakeredis!=2.26.0  # https://github.com/cunla/fakeredis-py/issues/341
    {py3.7,py3.8,py3.9,py3.10,py3.11,py3.12,py3.13}-redis: pytest-asyncio
    redis-v3: redis~=3.0
    redis-v4: redis~=4.0
    redis-v5: redis~=5.0
    redis-latest: redis

    # Redis Cluster
    redis_py_cluster_legacy-v1: redis-py-cluster~=1.0
    redis_py_cluster_legacy-v2: redis-py-cluster~=2.0

    # Requests
    requests: requests>=2.0

    # RQ (Redis Queue)
    # https://github.com/jamesls/fakeredis/issues/245
    rq-v{0.6}: fakeredis<1.0
    rq-v{0.6}: redis<3.2.2
    rq-v{0.13,1.0,1.5,1.10}: fakeredis>=1.0,<1.7.4
    rq-v{1.15,1.16}: fakeredis
    {py3.6,py3.7}-rq-v{1.15,1.16}: fakeredis!=2.26.0  # https://github.com/cunla/fakeredis-py/issues/341
    rq-latest: fakeredis
    {py3.6,py3.7}-rq-latest: fakeredis!=2.26.0  # https://github.com/cunla/fakeredis-py/issues/341
    rq-v0.6: rq~=0.6.0
    rq-v0.13: rq~=0.13.0
    rq-v1.0: rq~=1.0.0
    rq-v1.5: rq~=1.5.0
    rq-v1.10: rq~=1.10.0
    rq-v1.15: rq~=1.15.0
    rq-v1.16: rq~=1.16.0
    rq-latest: rq

    # Sanic
    sanic: websockets<11.0
    sanic: aiohttp
    sanic-v{24.6}: sanic_testing
    sanic-latest: sanic_testing
    {py3.6}-sanic: aiocontextvars==0.2.1
    sanic-v0.8: sanic~=0.8.0
    sanic-v20: sanic~=20.0
    sanic-v24.6: sanic~=24.6.0
    sanic-latest: sanic

    # Spark
    spark-v3.1: pyspark~=3.1.0
    spark-v3.3: pyspark~=3.3.0
    spark-v3.5: pyspark~=3.5.0
    # TODO: update to ~=4.0.0 once stable is out
    spark-v4.0: pyspark==4.0.0.dev2
    spark-latest: pyspark

    # Starlette
    starlette: pytest-asyncio
    starlette: python-multipart
    starlette: requests
    # (this is a dependency of httpx)
    starlette: anyio<4.0.0
    starlette: jinja2
    starlette-v{0.19,0.24,0.28,0.32,0.36}: httpx<0.28.0
    starlette-v0.40: httpx
    starlette-latest: httpx
    starlette-v0.19: starlette~=0.19.0
    starlette-v0.24: starlette~=0.24.0
    starlette-v0.28: starlette~=0.28.0
    starlette-v0.32: starlette~=0.32.0
    starlette-v0.36: starlette~=0.36.0
    starlette-v0.40: starlette~=0.40.0
    starlette-latest: starlette

    # Starlite
    starlite: pytest-asyncio
    starlite: python-multipart
    starlite: requests
    starlite: cryptography
    starlite: pydantic<2.0.0
    starlite: httpx<0.28
    starlite-v{1.48}: starlite~=1.48.0
    starlite-v{1.51}: starlite~=1.51.0

    # SQLAlchemy
    sqlalchemy-v1.2: sqlalchemy~=1.2.0
    sqlalchemy-v1.4: sqlalchemy~=1.4.0
    sqlalchemy-v2.0: sqlalchemy~=2.0.0
    sqlalchemy-latest: sqlalchemy

    # Tornado
    # Tornado <6.4.1 is incompatible with Pytest ≥8.2
    # See https://github.com/tornadoweb/tornado/pull/3382.
    tornado-{v6.0,v6.2}: pytest<8.2
    tornado-v6.0: tornado~=6.0.0
    tornado-v6.2: tornado~=6.2.0
    tornado-latest: tornado

    # Trytond
    trytond: werkzeug
    trytond-v4: werkzeug<1.0
    trytond-v4: trytond~=4.0
    trytond-v5: trytond~=5.0
    trytond-v6: trytond~=6.0
    trytond-v7: trytond~=7.0
    trytond-latest: trytond

    # === Integrations - Auto-generated ===
    # These come from the populate_tox.py script. Eventually we should move all
    # integration tests there.

    # ~~~ Flags ~~~
    launchdarkly-v9.8.1: launchdarkly-server-sdk==9.8.1
    launchdarkly-v9.9.0: launchdarkly-server-sdk==9.9.0

    openfeature-v0.7.5: openfeature-sdk==0.7.5
    openfeature-v0.8.0: openfeature-sdk==0.8.0

    statsig-v0.55.3: statsig==0.55.3
    statsig-v0.56.0: statsig==0.56.0
    statsig: typing_extensions

    unleash-v6.0.1: UnleashClient==6.0.1
    unleash-v6.1.0: UnleashClient==6.1.0


    # ~~~ GraphQL ~~~
    ariadne-v0.20.1: ariadne==0.20.1
    ariadne-v0.22: ariadne==0.22
    ariadne-v0.24.0: ariadne==0.24.0
    ariadne-v0.25.2: ariadne==0.25.2
    ariadne: fastapi
    ariadne: flask
    ariadne: httpx

    gql-v3.4.1: gql[all]==3.4.1
    gql-v3.5.0: gql[all]==3.5.0

    graphene-v3.3: graphene==3.3
    graphene-v3.4.3: graphene==3.4.3
    graphene: blinker
    graphene: fastapi
    graphene: flask
    graphene: httpx
    py3.6-graphene: aiocontextvars

    strawberry-v0.209.8: strawberry-graphql[fastapi,flask]==0.209.8
    strawberry-v0.226.2: strawberry-graphql[fastapi,flask]==0.226.2
    strawberry-v0.243.1: strawberry-graphql[fastapi,flask]==0.243.1
    strawberry-v0.260.1: strawberry-graphql[fastapi,flask]==0.260.1
    strawberry: httpx


    # ~~~ Misc ~~~
    loguru-v0.3.2: loguru==0.3.2
    loguru-v0.4.1: loguru==0.4.1
    loguru-v0.5.3: loguru==0.5.3
    loguru-v0.7.3: loguru==0.7.3

    typer-v0.15.1: typer==0.15.1



setenv =
    PYTHONDONTWRITEBYTECODE=1
    OBJC_DISABLE_INITIALIZE_FORK_SAFETY=YES
    COVERAGE_FILE=.coverage-sentry-{envname}
    py3.6: COVERAGE_RCFILE=.coveragerc36

    django: DJANGO_SETTINGS_MODULE=tests.integrations.django.myapp.settings

    common: TESTPATH=tests
    gevent: TESTPATH=tests
    aiohttp: TESTPATH=tests/integrations/aiohttp
    anthropic: TESTPATH=tests/integrations/anthropic
    ariadne: TESTPATH=tests/integrations/ariadne
    arq: TESTPATH=tests/integrations/arq
    asgi: TESTPATH=tests/integrations/asgi
    asyncpg: TESTPATH=tests/integrations/asyncpg
    aws_lambda: TESTPATH=tests/integrations/aws_lambda
    beam: TESTPATH=tests/integrations/beam
    boto3: TESTPATH=tests/integrations/boto3
    bottle: TESTPATH=tests/integrations/bottle
    celery: TESTPATH=tests/integrations/celery
    chalice: TESTPATH=tests/integrations/chalice
    clickhouse_driver: TESTPATH=tests/integrations/clickhouse_driver
    cohere: TESTPATH=tests/integrations/cohere
    cloud_resource_context: TESTPATH=tests/integrations/cloud_resource_context
    django: TESTPATH=tests/integrations/django
    dramatiq: TESTPATH=tests/integrations/dramatiq
    falcon: TESTPATH=tests/integrations/falcon
    fastapi:  TESTPATH=tests/integrations/fastapi
    flask: TESTPATH=tests/integrations/flask
    gcp: TESTPATH=tests/integrations/gcp
    gql: TESTPATH=tests/integrations/gql
    graphene: TESTPATH=tests/integrations/graphene
    grpc: TESTPATH=tests/integrations/grpc
    httpx: TESTPATH=tests/integrations/httpx
    huey: TESTPATH=tests/integrations/huey
    huggingface_hub: TESTPATH=tests/integrations/huggingface_hub
    langchain: TESTPATH=tests/integrations/langchain
    launchdarkly: TESTPATH=tests/integrations/launchdarkly
    litestar: TESTPATH=tests/integrations/litestar
    loguru: TESTPATH=tests/integrations/loguru
    openai: TESTPATH=tests/integrations/openai
    openfeature: TESTPATH=tests/integrations/openfeature
    opentelemetry: TESTPATH=tests/integrations/opentelemetry
    potel: TESTPATH=tests/integrations/opentelemetry
    pure_eval: TESTPATH=tests/integrations/pure_eval
    pymongo: TESTPATH=tests/integrations/pymongo
    pyramid: TESTPATH=tests/integrations/pyramid
    quart: TESTPATH=tests/integrations/quart
    ray: TESTPATH=tests/integrations/ray
    redis: TESTPATH=tests/integrations/redis
    redis_py_cluster_legacy: TESTPATH=tests/integrations/redis_py_cluster_legacy
    requests: TESTPATH=tests/integrations/requests
    rq: TESTPATH=tests/integrations/rq
    sanic: TESTPATH=tests/integrations/sanic
    spark: TESTPATH=tests/integrations/spark
    sqlalchemy: TESTPATH=tests/integrations/sqlalchemy
    starlette: TESTPATH=tests/integrations/starlette
    starlite: TESTPATH=tests/integrations/starlite
    statsig: TESTPATH=tests/integrations/statsig
    strawberry: TESTPATH=tests/integrations/strawberry
    tornado: TESTPATH=tests/integrations/tornado
    trytond: TESTPATH=tests/integrations/trytond
    typer: TESTPATH=tests/integrations/typer
    unleash: TESTPATH=tests/integrations/unleash
    socket: TESTPATH=tests/integrations/socket

passenv =
    SENTRY_PYTHON_TEST_AWS_ACCESS_KEY_ID
    SENTRY_PYTHON_TEST_AWS_SECRET_ACCESS_KEY
    SENTRY_PYTHON_TEST_POSTGRES_HOST
    SENTRY_PYTHON_TEST_POSTGRES_USER
    SENTRY_PYTHON_TEST_POSTGRES_PASSWORD
    SENTRY_PYTHON_TEST_POSTGRES_NAME

usedevelop = True

extras =
    bottle: bottle
    falcon: falcon
    flask: flask
    pymongo: pymongo

basepython =
    py3.6: python3.6
    py3.7: python3.7
    py3.8: python3.8
    py3.9: python3.9
    py3.10: python3.10
    py3.11: python3.11
    py3.12: python3.12
    py3.13: python3.13

    # Python version is pinned here because flake8 actually behaves differently
    # depending on which version is used. You can patch this out to point to
    # some random Python 3 binary, but then you get guaranteed mismatches with
    # CI. Other tools such as mypy and black have options that pin the Python
    # version.
    linters: python3.12

commands =
    {py3.7,py3.8}-boto3: pip install urllib3<2.0.0

    ; https://github.com/pallets/flask/issues/4455
    {py3.7,py3.8,py3.9,py3.10,py3.11}-flask-v{1}: pip install "itsdangerous>=0.24,<2.0" "markupsafe<2.0.0" "jinja2<3.1.1"

    ; Running `pytest` as an executable suffers from an import error
    ; when loading tests in scenarios. In particular, django fails to
    ; load the settings from the test module.
    python -m pytest {env:TESTPATH} -o junit_suite_name={envname} {posargs}

[testenv:linters]
commands =
    flake8 tests sentry_sdk
    black --check tests sentry_sdk
    mypy sentry_sdk<|MERGE_RESOLUTION|>--- conflicted
+++ resolved
@@ -264,16 +264,6 @@
     {py3.8,py3.11,py3.12}-trytond-v{7}
     {py3.8,py3.12,py3.13}-trytond-latest
 
-<<<<<<< HEAD
-    # Unleash
-    {py3.8,py3.12,py3.13}-unleash-v6.0.1
-    {py3.8,py3.12,py3.13}-unleash-latest
-=======
-    # Typer
-    {py3.7,py3.12,py3.13}-typer-v{0.15}
-    {py3.7,py3.12,py3.13}-typer-latest
->>>>>>> 5a5a1cf8
-
     # === Integrations - Auto-generated ===
     # These come from the populate_tox.py script. Eventually we should move all
     # integration tests there.
@@ -311,8 +301,8 @@
 
 
     # ~~~ Misc ~~~
+    {py3.6,py3.7}-loguru-v0.1.0
     {py3.6,py3.7}-loguru-v0.3.2
-    {py3.6,py3.7,py3.8}-loguru-v0.4.1
     {py3.6,py3.7,py3.8}-loguru-v0.5.3
     {py3.6,py3.12,py3.13}-loguru-v0.7.3
 
@@ -764,8 +754,8 @@
 
 
     # ~~~ Misc ~~~
+    loguru-v0.1.0: loguru==0.1.0
     loguru-v0.3.2: loguru==0.3.2
-    loguru-v0.4.1: loguru==0.4.1
     loguru-v0.5.3: loguru==0.5.3
     loguru-v0.7.3: loguru==0.7.3
 
