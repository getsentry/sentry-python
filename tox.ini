# Tox (http://codespeak.net/~hpk/tox/) is a tool for running tests
# in multiple virtualenvs. This configuration file will run the
# test suite on all supported python versions. To use it, "pip install tox"
# and then run "tox" from this directory.
#
# This file has been generated from a template
# by "scripts/populate_tox/populate_tox.py". Any changes to the file should
# be made in the template (if you want to change a hardcoded part of the file)
# or in the script (if you want to change the auto-generated part).
# The file (and all resulting CI YAMLs) then need to be regenerated via
# "scripts/generate-test-files.sh".
#
# Last generated: 2025-02-19T13:16:21.819887+00:00

[tox]
requires =
    # This version introduced using pip 24.1 which does not work with older Celery and HTTPX versions.
    virtualenv<20.26.3
envlist =
    # === Common ===
    {py3.6,py3.7,py3.8,py3.9,py3.10,py3.11,py3.12,py3.13}-common

    # === Gevent ===
    {py3.6,py3.8,py3.10,py3.11,py3.12}-gevent

    # === Integrations ===
    # General format is {pythonversion}-{integrationname}-v{frameworkversion}
    # 1 blank line between different integrations
    # Each framework version should only be mentioned once. I.e:
    #   {py3.7,py3.10}-django-v{3.2}
    #   {py3.10}-django-v{4.0}
    # instead of:
    #   {py3.7}-django-v{3.2}
    #   {py3.7,py3.10}-django-v{3.2,4.0}
    #
    # At a minimum, we should test against at least the lowest
    # and the latest supported version of a framework.

    # AIOHTTP
    {py3.7}-aiohttp-v{3.4}
    {py3.7,py3.9,py3.11}-aiohttp-v{3.8}
    {py3.8,py3.12,py3.13}-aiohttp-latest

    # Anthropic
    {py3.8,py3.11,py3.12}-anthropic-v{0.16,0.28,0.40}
    {py3.7,py3.11,py3.12}-anthropic-latest

    # Arq
    {py3.7,py3.11}-arq-v{0.23}
    {py3.7,py3.12,py3.13}-arq-latest

    # Asgi
    {py3.7,py3.12,py3.13}-asgi

    # asyncpg
    {py3.7,py3.10}-asyncpg-v{0.23}
    {py3.8,py3.11,py3.12}-asyncpg-latest

    # AWS Lambda
<<<<<<< HEAD
    {py3.8,py3.10,py3.12,py3.13}-aws_lambda
=======
    # The aws_lambda tests deploy to the real AWS and have their own
    # matrix of Python versions to run the test lambda function in.
    # see `lambda_runtime` fixture in tests/integrations/aws_lambda.py
    {py3.8,py3.9,py3.11,py3.13}-aws_lambda
>>>>>>> a89b3c43

    # Beam
    {py3.7}-beam-v{2.12}
    {py3.8,py3.11}-beam-latest

    # Boto3
    {py3.6,py3.7}-boto3-v{1.12}
    {py3.7,py3.11,py3.12}-boto3-v{1.23}
    {py3.11,py3.12}-boto3-v{1.34}
    {py3.11,py3.12,py3.13}-boto3-latest

    # Chalice
    {py3.6,py3.9}-chalice-v{1.16}
    {py3.8,py3.12,py3.13}-chalice-latest

    # Cloud Resource Context
    {py3.6,py3.12,py3.13}-cloud_resource_context

    # Cohere
    {py3.9,py3.11,py3.12}-cohere-v5
    {py3.9,py3.11,py3.12}-cohere-latest

    # Django
    # - Django 1.x
    {py3.6,py3.7}-django-v{1.11}
    # - Django 2.x
    {py3.6,py3.7}-django-v{2.0}
    {py3.6,py3.9}-django-v{2.2}
    # - Django 3.x
    {py3.6,py3.9}-django-v{3.0}
    {py3.6,py3.9,py3.11}-django-v{3.2}
    # - Django 4.x
    {py3.8,py3.11,py3.12}-django-v{4.0,4.1,4.2}
    # - Django 5.x
    {py3.10,py3.11,py3.12}-django-v{5.0,5.1}
    {py3.10,py3.12,py3.13}-django-latest

    # FastAPI
    {py3.7,py3.10}-fastapi-v{0.79}
    {py3.8,py3.12,py3.13}-fastapi-latest

    # GCP
    {py3.7}-gcp

    # HTTPX
    {py3.6,py3.9}-httpx-v{0.16,0.18}
    {py3.6,py3.10}-httpx-v{0.20,0.22}
    {py3.7,py3.11,py3.12}-httpx-v{0.23,0.24}
    {py3.9,py3.11,py3.12}-httpx-v{0.25,0.27}
    {py3.9,py3.12,py3.13}-httpx-latest

    # Langchain
    {py3.9,py3.11,py3.12}-langchain-v0.1
    {py3.9,py3.11,py3.12}-langchain-v0.3
    {py3.9,py3.11,py3.12}-langchain-latest
    {py3.9,py3.11,py3.12}-langchain-notiktoken

    # Litestar
    {py3.8,py3.11}-litestar-v{2.0}
    {py3.8,py3.11,py3.12}-litestar-v{2.6}
    {py3.8,py3.11,py3.12}-litestar-v{2.12}
    {py3.8,py3.11,py3.12}-litestar-latest

    # OpenAI
    {py3.9,py3.11,py3.12}-openai-v1.0
    {py3.9,py3.11,py3.12}-openai-v1.22
    {py3.9,py3.11,py3.12}-openai-v1.55
    {py3.9,py3.11,py3.12}-openai-latest
    {py3.9,py3.11,py3.12}-openai-notiktoken

    # OpenTelemetry (OTel)
    {py3.7,py3.9,py3.12,py3.13}-opentelemetry

    # OpenTelemetry Experimental (POTel)
    {py3.8,py3.9,py3.10,py3.11,py3.12,py3.13}-potel

    # pure_eval
    {py3.6,py3.12,py3.13}-pure_eval

    # Quart
    {py3.7,py3.11}-quart-v{0.16}
    {py3.8,py3.11,py3.12}-quart-v{0.19}
    {py3.8,py3.12,py3.13}-quart-latest

    # Ray
    {py3.10,py3.11}-ray-v{2.34}
    {py3.10,py3.11}-ray-latest

    # Redis
    {py3.6,py3.8}-redis-v{3}
    {py3.7,py3.8,py3.11}-redis-v{4}
    {py3.7,py3.11,py3.12}-redis-v{5}
    {py3.7,py3.12,py3.13}-redis-latest

    # Requests
    {py3.6,py3.8,py3.12,py3.13}-requests

    # RQ (Redis Queue)
    {py3.6}-rq-v{0.6}
    {py3.6,py3.9}-rq-v{0.13,1.0}
    {py3.6,py3.11}-rq-v{1.5,1.10}
    {py3.7,py3.11,py3.12}-rq-v{1.15,1.16}
    {py3.7,py3.12,py3.13}-rq-latest

    # Sanic
    {py3.6,py3.7}-sanic-v{0.8}
    {py3.6,py3.8}-sanic-v{20}
    {py3.8,py3.11,py3.12}-sanic-v{24.6}
    {py3.9,py3.12,py3.13}-sanic-latest

    # === Integrations - Auto-generated ===
    # These come from the populate_tox.py script. Eventually we should move all
    # integration tests there.

    # ~~~ DBs ~~~
    {py3.7,py3.11,py3.12}-clickhouse_driver-v0.2.9

    {py3.6}-pymongo-v3.5.1
    {py3.6,py3.10,py3.11}-pymongo-v3.13.0
    {py3.6,py3.9,py3.10}-pymongo-v4.0.2
    {py3.9,py3.12,py3.13}-pymongo-v4.11.1

    {py3.6}-redis_py_cluster_legacy-v1.3.6
    {py3.6,py3.7}-redis_py_cluster_legacy-v2.0.0
    {py3.6,py3.7,py3.8}-redis_py_cluster_legacy-v2.1.3

    {py3.6,py3.7}-sqlalchemy-v1.3.9
    {py3.6,py3.11,py3.12}-sqlalchemy-v1.4.54
    {py3.7,py3.10,py3.11}-sqlalchemy-v2.0.9
    {py3.7,py3.12,py3.13}-sqlalchemy-v2.0.38


    # ~~~ Flags ~~~
    {py3.8,py3.12,py3.13}-launchdarkly-v9.8.1
    {py3.8,py3.12,py3.13}-launchdarkly-v9.9.0

    {py3.8,py3.12,py3.13}-openfeature-v0.7.5
    {py3.9,py3.12,py3.13}-openfeature-v0.8.0

    {py3.7,py3.12,py3.13}-statsig-v0.55.3
    {py3.7,py3.12,py3.13}-statsig-v0.56.0

    {py3.8,py3.12,py3.13}-unleash-v6.0.1
    {py3.8,py3.12,py3.13}-unleash-v6.1.0


    # ~~~ GraphQL ~~~
    {py3.8,py3.10,py3.11}-ariadne-v0.20.1
    {py3.8,py3.11,py3.12}-ariadne-v0.22
    {py3.8,py3.11,py3.12}-ariadne-v0.24.0
    {py3.9,py3.12,py3.13}-ariadne-v0.26.0

    {py3.6,py3.9,py3.10}-gql-v3.4.1
    {py3.7,py3.11,py3.12}-gql-v3.5.0

    {py3.6,py3.9,py3.10}-graphene-v3.3
    {py3.8,py3.12,py3.13}-graphene-v3.4.3

    {py3.8,py3.10,py3.11}-strawberry-v0.209.8
    {py3.8,py3.11,py3.12}-strawberry-v0.226.2
    {py3.8,py3.11,py3.12}-strawberry-v0.243.1
    {py3.9,py3.12,py3.13}-strawberry-v0.260.2


    # ~~~ Network ~~~
    {py3.7,py3.8}-grpc-v1.32.0
    {py3.7,py3.9,py3.10}-grpc-v1.44.0
    {py3.7,py3.10,py3.11}-grpc-v1.58.3
    {py3.8,py3.12,py3.13}-grpc-v1.70.0


    # ~~~ Tasks ~~~
    {py3.6,py3.7,py3.8}-celery-v4.4.7
    {py3.6,py3.7,py3.8}-celery-v5.0.5
    {py3.8,py3.11,py3.12}-celery-v5.4.0

    {py3.6,py3.7}-dramatiq-v1.9.0
    {py3.6,py3.8,py3.9}-dramatiq-v1.12.3
    {py3.7,py3.10,py3.11}-dramatiq-v1.15.0
    {py3.8,py3.12,py3.13}-dramatiq-v1.17.1

    {py3.8,py3.9}-spark-v3.0.3
    {py3.8,py3.9}-spark-v3.2.4
    {py3.8,py3.10,py3.11}-spark-v3.4.4
    {py3.8,py3.10,py3.11}-spark-v3.5.4


    # ~~~ Web 1 ~~~
    {py3.6,py3.7,py3.8}-flask-v1.1.4
    {py3.8,py3.12,py3.13}-flask-v2.3.3
    {py3.8,py3.12,py3.13}-flask-v3.0.3
    {py3.9,py3.12,py3.13}-flask-v3.1.0

    {py3.6,py3.9,py3.10}-starlette-v0.16.0
    {py3.7,py3.10,py3.11}-starlette-v0.26.1
    {py3.8,py3.11,py3.12}-starlette-v0.36.3
    {py3.9,py3.12,py3.13}-starlette-v0.45.3


    # ~~~ Web 2 ~~~
    {py3.6,py3.7}-bottle-v0.12.25
    {py3.6,py3.8,py3.9}-bottle-v0.13.2

    {py3.6}-falcon-v1.4.1
    {py3.6,py3.7}-falcon-v2.0.0
    {py3.6,py3.11,py3.12}-falcon-v3.1.3
    {py3.8,py3.11,py3.12}-falcon-v4.0.2

    {py3.6}-pyramid-v1.8.6
    {py3.6,py3.8,py3.9}-pyramid-v1.10.8
    {py3.6,py3.10,py3.11}-pyramid-v2.0.2

    {py3.8,py3.10,py3.11}-starlite-v1.48.1
    {py3.8,py3.10,py3.11}-starlite-v1.49.0
    {py3.8,py3.10,py3.11}-starlite-v1.50.2
    {py3.8,py3.10,py3.11}-starlite-v1.51.16

    {py3.6,py3.7,py3.8}-tornado-v6.0.4
    {py3.6,py3.8,py3.9}-tornado-v6.1
    {py3.7,py3.9,py3.10}-tornado-v6.2
    {py3.8,py3.10,py3.11}-tornado-v6.4.2


    # ~~~ Misc ~~~
    {py3.6,py3.12,py3.13}-loguru-v0.7.3

    {py3.6}-trytond-v4.6.9
    {py3.6}-trytond-v4.8.18
    {py3.6,py3.7,py3.8}-trytond-v5.8.16
    {py3.8,py3.10,py3.11}-trytond-v6.8.17
    {py3.8,py3.11,py3.12}-trytond-v7.0.9
    {py3.8,py3.11,py3.12}-trytond-v7.4.6

    {py3.7,py3.11,py3.12}-typer-v0.15.1



[testenv]
deps =
    # if you change requirements-testing.txt and your change is not being reflected
    # in what's installed by tox (when running tox locally), try running tox
    # with the -r flag
    -r requirements-testing.txt

    linters: -r requirements-linting.txt
    linters: werkzeug<2.3.0

    # === Common ===
    py3.8-common: hypothesis
    common: pytest-asyncio
    # See https://github.com/pytest-dev/pytest/issues/9621
    # and https://github.com/pytest-dev/pytest-forked/issues/67
    # for justification of the upper bound on pytest
    {py3.6,py3.7}-common: pytest<7.0.0
    {py3.8,py3.9,py3.10,py3.11,py3.12,py3.13}-common: pytest

    # === Gevent ===
    {py3.6,py3.7,py3.8,py3.9,py3.10,py3.11}-gevent: gevent>=22.10.0, <22.11.0
    {py3.12}-gevent: gevent
    # See https://github.com/pytest-dev/pytest/issues/9621
    # and https://github.com/pytest-dev/pytest-forked/issues/67
    # for justification of the upper bound on pytest
    {py3.6,py3.7}-gevent: pytest<7.0.0
    {py3.8,py3.9,py3.10,py3.11,py3.12}-gevent: pytest

    # === Integrations ===

    # AIOHTTP
    aiohttp-v3.4: aiohttp~=3.4.0
    aiohttp-v3.8: aiohttp~=3.8.0
    aiohttp-latest: aiohttp
    aiohttp: pytest-aiohttp
    aiohttp-v3.8: pytest-asyncio
    aiohttp-latest: pytest-asyncio

    # Anthropic
    anthropic: pytest-asyncio
    anthropic-v{0.16,0.28}: httpx<0.28.0
    anthropic-v0.16: anthropic~=0.16.0
    anthropic-v0.28: anthropic~=0.28.0
    anthropic-v0.40: anthropic~=0.40.0
    anthropic-latest: anthropic

    # Arq
    arq-v0.23: arq~=0.23.0
    arq-v0.23: pydantic<2
    arq-latest: arq
    arq: fakeredis>=2.2.0,<2.8
    arq: pytest-asyncio
    arq: async-timeout

    # Asgi
    asgi: pytest-asyncio
    asgi: async-asgi-testclient

    # Asyncpg
    asyncpg-v0.23: asyncpg~=0.23.0
    asyncpg-latest: asyncpg
    asyncpg: pytest-asyncio

    # AWS Lambda
    aws_lambda: aws-cdk-lib
    aws_lambda: aws-sam-cli
    aws_lambda: boto3
    aws_lambda: fastapi
    aws_lambda: requests
    aws_lambda: uvicorn

    # Beam
    beam-v2.12: apache-beam~=2.12.0
    beam-latest: apache-beam

    # Boto3
    boto3-v1.12: boto3~=1.12.0
    boto3-v1.23: boto3~=1.23.0
    boto3-v1.34: boto3~=1.34.0
    boto3-latest: boto3

    # Chalice
    chalice: pytest-chalice==0.0.5
    chalice-v1.16: chalice~=1.16.0
    chalice-latest: chalice

    # Cohere
    cohere-v5: cohere~=5.3.3
    cohere-latest: cohere

    # Django
    django: psycopg2-binary
    django-v{1.11,2.0,2.1,2.2,3.0,3.1,3.2}: djangorestframework>=3.0.0,<4.0.0
    django-v{2.0,2.2,3.0,3.2,4.0,4.1,4.2,5.0,5.1}: channels[daphne]
    django-v{2.2,3.0}: six
    django-v{1.11,2.0,2.2,3.0,3.2}: Werkzeug<2.1.0
    django-v{1.11,2.0,2.2,3.0}: pytest-django<4.0
    django-v{3.2,4.0,4.1,4.2,5.0,5.1}: pytest-django
    django-v{4.0,4.1,4.2,5.0,5.1}: djangorestframework
    django-v{4.0,4.1,4.2,5.0,5.1}: pytest-asyncio
    django-v{4.0,4.1,4.2,5.0,5.1}: Werkzeug
    django-latest: djangorestframework
    django-latest: pytest-asyncio
    django-latest: pytest-django
    django-latest: Werkzeug
    django-latest: channels[daphne]

    django-v1.11: Django~=1.11.0
    django-v2.0: Django~=2.0.0
    django-v2.2: Django~=2.2.0
    django-v3.0: Django~=3.0.0
    django-v3.2: Django~=3.2.0
    django-v4.0: Django~=4.0.0
    django-v4.1: Django~=4.1.0
    django-v4.2: Django~=4.2.0
    django-v5.0: Django~=5.0.0
    django-v5.1: Django==5.1rc1
    django-latest: Django

    # FastAPI
    fastapi: httpx
    # (this is a dependency of httpx)
    fastapi: anyio<4.0.0
    fastapi: pytest-asyncio
    fastapi: python-multipart
    fastapi: requests
    fastapi-v{0.79}: fastapi~=0.79.0
    fastapi-latest: fastapi

    # HTTPX
    httpx-v0.16: pytest-httpx==0.10.0
    httpx-v0.18: pytest-httpx==0.12.0
    httpx-v0.20: pytest-httpx==0.14.0
    httpx-v0.22: pytest-httpx==0.19.0
    httpx-v0.23: pytest-httpx==0.21.0
    httpx-v0.24: pytest-httpx==0.22.0
    httpx-v0.25: pytest-httpx==0.25.0
    httpx: pytest-httpx
    # anyio is a dep of httpx
    httpx: anyio<4.0.0
    httpx-v0.16: httpx~=0.16.0
    httpx-v0.18: httpx~=0.18.0
    httpx-v0.20: httpx~=0.20.0
    httpx-v0.22: httpx~=0.22.0
    httpx-v0.23: httpx~=0.23.0
    httpx-v0.24: httpx~=0.24.0
    httpx-v0.25: httpx~=0.25.0
    httpx-v0.27: httpx~=0.27.0
    httpx-latest: httpx

    # Langchain
    langchain-v0.1: openai~=1.0.0
    langchain-v0.1: langchain~=0.1.11
    langchain-v0.1: tiktoken~=0.6.0
    langchain-v0.1: httpx<0.28.0
    langchain-v0.3: langchain~=0.3.0
    langchain-v0.3: langchain-community
    langchain-v0.3: tiktoken
    langchain-v0.3: openai
    langchain-{latest,notiktoken}: langchain
    langchain-{latest,notiktoken}: langchain-openai
    langchain-{latest,notiktoken}: openai>=1.6.1
    langchain-latest: tiktoken~=0.6.0

    # Litestar
    litestar: pytest-asyncio
    litestar: python-multipart
    litestar: requests
    litestar: cryptography
    litestar-v{2.0,2.6}: httpx<0.28
    litestar-v2.0: litestar~=2.0.0
    litestar-v2.6: litestar~=2.6.0
    litestar-v2.12: litestar~=2.12.0
    litestar-latest: litestar

    # OpenAI
    openai: pytest-asyncio
    openai-v1.0: openai~=1.0.0
    openai-v1.0: tiktoken
    openai-v1.0: httpx<0.28.0
    openai-v1.22: openai~=1.22.0
    openai-v1.22: tiktoken
    openai-v1.22: httpx<0.28.0
    openai-v1.55: openai~=1.55.0
    openai-v1.55: tiktoken
    openai-latest: openai
    openai-latest: tiktoken~=0.6.0
    openai-notiktoken: openai

    # OpenTelemetry (OTel)
    opentelemetry: opentelemetry-distro

    # OpenTelemetry Experimental (POTel)
    potel: -e .[opentelemetry-experimental]

    # pure_eval
    pure_eval: pure_eval

    # Quart
    quart: quart-auth
    quart: pytest-asyncio
    quart-v0.16: blinker<1.6
    quart-v0.16: jinja2<3.1.0
    quart-v0.16: Werkzeug<2.1.0
    quart-v0.16: hypercorn<0.15.0
    quart-v0.16: quart~=0.16.0
    quart-v0.19: Werkzeug>=3.0.0
    quart-v0.19: quart~=0.19.0
    {py3.8}-quart: taskgroup==0.0.0a4
    quart-latest: quart

    # Ray
    ray-v2.34: ray~=2.34.0
    ray-latest: ray

    # Redis
    redis: fakeredis!=1.7.4
    redis: pytest<8.0.0
    {py3.6,py3.7}-redis: fakeredis!=2.26.0  # https://github.com/cunla/fakeredis-py/issues/341
    {py3.7,py3.8,py3.9,py3.10,py3.11,py3.12,py3.13}-redis: pytest-asyncio
    redis-v3: redis~=3.0
    redis-v4: redis~=4.0
    redis-v5: redis~=5.0
    redis-latest: redis

    # Requests
    requests: requests>=2.0

    # RQ (Redis Queue)
    # https://github.com/jamesls/fakeredis/issues/245
    rq-v{0.6}: fakeredis<1.0
    rq-v{0.6}: redis<3.2.2
    rq-v{0.13,1.0,1.5,1.10}: fakeredis>=1.0,<1.7.4
    rq-v{1.15,1.16}: fakeredis
    {py3.6,py3.7}-rq-v{1.15,1.16}: fakeredis!=2.26.0  # https://github.com/cunla/fakeredis-py/issues/341
    rq-latest: fakeredis
    {py3.6,py3.7}-rq-latest: fakeredis!=2.26.0  # https://github.com/cunla/fakeredis-py/issues/341
    rq-v0.6: rq~=0.6.0
    rq-v0.13: rq~=0.13.0
    rq-v1.0: rq~=1.0.0
    rq-v1.5: rq~=1.5.0
    rq-v1.10: rq~=1.10.0
    rq-v1.15: rq~=1.15.0
    rq-v1.16: rq~=1.16.0
    rq-latest: rq

    # Sanic
    sanic: websockets<11.0
    sanic: aiohttp
    sanic-v{24.6}: sanic_testing
    sanic-latest: sanic_testing
    {py3.6}-sanic: aiocontextvars==0.2.1
    sanic-v0.8: sanic~=0.8.0
    sanic-v20: sanic~=20.0
    sanic-v24.6: sanic~=24.6.0
    sanic-latest: sanic

    # === Integrations - Auto-generated ===
    # These come from the populate_tox.py script. Eventually we should move all
    # integration tests there.

    # ~~~ DBs ~~~
    clickhouse_driver-v0.2.9: clickhouse-driver==0.2.9

    pymongo-v3.5.1: pymongo==3.5.1
    pymongo-v3.13.0: pymongo==3.13.0
    pymongo-v4.0.2: pymongo==4.0.2
    pymongo-v4.11.1: pymongo==4.11.1
    pymongo: mockupdb

    redis_py_cluster_legacy-v1.3.6: redis-py-cluster==1.3.6
    redis_py_cluster_legacy-v2.0.0: redis-py-cluster==2.0.0
    redis_py_cluster_legacy-v2.1.3: redis-py-cluster==2.1.3

    sqlalchemy-v1.3.9: sqlalchemy==1.3.9
    sqlalchemy-v1.4.54: sqlalchemy==1.4.54
    sqlalchemy-v2.0.9: sqlalchemy==2.0.9
    sqlalchemy-v2.0.38: sqlalchemy==2.0.38


    # ~~~ Flags ~~~
    launchdarkly-v9.8.1: launchdarkly-server-sdk==9.8.1
    launchdarkly-v9.9.0: launchdarkly-server-sdk==9.9.0

    openfeature-v0.7.5: openfeature-sdk==0.7.5
    openfeature-v0.8.0: openfeature-sdk==0.8.0

    statsig-v0.55.3: statsig==0.55.3
    statsig-v0.56.0: statsig==0.56.0
    statsig: typing_extensions

    unleash-v6.0.1: UnleashClient==6.0.1
    unleash-v6.1.0: UnleashClient==6.1.0


    # ~~~ GraphQL ~~~
    ariadne-v0.20.1: ariadne==0.20.1
    ariadne-v0.22: ariadne==0.22
    ariadne-v0.24.0: ariadne==0.24.0
    ariadne-v0.26.0: ariadne==0.26.0
    ariadne: fastapi
    ariadne: flask
    ariadne: httpx

    gql-v3.4.1: gql[all]==3.4.1
    gql-v3.5.0: gql[all]==3.5.0

    graphene-v3.3: graphene==3.3
    graphene-v3.4.3: graphene==3.4.3
    graphene: blinker
    graphene: fastapi
    graphene: flask
    graphene: httpx
    py3.6-graphene: aiocontextvars

    strawberry-v0.209.8: strawberry-graphql[fastapi,flask]==0.209.8
    strawberry-v0.226.2: strawberry-graphql[fastapi,flask]==0.226.2
    strawberry-v0.243.1: strawberry-graphql[fastapi,flask]==0.243.1
    strawberry-v0.260.2: strawberry-graphql[fastapi,flask]==0.260.2
    strawberry: httpx


    # ~~~ Network ~~~
    grpc-v1.32.0: grpcio==1.32.0
    grpc-v1.44.0: grpcio==1.44.0
    grpc-v1.58.3: grpcio==1.58.3
    grpc-v1.70.0: grpcio==1.70.0
    grpc: protobuf
    grpc: mypy-protobuf
    grpc: types-protobuf
    grpc: pytest-asyncio


    # ~~~ Tasks ~~~
    celery-v4.4.7: celery==4.4.7
    celery-v5.0.5: celery==5.0.5
    celery-v5.4.0: celery==5.4.0
    celery: newrelic
    celery: redis
    py3.7-celery: importlib-metadata<5.0

    dramatiq-v1.9.0: dramatiq==1.9.0
    dramatiq-v1.12.3: dramatiq==1.12.3
    dramatiq-v1.15.0: dramatiq==1.15.0
    dramatiq-v1.17.1: dramatiq==1.17.1

    spark-v3.0.3: pyspark==3.0.3
    spark-v3.2.4: pyspark==3.2.4
    spark-v3.4.4: pyspark==3.4.4
    spark-v3.5.4: pyspark==3.5.4


    # ~~~ Web 1 ~~~
    flask-v1.1.4: flask==1.1.4
    flask-v2.3.3: flask==2.3.3
    flask-v3.0.3: flask==3.0.3
    flask-v3.1.0: flask==3.1.0
    flask: flask-login
    flask: werkzeug
    flask-v1.1.4: werkzeug<2.1.0
    flask-v1.1.4: markupsafe<2.1.0

    starlette-v0.16.0: starlette==0.16.0
    starlette-v0.26.1: starlette==0.26.1
    starlette-v0.36.3: starlette==0.36.3
    starlette-v0.45.3: starlette==0.45.3
    starlette: pytest-asyncio
    starlette: python-multipart
    starlette: requests
    starlette: anyio<4.0.0
    starlette: jinja2
    starlette: httpx
    starlette-v0.16.0: httpx<0.28.0
    starlette-v0.26.1: httpx<0.28.0
    starlette-v0.36.3: httpx<0.28.0
    py3.6-starlette: aiocontextvars


    # ~~~ Web 2 ~~~
    bottle-v0.12.25: bottle==0.12.25
    bottle-v0.13.2: bottle==0.13.2
    bottle: werkzeug<2.1.0

    falcon-v1.4.1: falcon==1.4.1
    falcon-v2.0.0: falcon==2.0.0
    falcon-v3.1.3: falcon==3.1.3
    falcon-v4.0.2: falcon==4.0.2

    pyramid-v1.8.6: pyramid==1.8.6
    pyramid-v1.10.8: pyramid==1.10.8
    pyramid-v2.0.2: pyramid==2.0.2
    pyramid: werkzeug<2.1.0

    starlite-v1.48.1: starlite==1.48.1
    starlite-v1.49.0: starlite==1.49.0
    starlite-v1.50.2: starlite==1.50.2
    starlite-v1.51.16: starlite==1.51.16
    starlite: pytest-asyncio
    starlite: python-multipart
    starlite: requests
    starlite: cryptography
    starlite: pydantic<2.0.0
    starlite: httpx<0.28

    tornado-v6.0.4: tornado==6.0.4
    tornado-v6.1: tornado==6.1
    tornado-v6.2: tornado==6.2
    tornado-v6.4.2: tornado==6.4.2
    tornado: pytest
    tornado-v6.0.4: pytest<8.2
    tornado-v6.1: pytest<8.2
    tornado-v6.2: pytest<8.2
    py3.6-tornado: aiocontextvars


    # ~~~ Misc ~~~
    loguru-v0.7.3: loguru==0.7.3

    trytond-v4.6.9: trytond==4.6.9
    trytond-v4.8.18: trytond==4.8.18
    trytond-v5.8.16: trytond==5.8.16
    trytond-v6.8.17: trytond==6.8.17
    trytond-v7.0.9: trytond==7.0.9
    trytond-v7.4.6: trytond==7.4.6
    trytond: werkzeug
    trytond-v4.6.9: werkzeug<1.0
    trytond-v4.8.18: werkzeug<1.0

    typer-v0.15.1: typer==0.15.1



setenv =
    PYTHONDONTWRITEBYTECODE=1
    OBJC_DISABLE_INITIALIZE_FORK_SAFETY=YES
    COVERAGE_FILE=.coverage-sentry-{envname}
    py3.6: COVERAGE_RCFILE=.coveragerc36

    django: DJANGO_SETTINGS_MODULE=tests.integrations.django.myapp.settings

    common: TESTPATH=tests
    gevent: TESTPATH=tests
    aiohttp: TESTPATH=tests/integrations/aiohttp
    anthropic: TESTPATH=tests/integrations/anthropic
    ariadne: TESTPATH=tests/integrations/ariadne
    arq: TESTPATH=tests/integrations/arq
    asgi: TESTPATH=tests/integrations/asgi
    asyncpg: TESTPATH=tests/integrations/asyncpg
    aws_lambda: TESTPATH=tests/integrations/aws_lambda
    beam: TESTPATH=tests/integrations/beam
    boto3: TESTPATH=tests/integrations/boto3
    bottle: TESTPATH=tests/integrations/bottle
    celery: TESTPATH=tests/integrations/celery
    chalice: TESTPATH=tests/integrations/chalice
    clickhouse_driver: TESTPATH=tests/integrations/clickhouse_driver
    cohere: TESTPATH=tests/integrations/cohere
    cloud_resource_context: TESTPATH=tests/integrations/cloud_resource_context
    django: TESTPATH=tests/integrations/django
    dramatiq: TESTPATH=tests/integrations/dramatiq
    falcon: TESTPATH=tests/integrations/falcon
    fastapi:  TESTPATH=tests/integrations/fastapi
    flask: TESTPATH=tests/integrations/flask
    gcp: TESTPATH=tests/integrations/gcp
    gql: TESTPATH=tests/integrations/gql
    graphene: TESTPATH=tests/integrations/graphene
    grpc: TESTPATH=tests/integrations/grpc
    httpx: TESTPATH=tests/integrations/httpx
    huey: TESTPATH=tests/integrations/huey
    huggingface_hub: TESTPATH=tests/integrations/huggingface_hub
    langchain: TESTPATH=tests/integrations/langchain
    launchdarkly: TESTPATH=tests/integrations/launchdarkly
    litestar: TESTPATH=tests/integrations/litestar
    loguru: TESTPATH=tests/integrations/loguru
    openai: TESTPATH=tests/integrations/openai
    openfeature: TESTPATH=tests/integrations/openfeature
    opentelemetry: TESTPATH=tests/integrations/opentelemetry
    potel: TESTPATH=tests/integrations/opentelemetry
    pure_eval: TESTPATH=tests/integrations/pure_eval
    pymongo: TESTPATH=tests/integrations/pymongo
    pyramid: TESTPATH=tests/integrations/pyramid
    quart: TESTPATH=tests/integrations/quart
    ray: TESTPATH=tests/integrations/ray
    redis: TESTPATH=tests/integrations/redis
    redis_py_cluster_legacy: TESTPATH=tests/integrations/redis_py_cluster_legacy
    requests: TESTPATH=tests/integrations/requests
    rq: TESTPATH=tests/integrations/rq
    sanic: TESTPATH=tests/integrations/sanic
    spark: TESTPATH=tests/integrations/spark
    sqlalchemy: TESTPATH=tests/integrations/sqlalchemy
    starlette: TESTPATH=tests/integrations/starlette
    starlite: TESTPATH=tests/integrations/starlite
    statsig: TESTPATH=tests/integrations/statsig
    strawberry: TESTPATH=tests/integrations/strawberry
    tornado: TESTPATH=tests/integrations/tornado
    trytond: TESTPATH=tests/integrations/trytond
    typer: TESTPATH=tests/integrations/typer
    unleash: TESTPATH=tests/integrations/unleash
    socket: TESTPATH=tests/integrations/socket

passenv =
    SENTRY_PYTHON_TEST_POSTGRES_HOST
    SENTRY_PYTHON_TEST_POSTGRES_USER
    SENTRY_PYTHON_TEST_POSTGRES_PASSWORD
    SENTRY_PYTHON_TEST_POSTGRES_NAME

usedevelop = True

extras =
    bottle: bottle
    falcon: falcon
    flask: flask
    pymongo: pymongo

basepython =
    py3.6: python3.6
    py3.7: python3.7
    py3.8: python3.8
    py3.9: python3.9
    py3.10: python3.10
    py3.11: python3.11
    py3.12: python3.12
    py3.13: python3.13

    # Python version is pinned here because flake8 actually behaves differently
    # depending on which version is used. You can patch this out to point to
    # some random Python 3 binary, but then you get guaranteed mismatches with
    # CI. Other tools such as mypy and black have options that pin the Python
    # version.
    linters: python3.12

commands =
    {py3.7,py3.8}-boto3: pip install urllib3<2.0.0

    ; https://github.com/pallets/flask/issues/4455
    {py3.7,py3.8,py3.9,py3.10,py3.11}-flask-v{1}: pip install "itsdangerous>=0.24,<2.0" "markupsafe<2.0.0" "jinja2<3.1.1"

    ; Running `pytest` as an executable suffers from an import error
    ; when loading tests in scenarios. In particular, django fails to
    ; load the settings from the test module.
    python -m pytest {env:TESTPATH} -o junit_suite_name={envname} {posargs}

[testenv:linters]
commands =
    flake8 tests sentry_sdk
    black --check tests sentry_sdk
    mypy sentry_sdk<|MERGE_RESOLUTION|>--- conflicted
+++ resolved
@@ -57,14 +57,7 @@
     {py3.8,py3.11,py3.12}-asyncpg-latest
 
     # AWS Lambda
-<<<<<<< HEAD
-    {py3.8,py3.10,py3.12,py3.13}-aws_lambda
-=======
-    # The aws_lambda tests deploy to the real AWS and have their own
-    # matrix of Python versions to run the test lambda function in.
-    # see `lambda_runtime` fixture in tests/integrations/aws_lambda.py
     {py3.8,py3.9,py3.11,py3.13}-aws_lambda
->>>>>>> a89b3c43
 
     # Beam
     {py3.7}-beam-v{2.12}
