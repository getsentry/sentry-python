# Tox (http://codespeak.net/~hpk/tox/) is a tool for running tests
# in multiple virtualenvs. This configuration file will run the
# test suite on all supported python versions. To use it, "pip install tox"
# and then run "tox" from this directory.
#
# This file has been generated from a template
# by "scripts/populate_tox/populate_tox.py". Any changes to the file should
# be made in the template (if you want to change a hardcoded part of the file)
# or in the script (if you want to change the auto-generated part).
# The file (and all resulting CI YAMLs) then need to be regenerated via
# "scripts/generate-test-files.sh".
#
<<<<<<< HEAD
# Last generated: 2025-09-04T09:55:59.328948+00:00
=======
# Last generated: 2025-09-04T10:35:13.756355+00:00
>>>>>>> c378c2d8

[tox]
requires =
    # This version introduced using pip 24.1 which does not work with older Celery and HTTPX versions.
    virtualenv<20.26.3
envlist =
    # === Common ===
    {py3.6,py3.7,py3.8,py3.9,py3.10,py3.11,py3.12,py3.13}-common

    # === Gevent ===
    {py3.6,py3.8,py3.10,py3.11,py3.12}-gevent

    # === Integrations ===
    # General format is {pythonversion}-{integrationname}-v{frameworkversion}
    # 1 blank line between different integrations
    # Each framework version should only be mentioned once. I.e:
    #   {py3.7,py3.10}-django-v{3.2}
    #   {py3.10}-django-v{4.0}
    # instead of:
    #   {py3.7}-django-v{3.2}
    #   {py3.7,py3.10}-django-v{3.2,4.0}
    #
    # At a minimum, we should test against at least the lowest
    # and the latest supported version of a framework.

    # Asgi
    {py3.7,py3.12,py3.13}-asgi

    # AWS Lambda
    {py3.8,py3.9,py3.11,py3.13}-aws_lambda

    # Boto3
    {py3.6,py3.7}-boto3-v{1.12}
    {py3.7,py3.11,py3.12}-boto3-v{1.23}
    {py3.11,py3.12}-boto3-v{1.34}
    {py3.11,py3.12,py3.13}-boto3-latest

    # Chalice
    {py3.6,py3.9}-chalice-v{1.16}
    {py3.8,py3.12,py3.13}-chalice-latest

    # Cloud Resource Context
    {py3.6,py3.12,py3.13}-cloud_resource_context

    # GCP
    {py3.7}-gcp

    # HTTPX
    {py3.6,py3.9}-httpx-v{0.16,0.18}
    {py3.6,py3.10}-httpx-v{0.20,0.22}
    {py3.7,py3.11,py3.12}-httpx-v{0.23,0.24}
    {py3.9,py3.11,py3.12}-httpx-v{0.25,0.27}
    {py3.9,py3.12,py3.13}-httpx-latest

    # OpenTelemetry (OTel)
    {py3.7,py3.9,py3.12,py3.13}-opentelemetry

    # OpenTelemetry Experimental (POTel)
    {py3.8,py3.9,py3.10,py3.11,py3.12,py3.13}-potel

    # pure_eval
    {py3.6,py3.12,py3.13}-pure_eval

    # Quart
    {py3.7,py3.11}-quart-v{0.16}
    {py3.8,py3.11,py3.12}-quart-v{0.19}
    {py3.8,py3.12,py3.13}-quart-latest

    # Ray
    {py3.10,py3.11}-ray-v{2.34}
    {py3.10,py3.11}-ray-latest

    # Redis
    {py3.6,py3.8}-redis-v{3}
    {py3.7,py3.8,py3.11}-redis-v{4}
    {py3.7,py3.11,py3.12}-redis-v{5}
    {py3.7,py3.12,py3.13}-redis-latest

    # Requests
    {py3.6,py3.8,py3.12,py3.13}-requests

    # RQ (Redis Queue)
    {py3.6}-rq-v{0.6}
    {py3.6,py3.9}-rq-v{0.13,1.0}
    {py3.6,py3.11}-rq-v{1.5,1.10}
    {py3.7,py3.11,py3.12}-rq-v{1.15,1.16}
    {py3.7,py3.12,py3.13}-rq-latest

    # Sanic
    {py3.6,py3.7}-sanic-v{0.8}
    {py3.6,py3.8}-sanic-v{20}
    {py3.8,py3.11,py3.12}-sanic-v{24.6}
    {py3.9,py3.12,py3.13}-sanic-latest

    # === Integrations - Auto-generated ===
    # These come from the populate_tox.py script. Eventually we should move all
    # integration tests there.

    # ~~~ AI ~~~
    {py3.8,py3.11,py3.12}-anthropic-v0.16.0
    {py3.8,py3.11,py3.12}-anthropic-v0.33.1
    {py3.8,py3.11,py3.12}-anthropic-v0.50.0
    {py3.8,py3.12,py3.13}-anthropic-v0.66.0

    {py3.9,py3.10,py3.11}-cohere-v5.4.0
    {py3.9,py3.11,py3.12}-cohere-v5.9.4
    {py3.9,py3.11,py3.12}-cohere-v5.13.12
    {py3.9,py3.11,py3.12}-cohere-v5.17.0

    {py3.9,py3.11,py3.12}-langchain-base-v0.1.20
    {py3.9,py3.11,py3.12}-langchain-base-v0.2.17
    {py3.9,py3.12,py3.13}-langchain-base-v0.3.27

    {py3.9,py3.11,py3.12}-langchain-notiktoken-v0.1.20
    {py3.9,py3.11,py3.12}-langchain-notiktoken-v0.2.17
    {py3.9,py3.12,py3.13}-langchain-notiktoken-v0.3.27

    {py3.8,py3.11,py3.12}-openai-base-v1.0.1
    {py3.8,py3.11,py3.12}-openai-base-v1.36.1
    {py3.8,py3.11,py3.12}-openai-base-v1.71.0
    {py3.8,py3.12,py3.13}-openai-base-v1.105.0

    {py3.8,py3.11,py3.12}-openai-notiktoken-v1.0.1
    {py3.8,py3.11,py3.12}-openai-notiktoken-v1.36.1
    {py3.8,py3.11,py3.12}-openai-notiktoken-v1.71.0
    {py3.8,py3.12,py3.13}-openai-notiktoken-v1.105.0

    {py3.10,py3.11,py3.12}-openai_agents-v0.0.19
    {py3.10,py3.12,py3.13}-openai_agents-v0.1.0
    {py3.10,py3.12,py3.13}-openai_agents-v0.2.11

    {py3.8,py3.10,py3.11}-huggingface_hub-v0.22.2
    {py3.8,py3.11,py3.12}-huggingface_hub-v0.26.5
    {py3.8,py3.12,py3.13}-huggingface_hub-v0.30.2
    {py3.8,py3.12,py3.13}-huggingface_hub-v0.34.4
    {py3.8,py3.12,py3.13}-huggingface_hub-v0.35.0rc0


    # ~~~ DBs ~~~
    {py3.7,py3.8,py3.9}-asyncpg-v0.23.0
    {py3.7,py3.9,py3.10}-asyncpg-v0.25.0
    {py3.7,py3.9,py3.10}-asyncpg-v0.27.0
    {py3.8,py3.11,py3.12}-asyncpg-v0.30.0

    {py3.7,py3.11,py3.12}-clickhouse_driver-v0.2.9

    {py3.6}-pymongo-v3.5.1
    {py3.6,py3.10,py3.11}-pymongo-v3.13.0
    {py3.6,py3.9,py3.10}-pymongo-v4.0.2
    {py3.9,py3.12,py3.13}-pymongo-v4.14.1

    {py3.6}-redis_py_cluster_legacy-v1.3.6
    {py3.6,py3.7}-redis_py_cluster_legacy-v2.0.0
    {py3.6,py3.7,py3.8}-redis_py_cluster_legacy-v2.1.3

    {py3.6,py3.8,py3.9}-sqlalchemy-v1.3.24
    {py3.6,py3.11,py3.12}-sqlalchemy-v1.4.54
    {py3.7,py3.12,py3.13}-sqlalchemy-v2.0.43


    # ~~~ Flags ~~~
    {py3.8,py3.12,py3.13}-launchdarkly-v9.8.1
    {py3.8,py3.12,py3.13}-launchdarkly-v9.9.0
    {py3.8,py3.12,py3.13}-launchdarkly-v9.10.0
    {py3.9,py3.12,py3.13}-launchdarkly-v9.12.0

    {py3.8,py3.12,py3.13}-openfeature-v0.7.5
    {py3.9,py3.12,py3.13}-openfeature-v0.8.2

    {py3.7,py3.12,py3.13}-statsig-v0.55.3
    {py3.7,py3.12,py3.13}-statsig-v0.58.4
    {py3.7,py3.12,py3.13}-statsig-v0.61.0
    {py3.7,py3.12,py3.13}-statsig-v0.63.0

    {py3.8,py3.12,py3.13}-unleash-v6.0.1
    {py3.8,py3.12,py3.13}-unleash-v6.1.0
    {py3.8,py3.12,py3.13}-unleash-v6.2.2
    {py3.8,py3.12,py3.13}-unleash-v6.3.0


    # ~~~ GraphQL ~~~
    {py3.8,py3.10,py3.11}-ariadne-v0.20.1
    {py3.8,py3.11,py3.12}-ariadne-v0.22
    {py3.8,py3.11,py3.12}-ariadne-v0.24.0
    {py3.9,py3.12,py3.13}-ariadne-v0.26.2

    {py3.6,py3.9,py3.10}-gql-v3.4.1
    {py3.7,py3.11,py3.12}-gql-v3.5.3
    {py3.9,py3.12,py3.13}-gql-v4.0.0
    {py3.9,py3.12,py3.13}-gql-v4.1.0b0

    {py3.6,py3.9,py3.10}-graphene-v3.3
    {py3.8,py3.12,py3.13}-graphene-v3.4.3

    {py3.8,py3.10,py3.11}-strawberry-v0.209.8
    {py3.8,py3.11,py3.12}-strawberry-v0.233.3
    {py3.9,py3.12,py3.13}-strawberry-v0.257.0
    {py3.9,py3.12,py3.13}-strawberry-v0.281.0


    # ~~~ Network ~~~
    {py3.7,py3.8}-grpc-v1.32.0
    {py3.7,py3.9,py3.10}-grpc-v1.46.5
    {py3.7,py3.11,py3.12}-grpc-v1.60.2
    {py3.9,py3.12,py3.13}-grpc-v1.74.0
    {py3.9,py3.12,py3.13}-grpc-v1.75.0rc1


    # ~~~ Tasks ~~~
    {py3.7,py3.9,py3.10}-arq-v0.23
    {py3.7,py3.10,py3.11}-arq-v0.24.0
    {py3.7,py3.10,py3.11}-arq-v0.25.0
    {py3.8,py3.11,py3.12}-arq-v0.26.3

    {py3.7}-beam-v2.14.0
    {py3.7,py3.8}-beam-v2.32.0
    {py3.8,py3.10,py3.11}-beam-v2.50.0
    {py3.9,py3.12,py3.13}-beam-v2.67.0

    {py3.6,py3.7,py3.8}-celery-v4.4.7
    {py3.6,py3.7,py3.8}-celery-v5.0.5
    {py3.8,py3.12,py3.13}-celery-v5.5.3

    {py3.6,py3.7}-dramatiq-v1.9.0
    {py3.6,py3.8,py3.9}-dramatiq-v1.12.3
    {py3.7,py3.10,py3.11}-dramatiq-v1.15.0
    {py3.9,py3.12,py3.13}-dramatiq-v1.18.0

    {py3.6,py3.7}-huey-v2.1.3
    {py3.6,py3.7}-huey-v2.2.0
    {py3.6,py3.7}-huey-v2.3.2
    {py3.6,py3.11,py3.12}-huey-v2.5.3

    {py3.8,py3.9}-spark-v3.0.3
    {py3.8,py3.10,py3.11}-spark-v3.5.6
    {py3.9,py3.12,py3.13}-spark-v4.0.0


    # ~~~ Web 1 ~~~
    {py3.6,py3.7}-django-v1.11.29
    {py3.6,py3.8,py3.9}-django-v2.2.28
    {py3.6,py3.9,py3.10}-django-v3.2.25
    {py3.8,py3.11,py3.12}-django-v4.2.24
    {py3.10,py3.11,py3.12}-django-v5.0.14
    {py3.10,py3.12,py3.13}-django-v5.2.6

    {py3.6,py3.7,py3.8}-flask-v1.1.4
    {py3.8,py3.12,py3.13}-flask-v2.3.3
    {py3.8,py3.12,py3.13}-flask-v3.0.3
    {py3.9,py3.12,py3.13}-flask-v3.1.2

    {py3.6,py3.9,py3.10}-starlette-v0.16.0
    {py3.7,py3.10,py3.11}-starlette-v0.26.1
    {py3.8,py3.11,py3.12}-starlette-v0.36.3
    {py3.9,py3.12,py3.13}-starlette-v0.47.3

    {py3.6,py3.9,py3.10}-fastapi-v0.79.1
    {py3.7,py3.10,py3.11}-fastapi-v0.91.0
    {py3.7,py3.10,py3.11}-fastapi-v0.103.2
    {py3.8,py3.12,py3.13}-fastapi-v0.116.1


    # ~~~ Web 2 ~~~
    {py3.7}-aiohttp-v3.4.4
    {py3.7,py3.8,py3.9}-aiohttp-v3.7.4
    {py3.8,py3.12,py3.13}-aiohttp-v3.10.11
    {py3.9,py3.12,py3.13}-aiohttp-v3.12.15

    {py3.6,py3.7}-bottle-v0.12.25
    {py3.8,py3.12,py3.13}-bottle-v0.13.4

    {py3.6}-falcon-v1.4.1
    {py3.6,py3.7}-falcon-v2.0.0
    {py3.6,py3.11,py3.12}-falcon-v3.1.3
    {py3.8,py3.11,py3.12}-falcon-v4.0.2
    {py3.8,py3.11,py3.12}-falcon-v4.1.0

    {py3.8,py3.10,py3.11}-litestar-v2.0.1
    {py3.8,py3.11,py3.12}-litestar-v2.6.4
    {py3.8,py3.11,py3.12}-litestar-v2.12.1
    {py3.8,py3.12,py3.13}-litestar-v2.17.0

    {py3.6}-pyramid-v1.8.6
    {py3.6,py3.8,py3.9}-pyramid-v1.10.8
    {py3.6,py3.10,py3.11}-pyramid-v2.0.2

    {py3.8,py3.10,py3.11}-starlite-v1.48.1
    {py3.8,py3.10,py3.11}-starlite-v1.49.0
    {py3.8,py3.10,py3.11}-starlite-v1.50.2
    {py3.8,py3.10,py3.11}-starlite-v1.51.16

    {py3.6,py3.7,py3.8}-tornado-v6.0.4
    {py3.7,py3.9,py3.10}-tornado-v6.2
    {py3.8,py3.10,py3.11}-tornado-v6.4.2
    {py3.9,py3.12,py3.13}-tornado-v6.5.2


    # ~~~ Misc ~~~
    {py3.6,py3.12,py3.13}-loguru-v0.7.3

    {py3.6}-trytond-v4.6.22
    {py3.6}-trytond-v4.8.18
    {py3.6,py3.7,py3.8}-trytond-v5.8.16
    {py3.8,py3.10,py3.11}-trytond-v6.8.17
    {py3.8,py3.11,py3.12}-trytond-v7.0.35
    {py3.9,py3.12,py3.13}-trytond-v7.6.6

    {py3.7,py3.12,py3.13}-typer-v0.15.4
    {py3.7,py3.12,py3.13}-typer-v0.16.1
    {py3.7,py3.12,py3.13}-typer-v0.17.3



[testenv]
deps =
    # if you change requirements-testing.txt and your change is not being reflected
    # in what's installed by tox (when running tox locally), try running tox
    # with the -r flag
    -r requirements-testing.txt

    linters: -r requirements-linting.txt
    linters: werkzeug<2.3.0

    # === Common ===
    py3.8-common: hypothesis
    common: pytest-asyncio
    # See https://github.com/pytest-dev/pytest/issues/9621
    # and https://github.com/pytest-dev/pytest-forked/issues/67
    # for justification of the upper bound on pytest
    {py3.6,py3.7}-common: pytest<7.0.0
    {py3.8,py3.9,py3.10,py3.11,py3.12,py3.13}-common: pytest

    # === Gevent ===
    {py3.6,py3.7,py3.8,py3.9,py3.10,py3.11}-gevent: gevent>=22.10.0, <22.11.0
    {py3.12}-gevent: gevent
    # See https://github.com/pytest-dev/pytest/issues/9621
    # and https://github.com/pytest-dev/pytest-forked/issues/67
    # for justification of the upper bound on pytest
    {py3.6,py3.7}-gevent: pytest<7.0.0
    {py3.8,py3.9,py3.10,py3.11,py3.12}-gevent: pytest
    gevent: pytest-asyncio
    {py3.10,py3.11}-gevent: zope.event<5.0.0

    # === Integrations ===

    # Asgi
    asgi: pytest-asyncio
    asgi: async-asgi-testclient

    # AWS Lambda
    aws_lambda: aws-cdk-lib
    aws_lambda: aws-sam-cli
    aws_lambda: boto3
    aws_lambda: fastapi
    aws_lambda: requests
    aws_lambda: uvicorn

    # Boto3
    boto3-v1.12: boto3~=1.12.0
    boto3-v1.23: boto3~=1.23.0
    boto3-v1.34: boto3~=1.34.0
    boto3-latest: boto3

    # Chalice
    chalice: pytest-chalice==0.0.5
    chalice-v1.16: chalice~=1.16.0
    chalice-latest: chalice

    # HTTPX
    httpx-v0.16: pytest-httpx==0.10.0
    httpx-v0.18: pytest-httpx==0.12.0
    httpx-v0.20: pytest-httpx==0.14.0
    httpx-v0.22: pytest-httpx==0.19.0
    httpx-v0.23: pytest-httpx==0.21.0
    httpx-v0.24: pytest-httpx==0.22.0
    httpx-v0.25: pytest-httpx==0.25.0
    httpx: pytest-httpx
    # anyio is a dep of httpx
    httpx: anyio<4.0.0
    httpx-v0.16: httpx~=0.16.0
    httpx-v0.18: httpx~=0.18.0
    httpx-v0.20: httpx~=0.20.0
    httpx-v0.22: httpx~=0.22.0
    httpx-v0.23: httpx~=0.23.0
    httpx-v0.24: httpx~=0.24.0
    httpx-v0.25: httpx~=0.25.0
    httpx-v0.27: httpx~=0.27.0
    httpx-latest: httpx

    # OpenTelemetry (OTel)
    opentelemetry: opentelemetry-distro

    # OpenTelemetry Experimental (POTel)
    potel: -e .[opentelemetry-experimental]

    # pure_eval
    pure_eval: pure_eval

    # Quart
    quart: quart-auth
    quart: pytest-asyncio
    quart-{v0.19,latest}: quart-flask-patch
    quart-v0.16: blinker<1.6
    quart-v0.16: jinja2<3.1.0
    quart-v0.16: Werkzeug<2.1.0
    quart-v0.16: hypercorn<0.15.0
    quart-v0.16: quart~=0.16.0
    quart-v0.19: Werkzeug>=3.0.0
    quart-v0.19: quart~=0.19.0
    {py3.8}-quart: taskgroup==0.0.0a4
    quart-latest: quart

    # Ray
    ray-v2.34: ray~=2.34.0
    ray-latest: ray

    # Redis
    redis: fakeredis!=1.7.4
    redis: pytest<8.0.0
    {py3.6,py3.7,py3.8}-redis: fakeredis<2.26.0
    {py3.7,py3.8,py3.9,py3.10,py3.11,py3.12,py3.13}-redis: pytest-asyncio
    redis-v3: redis~=3.0
    redis-v4: redis~=4.0
    redis-v4: fakeredis<2.31.0
    redis-v5: redis~=5.0
    redis-latest: redis

    # Requests
    requests: requests>=2.0

    # RQ (Redis Queue)
    # https://github.com/jamesls/fakeredis/issues/245
    rq-v{0.6}: fakeredis<1.0
    rq-v{0.6}: redis<3.2.2
    rq-v{0.13,1.0,1.5,1.10}: fakeredis>=1.0,<1.7.4
    rq-v{1.15,1.16}: fakeredis<2.28.0
    {py3.6,py3.7}-rq-v{1.15,1.16}: fakeredis!=2.26.0  # https://github.com/cunla/fakeredis-py/issues/341
    rq-latest: fakeredis<2.28.0
    {py3.6,py3.7}-rq-latest: fakeredis!=2.26.0  # https://github.com/cunla/fakeredis-py/issues/341
    rq-v0.6: rq~=0.6.0
    rq-v0.13: rq~=0.13.0
    rq-v1.0: rq~=1.0.0
    rq-v1.5: rq~=1.5.0
    rq-v1.10: rq~=1.10.0
    rq-v1.15: rq~=1.15.0
    rq-v1.16: rq~=1.16.0
    rq-latest: rq

    # Sanic
    sanic: websockets<11.0
    sanic: aiohttp
    sanic-v{24.6}: sanic_testing
    sanic-latest: sanic_testing
    {py3.6}-sanic: aiocontextvars==0.2.1
    {py3.8}-sanic: tracerite<1.1.2
    sanic-v0.8: sanic~=0.8.0
    sanic-v20: sanic~=20.0
    sanic-v24.6: sanic~=24.6.0
    sanic-latest: sanic

    # === Integrations - Auto-generated ===
    # These come from the populate_tox.py script. Eventually we should move all
    # integration tests there.

    # ~~~ AI ~~~
    anthropic-v0.16.0: anthropic==0.16.0
    anthropic-v0.33.1: anthropic==0.33.1
    anthropic-v0.50.0: anthropic==0.50.0
    anthropic-v0.66.0: anthropic==0.66.0
    anthropic: pytest-asyncio
    anthropic-v0.16.0: httpx<0.28.0
    anthropic-v0.33.1: httpx<0.28.0

    cohere-v5.4.0: cohere==5.4.0
    cohere-v5.9.4: cohere==5.9.4
    cohere-v5.13.12: cohere==5.13.12
    cohere-v5.17.0: cohere==5.17.0

    langchain-base-v0.1.20: langchain==0.1.20
    langchain-base-v0.2.17: langchain==0.2.17
    langchain-base-v0.3.27: langchain==0.3.27
    langchain-base: openai
    langchain-base: tiktoken
    langchain-base: langchain-openai
    langchain-base-v0.3.27: langchain-community

    langchain-notiktoken-v0.1.20: langchain==0.1.20
    langchain-notiktoken-v0.2.17: langchain==0.2.17
    langchain-notiktoken-v0.3.27: langchain==0.3.27
    langchain-notiktoken: openai
    langchain-notiktoken: langchain-openai
    langchain-notiktoken-v0.3.27: langchain-community

    openai-base-v1.0.1: openai==1.0.1
    openai-base-v1.36.1: openai==1.36.1
    openai-base-v1.71.0: openai==1.71.0
    openai-base-v1.105.0: openai==1.105.0
    openai-base: pytest-asyncio
    openai-base: tiktoken
    openai-base-v1.0.1: httpx<0.28
    openai-base-v1.36.1: httpx<0.28

    openai-notiktoken-v1.0.1: openai==1.0.1
    openai-notiktoken-v1.36.1: openai==1.36.1
    openai-notiktoken-v1.71.0: openai==1.71.0
    openai-notiktoken-v1.105.0: openai==1.105.0
    openai-notiktoken: pytest-asyncio
    openai-notiktoken-v1.0.1: httpx<0.28
    openai-notiktoken-v1.36.1: httpx<0.28

    openai_agents-v0.0.19: openai-agents==0.0.19
    openai_agents-v0.1.0: openai-agents==0.1.0
    openai_agents-v0.2.11: openai-agents==0.2.11
    openai_agents: pytest-asyncio

    huggingface_hub-v0.22.2: huggingface_hub==0.22.2
    huggingface_hub-v0.26.5: huggingface_hub==0.26.5
    huggingface_hub-v0.30.2: huggingface_hub==0.30.2
    huggingface_hub-v0.34.4: huggingface_hub==0.34.4
    huggingface_hub-v0.35.0rc0: huggingface_hub==0.35.0rc0


    # ~~~ DBs ~~~
    asyncpg-v0.23.0: asyncpg==0.23.0
    asyncpg-v0.25.0: asyncpg==0.25.0
    asyncpg-v0.27.0: asyncpg==0.27.0
    asyncpg-v0.30.0: asyncpg==0.30.0
    asyncpg: pytest-asyncio

    clickhouse_driver-v0.2.9: clickhouse-driver==0.2.9

    pymongo-v3.5.1: pymongo==3.5.1
    pymongo-v3.13.0: pymongo==3.13.0
    pymongo-v4.0.2: pymongo==4.0.2
    pymongo-v4.14.1: pymongo==4.14.1
    pymongo: mockupdb

    redis_py_cluster_legacy-v1.3.6: redis-py-cluster==1.3.6
    redis_py_cluster_legacy-v2.0.0: redis-py-cluster==2.0.0
    redis_py_cluster_legacy-v2.1.3: redis-py-cluster==2.1.3

    sqlalchemy-v1.3.24: sqlalchemy==1.3.24
    sqlalchemy-v1.4.54: sqlalchemy==1.4.54
    sqlalchemy-v2.0.43: sqlalchemy==2.0.43


    # ~~~ Flags ~~~
    launchdarkly-v9.8.1: launchdarkly-server-sdk==9.8.1
    launchdarkly-v9.9.0: launchdarkly-server-sdk==9.9.0
    launchdarkly-v9.10.0: launchdarkly-server-sdk==9.10.0
    launchdarkly-v9.12.0: launchdarkly-server-sdk==9.12.0

    openfeature-v0.7.5: openfeature-sdk==0.7.5
    openfeature-v0.8.2: openfeature-sdk==0.8.2

    statsig-v0.55.3: statsig==0.55.3
    statsig-v0.58.4: statsig==0.58.4
    statsig-v0.61.0: statsig==0.61.0
    statsig-v0.63.0: statsig==0.63.0
    statsig: typing_extensions

    unleash-v6.0.1: UnleashClient==6.0.1
    unleash-v6.1.0: UnleashClient==6.1.0
    unleash-v6.2.2: UnleashClient==6.2.2
    unleash-v6.3.0: UnleashClient==6.3.0


    # ~~~ GraphQL ~~~
    ariadne-v0.20.1: ariadne==0.20.1
    ariadne-v0.22: ariadne==0.22
    ariadne-v0.24.0: ariadne==0.24.0
    ariadne-v0.26.2: ariadne==0.26.2
    ariadne: fastapi
    ariadne: flask
    ariadne: httpx

    gql-v3.4.1: gql[all]==3.4.1
    gql-v3.5.3: gql[all]==3.5.3
    gql-v4.0.0: gql[all]==4.0.0
    gql-v4.1.0b0: gql[all]==4.1.0b0

    graphene-v3.3: graphene==3.3
    graphene-v3.4.3: graphene==3.4.3
    graphene: blinker
    graphene: fastapi
    graphene: flask
    graphene: httpx
    py3.6-graphene: aiocontextvars

    strawberry-v0.209.8: strawberry-graphql[fastapi,flask]==0.209.8
    strawberry-v0.233.3: strawberry-graphql[fastapi,flask]==0.233.3
    strawberry-v0.257.0: strawberry-graphql[fastapi,flask]==0.257.0
    strawberry-v0.281.0: strawberry-graphql[fastapi,flask]==0.281.0
    strawberry: httpx
    strawberry-v0.209.8: pydantic<2.11
    strawberry-v0.233.3: pydantic<2.11
    strawberry-v0.257.0: pydantic<2.11


    # ~~~ Network ~~~
    grpc-v1.32.0: grpcio==1.32.0
    grpc-v1.46.5: grpcio==1.46.5
    grpc-v1.60.2: grpcio==1.60.2
    grpc-v1.74.0: grpcio==1.74.0
    grpc-v1.75.0rc1: grpcio==1.75.0rc1
    grpc: protobuf
    grpc: mypy-protobuf
    grpc: types-protobuf
    grpc: pytest-asyncio


    # ~~~ Tasks ~~~
    arq-v0.23: arq==0.23
    arq-v0.24.0: arq==0.24.0
    arq-v0.25.0: arq==0.25.0
    arq-v0.26.3: arq==0.26.3
    arq: async-timeout
    arq: pytest-asyncio
    arq: fakeredis>=2.2.0,<2.8
    arq-v0.23: pydantic<2

    beam-v2.14.0: apache-beam==2.14.0
    beam-v2.32.0: apache-beam==2.32.0
    beam-v2.50.0: apache-beam==2.50.0
    beam-v2.67.0: apache-beam==2.67.0

    celery-v4.4.7: celery==4.4.7
    celery-v5.0.5: celery==5.0.5
    celery-v5.5.3: celery==5.5.3
    celery: newrelic
    celery: redis
    py3.7-celery: importlib-metadata<5.0

    dramatiq-v1.9.0: dramatiq==1.9.0
    dramatiq-v1.12.3: dramatiq==1.12.3
    dramatiq-v1.15.0: dramatiq==1.15.0
    dramatiq-v1.18.0: dramatiq==1.18.0

    huey-v2.1.3: huey==2.1.3
    huey-v2.2.0: huey==2.2.0
    huey-v2.3.2: huey==2.3.2
    huey-v2.5.3: huey==2.5.3

    spark-v3.0.3: pyspark==3.0.3
    spark-v3.5.6: pyspark==3.5.6
    spark-v4.0.0: pyspark==4.0.0


    # ~~~ Web 1 ~~~
    django-v1.11.29: django==1.11.29
    django-v2.2.28: django==2.2.28
    django-v3.2.25: django==3.2.25
    django-v4.2.24: django==4.2.24
    django-v5.0.14: django==5.0.14
    django-v5.2.6: django==5.2.6
    django: psycopg2-binary
    django: djangorestframework
    django: pytest-django
    django: Werkzeug
    django-v2.2.28: channels[daphne]
    django-v3.2.25: channels[daphne]
    django-v4.2.24: channels[daphne]
    django-v5.0.14: channels[daphne]
    django-v5.2.6: channels[daphne]
    django-v2.2.28: six
    django-v3.2.25: pytest-asyncio
    django-v4.2.24: pytest-asyncio
    django-v5.0.14: pytest-asyncio
    django-v5.2.6: pytest-asyncio
    django-v1.11.29: djangorestframework>=3.0,<4.0
    django-v1.11.29: Werkzeug<2.1.0
    django-v2.2.28: djangorestframework>=3.0,<4.0
    django-v2.2.28: Werkzeug<2.1.0
    django-v3.2.25: djangorestframework>=3.0,<4.0
    django-v3.2.25: Werkzeug<2.1.0
    django-v1.11.29: pytest-django<4.0
    django-v2.2.28: pytest-django<4.0

    flask-v1.1.4: flask==1.1.4
    flask-v2.3.3: flask==2.3.3
    flask-v3.0.3: flask==3.0.3
    flask-v3.1.2: flask==3.1.2
    flask: flask-login
    flask: werkzeug
    flask-v1.1.4: werkzeug<2.1.0
    flask-v1.1.4: markupsafe<2.1.0

    starlette-v0.16.0: starlette==0.16.0
    starlette-v0.26.1: starlette==0.26.1
    starlette-v0.36.3: starlette==0.36.3
    starlette-v0.47.3: starlette==0.47.3
    starlette: pytest-asyncio
    starlette: python-multipart
    starlette: requests
    starlette: anyio<4.0.0
    starlette: jinja2
    starlette: httpx
    starlette-v0.16.0: httpx<0.28.0
    starlette-v0.26.1: httpx<0.28.0
    starlette-v0.36.3: httpx<0.28.0
    py3.6-starlette: aiocontextvars

    fastapi-v0.79.1: fastapi==0.79.1
    fastapi-v0.91.0: fastapi==0.91.0
    fastapi-v0.103.2: fastapi==0.103.2
    fastapi-v0.116.1: fastapi==0.116.1
    fastapi: httpx
    fastapi: pytest-asyncio
    fastapi: python-multipart
    fastapi: requests
    fastapi: anyio<4
    fastapi-v0.79.1: httpx<0.28.0
    fastapi-v0.91.0: httpx<0.28.0
    fastapi-v0.103.2: httpx<0.28.0
    py3.6-fastapi: aiocontextvars


    # ~~~ Web 2 ~~~
    aiohttp-v3.4.4: aiohttp==3.4.4
    aiohttp-v3.7.4: aiohttp==3.7.4
    aiohttp-v3.10.11: aiohttp==3.10.11
    aiohttp-v3.12.15: aiohttp==3.12.15
    aiohttp: pytest-aiohttp
    aiohttp-v3.10.11: pytest-asyncio
    aiohttp-v3.12.15: pytest-asyncio

    bottle-v0.12.25: bottle==0.12.25
    bottle-v0.13.4: bottle==0.13.4
    bottle: werkzeug<2.1.0

    falcon-v1.4.1: falcon==1.4.1
    falcon-v2.0.0: falcon==2.0.0
    falcon-v3.1.3: falcon==3.1.3
    falcon-v4.0.2: falcon==4.0.2
    falcon-v4.1.0: falcon==4.1.0

    litestar-v2.0.1: litestar==2.0.1
    litestar-v2.6.4: litestar==2.6.4
    litestar-v2.12.1: litestar==2.12.1
    litestar-v2.17.0: litestar==2.17.0
    litestar: pytest-asyncio
    litestar: python-multipart
    litestar: requests
    litestar: cryptography
    litestar-v2.0.1: httpx<0.28
    litestar-v2.6.4: httpx<0.28

    pyramid-v1.8.6: pyramid==1.8.6
    pyramid-v1.10.8: pyramid==1.10.8
    pyramid-v2.0.2: pyramid==2.0.2
    pyramid: werkzeug<2.1.0

    starlite-v1.48.1: starlite==1.48.1
    starlite-v1.49.0: starlite==1.49.0
    starlite-v1.50.2: starlite==1.50.2
    starlite-v1.51.16: starlite==1.51.16
    starlite: pytest-asyncio
    starlite: python-multipart
    starlite: requests
    starlite: cryptography
    starlite: pydantic<2.0.0
    starlite: httpx<0.28

    tornado-v6.0.4: tornado==6.0.4
    tornado-v6.2: tornado==6.2
    tornado-v6.4.2: tornado==6.4.2
    tornado-v6.5.2: tornado==6.5.2
    tornado: pytest
    tornado-v6.0.4: pytest<8.2
    tornado-v6.2: pytest<8.2
    py3.6-tornado: aiocontextvars


    # ~~~ Misc ~~~
    loguru-v0.7.3: loguru==0.7.3

    trytond-v4.6.22: trytond==4.6.22
    trytond-v4.8.18: trytond==4.8.18
    trytond-v5.8.16: trytond==5.8.16
    trytond-v6.8.17: trytond==6.8.17
    trytond-v7.0.35: trytond==7.0.35
    trytond-v7.6.6: trytond==7.6.6
    trytond: werkzeug
    trytond-v4.6.22: werkzeug<1.0
    trytond-v4.8.18: werkzeug<1.0

    typer-v0.15.4: typer==0.15.4
    typer-v0.16.1: typer==0.16.1
    typer-v0.17.3: typer==0.17.3



setenv =
    PYTHONDONTWRITEBYTECODE=1
    OBJC_DISABLE_INITIALIZE_FORK_SAFETY=YES
    COVERAGE_FILE=.coverage-sentry-{envname}
    py3.6: COVERAGE_RCFILE=.coveragerc36

    django: DJANGO_SETTINGS_MODULE=tests.integrations.django.myapp.settings
    spark-v{3.0.3,3.5.6}: JAVA_HOME=/usr/lib/jvm/temurin-11-jdk-amd64

    common: TESTPATH=tests
    gevent: TESTPATH=tests
    aiohttp: TESTPATH=tests/integrations/aiohttp
    anthropic: TESTPATH=tests/integrations/anthropic
    ariadne: TESTPATH=tests/integrations/ariadne
    arq: TESTPATH=tests/integrations/arq
    asgi: TESTPATH=tests/integrations/asgi
    asyncpg: TESTPATH=tests/integrations/asyncpg
    aws_lambda: TESTPATH=tests/integrations/aws_lambda
    beam: TESTPATH=tests/integrations/beam
    boto3: TESTPATH=tests/integrations/boto3
    bottle: TESTPATH=tests/integrations/bottle
    celery: TESTPATH=tests/integrations/celery
    chalice: TESTPATH=tests/integrations/chalice
    clickhouse_driver: TESTPATH=tests/integrations/clickhouse_driver
    cohere: TESTPATH=tests/integrations/cohere
    cloud_resource_context: TESTPATH=tests/integrations/cloud_resource_context
    django: TESTPATH=tests/integrations/django
    dramatiq: TESTPATH=tests/integrations/dramatiq
    falcon: TESTPATH=tests/integrations/falcon
    fastapi:  TESTPATH=tests/integrations/fastapi
    flask: TESTPATH=tests/integrations/flask
    gcp: TESTPATH=tests/integrations/gcp
    gql: TESTPATH=tests/integrations/gql
    graphene: TESTPATH=tests/integrations/graphene
    grpc: TESTPATH=tests/integrations/grpc
    httpx: TESTPATH=tests/integrations/httpx
    huey: TESTPATH=tests/integrations/huey
    huggingface_hub: TESTPATH=tests/integrations/huggingface_hub
    langchain-base: TESTPATH=tests/integrations/langchain
    langchain-notiktoken: TESTPATH=tests/integrations/langchain
    launchdarkly: TESTPATH=tests/integrations/launchdarkly
    litestar: TESTPATH=tests/integrations/litestar
    loguru: TESTPATH=tests/integrations/loguru
    openai-base: TESTPATH=tests/integrations/openai
    openai-notiktoken: TESTPATH=tests/integrations/openai
    openai_agents: TESTPATH=tests/integrations/openai_agents
    openfeature: TESTPATH=tests/integrations/openfeature
    opentelemetry: TESTPATH=tests/integrations/opentelemetry
    potel: TESTPATH=tests/integrations/opentelemetry
    pure_eval: TESTPATH=tests/integrations/pure_eval
    pymongo: TESTPATH=tests/integrations/pymongo
    pyramid: TESTPATH=tests/integrations/pyramid
    quart: TESTPATH=tests/integrations/quart
    ray: TESTPATH=tests/integrations/ray
    redis: TESTPATH=tests/integrations/redis
    redis_py_cluster_legacy: TESTPATH=tests/integrations/redis_py_cluster_legacy
    requests: TESTPATH=tests/integrations/requests
    rq: TESTPATH=tests/integrations/rq
    sanic: TESTPATH=tests/integrations/sanic
    spark: TESTPATH=tests/integrations/spark
    sqlalchemy: TESTPATH=tests/integrations/sqlalchemy
    starlette: TESTPATH=tests/integrations/starlette
    starlite: TESTPATH=tests/integrations/starlite
    statsig: TESTPATH=tests/integrations/statsig
    strawberry: TESTPATH=tests/integrations/strawberry
    tornado: TESTPATH=tests/integrations/tornado
    trytond: TESTPATH=tests/integrations/trytond
    typer: TESTPATH=tests/integrations/typer
    unleash: TESTPATH=tests/integrations/unleash
    socket: TESTPATH=tests/integrations/socket

passenv =
    SENTRY_PYTHON_TEST_POSTGRES_HOST
    SENTRY_PYTHON_TEST_POSTGRES_USER
    SENTRY_PYTHON_TEST_POSTGRES_PASSWORD
    SENTRY_PYTHON_TEST_POSTGRES_NAME

usedevelop = True

extras =
    bottle: bottle
    falcon: falcon
    flask: flask
    pymongo: pymongo

basepython =
    py3.6: python3.6
    py3.7: python3.7
    py3.8: python3.8
    py3.9: python3.9
    py3.10: python3.10
    py3.11: python3.11
    py3.12: python3.12
    py3.13: python3.13

    # Python version is pinned here because flake8 actually behaves differently
    # depending on which version is used. You can patch this out to point to
    # some random Python 3 binary, but then you get guaranteed mismatches with
    # CI. Other tools such as mypy and black have options that pin the Python
    # version.
    linters: python3.12

commands =
    {py3.7,py3.8}-boto3: pip install urllib3<2.0.0

    ; https://github.com/pallets/flask/issues/4455
    {py3.7,py3.8,py3.9,py3.10,py3.11}-flask-v{1}: pip install "itsdangerous>=0.24,<2.0" "markupsafe<2.0.0" "jinja2<3.1.1"

    ; Running `pytest` as an executable suffers from an import error
    ; when loading tests in scenarios. In particular, django fails to
    ; load the settings from the test module.
    python -m pytest -W error::pytest.PytestUnraisableExceptionWarning {env:TESTPATH} -o junit_suite_name={envname} {posargs}

[testenv:linters]
commands =
    flake8 tests sentry_sdk
    black --check tests sentry_sdk
    mypy sentry_sdk<|MERGE_RESOLUTION|>--- conflicted
+++ resolved
@@ -10,11 +10,7 @@
 # The file (and all resulting CI YAMLs) then need to be regenerated via
 # "scripts/generate-test-files.sh".
 #
-<<<<<<< HEAD
-# Last generated: 2025-09-04T09:55:59.328948+00:00
-=======
-# Last generated: 2025-09-04T10:35:13.756355+00:00
->>>>>>> c378c2d8
+# Last generated: 2025-09-04T12:41:07.285452+00:00
 
 [tox]
 requires =
@@ -154,8 +150,8 @@
 
 
     # ~~~ DBs ~~~
-    {py3.7,py3.8,py3.9}-asyncpg-v0.23.0
-    {py3.7,py3.9,py3.10}-asyncpg-v0.25.0
+    {py3.6,py3.8,py3.9}-asyncpg-v0.23.0
+    {py3.6,py3.9,py3.10}-asyncpg-v0.25.0
     {py3.7,py3.9,py3.10}-asyncpg-v0.27.0
     {py3.8,py3.11,py3.12}-asyncpg-v0.30.0
 
