# Tox (http://codespeak.net/~hpk/tox/) is a tool for running tests
# in multiple virtualenvs. This configuration file will run the
# test suite on all supported python versions. To use it, "pip install tox"
# and then run "tox" from this directory.
#
# This file has been generated from a template
# by "scripts/populate_tox/populate_tox.py". Any changes to the file should
# be made in the template (if you want to change a hardcoded part of the file)
# or in the script (if you want to change the auto-generated part).
# The file (and all resulting CI YAMLs) then need to be regenerated via
# "scripts/generate-test-files.sh".
#
<<<<<<< HEAD
# Last generated: 2025-07-30T13:59:12.959550+00:00
=======
# Last generated: 2025-07-30T08:02:45.313432+00:00
>>>>>>> 01cc1312

[tox]
requires =
    # This version introduced using pip 24.1 which does not work with older Celery and HTTPX versions.
    virtualenv<20.26.3
envlist =
    # === Gevent ===
    {py3.8,py3.10,py3.11,py3.12}-gevent

    # === Integrations ===
    # General format is {pythonversion}-{integrationname}-v{frameworkversion}
    # 1 blank line between different integrations
    # Each framework version should only be mentioned once. I.e:
    #   {py3.7,py3.10}-django-v{3.2}
    #   {py3.10}-django-v{4.0}
    # instead of:
    #   {py3.7}-django-v{3.2}
    #   {py3.7,py3.10}-django-v{3.2,4.0}
    #
    # At a minimum, we should test against at least the lowest
    # and the latest supported version of a framework.

    # Arq
    {py3.7,py3.11}-arq-v{0.23}
    {py3.7,py3.12,py3.13}-arq-latest

    # Asgi
    {py3.7,py3.12,py3.13}-asgi

    # asyncpg
    {py3.7,py3.10}-asyncpg-v{0.23}
    {py3.8,py3.11,py3.12}-asyncpg-latest

    # AWS Lambda
    {py3.8,py3.9,py3.11,py3.13}-aws_lambda

    # Beam
    {py3.7}-beam-v{2.12}
    {py3.8,py3.11}-beam-latest

    # Boto3
    {py3.7}-boto3-v{1.12}
    {py3.7,py3.11,py3.12}-boto3-v{1.23}
    {py3.11,py3.12}-boto3-v{1.34}
    {py3.11,py3.12,py3.13}-boto3-latest

    # Chalice
    {py3.7,py3.9}-chalice-v{1.16}
    {py3.8,py3.12,py3.13}-chalice-latest

    # Cloud Resource Context
    {py3.7,py3.12,py3.13}-cloud_resource_context

    # GCP
    {py3.7}-gcp

    # HTTPX
    {py3.7,py3.9}-httpx-v{0.16,0.18}
    {py3.7,py3.10}-httpx-v{0.20,0.22}
    {py3.7,py3.11,py3.12}-httpx-v{0.23,0.24}
    {py3.9,py3.11,py3.12}-httpx-v{0.25,0.27}
    {py3.9,py3.12,py3.13}-httpx-latest

    # Langchain
    {py3.9,py3.11,py3.12}-langchain-v0.1
    {py3.9,py3.11,py3.12}-langchain-v0.3
    {py3.9,py3.11,py3.12}-langchain-latest
    {py3.9,py3.11,py3.12}-langchain-notiktoken

    # OpenAI
    {py3.9,py3.11,py3.12}-openai-v1.0
    {py3.9,py3.11,py3.12}-openai-v1.22
    {py3.9,py3.11,py3.12}-openai-v1.55
    {py3.9,py3.11,py3.12}-openai-latest
    {py3.9,py3.11,py3.12}-openai-notiktoken

    # pure_eval
    {py3.7,py3.12,py3.13}-pure_eval

    # Quart
    {py3.7,py3.11}-quart-v{0.16}
    {py3.8,py3.11,py3.12}-quart-v{0.19}
    {py3.8,py3.12,py3.13}-quart-latest

    # Ray
    {py3.10,py3.11}-ray-v{2.34}
    {py3.10,py3.11}-ray-latest

    # Redis
    {py3.7,py3.8}-redis-v{3}
    {py3.7,py3.8,py3.11}-redis-v{4}
    {py3.7,py3.11,py3.12}-redis-v{5}

    # Requests
    {py3.7,py3.8,py3.12,py3.13}-requests

    # RQ (Redis Queue)
    {py3.7,py3.9}-rq-v{0.13,1.0}
    {py3.7,py3.11}-rq-v{1.5,1.10}
    {py3.7,py3.11,py3.12}-rq-v{1.15,1.16}
    {py3.7,py3.12,py3.13}-rq-latest

    # Sanic
    {py3.7}-sanic-v{0.8}
    {py3.8}-sanic-v{20}
    {py3.8,py3.11,py3.12}-sanic-v{24.6}
    {py3.9,py3.12,py3.13}-sanic-latest

    # === Integrations - Auto-generated ===
    # These come from the populate_tox.py script. Eventually we should move all
    # integration tests there.

    # ~~~ Common ~~~
    {py3.7,py3.8,py3.9}-common-v1.4.1
    {py3.7,py3.8,py3.9,py3.10,py3.11}-common-v1.15.0
    {py3.8,py3.9,py3.10,py3.11,py3.12}-common-v1.26.0
    {py3.9,py3.10,py3.11,py3.12,py3.13}-common-v1.36.0


    # ~~~ AI ~~~
    {py3.8,py3.11,py3.12}-anthropic-v0.16.0
    {py3.8,py3.11,py3.12}-anthropic-v0.31.2
    {py3.8,py3.11,py3.12}-anthropic-v0.46.0
    {py3.8,py3.12,py3.13}-anthropic-v0.60.0

    {py3.9,py3.10,py3.11}-cohere-v5.4.0
    {py3.9,py3.11,py3.12}-cohere-v5.9.4
    {py3.9,py3.11,py3.12}-cohere-v5.13.12
    {py3.9,py3.11,py3.12}-cohere-v5.16.1

    {py3.10,py3.11,py3.12}-openai_agents-v0.0.19
    {py3.10,py3.12,py3.13}-openai_agents-v0.1.0
    {py3.10,py3.12,py3.13}-openai_agents-v0.2.4

    {py3.8,py3.10,py3.11}-huggingface_hub-v0.22.2
    {py3.8,py3.11,py3.12}-huggingface_hub-v0.26.5
    {py3.8,py3.12,py3.13}-huggingface_hub-v0.30.2
    {py3.8,py3.12,py3.13}-huggingface_hub-v0.34.3
    {py3.8,py3.12,py3.13}-huggingface_hub-v0.35.0rc0


    # ~~~ DBs ~~~
    {py3.7,py3.11,py3.12}-clickhouse_driver-v0.2.9

    {py3.7}-pymongo-v3.7.2
    {py3.7,py3.10,py3.11}-pymongo-v3.13.0
    {py3.7,py3.9,py3.10}-pymongo-v4.0.2
    {py3.9,py3.12,py3.13}-pymongo-v4.13.2

    {py3.7}-redis_py_cluster_legacy-v2.0.0
    {py3.7,py3.8}-redis_py_cluster_legacy-v2.1.3

    {py3.7,py3.8,py3.9}-sqlalchemy-v1.3.24
    {py3.7,py3.11,py3.12}-sqlalchemy-v1.4.54
    {py3.7,py3.12,py3.13}-sqlalchemy-v2.0.42


    # ~~~ Flags ~~~
    {py3.8,py3.12,py3.13}-launchdarkly-v9.8.1
    {py3.8,py3.12,py3.13}-launchdarkly-v9.9.0
    {py3.8,py3.12,py3.13}-launchdarkly-v9.10.0
    {py3.9,py3.12,py3.13}-launchdarkly-v9.12.0

    {py3.8,py3.12,py3.13}-openfeature-v0.7.5
    {py3.9,py3.12,py3.13}-openfeature-v0.8.1

    {py3.7,py3.12,py3.13}-statsig-v0.55.3
    {py3.7,py3.12,py3.13}-statsig-v0.57.3
    {py3.7,py3.12,py3.13}-statsig-v0.59.1
    {py3.7,py3.12,py3.13}-statsig-v0.61.0

    {py3.8,py3.12,py3.13}-unleash-v6.0.1
    {py3.8,py3.12,py3.13}-unleash-v6.1.0
    {py3.8,py3.12,py3.13}-unleash-v6.2.2
    {py3.8,py3.12,py3.13}-unleash-v6.3.0


    # ~~~ GraphQL ~~~
    {py3.8,py3.10,py3.11}-ariadne-v0.20.1
    {py3.8,py3.11,py3.12}-ariadne-v0.22
    {py3.8,py3.11,py3.12}-ariadne-v0.24.0
    {py3.9,py3.12,py3.13}-ariadne-v0.26.2

    {py3.7,py3.9,py3.10}-gql-v3.4.1
    {py3.7,py3.11,py3.12}-gql-v3.5.3
    {py3.9,py3.12,py3.13}-gql-v4.0.0b0

    {py3.7,py3.9,py3.10}-graphene-v3.3
    {py3.8,py3.12,py3.13}-graphene-v3.4.3

    {py3.8,py3.10,py3.11}-strawberry-v0.209.8
    {py3.8,py3.11,py3.12}-strawberry-v0.232.2
    {py3.8,py3.12,py3.13}-strawberry-v0.255.0
    {py3.9,py3.12,py3.13}-strawberry-v0.278.0


    # ~~~ Network ~~~
    {py3.7,py3.8}-grpc-v1.32.0
    {py3.7,py3.9,py3.10}-grpc-v1.46.5
    {py3.7,py3.11,py3.12}-grpc-v1.60.2
    {py3.9,py3.12,py3.13}-grpc-v1.74.0


    # ~~~ Tasks ~~~
    {py3.8}-celery-v4.4.7
    {py3.8}-celery-v5.0.5
    {py3.8,py3.12,py3.13}-celery-v5.5.3

    {py3.7}-dramatiq-v1.9.0
    {py3.7,py3.8,py3.9}-dramatiq-v1.12.3
    {py3.7,py3.10,py3.11}-dramatiq-v1.15.0
    {py3.9,py3.12,py3.13}-dramatiq-v1.18.0

    {py3.7}-huey-v2.1.3
    {py3.7}-huey-v2.2.0
    {py3.7}-huey-v2.3.2
    {py3.7,py3.11,py3.12}-huey-v2.5.3

    {py3.8,py3.9}-spark-v3.0.3
    {py3.8,py3.10,py3.11}-spark-v3.5.6
    {py3.9,py3.12,py3.13}-spark-v4.0.0


    # ~~~ Web 1 ~~~
    {py3.7}-django-v2.0.13
    {py3.7,py3.8,py3.9}-django-v2.2.28
    {py3.7,py3.9,py3.10}-django-v3.2.25
    {py3.8,py3.11,py3.12}-django-v4.2.23
    {py3.10,py3.11,py3.12}-django-v5.0.14
    {py3.10,py3.12,py3.13}-django-v5.2.4

    {py3.7,py3.8}-flask-v1.1.4
    {py3.8,py3.12,py3.13}-flask-v2.3.3
    {py3.8,py3.12,py3.13}-flask-v3.0.3
    {py3.9,py3.12,py3.13}-flask-v3.1.1

    {py3.7,py3.9,py3.10}-starlette-v0.16.0
    {py3.7,py3.10,py3.11}-starlette-v0.26.1
    {py3.8,py3.11,py3.12}-starlette-v0.36.3
    {py3.9,py3.12,py3.13}-starlette-v0.47.2

    {py3.7,py3.9,py3.10}-fastapi-v0.79.1
    {py3.7,py3.10,py3.11}-fastapi-v0.91.0
    {py3.7,py3.10,py3.11}-fastapi-v0.103.2
    {py3.8,py3.12,py3.13}-fastapi-v0.116.1


    # ~~~ Web 2 ~~~
    {py3.7}-aiohttp-v3.4.4
    {py3.7,py3.8,py3.9}-aiohttp-v3.7.4
    {py3.8,py3.12,py3.13}-aiohttp-v3.10.11
    {py3.9,py3.12,py3.13}-aiohttp-v3.12.15

    {py3.7}-bottle-v0.12.25
    {py3.8,py3.12,py3.13}-bottle-v0.13.4

    {py3.7,py3.8,py3.9}-falcon-v3.0.1
    {py3.7,py3.11,py3.12}-falcon-v3.1.3
    {py3.8,py3.11,py3.12}-falcon-v4.0.2
    {py3.8,py3.11,py3.12}-falcon-v4.1.0a3

    {py3.8,py3.10,py3.11}-litestar-v2.0.1
    {py3.8,py3.11,py3.12}-litestar-v2.5.5
    {py3.8,py3.11,py3.12}-litestar-v2.10.0
    {py3.8,py3.12,py3.13}-litestar-v2.16.0

    {py3.7,py3.8,py3.9}-pyramid-v1.10.8
    {py3.7,py3.10,py3.11}-pyramid-v2.0.2

    {py3.8,py3.10,py3.11}-starlite-v1.48.1
    {py3.8,py3.10,py3.11}-starlite-v1.49.0
    {py3.8,py3.10,py3.11}-starlite-v1.50.2
    {py3.8,py3.10,py3.11}-starlite-v1.51.16

    {py3.7,py3.8}-tornado-v6.0.4
    {py3.7,py3.9,py3.10}-tornado-v6.2
    {py3.8,py3.10,py3.11}-tornado-v6.4.2
    {py3.9,py3.12,py3.13}-tornado-v6.5.1


    # ~~~ Misc ~~~
    {py3.7,py3.12,py3.13}-loguru-v0.7.3

    {py3.7}-trytond-v5.0.63
    {py3.7,py3.8}-trytond-v5.8.16
    {py3.8,py3.10,py3.11}-trytond-v6.8.17
    {py3.8,py3.11,py3.12}-trytond-v7.0.34
    {py3.9,py3.12,py3.13}-trytond-v7.6.4

    {py3.7,py3.12,py3.13}-typer-v0.15.4
    {py3.7,py3.12,py3.13}-typer-v0.16.0



[testenv]
deps =
    # if you change requirements-testing.txt and your change is not being reflected
    # in what's installed by tox (when running tox locally), try running tox
    # with the -r flag
    -r requirements-testing.txt

    linters: -r requirements-linting.txt
    linters: werkzeug<2.3.0

    # === Gevent ===
    {py3.7,py3.8,py3.9,py3.10,py3.11}-gevent: gevent>=22.10.0, <22.11.0
    {py3.12}-gevent: gevent
    # See https://github.com/pytest-dev/pytest/issues/9621
    # and https://github.com/pytest-dev/pytest-forked/issues/67
    # for justification of the upper bound on pytest
    py3.7-gevent: pytest<7.0.0
    {py3.8,py3.9,py3.10,py3.11,py3.12}-gevent: pytest
    gevent: pytest-asyncio
    {py3.10,py3.11}-gevent: zope.event<5.0.0

    # === Integrations ===

    # Arq
    arq-v0.23: arq~=0.23.0
    arq-v0.23: pydantic<2
    arq-latest: arq
    arq: fakeredis>=2.2.0,<2.8
    arq: pytest-asyncio
    arq: async-timeout

    # Asgi
    asgi: pytest-asyncio
    asgi: async-asgi-testclient

    # Asyncpg
    asyncpg-v0.23: asyncpg~=0.23.0
    asyncpg-latest: asyncpg
    asyncpg: pytest-asyncio

    # AWS Lambda
    aws_lambda: aws-cdk-lib
    aws_lambda: aws-sam-cli
    aws_lambda: boto3
    aws_lambda: fastapi
    aws_lambda: requests
    aws_lambda: uvicorn

    # Beam
    beam-v2.12: apache-beam~=2.12.0
    beam-latest: apache-beam

    # Boto3
    boto3-v1.12: boto3~=1.12.0
    boto3-v1.23: boto3~=1.23.0
    boto3-v1.34: boto3~=1.34.0
    boto3-latest: boto3

    # Chalice
    chalice: pytest-chalice==0.0.5
    chalice-v1.16: chalice~=1.16.0
    chalice-latest: chalice

    # HTTPX
    httpx-v0.16: pytest-httpx==0.10.0
    httpx-v0.18: pytest-httpx==0.12.0
    httpx-v0.20: pytest-httpx==0.14.0
    httpx-v0.22: pytest-httpx==0.19.0
    httpx-v0.23: pytest-httpx==0.21.0
    httpx-v0.24: pytest-httpx==0.22.0
    httpx-v0.25: pytest-httpx==0.25.0
    httpx: pytest-httpx
    # anyio is a dep of httpx
    httpx: anyio>=3,<5
    httpx-v0.16: httpx~=0.16.0
    httpx-v0.18: httpx~=0.18.0
    httpx-v0.20: httpx~=0.20.0
    httpx-v0.22: httpx~=0.22.0
    httpx-v0.23: httpx~=0.23.0
    httpx-v0.24: httpx~=0.24.0
    httpx-v0.25: httpx~=0.25.0
    httpx-v0.27: httpx~=0.27.0
    httpx-latest: httpx

    # Langchain
    langchain-v0.1: openai~=1.0.0
    langchain-v0.1: langchain~=0.1.11
    langchain-v0.1: tiktoken~=0.6.0
    langchain-v0.1: httpx<0.28.0
    langchain-v0.3: langchain~=0.3.0
    langchain-v0.3: langchain-community
    langchain-v0.3: tiktoken
    langchain-v0.3: openai
    langchain-{latest,notiktoken}: langchain
    langchain-{latest,notiktoken}: langchain-openai
    langchain-{latest,notiktoken}: openai>=1.6.1
    langchain-latest: tiktoken~=0.6.0

    # OpenAI
    openai: pytest-asyncio
    openai-v1.0: openai~=1.0.0
    openai-v1.0: tiktoken
    openai-v1.0: httpx<0.28.0
    openai-v1.22: openai~=1.22.0
    openai-v1.22: tiktoken
    openai-v1.22: httpx<0.28.0
    openai-v1.55: openai~=1.55.0
    openai-v1.55: tiktoken
    openai-latest: openai
    openai-latest: tiktoken~=0.6.0
    openai-notiktoken: openai

    # pure_eval
    pure_eval: pure_eval

    # Quart
    quart: quart-auth
    quart: pytest-asyncio
    quart-{v0.19,latest}: quart-flask-patch
    quart-v0.16: blinker<1.6
    quart-v0.16: jinja2<3.1.0
    quart-v0.16: Werkzeug<2.1.0
    quart-v0.16: hypercorn<0.15.0
    quart-v0.16: quart~=0.16.0
    quart-v0.19: Werkzeug>=3.0.0
    quart-v0.19: quart~=0.19.0
    {py3.8}-quart: taskgroup==0.0.0a4
    quart-latest: quart

    # Ray
    ray-v2.34: ray~=2.34.0
    ray-latest: ray

    # Redis
    redis: fakeredis!=1.7.4
    redis: pytest<8.0.0
    {py3.7,py3.8}-redis: fakeredis<2.26.0
    {py3.7,py3.8,py3.9,py3.10,py3.11,py3.12,py3.13}-redis: pytest-asyncio
    redis-v3: redis~=3.0
    redis-v4: redis~=4.0
    redis-v5: redis~=5.0

    # Requests
    requests: requests>=2.0

    # RQ (Redis Queue)
    # https://github.com/jamesls/fakeredis/issues/245
    rq-v{0.13,1.0,1.5,1.10}: fakeredis>=1.0,<1.7.4
    rq-v{1.15,1.16}: fakeredis<2.28.0
    py3.7-rq-v{1.15,1.16}: fakeredis!=2.26.0  # https://github.com/cunla/fakeredis-py/issues/341
    rq-latest: fakeredis<2.28.0
    py3.7-rq-latest: fakeredis!=2.26.0  # https://github.com/cunla/fakeredis-py/issues/341
    rq-v0.6: rq~=0.6.0
    rq-v0.13: rq~=0.13.0
    rq-v1.0: rq~=1.0.0
    rq-v1.5: rq~=1.5.0
    rq-v1.10: rq~=1.10.0
    rq-v1.15: rq~=1.15.0
    rq-v1.16: rq~=1.16.0
    rq-latest: rq

    # Sanic
    sanic: websockets<11.0
    sanic: aiohttp
    sanic-v{24.6}: sanic_testing
    sanic-latest: sanic_testing
    {py3.6}-sanic: aiocontextvars==0.2.1
    {py3.8}-sanic: tracerite<1.1.2
    sanic-v0.8: sanic~=0.8.0
    sanic-v20: sanic~=20.0
    sanic-v24.6: sanic~=24.6.0
    sanic-latest: sanic

    # === Integrations - Auto-generated ===
    # These come from the populate_tox.py script. Eventually we should move all
    # integration tests there.

    # ~~~ Common ~~~
    common-v1.4.1: opentelemetry-sdk==1.4.1
    common-v1.15.0: opentelemetry-sdk==1.15.0
    common-v1.26.0: opentelemetry-sdk==1.26.0
    common-v1.36.0: opentelemetry-sdk==1.36.0
    common: pytest
    common: pytest-asyncio
    py3.7-common: pytest<7.0.0
    py3.8-common: hypothesis


    # ~~~ AI ~~~
    anthropic-v0.16.0: anthropic==0.16.0
    anthropic-v0.31.2: anthropic==0.31.2
    anthropic-v0.46.0: anthropic==0.46.0
    anthropic-v0.60.0: anthropic==0.60.0
    anthropic: pytest-asyncio
    anthropic-v0.16.0: httpx<0.28.0
    anthropic-v0.31.2: httpx<0.28.0
    anthropic-v0.46.0: httpx<0.28.0

    cohere-v5.4.0: cohere==5.4.0
    cohere-v5.9.4: cohere==5.9.4
    cohere-v5.13.12: cohere==5.13.12
    cohere-v5.16.1: cohere==5.16.1

    openai_agents-v0.0.19: openai-agents==0.0.19
    openai_agents-v0.1.0: openai-agents==0.1.0
    openai_agents-v0.2.4: openai-agents==0.2.4
    openai_agents: pytest-asyncio

    huggingface_hub-v0.22.2: huggingface_hub==0.22.2
    huggingface_hub-v0.26.5: huggingface_hub==0.26.5
    huggingface_hub-v0.30.2: huggingface_hub==0.30.2
    huggingface_hub-v0.34.3: huggingface_hub==0.34.3
    huggingface_hub-v0.35.0rc0: huggingface_hub==0.35.0rc0


    # ~~~ DBs ~~~
    clickhouse_driver-v0.2.9: clickhouse-driver==0.2.9

    pymongo-v3.7.2: pymongo==3.7.2
    pymongo-v3.13.0: pymongo==3.13.0
    pymongo-v4.0.2: pymongo==4.0.2
    pymongo-v4.13.2: pymongo==4.13.2
    pymongo: mockupdb

    redis_py_cluster_legacy-v2.0.0: redis-py-cluster==2.0.0
    redis_py_cluster_legacy-v2.1.3: redis-py-cluster==2.1.3

    sqlalchemy-v1.3.24: sqlalchemy==1.3.24
    sqlalchemy-v1.4.54: sqlalchemy==1.4.54
    sqlalchemy-v2.0.42: sqlalchemy==2.0.42


    # ~~~ Flags ~~~
    launchdarkly-v9.8.1: launchdarkly-server-sdk==9.8.1
    launchdarkly-v9.9.0: launchdarkly-server-sdk==9.9.0
    launchdarkly-v9.10.0: launchdarkly-server-sdk==9.10.0
    launchdarkly-v9.12.0: launchdarkly-server-sdk==9.12.0

    openfeature-v0.7.5: openfeature-sdk==0.7.5
    openfeature-v0.8.1: openfeature-sdk==0.8.1

    statsig-v0.55.3: statsig==0.55.3
    statsig-v0.57.3: statsig==0.57.3
    statsig-v0.59.1: statsig==0.59.1
    statsig-v0.61.0: statsig==0.61.0
    statsig: typing_extensions

    unleash-v6.0.1: UnleashClient==6.0.1
    unleash-v6.1.0: UnleashClient==6.1.0
    unleash-v6.2.2: UnleashClient==6.2.2
    unleash-v6.3.0: UnleashClient==6.3.0


    # ~~~ GraphQL ~~~
    ariadne-v0.20.1: ariadne==0.20.1
    ariadne-v0.22: ariadne==0.22
    ariadne-v0.24.0: ariadne==0.24.0
    ariadne-v0.26.2: ariadne==0.26.2
    ariadne: fastapi
    ariadne: flask
    ariadne: httpx

    gql-v3.4.1: gql[all]==3.4.1
    gql-v3.5.3: gql[all]==3.5.3
    gql-v4.0.0b0: gql[all]==4.0.0b0

    graphene-v3.3: graphene==3.3
    graphene-v3.4.3: graphene==3.4.3
    graphene: blinker
    graphene: fastapi
    graphene: flask
    graphene: httpx
    py3.6-graphene: aiocontextvars

    strawberry-v0.209.8: strawberry-graphql[fastapi,flask]==0.209.8
    strawberry-v0.232.2: strawberry-graphql[fastapi,flask]==0.232.2
    strawberry-v0.255.0: strawberry-graphql[fastapi,flask]==0.255.0
    strawberry-v0.278.0: strawberry-graphql[fastapi,flask]==0.278.0
    strawberry: httpx
    strawberry-v0.209.8: pydantic<2.11
    strawberry-v0.232.2: pydantic<2.11
    strawberry-v0.255.0: pydantic<2.11


    # ~~~ Network ~~~
    grpc-v1.32.0: grpcio==1.32.0
    grpc-v1.46.5: grpcio==1.46.5
    grpc-v1.60.2: grpcio==1.60.2
    grpc-v1.74.0: grpcio==1.74.0
    grpc: protobuf
    grpc: mypy-protobuf
    grpc: types-protobuf
    grpc: pytest-asyncio


    # ~~~ Tasks ~~~
    celery-v4.4.7: celery==4.4.7
    celery-v5.0.5: celery==5.0.5
    celery-v5.5.3: celery==5.5.3
    celery: newrelic
    celery: redis

    dramatiq-v1.9.0: dramatiq==1.9.0
    dramatiq-v1.12.3: dramatiq==1.12.3
    dramatiq-v1.15.0: dramatiq==1.15.0
    dramatiq-v1.18.0: dramatiq==1.18.0

    huey-v2.1.3: huey==2.1.3
    huey-v2.2.0: huey==2.2.0
    huey-v2.3.2: huey==2.3.2
    huey-v2.5.3: huey==2.5.3

    spark-v3.0.3: pyspark==3.0.3
    spark-v3.5.6: pyspark==3.5.6
    spark-v4.0.0: pyspark==4.0.0


    # ~~~ Web 1 ~~~
    django-v2.0.13: django==2.0.13
    django-v2.2.28: django==2.2.28
    django-v3.2.25: django==3.2.25
    django-v4.2.23: django==4.2.23
    django-v5.0.14: django==5.0.14
    django-v5.2.4: django==5.2.4
    django: channels[daphne]
    django: psycopg2-binary
    django: djangorestframework
    django: pytest-django
    django: Werkzeug
    django-v2.0.13: channels[daphne]
    django-v2.2.28: channels[daphne]
    django-v3.2.25: channels[daphne]
    django-v4.2.23: channels[daphne]
    django-v5.0.14: channels[daphne]
    django-v5.2.4: channels[daphne]
    django-v2.2.28: six
    django-v3.2.25: pytest-asyncio
    django-v4.2.23: pytest-asyncio
    django-v5.0.14: pytest-asyncio
    django-v5.2.4: pytest-asyncio
    django-v2.0.13: djangorestframework>=3.0,<4.0
    django-v2.0.13: Werkzeug<2.1.0
    django-v2.2.28: djangorestframework>=3.0,<4.0
    django-v2.2.28: Werkzeug<2.1.0
    django-v3.2.25: djangorestframework>=3.0,<4.0
    django-v3.2.25: Werkzeug<2.1.0
    django-v2.0.13: pytest-django<4.0
    django-v2.2.28: pytest-django<4.0

    flask-v1.1.4: flask==1.1.4
    flask-v2.3.3: flask==2.3.3
    flask-v3.0.3: flask==3.0.3
    flask-v3.1.1: flask==3.1.1
    flask: flask-login
    flask: werkzeug
    flask-v1.1.4: werkzeug<2.1.0
    flask-v1.1.4: markupsafe<2.1.0

    starlette-v0.16.0: starlette==0.16.0
    starlette-v0.26.1: starlette==0.26.1
    starlette-v0.36.3: starlette==0.36.3
    starlette-v0.47.2: starlette==0.47.2
    starlette: pytest-asyncio
    starlette: python-multipart
    starlette: requests
    starlette: anyio<4.0.0
    starlette: jinja2
    starlette: httpx
    starlette-v0.16.0: httpx<0.28.0
    starlette-v0.26.1: httpx<0.28.0
    starlette-v0.36.3: httpx<0.28.0
    py3.6-starlette: aiocontextvars

    fastapi-v0.79.1: fastapi==0.79.1
    fastapi-v0.91.0: fastapi==0.91.0
    fastapi-v0.103.2: fastapi==0.103.2
    fastapi-v0.116.1: fastapi==0.116.1
    fastapi: httpx
    fastapi: pytest-asyncio
    fastapi: python-multipart
    fastapi: requests
    fastapi: anyio>=3,<5
    fastapi-v0.79.1: httpx<0.28.0
    fastapi-v0.91.0: httpx<0.28.0
    fastapi-v0.103.2: httpx<0.28.0
    fastapi-v0.79.1: anyio<4
    py3.6-fastapi: aiocontextvars


    # ~~~ Web 2 ~~~
    aiohttp-v3.4.4: aiohttp==3.4.4
    aiohttp-v3.7.4: aiohttp==3.7.4
    aiohttp-v3.10.11: aiohttp==3.10.11
    aiohttp-v3.12.15: aiohttp==3.12.15
    aiohttp: pytest-aiohttp
    aiohttp-v3.10.11: pytest-asyncio
    aiohttp-v3.12.15: pytest-asyncio

    bottle-v0.12.25: bottle==0.12.25
    bottle-v0.13.4: bottle==0.13.4
    bottle: werkzeug<2.1.0

    falcon-v3.0.1: falcon==3.0.1
    falcon-v3.1.3: falcon==3.1.3
    falcon-v4.0.2: falcon==4.0.2
    falcon-v4.1.0a3: falcon==4.1.0a3

    litestar-v2.0.1: litestar==2.0.1
    litestar-v2.5.5: litestar==2.5.5
    litestar-v2.10.0: litestar==2.10.0
    litestar-v2.16.0: litestar==2.16.0
    litestar: pytest-asyncio
    litestar: python-multipart
    litestar: requests
    litestar: cryptography
    litestar-v2.0.1: httpx<0.28
    litestar-v2.5.5: httpx<0.28

    pyramid-v1.10.8: pyramid==1.10.8
    pyramid-v2.0.2: pyramid==2.0.2
    pyramid: werkzeug<2.1.0

    starlite-v1.48.1: starlite==1.48.1
    starlite-v1.49.0: starlite==1.49.0
    starlite-v1.50.2: starlite==1.50.2
    starlite-v1.51.16: starlite==1.51.16
    starlite: pytest-asyncio
    starlite: python-multipart
    starlite: requests
    starlite: cryptography
    starlite: pydantic<2.0.0
    starlite: httpx<0.28

    tornado-v6.0.4: tornado==6.0.4
    tornado-v6.2: tornado==6.2
    tornado-v6.4.2: tornado==6.4.2
    tornado-v6.5.1: tornado==6.5.1
    tornado: pytest
    tornado-v6.0.4: pytest<8.2
    tornado-v6.2: pytest<8.2
    py3.6-tornado: aiocontextvars


    # ~~~ Misc ~~~
    loguru-v0.7.3: loguru==0.7.3

    trytond-v5.0.63: trytond==5.0.63
    trytond-v5.8.16: trytond==5.8.16
    trytond-v6.8.17: trytond==6.8.17
    trytond-v7.0.34: trytond==7.0.34
    trytond-v7.6.4: trytond==7.6.4
    trytond: werkzeug
    trytond-v5.0.63: werkzeug<1.0

    typer-v0.15.4: typer==0.15.4
    typer-v0.16.0: typer==0.16.0



setenv =
    PYTHONDONTWRITEBYTECODE=1
    OBJC_DISABLE_INITIALIZE_FORK_SAFETY=YES
    COVERAGE_FILE=.coverage-sentry-{envname}

    django: DJANGO_SETTINGS_MODULE=tests.integrations.django.myapp.settings
    py3.12-django: PIP_CONSTRAINT=constraints.txt
    spark-v{3.0.3,3.5.6}: JAVA_HOME=/usr/lib/jvm/temurin-11-jdk-amd64

    common: TESTPATH=tests
    gevent: TESTPATH=tests
    aiohttp: TESTPATH=tests/integrations/aiohttp
    anthropic: TESTPATH=tests/integrations/anthropic
    ariadne: TESTPATH=tests/integrations/ariadne
    arq: TESTPATH=tests/integrations/arq
    asgi: TESTPATH=tests/integrations/asgi
    asyncpg: TESTPATH=tests/integrations/asyncpg
    aws_lambda: TESTPATH=tests/integrations/aws_lambda
    beam: TESTPATH=tests/integrations/beam
    boto3: TESTPATH=tests/integrations/boto3
    bottle: TESTPATH=tests/integrations/bottle
    celery: TESTPATH=tests/integrations/celery
    chalice: TESTPATH=tests/integrations/chalice
    clickhouse_driver: TESTPATH=tests/integrations/clickhouse_driver
    cohere: TESTPATH=tests/integrations/cohere
    cloud_resource_context: TESTPATH=tests/integrations/cloud_resource_context
    django: TESTPATH=tests/integrations/django
    dramatiq: TESTPATH=tests/integrations/dramatiq
    falcon: TESTPATH=tests/integrations/falcon
    fastapi:  TESTPATH=tests/integrations/fastapi
    flask: TESTPATH=tests/integrations/flask
    gcp: TESTPATH=tests/integrations/gcp
    gql: TESTPATH=tests/integrations/gql
    graphene: TESTPATH=tests/integrations/graphene
    grpc: TESTPATH=tests/integrations/grpc
    httpx: TESTPATH=tests/integrations/httpx
    huey: TESTPATH=tests/integrations/huey
    huggingface_hub: TESTPATH=tests/integrations/huggingface_hub
    langchain: TESTPATH=tests/integrations/langchain
    launchdarkly: TESTPATH=tests/integrations/launchdarkly
    litestar: TESTPATH=tests/integrations/litestar
    loguru: TESTPATH=tests/integrations/loguru
    openai: TESTPATH=tests/integrations/openai
    openai_agents: TESTPATH=tests/integrations/openai_agents
    openfeature: TESTPATH=tests/integrations/openfeature
    pure_eval: TESTPATH=tests/integrations/pure_eval
    pymongo: TESTPATH=tests/integrations/pymongo
    pyramid: TESTPATH=tests/integrations/pyramid
    quart: TESTPATH=tests/integrations/quart
    ray: TESTPATH=tests/integrations/ray
    redis: TESTPATH=tests/integrations/redis
    redis_py_cluster_legacy: TESTPATH=tests/integrations/redis_py_cluster_legacy
    requests: TESTPATH=tests/integrations/requests
    rq: TESTPATH=tests/integrations/rq
    sanic: TESTPATH=tests/integrations/sanic
    spark: TESTPATH=tests/integrations/spark
    sqlalchemy: TESTPATH=tests/integrations/sqlalchemy
    starlette: TESTPATH=tests/integrations/starlette
    starlite: TESTPATH=tests/integrations/starlite
    statsig: TESTPATH=tests/integrations/statsig
    strawberry: TESTPATH=tests/integrations/strawberry
    tornado: TESTPATH=tests/integrations/tornado
    trytond: TESTPATH=tests/integrations/trytond
    typer: TESTPATH=tests/integrations/typer
    unleash: TESTPATH=tests/integrations/unleash
    socket: TESTPATH=tests/integrations/socket

passenv =
    SENTRY_PYTHON_TEST_POSTGRES_HOST
    SENTRY_PYTHON_TEST_POSTGRES_USER
    SENTRY_PYTHON_TEST_POSTGRES_PASSWORD
    SENTRY_PYTHON_TEST_POSTGRES_NAME

usedevelop = True

extras =
    bottle: bottle
    falcon: falcon
    flask: flask
    pymongo: pymongo

basepython =
    py3.7: python3.7
    py3.8: python3.8
    py3.9: python3.9
    py3.10: python3.10
    py3.11: python3.11
    py3.12: python3.12
    py3.13: python3.13

    # Python version is pinned here because flake8 actually behaves differently
    # depending on which version is used. You can patch this out to point to
    # some random Python 3 binary, but then you get guaranteed mismatches with
    # CI. Other tools such as mypy and black have options that pin the Python
    # version.
    linters: python3.12

commands =
    {py3.7,py3.8}-boto3: pip install urllib3<2.0.0

    ; https://github.com/pallets/flask/issues/4455
    {py3.7,py3.8,py3.9,py3.10,py3.11}-flask-v{1}: pip install "itsdangerous>=0.24,<2.0" "markupsafe<2.0.0" "jinja2<3.1.1"

    ; Running `pytest` as an executable suffers from an import error
    ; when loading tests in scenarios. In particular, django fails to
    ; load the settings from the test module.
    python -m pytest {env:TESTPATH} -o junit_suite_name={envname} {posargs}

[testenv:linters]
commands =
    flake8 tests sentry_sdk
    black --check tests sentry_sdk
    mypy sentry_sdk<|MERGE_RESOLUTION|>--- conflicted
+++ resolved
@@ -10,11 +10,7 @@
 # The file (and all resulting CI YAMLs) then need to be regenerated via
 # "scripts/generate-test-files.sh".
 #
-<<<<<<< HEAD
-# Last generated: 2025-07-30T13:59:12.959550+00:00
-=======
 # Last generated: 2025-07-30T08:02:45.313432+00:00
->>>>>>> 01cc1312
 
 [tox]
 requires =
