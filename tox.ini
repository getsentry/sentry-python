# DON'T EDIT THIS FILE BY HAND. This file has been generated from a template by
# `scripts/populate_tox/populate_tox.py`.
#
# Any changes to the test matrix should be made
# - either in the script config in `scripts/populate_tox/config.py` (if you want
#   to change the auto-generated part)
# - or in the template in `scripts/populate_tox/tox.jinja` (if you want to change
#   a hardcoded part of the file)
#
# This file (and all resulting CI YAMLs) then needs to be regenerated via
# `scripts/generate-test-files.sh`.
#
# See also `scripts/populate_tox/README.md` for more info.

[tox]
requires =
    # This version introduced using pip 24.1 which does not work with older Celery and HTTPX versions.
    virtualenv<20.26.3
envlist =
    # === Common ===
    {py3.7,py3.8,py3.9,py3.10,py3.11,py3.12,py3.13,py3.14,py3.14t}-common

    # === Gevent ===
    {py3.8,py3.10,py3.11,py3.12}-gevent

    # === Integration Deactivation ===
    {py3.9,py3.10,py3.11,py3.12,py3.13,py3.14}-integration_deactivation

    # === Integrations ===

    # Asgi
    {py3.7,py3.12,py3.13,py3.14,py3.14t}-asgi

    # AWS Lambda
    {py3.8,py3.9,py3.11,py3.13}-aws_lambda

    # Cloud Resource Context
    {py3.7,py3.12,py3.13}-cloud_resource_context

    # GCP
    {py3.7}-gcp

    # OpenTelemetry (OTel)
    {py3.7,py3.9,py3.12,py3.13,py3.14,py3.14t}-opentelemetry

    # OpenTelemetry with OTLP
    {py3.7,py3.9,py3.12,py3.13,py3.14}-otlp

    # OpenTelemetry Experimental (POTel)
    {py3.8,py3.9,py3.10,py3.11,py3.12,py3.13}-potel

    # === Integrations - Auto-generated ===
    # These come from the populate_tox.py script.

    # ~~~ AI ~~~
    {py3.8,py3.11,py3.12}-anthropic-v0.16.0
    {py3.8,py3.11,py3.12}-anthropic-v0.35.0
    {py3.8,py3.11,py3.12}-anthropic-v0.54.0
    {py3.9,py3.12,py3.13}-anthropic-v0.73.0

    {py3.9,py3.10,py3.11}-cohere-v5.4.0
    {py3.9,py3.11,py3.12}-cohere-v5.10.0
    {py3.9,py3.11,py3.12}-cohere-v5.15.0
    {py3.9,py3.11,py3.12}-cohere-v5.20.0

    {py3.9,py3.12,py3.13}-google_genai-v1.29.0
    {py3.9,py3.12,py3.13}-google_genai-v1.36.0
    {py3.9,py3.12,py3.13}-google_genai-v1.43.0
    {py3.10,py3.13,py3.14,py3.14t}-google_genai-v1.50.1

    {py3.8,py3.10,py3.11}-huggingface_hub-v0.24.7
    {py3.8,py3.12,py3.13}-huggingface_hub-v0.36.0
    {py3.9,py3.13,py3.14,py3.14t}-huggingface_hub-v1.1.4

    {py3.9,py3.11,py3.12}-langchain-base-v0.1.20
    {py3.9,py3.12,py3.13}-langchain-base-v0.3.27
    {py3.10,py3.13,py3.14}-langchain-base-v1.0.7

    {py3.9,py3.11,py3.12}-langchain-notiktoken-v0.1.20
    {py3.9,py3.12,py3.13}-langchain-notiktoken-v0.3.27
    {py3.10,py3.13,py3.14}-langchain-notiktoken-v1.0.7

    {py3.9,py3.13,py3.14}-langgraph-v0.6.11
    {py3.10,py3.12,py3.13}-langgraph-v1.0.3

    {py3.9,py3.12,py3.13}-litellm-v1.77.7
    {py3.9,py3.12,py3.13}-litellm-v1.78.7
    {py3.9,py3.12,py3.13}-litellm-v1.79.3
    {py3.9,py3.12,py3.13}-litellm-v1.80.0

    {py3.10,py3.12,py3.13}-mcp-v1.15.0
    {py3.10,py3.12,py3.13}-mcp-v1.17.0
    {py3.10,py3.12,py3.13}-mcp-v1.19.0
    {py3.10,py3.12,py3.13}-mcp-v1.21.1

    {py3.8,py3.11,py3.12}-openai-base-v1.0.1
    {py3.8,py3.12,py3.13}-openai-base-v1.109.1
    {py3.9,py3.12,py3.13}-openai-base-v2.8.0

    {py3.8,py3.11,py3.12}-openai-notiktoken-v1.0.1
    {py3.8,py3.12,py3.13}-openai-notiktoken-v1.109.1
    {py3.9,py3.12,py3.13}-openai-notiktoken-v2.8.0

    {py3.10,py3.11,py3.12}-openai_agents-v0.0.19
    {py3.10,py3.12,py3.13}-openai_agents-v0.2.11
    {py3.10,py3.12,py3.13}-openai_agents-v0.4.2
    {py3.10,py3.13,py3.14,py3.14t}-openai_agents-v0.5.1

    {py3.10,py3.12,py3.13}-pydantic_ai-v1.0.18
    {py3.10,py3.12,py3.13}-pydantic_ai-v1.6.0
    {py3.10,py3.12,py3.13}-pydantic_ai-v1.12.0
    {py3.10,py3.12,py3.13}-pydantic_ai-v1.18.0


    # ~~~ Cloud ~~~
    {py3.7}-boto3-v1.12.49
    {py3.7,py3.9,py3.10}-boto3-v1.20.54
    {py3.7,py3.11,py3.12}-boto3-v1.28.85
    {py3.9,py3.13,py3.14,py3.14t}-boto3-v1.40.74

    {py3.7,py3.8}-chalice-v1.16.0
    {py3.9,py3.12,py3.13}-chalice-v1.32.0


    # ~~~ DBs ~~~
    {py3.7,py3.8,py3.9}-asyncpg-v0.23.0
    {py3.7,py3.9,py3.10}-asyncpg-v0.25.0
    {py3.7,py3.9,py3.10}-asyncpg-v0.27.0
    {py3.8,py3.11,py3.12}-asyncpg-v0.30.0

    {py3.9,py3.13,py3.14}-clickhouse_driver-v0.2.10

<<<<<<< HEAD
    {py3.7}-pymongo-v3.7.2
    {py3.7,py3.10,py3.11}-pymongo-v3.13.0
    {py3.9,py3.12,py3.13}-pymongo-v4.15.3
=======
    {py3.6}-pymongo-v3.5.1
    {py3.6,py3.10,py3.11}-pymongo-v3.13.0
    {py3.9,py3.13,py3.14,py3.14t}-pymongo-v4.15.4
>>>>>>> c6ad9ac6

    {py3.7}-redis-v3.1.0
    {py3.7,py3.8}-redis-v3.5.3
    {py3.7,py3.10,py3.11}-redis-v4.6.0
    {py3.8,py3.11,py3.12}-redis-v5.3.1
    {py3.9,py3.12,py3.13}-redis-v6.4.0
    {py3.9,py3.12,py3.13}-redis-v7.0.1

    {py3.7}-redis_py_cluster_legacy-v2.0.0
    {py3.7,py3.8}-redis_py_cluster_legacy-v2.1.3

    {py3.7,py3.8,py3.9}-sqlalchemy-v1.3.24
    {py3.7,py3.11,py3.12}-sqlalchemy-v1.4.54
    {py3.7,py3.12,py3.13}-sqlalchemy-v2.0.44


    # ~~~ Flags ~~~
    {py3.8,py3.12,py3.13}-launchdarkly-v9.8.1
    {py3.9,py3.13,py3.14,py3.14t}-launchdarkly-v9.12.3

    {py3.8,py3.13,py3.14,py3.14t}-openfeature-v0.7.5
    {py3.9,py3.13,py3.14,py3.14t}-openfeature-v0.8.3

    {py3.7,py3.13,py3.14}-statsig-v0.55.3
    {py3.7,py3.13,py3.14}-statsig-v0.66.1

    {py3.8,py3.12,py3.13}-unleash-v6.0.1
    {py3.8,py3.12,py3.13}-unleash-v6.4.0


    # ~~~ GraphQL ~~~
    {py3.8,py3.10,py3.11}-ariadne-v0.20.1
    {py3.9,py3.12,py3.13}-ariadne-v0.26.2

    {py3.7,py3.9,py3.10}-gql-v3.4.1
    {py3.9,py3.12,py3.13}-gql-v4.0.0
    {py3.9,py3.12,py3.13}-gql-v4.2.0b0

    {py3.7,py3.9,py3.10}-graphene-v3.3
    {py3.8,py3.12,py3.13}-graphene-v3.4.3

    {py3.8,py3.10,py3.11}-strawberry-v0.209.8
    {py3.10,py3.13,py3.14,py3.14t}-strawberry-v0.285.0


    # ~~~ Network ~~~
    {py3.7,py3.8}-grpc-v1.32.0
    {py3.7,py3.9,py3.10}-grpc-v1.47.5
    {py3.7,py3.11,py3.12}-grpc-v1.62.3
    {py3.9,py3.13,py3.14}-grpc-v1.76.0

    {py3.7,py3.8,py3.9}-httpx-v0.16.1
    {py3.7,py3.9,py3.10}-httpx-v0.20.0
    {py3.7,py3.10,py3.11}-httpx-v0.24.1
    {py3.9,py3.11,py3.12}-httpx-v0.28.1

    {py3.7}-requests-v2.20.1
    {py3.9,py3.13,py3.14,py3.14t}-requests-v2.32.5


    # ~~~ Tasks ~~~
    {py3.7,py3.9,py3.10}-arq-v0.23
    {py3.8,py3.11,py3.12}-arq-v0.26.3

    {py3.7}-beam-v2.14.0
    {py3.9,py3.12,py3.13}-beam-v2.69.0

    {py3.7,py3.8}-celery-v4.4.7
    {py3.8,py3.12,py3.13}-celery-v5.5.3
    {py3.9,py3.12,py3.13}-celery-v5.6.0rc1

    {py3.7}-dramatiq-v1.9.0
    {py3.9,py3.12,py3.13}-dramatiq-v1.18.0

    {py3.7}-huey-v2.1.3
    {py3.7,py3.11,py3.12}-huey-v2.5.4

    {py3.9,py3.10}-ray-v2.7.2
    {py3.9,py3.12,py3.13}-ray-v2.51.1

    {py3.7}-rq-v0.12.0
    {py3.7}-rq-v0.13.0
    {py3.7,py3.11,py3.12}-rq-v1.16.2
    {py3.9,py3.12,py3.13}-rq-v2.6.0

    {py3.8,py3.9}-spark-v3.0.3
    {py3.8,py3.10,py3.11}-spark-v3.5.7
    {py3.9,py3.12,py3.13}-spark-v4.0.1


    # ~~~ Web 1 ~~~
<<<<<<< HEAD
    {py3.7}-django-v1.11.29
    {py3.7,py3.8,py3.9}-django-v2.2.28
    {py3.7,py3.9,py3.10}-django-v3.2.25
    {py3.8,py3.11,py3.12}-django-v4.2.25
    {py3.10,py3.12,py3.13}-django-v5.2.7
=======
    {py3.6,py3.7}-django-v1.11.29
    {py3.6,py3.8,py3.9}-django-v2.2.28
    {py3.6,py3.9,py3.10}-django-v3.2.25
    {py3.8,py3.11,py3.12}-django-v4.2.26
    {py3.10,py3.13,py3.14,py3.14t}-django-v5.2.8
>>>>>>> c6ad9ac6
    {py3.12,py3.13,py3.14,py3.14t}-django-v6.0b1

    {py3.7,py3.8}-flask-v1.1.4
    {py3.8,py3.13,py3.14,py3.14t}-flask-v2.3.3
    {py3.9,py3.13,py3.14,py3.14t}-flask-v3.1.2

    {py3.7,py3.9,py3.10}-starlette-v0.16.0
    {py3.7,py3.10,py3.11}-starlette-v0.27.0
    {py3.8,py3.12,py3.13}-starlette-v0.38.6
    {py3.10,py3.13,py3.14,py3.14t}-starlette-v0.50.0

    {py3.7,py3.9,py3.10}-fastapi-v0.79.1
    {py3.7,py3.10,py3.11}-fastapi-v0.93.0
    {py3.8,py3.10,py3.11}-fastapi-v0.107.0
<<<<<<< HEAD
    {py3.8,py3.13,py3.14,py3.14t}-fastapi-v0.120.2
=======
    {py3.8,py3.13,py3.14,py3.14t}-fastapi-v0.121.2
>>>>>>> c6ad9ac6


    # ~~~ Web 2 ~~~
    {py3.7}-aiohttp-v3.4.4
    {py3.7,py3.8,py3.9}-aiohttp-v3.7.4
    {py3.8,py3.12,py3.13}-aiohttp-v3.10.11
    {py3.9,py3.13,py3.14,py3.14t}-aiohttp-v3.13.2

    {py3.7}-bottle-v0.12.25
    {py3.8,py3.12,py3.13}-bottle-v0.13.4

<<<<<<< HEAD
    {py3.7}-falcon-v2.0.0
    {py3.7,py3.11,py3.12}-falcon-v3.1.3
    {py3.8,py3.11,py3.12}-falcon-v4.1.0
=======
    {py3.6}-falcon-v1.4.1
    {py3.6,py3.7}-falcon-v2.0.0
    {py3.6,py3.11,py3.12}-falcon-v3.1.3
    {py3.9,py3.11,py3.12}-falcon-v4.2.0
>>>>>>> c6ad9ac6

    {py3.8,py3.10,py3.11}-litestar-v2.0.1
    {py3.8,py3.11,py3.12}-litestar-v2.6.4
    {py3.8,py3.11,py3.12}-litestar-v2.12.1
    {py3.8,py3.12,py3.13}-litestar-v2.18.0

    {py3.7,py3.8,py3.9}-pyramid-v1.10.8
    {py3.7,py3.10,py3.11}-pyramid-v2.0.2

    {py3.7,py3.9,py3.10}-quart-v0.16.3
    {py3.9,py3.13,py3.14,py3.14t}-quart-v0.20.0

    {py3.7}-sanic-v18.12.0
    {py3.7,py3.8,py3.9}-sanic-v20.12.7
    {py3.7,py3.10,py3.11}-sanic-v22.12.0
    {py3.9,py3.12,py3.13}-sanic-v25.3.0

    {py3.8,py3.10,py3.11}-starlite-v1.48.1
    {py3.8,py3.10,py3.11}-starlite-v1.51.16

    {py3.7,py3.8}-tornado-v6.0.4
    {py3.9,py3.12,py3.13}-tornado-v6.5.2


    # ~~~ Misc ~~~
    {py3.7,py3.12,py3.13}-loguru-v0.7.3

    {py3.7,py3.8}-pure_eval-v0.0.3
    {py3.7,py3.12,py3.13}-pure_eval-v0.2.3

    {py3.7}-trytond-v5.0.63
    {py3.7,py3.8}-trytond-v5.8.16
    {py3.8,py3.10,py3.11}-trytond-v6.8.17
    {py3.9,py3.12,py3.13}-trytond-v7.6.10

    {py3.7,py3.12,py3.13}-typer-v0.15.4
    {py3.8,py3.13,py3.14,py3.14t}-typer-v0.20.0



[testenv]
deps =
    # if you change requirements-testing.txt and your change is not being reflected
    # in what's installed by tox (when running tox locally), try running tox
    # with the -r flag
    -r requirements-testing.txt

    linters: -r requirements-linting.txt
    linters: werkzeug<2.3.0

    # === Common ===
    py3.8-common: hypothesis
    common: pytest-asyncio
    # See https://github.com/pytest-dev/pytest/issues/9621
    # and https://github.com/pytest-dev/pytest-forked/issues/67
    # for justification of the upper bound on pytest
    {py3.7}-common: pytest<7.0.0
    {py3.8,py3.9,py3.10,py3.11,py3.12,py3.13,py3.14,py3.14t}-common: pytest
    # coverage 7.11.1-7.11.3 makes some of our tests flake
    {py3.14,py3.14t}-common: coverage==7.11.0

    # === Gevent ===
    {py3.7,py3.8,py3.9,py3.10,py3.11}-gevent: gevent>=22.10.0, <22.11.0
    {py3.12}-gevent: gevent
    # See https://github.com/pytest-dev/pytest/issues/9621
    # and https://github.com/pytest-dev/pytest-forked/issues/67
    # for justification of the upper bound on pytest
    {py3.7}-gevent: pytest<7.0.0
    {py3.8,py3.9,py3.10,py3.11,py3.12}-gevent: pytest
    gevent: pytest-asyncio
    {py3.10,py3.11}-gevent: zope.event<5.0.0
    {py3.10,py3.11}-gevent: zope.interface<8.0

    # === Integration Deactivation ===
    integration_deactivation: openai
    integration_deactivation: anthropic
    integration_deactivation: langchain

    # === Integrations ===

    # Asgi
    asgi: pytest-asyncio
    asgi: async-asgi-testclient

    # AWS Lambda
    aws_lambda: aws-cdk-lib
    aws_lambda: aws-sam-cli
    aws_lambda: boto3
    aws_lambda: fastapi
    aws_lambda: requests
    aws_lambda: uvicorn

    # OpenTelemetry (OTel)
    opentelemetry: opentelemetry-distro

    # OpenTelemetry with OTLP
    otlp: opentelemetry-distro[otlp]

    # OpenTelemetry Experimental (POTel)
    potel: -e .[opentelemetry-experimental]

    # === Integrations - Auto-generated ===
    # These come from the populate_tox.py script.

    # ~~~ AI ~~~
    anthropic-v0.16.0: anthropic==0.16.0
    anthropic-v0.35.0: anthropic==0.35.0
    anthropic-v0.54.0: anthropic==0.54.0
    anthropic-v0.73.0: anthropic==0.73.0
    anthropic: pytest-asyncio
    anthropic-v0.16.0: httpx<0.28.0
    anthropic-v0.35.0: httpx<0.28.0

    cohere-v5.4.0: cohere==5.4.0
    cohere-v5.10.0: cohere==5.10.0
    cohere-v5.15.0: cohere==5.15.0
    cohere-v5.20.0: cohere==5.20.0

    google_genai-v1.29.0: google-genai==1.29.0
    google_genai-v1.36.0: google-genai==1.36.0
    google_genai-v1.43.0: google-genai==1.43.0
    google_genai-v1.50.1: google-genai==1.50.1
    google_genai: pytest-asyncio

    huggingface_hub-v0.24.7: huggingface_hub==0.24.7
    huggingface_hub-v0.36.0: huggingface_hub==0.36.0
    huggingface_hub-v1.1.4: huggingface_hub==1.1.4
    huggingface_hub: responses
    huggingface_hub: pytest-httpx

    langchain-base-v0.1.20: langchain==0.1.20
    langchain-base-v0.3.27: langchain==0.3.27
    langchain-base-v1.0.7: langchain==1.0.7
    langchain-base: openai
    langchain-base: tiktoken
    langchain-base: langchain-openai
    langchain-base-v0.3.27: langchain-community
    langchain-base-v1.0.7: langchain-community
    langchain-base-v1.0.7: langchain-classic

    langchain-notiktoken-v0.1.20: langchain==0.1.20
    langchain-notiktoken-v0.3.27: langchain==0.3.27
    langchain-notiktoken-v1.0.7: langchain==1.0.7
    langchain-notiktoken: openai
    langchain-notiktoken: langchain-openai
    langchain-notiktoken-v0.3.27: langchain-community
    langchain-notiktoken-v1.0.7: langchain-community
    langchain-notiktoken-v1.0.7: langchain-classic

    langgraph-v0.6.11: langgraph==0.6.11
    langgraph-v1.0.3: langgraph==1.0.3

    litellm-v1.77.7: litellm==1.77.7
    litellm-v1.78.7: litellm==1.78.7
    litellm-v1.79.3: litellm==1.79.3
    litellm-v1.80.0: litellm==1.80.0

    mcp-v1.15.0: mcp==1.15.0
    mcp-v1.17.0: mcp==1.17.0
    mcp-v1.19.0: mcp==1.19.0
    mcp-v1.21.1: mcp==1.21.1
    mcp: pytest-asyncio

    openai-base-v1.0.1: openai==1.0.1
    openai-base-v1.109.1: openai==1.109.1
    openai-base-v2.8.0: openai==2.8.0
    openai-base: pytest-asyncio
    openai-base: tiktoken
    openai-base-v1.0.1: httpx<0.28

    openai-notiktoken-v1.0.1: openai==1.0.1
    openai-notiktoken-v1.109.1: openai==1.109.1
    openai-notiktoken-v2.8.0: openai==2.8.0
    openai-notiktoken: pytest-asyncio
    openai-notiktoken-v1.0.1: httpx<0.28

    openai_agents-v0.0.19: openai-agents==0.0.19
    openai_agents-v0.2.11: openai-agents==0.2.11
    openai_agents-v0.4.2: openai-agents==0.4.2
    openai_agents-v0.5.1: openai-agents==0.5.1
    openai_agents: pytest-asyncio

    pydantic_ai-v1.0.18: pydantic-ai==1.0.18
    pydantic_ai-v1.6.0: pydantic-ai==1.6.0
    pydantic_ai-v1.12.0: pydantic-ai==1.12.0
    pydantic_ai-v1.18.0: pydantic-ai==1.18.0
    pydantic_ai: pytest-asyncio


    # ~~~ Cloud ~~~
    boto3-v1.12.49: boto3==1.12.49
    boto3-v1.20.54: boto3==1.20.54
    boto3-v1.28.85: boto3==1.28.85
    boto3-v1.40.74: boto3==1.40.74
    {py3.7,py3.8}-boto3: urllib3<2.0.0

    chalice-v1.16.0: chalice==1.16.0
    chalice-v1.32.0: chalice==1.32.0
    chalice: pytest-chalice


    # ~~~ DBs ~~~
    asyncpg-v0.23.0: asyncpg==0.23.0
    asyncpg-v0.25.0: asyncpg==0.25.0
    asyncpg-v0.27.0: asyncpg==0.27.0
    asyncpg-v0.30.0: asyncpg==0.30.0
    asyncpg: pytest-asyncio

    clickhouse_driver-v0.2.10: clickhouse-driver==0.2.10

    pymongo-v3.7.2: pymongo==3.7.2
    pymongo-v3.13.0: pymongo==3.13.0
    pymongo-v4.15.4: pymongo==4.15.4
    pymongo: mockupdb

    redis-v3.1.0: redis==3.1.0
    redis-v3.5.3: redis==3.5.3
    redis-v4.6.0: redis==4.6.0
    redis-v5.3.1: redis==5.3.1
    redis-v6.4.0: redis==6.4.0
    redis-v7.0.1: redis==7.0.1
    redis: fakeredis!=1.7.4
    redis: pytest<8.0.0
    redis-v4.6.0: fakeredis<2.31.0
    {py3.7,py3.8}-redis: fakeredis<2.26.0
    {py3.7,py3.8,py3.9,py3.10,py3.11,py3.12,py3.13}-redis: pytest-asyncio

    redis_py_cluster_legacy-v2.0.0: redis-py-cluster==2.0.0
    redis_py_cluster_legacy-v2.1.3: redis-py-cluster==2.1.3

    sqlalchemy-v1.3.24: sqlalchemy==1.3.24
    sqlalchemy-v1.4.54: sqlalchemy==1.4.54
    sqlalchemy-v2.0.44: sqlalchemy==2.0.44


    # ~~~ Flags ~~~
    launchdarkly-v9.8.1: launchdarkly-server-sdk==9.8.1
    launchdarkly-v9.12.3: launchdarkly-server-sdk==9.12.3

    openfeature-v0.7.5: openfeature-sdk==0.7.5
    openfeature-v0.8.3: openfeature-sdk==0.8.3

    statsig-v0.55.3: statsig==0.55.3
    statsig-v0.66.1: statsig==0.66.1
    statsig: typing_extensions

    unleash-v6.0.1: UnleashClient==6.0.1
    unleash-v6.4.0: UnleashClient==6.4.0


    # ~~~ GraphQL ~~~
    ariadne-v0.20.1: ariadne==0.20.1
    ariadne-v0.26.2: ariadne==0.26.2
    ariadne: fastapi
    ariadne: flask
    ariadne: httpx

    gql-v3.4.1: gql[all]==3.4.1
    gql-v4.0.0: gql[all]==4.0.0
    gql-v4.2.0b0: gql[all]==4.2.0b0

    graphene-v3.3: graphene==3.3
    graphene-v3.4.3: graphene==3.4.3
    graphene: blinker
    graphene: fastapi
    graphene: flask
    graphene: httpx

    strawberry-v0.209.8: strawberry-graphql[fastapi,flask]==0.209.8
    strawberry-v0.285.0: strawberry-graphql[fastapi,flask]==0.285.0
    strawberry: httpx
    strawberry-v0.209.8: pydantic<2.11


    # ~~~ Network ~~~
    grpc-v1.32.0: grpcio==1.32.0
    grpc-v1.47.5: grpcio==1.47.5
    grpc-v1.62.3: grpcio==1.62.3
    grpc-v1.76.0: grpcio==1.76.0
    grpc: protobuf
    grpc: mypy-protobuf
    grpc: types-protobuf
    grpc: pytest-asyncio

    httpx-v0.16.1: httpx==0.16.1
    httpx-v0.20.0: httpx==0.20.0
    httpx-v0.24.1: httpx==0.24.1
    httpx-v0.28.1: httpx==0.28.1
    httpx: anyio<4.0.0
    httpx-v0.16.1: pytest-httpx==0.10.0
    httpx-v0.20.0: pytest-httpx==0.14.0
    httpx-v0.24.1: pytest-httpx==0.22.0
    httpx-v0.28.1: pytest-httpx==0.35.0

    requests-v2.20.1: requests==2.20.1
    requests-v2.32.5: requests==2.32.5


    # ~~~ Tasks ~~~
    arq-v0.23: arq==0.23
    arq-v0.26.3: arq==0.26.3
    arq: async-timeout
    arq: pytest-asyncio
    arq: fakeredis>=2.2.0,<2.8
    arq-v0.23: pydantic<2

    beam-v2.14.0: apache-beam==2.14.0
    beam-v2.69.0: apache-beam==2.69.0
    beam: dill

    celery-v4.4.7: celery==4.4.7
    celery-v5.5.3: celery==5.5.3
    celery-v5.6.0rc1: celery==5.6.0rc1
    celery: newrelic<10.17.0
    celery: redis
    {py3.7}-celery: importlib-metadata<5.0

    dramatiq-v1.9.0: dramatiq==1.9.0
    dramatiq-v1.18.0: dramatiq==1.18.0

    huey-v2.1.3: huey==2.1.3
    huey-v2.5.4: huey==2.5.4

    ray-v2.7.2: ray==2.7.2
    ray-v2.51.1: ray==2.51.1

    rq-v0.12.0: rq==0.12.0
    rq-v0.13.0: rq==0.13.0
    rq-v1.16.2: rq==1.16.2
    rq-v2.6.0: rq==2.6.0
    rq: fakeredis<2.28.0
    rq-v0.12.0: fakeredis<1.0
    rq-v0.12.0: redis<3.2.2
    rq-v0.13.0: fakeredis>=1.0,<1.7.4
    {py3.7}-rq: fakeredis!=2.26.0

    spark-v3.0.3: pyspark==3.0.3
    spark-v3.5.7: pyspark==3.5.7
    spark-v4.0.1: pyspark==4.0.1


    # ~~~ Web 1 ~~~
    django-v1.11.29: django==1.11.29
    django-v2.2.28: django==2.2.28
    django-v3.2.25: django==3.2.25
    django-v4.2.26: django==4.2.26
    django-v5.2.8: django==5.2.8
    django-v6.0b1: django==6.0b1
    django: psycopg2-binary
    django: djangorestframework
    django: pytest-django
    django: Werkzeug
    django-v2.2.28: channels[daphne]
    django-v3.2.25: channels[daphne]
    django-v4.2.26: channels[daphne]
    django-v5.2.8: channels[daphne]
    django-v6.0b1: channels[daphne]
    django-v2.2.28: six
    django-v3.2.25: pytest-asyncio
    django-v4.2.26: pytest-asyncio
    django-v5.2.8: pytest-asyncio
    django-v6.0b1: pytest-asyncio
    django-v1.11.29: djangorestframework>=3.0,<4.0
    django-v1.11.29: Werkzeug<2.1.0
    django-v2.2.28: djangorestframework>=3.0,<4.0
    django-v2.2.28: Werkzeug<2.1.0
    django-v3.2.25: djangorestframework>=3.0,<4.0
    django-v3.2.25: Werkzeug<2.1.0
    django-v1.11.29: pytest-django<4.0
    django-v2.2.28: pytest-django<4.0
    {py3.14,py3.14t}-django: coverage==7.11.0

    flask-v1.1.4: flask==1.1.4
    flask-v2.3.3: flask==2.3.3
    flask-v3.1.2: flask==3.1.2
    flask: flask-login
    flask: werkzeug
    flask-v1.1.4: werkzeug<2.1.0
    flask-v1.1.4: markupsafe<2.1.0

    starlette-v0.16.0: starlette==0.16.0
    starlette-v0.27.0: starlette==0.27.0
    starlette-v0.38.6: starlette==0.38.6
    starlette-v0.50.0: starlette==0.50.0
    starlette: pytest-asyncio
    starlette: python-multipart
    starlette: requests
    starlette: anyio<4.0.0
    starlette: jinja2
    starlette: httpx
    starlette-v0.16.0: httpx<0.28.0
    starlette-v0.27.0: httpx<0.28.0

    fastapi-v0.79.1: fastapi==0.79.1
    fastapi-v0.93.0: fastapi==0.93.0
    fastapi-v0.107.0: fastapi==0.107.0
<<<<<<< HEAD
    fastapi-v0.120.2: fastapi==0.120.2
=======
    fastapi-v0.121.2: fastapi==0.121.2
>>>>>>> c6ad9ac6
    fastapi: httpx
    fastapi: pytest-asyncio
    fastapi: python-multipart
    fastapi: requests
    fastapi: anyio<4
    fastapi-v0.79.1: httpx<0.28.0
    fastapi-v0.93.0: httpx<0.28.0
    fastapi-v0.107.0: httpx<0.28.0


    # ~~~ Web 2 ~~~
    aiohttp-v3.4.4: aiohttp==3.4.4
    aiohttp-v3.7.4: aiohttp==3.7.4
    aiohttp-v3.10.11: aiohttp==3.10.11
    aiohttp-v3.13.2: aiohttp==3.13.2
    aiohttp: pytest-aiohttp
    aiohttp-v3.10.11: pytest-asyncio
    aiohttp-v3.13.2: pytest-asyncio

    bottle-v0.12.25: bottle==0.12.25
    bottle-v0.13.4: bottle==0.13.4
    bottle: werkzeug<2.1.0

    falcon-v2.0.0: falcon==2.0.0
    falcon-v3.1.3: falcon==3.1.3
    falcon-v4.2.0: falcon==4.2.0

    litestar-v2.0.1: litestar==2.0.1
    litestar-v2.6.4: litestar==2.6.4
    litestar-v2.12.1: litestar==2.12.1
    litestar-v2.18.0: litestar==2.18.0
    litestar: pytest-asyncio
    litestar: python-multipart
    litestar: requests
    litestar: cryptography
    litestar-v2.0.1: httpx<0.28
    litestar-v2.6.4: httpx<0.28

    pyramid-v1.10.8: pyramid==1.10.8
    pyramid-v2.0.2: pyramid==2.0.2
    pyramid: werkzeug<2.1.0

    quart-v0.16.3: quart==0.16.3
    quart-v0.20.0: quart==0.20.0
    quart: quart-auth
    quart: pytest-asyncio
    quart: Werkzeug
    quart-v0.20.0: quart-flask-patch
    quart-v0.16.3: blinker<1.6
    quart-v0.16.3: jinja2<3.1.0
    quart-v0.16.3: Werkzeug<2.3.0
    quart-v0.16.3: hypercorn<0.15.0
    {py3.8}-quart: taskgroup==0.0.0a4

    sanic-v18.12.0: sanic==18.12.0
    sanic-v20.12.7: sanic==20.12.7
    sanic-v22.12.0: sanic==22.12.0
    sanic-v25.3.0: sanic==25.3.0
    sanic: websockets<11.0
    sanic: aiohttp
    sanic-v22.12.0: sanic-testing
    sanic-v25.3.0: sanic-testing
    {py3.8}-sanic: tracerite<1.1.2

    starlite-v1.48.1: starlite==1.48.1
    starlite-v1.51.16: starlite==1.51.16
    starlite: pytest-asyncio
    starlite: python-multipart
    starlite: requests
    starlite: cryptography
    starlite: pydantic<2.0.0
    starlite: httpx<0.28

    tornado-v6.0.4: tornado==6.0.4
    tornado-v6.5.2: tornado==6.5.2
    tornado: pytest
    tornado-v6.0.4: pytest<8.2


    # ~~~ Misc ~~~
    loguru-v0.7.3: loguru==0.7.3

    pure_eval-v0.0.3: pure_eval==0.0.3
    pure_eval-v0.2.3: pure_eval==0.2.3

    trytond-v5.0.63: trytond==5.0.63
    trytond-v5.8.16: trytond==5.8.16
    trytond-v6.8.17: trytond==6.8.17
    trytond-v7.6.10: trytond==7.6.10
    trytond: werkzeug

    typer-v0.15.4: typer==0.15.4
    typer-v0.20.0: typer==0.20.0



setenv =
    PYTHONDONTWRITEBYTECODE=1
    OBJC_DISABLE_INITIALIZE_FORK_SAFETY=YES
    COVERAGE_FILE=.coverage-sentry-{envname}
    # Lowest version to support free-threading
    # https://discuss.python.org/t/announcement-pip-24-1-release/56281
    py3.14t: VIRTUALENV_PIP=24.1

    django: DJANGO_SETTINGS_MODULE=tests.integrations.django.myapp.settings
    spark-v{3.0.3,3.5.6}: JAVA_HOME=/usr/lib/jvm/temurin-11-jdk-amd64

    # TESTPATH definitions for test suites not managed by toxgen
    common: TESTPATH=tests
    gevent: TESTPATH=tests
    integration_deactivation: TESTPATH=tests/test_ai_integration_deactivation.py
    asgi: TESTPATH=tests/integrations/asgi
    aws_lambda: TESTPATH=tests/integrations/aws_lambda
    cloud_resource_context: TESTPATH=tests/integrations/cloud_resource_context
    gcp: TESTPATH=tests/integrations/gcp
    opentelemetry: TESTPATH=tests/integrations/opentelemetry
    otlp: TESTPATH=tests/integrations/otlp
    potel: TESTPATH=tests/integrations/opentelemetry
    socket: TESTPATH=tests/integrations/socket

    # These TESTPATH definitions are auto-generated by toxgen
    aiohttp: TESTPATH=tests/integrations/aiohttp
    anthropic: TESTPATH=tests/integrations/anthropic
    ariadne: TESTPATH=tests/integrations/ariadne
    arq: TESTPATH=tests/integrations/arq
    asyncpg: TESTPATH=tests/integrations/asyncpg
    beam: TESTPATH=tests/integrations/beam
    boto3: TESTPATH=tests/integrations/boto3
    bottle: TESTPATH=tests/integrations/bottle
    celery: TESTPATH=tests/integrations/celery
    chalice: TESTPATH=tests/integrations/chalice
    clickhouse_driver: TESTPATH=tests/integrations/clickhouse_driver
    cohere: TESTPATH=tests/integrations/cohere
    django: TESTPATH=tests/integrations/django
    dramatiq: TESTPATH=tests/integrations/dramatiq
    falcon: TESTPATH=tests/integrations/falcon
    fastapi: TESTPATH=tests/integrations/fastapi
    flask: TESTPATH=tests/integrations/flask
    google_genai: TESTPATH=tests/integrations/google_genai
    gql: TESTPATH=tests/integrations/gql
    graphene: TESTPATH=tests/integrations/graphene
    grpc: TESTPATH=tests/integrations/grpc
    httpx: TESTPATH=tests/integrations/httpx
    huey: TESTPATH=tests/integrations/huey
    huggingface_hub: TESTPATH=tests/integrations/huggingface_hub
    langchain-base: TESTPATH=tests/integrations/langchain
    langchain-notiktoken: TESTPATH=tests/integrations/langchain
    langgraph: TESTPATH=tests/integrations/langgraph
    launchdarkly: TESTPATH=tests/integrations/launchdarkly
    litellm: TESTPATH=tests/integrations/litellm
    litestar: TESTPATH=tests/integrations/litestar
    loguru: TESTPATH=tests/integrations/loguru
    mcp: TESTPATH=tests/integrations/mcp
    openai-base: TESTPATH=tests/integrations/openai
    openai-notiktoken: TESTPATH=tests/integrations/openai
    openai_agents: TESTPATH=tests/integrations/openai_agents
    openfeature: TESTPATH=tests/integrations/openfeature
    pure_eval: TESTPATH=tests/integrations/pure_eval
    pydantic_ai: TESTPATH=tests/integrations/pydantic_ai
    pymongo: TESTPATH=tests/integrations/pymongo
    pyramid: TESTPATH=tests/integrations/pyramid
    quart: TESTPATH=tests/integrations/quart
    ray: TESTPATH=tests/integrations/ray
    redis: TESTPATH=tests/integrations/redis
    redis_py_cluster_legacy: TESTPATH=tests/integrations/redis_py_cluster_legacy
    requests: TESTPATH=tests/integrations/requests
    rq: TESTPATH=tests/integrations/rq
    sanic: TESTPATH=tests/integrations/sanic
    spark: TESTPATH=tests/integrations/spark
    sqlalchemy: TESTPATH=tests/integrations/sqlalchemy
    starlette: TESTPATH=tests/integrations/starlette
    starlite: TESTPATH=tests/integrations/starlite
    statsig: TESTPATH=tests/integrations/statsig
    strawberry: TESTPATH=tests/integrations/strawberry
    tornado: TESTPATH=tests/integrations/tornado
    trytond: TESTPATH=tests/integrations/trytond
    typer: TESTPATH=tests/integrations/typer
    unleash: TESTPATH=tests/integrations/unleash

passenv =
    SENTRY_PYTHON_TEST_POSTGRES_HOST
    SENTRY_PYTHON_TEST_POSTGRES_USER
    SENTRY_PYTHON_TEST_POSTGRES_PASSWORD
    SENTRY_PYTHON_TEST_POSTGRES_NAME

usedevelop = True

extras =
    bottle: bottle
    falcon: falcon
    flask: flask
    pymongo: pymongo

basepython =
    py3.7: python3.7
    py3.8: python3.8
    py3.9: python3.9
    py3.10: python3.10
    py3.11: python3.11
    py3.12: python3.12
    py3.13: python3.13
    py3.14: python3.14
    py3.14t: python3.14t

    # Python version is pinned here for consistency across environments.
    # Tools like ruff and mypy have options that pin the target Python
    # version (configured in pyproject.toml), ensuring consistent behavior.
    linters: python3.14

commands =
    {py3.7,py3.8}-boto3: pip install urllib3<2.0.0

    ; https://github.com/pallets/flask/issues/4455
    {py3.7,py3.8,py3.9,py3.10,py3.11}-flask-v{1}: pip install "itsdangerous>=0.24,<2.0" "markupsafe<2.0.0" "jinja2<3.1.1"

    ; Running `pytest` as an executable suffers from an import error
    ; when loading tests in scenarios. In particular, django fails to
    ; load the settings from the test module.
    python -m pytest -W error::pytest.PytestUnraisableExceptionWarning {env:TESTPATH} -o junit_suite_name={envname} {posargs}

[testenv:linters]
commands =
    ruff check tests sentry_sdk
    ruff format --check tests sentry_sdk
    mypy sentry_sdk<|MERGE_RESOLUTION|>--- conflicted
+++ resolved
@@ -130,15 +130,9 @@
 
     {py3.9,py3.13,py3.14}-clickhouse_driver-v0.2.10
 
-<<<<<<< HEAD
     {py3.7}-pymongo-v3.7.2
     {py3.7,py3.10,py3.11}-pymongo-v3.13.0
-    {py3.9,py3.12,py3.13}-pymongo-v4.15.3
-=======
-    {py3.6}-pymongo-v3.5.1
-    {py3.6,py3.10,py3.11}-pymongo-v3.13.0
     {py3.9,py3.13,py3.14,py3.14t}-pymongo-v4.15.4
->>>>>>> c6ad9ac6
 
     {py3.7}-redis-v3.1.0
     {py3.7,py3.8}-redis-v3.5.3
@@ -230,19 +224,11 @@
 
 
     # ~~~ Web 1 ~~~
-<<<<<<< HEAD
     {py3.7}-django-v1.11.29
     {py3.7,py3.8,py3.9}-django-v2.2.28
     {py3.7,py3.9,py3.10}-django-v3.2.25
-    {py3.8,py3.11,py3.12}-django-v4.2.25
-    {py3.10,py3.12,py3.13}-django-v5.2.7
-=======
-    {py3.6,py3.7}-django-v1.11.29
-    {py3.6,py3.8,py3.9}-django-v2.2.28
-    {py3.6,py3.9,py3.10}-django-v3.2.25
     {py3.8,py3.11,py3.12}-django-v4.2.26
     {py3.10,py3.13,py3.14,py3.14t}-django-v5.2.8
->>>>>>> c6ad9ac6
     {py3.12,py3.13,py3.14,py3.14t}-django-v6.0b1
 
     {py3.7,py3.8}-flask-v1.1.4
@@ -257,11 +243,7 @@
     {py3.7,py3.9,py3.10}-fastapi-v0.79.1
     {py3.7,py3.10,py3.11}-fastapi-v0.93.0
     {py3.8,py3.10,py3.11}-fastapi-v0.107.0
-<<<<<<< HEAD
-    {py3.8,py3.13,py3.14,py3.14t}-fastapi-v0.120.2
-=======
     {py3.8,py3.13,py3.14,py3.14t}-fastapi-v0.121.2
->>>>>>> c6ad9ac6
 
 
     # ~~~ Web 2 ~~~
@@ -273,16 +255,9 @@
     {py3.7}-bottle-v0.12.25
     {py3.8,py3.12,py3.13}-bottle-v0.13.4
 
-<<<<<<< HEAD
     {py3.7}-falcon-v2.0.0
     {py3.7,py3.11,py3.12}-falcon-v3.1.3
-    {py3.8,py3.11,py3.12}-falcon-v4.1.0
-=======
-    {py3.6}-falcon-v1.4.1
-    {py3.6,py3.7}-falcon-v2.0.0
-    {py3.6,py3.11,py3.12}-falcon-v3.1.3
     {py3.9,py3.11,py3.12}-falcon-v4.2.0
->>>>>>> c6ad9ac6
 
     {py3.8,py3.10,py3.11}-litestar-v2.0.1
     {py3.8,py3.11,py3.12}-litestar-v2.6.4
@@ -679,11 +654,7 @@
     fastapi-v0.79.1: fastapi==0.79.1
     fastapi-v0.93.0: fastapi==0.93.0
     fastapi-v0.107.0: fastapi==0.107.0
-<<<<<<< HEAD
-    fastapi-v0.120.2: fastapi==0.120.2
-=======
     fastapi-v0.121.2: fastapi==0.121.2
->>>>>>> c6ad9ac6
     fastapi: httpx
     fastapi: pytest-asyncio
     fastapi: python-multipart
