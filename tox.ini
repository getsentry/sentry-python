# Tox (http://codespeak.net/~hpk/tox/) is a tool for running tests
# in multiple virtualenvs. This configuration file will run the
# test suite on all supported python versions. To use it, "pip install tox"
# and then run "tox" from this directory.
#
# This file has been generated from a template
# by "scripts/populate_tox/populate_tox.py". Any changes to the file should
# be made in the template (if you want to change a hardcoded part of the file)
# or in the script (if you want to change the auto-generated part).
# The file (and all resulting CI YAMLs) then need to be regenerated via
# "scripts/generate-test-files.sh".

[tox]
requires =
    # This version introduced using pip 24.1 which does not work with older Celery and HTTPX versions.
    virtualenv<20.26.3
envlist =
    # === Common ===
    {py3.6,py3.7,py3.8,py3.9,py3.10,py3.11,py3.12,py3.13}-common

    # === Gevent ===
    {py3.6,py3.8,py3.10,py3.11,py3.12}-gevent

    # === Integrations ===
    # General format is {pythonversion}-{integrationname}-v{frameworkversion}
    # 1 blank line between different integrations
    # Each framework version should only be mentioned once. I.e:
    #   {py3.7,py3.10}-django-v{3.2}
    #   {py3.10}-django-v{4.0}
    # instead of:
    #   {py3.7}-django-v{3.2}
    #   {py3.7,py3.10}-django-v{3.2,4.0}
    #
    # At a minimum, we should test against at least the lowest
    # and the latest supported version of a framework.

    # AIOHTTP
    {py3.7}-aiohttp-v{3.4}
    {py3.7,py3.9,py3.11}-aiohttp-v{3.8}
    {py3.8,py3.12,py3.13}-aiohttp-latest

    # Anthropic
    {py3.8,py3.11,py3.12}-anthropic-v{0.16,0.28,0.40}
    {py3.7,py3.11,py3.12}-anthropic-latest

    # Arq
    {py3.7,py3.11}-arq-v{0.23}
    {py3.7,py3.12,py3.13}-arq-latest

    # Asgi
    {py3.7,py3.12,py3.13}-asgi

    # asyncpg
    {py3.7,py3.10}-asyncpg-v{0.23}
    {py3.8,py3.11,py3.12}-asyncpg-latest

    # AWS Lambda
    # The aws_lambda tests deploy to the real AWS and have their own
    # matrix of Python versions to run the test lambda function in.
    # see `lambda_runtime` fixture in tests/integrations/aws_lambda.py
    {py3.9}-aws_lambda

    # Beam
    {py3.7}-beam-v{2.12}
    {py3.8,py3.11}-beam-latest

    # Boto3
    {py3.6,py3.7}-boto3-v{1.12}
    {py3.7,py3.11,py3.12}-boto3-v{1.23}
    {py3.11,py3.12}-boto3-v{1.34}
    {py3.11,py3.12,py3.13}-boto3-latest

    # Celery
    {py3.6,py3.8}-celery-v{4}
    {py3.6,py3.8}-celery-v{5.0}
    {py3.7,py3.10}-celery-v{5.1,5.2}
    {py3.8,py3.11,py3.12}-celery-v{5.3,5.4,5.5}
    {py3.8,py3.12,py3.13}-celery-latest

    # Chalice
    {py3.6,py3.9}-chalice-v{1.16}
    {py3.8,py3.12,py3.13}-chalice-latest

    # Clickhouse Driver
    {py3.8,py3.11}-clickhouse_driver-v{0.2.0}
    {py3.8,py3.12,py3.13}-clickhouse_driver-latest

    # Cloud Resource Context
    {py3.6,py3.12,py3.13}-cloud_resource_context

    # Cohere
    {py3.9,py3.11,py3.12}-cohere-v5
    {py3.9,py3.11,py3.12}-cohere-latest

    # Django
    # - Django 1.x
    {py3.6,py3.7}-django-v{1.11}
    # - Django 2.x
    {py3.6,py3.7}-django-v{2.0}
    {py3.6,py3.9}-django-v{2.2}
    # - Django 3.x
    {py3.6,py3.9}-django-v{3.0}
    {py3.6,py3.9,py3.11}-django-v{3.2}
    # - Django 4.x
    {py3.8,py3.11,py3.12}-django-v{4.0,4.1,4.2}
    # - Django 5.x
    {py3.10,py3.11,py3.12}-django-v{5.0,5.1}
    {py3.10,py3.12,py3.13}-django-latest

    # dramatiq
    {py3.6,py3.9}-dramatiq-v{1.13}
    {py3.7,py3.10,py3.11}-dramatiq-v{1.15}
    {py3.8,py3.11,py3.12}-dramatiq-v{1.17}
    {py3.8,py3.11,py3.12}-dramatiq-latest

    # FastAPI
    {py3.7,py3.10}-fastapi-v{0.79}
    {py3.8,py3.12,py3.13}-fastapi-latest

    # Flask
    {py3.6,py3.8}-flask-v{1}
    {py3.8,py3.11,py3.12}-flask-v{2}
    {py3.10,py3.11,py3.12}-flask-v{3}
    {py3.10,py3.12,py3.13}-flask-latest

    # GCP
    {py3.7}-gcp

    # gRPC
    {py3.7,py3.9}-grpc-v{1.39}
    {py3.7,py3.10}-grpc-v{1.49}
    {py3.7,py3.11}-grpc-v{1.59}
    {py3.8,py3.11,py3.12}-grpc-latest

    # HTTPX
    {py3.6,py3.9}-httpx-v{0.16,0.18}
    {py3.6,py3.10}-httpx-v{0.20,0.22}
    {py3.7,py3.11,py3.12}-httpx-v{0.23,0.24}
    {py3.9,py3.11,py3.12}-httpx-v{0.25,0.27}
    {py3.9,py3.12,py3.13}-httpx-latest

    # Huey
    {py3.6,py3.11,py3.12}-huey-v{2.0}
    {py3.6,py3.12,py3.13}-huey-latest

    # Huggingface Hub
    {py3.9,py3.12,py3.13}-huggingface_hub-{v0.22}
    {py3.9,py3.12,py3.13}-huggingface_hub-latest

    # Langchain
    {py3.9,py3.11,py3.12}-langchain-v0.1
    {py3.9,py3.11,py3.12}-langchain-v0.3
    {py3.9,py3.11,py3.12}-langchain-latest
    {py3.9,py3.11,py3.12}-langchain-notiktoken

    # LaunchDarkly
    {py3.8,py3.12,py3.13}-launchdarkly-v9.8.0
    {py3.8,py3.12,py3.13}-launchdarkly-latest

    # Litestar
    {py3.8,py3.11}-litestar-v{2.0}
    {py3.8,py3.11,py3.12}-litestar-v{2.6}
    {py3.8,py3.11,py3.12}-litestar-v{2.12}
    {py3.8,py3.11,py3.12}-litestar-latest

    # Loguru
    {py3.6,py3.11,py3.12}-loguru-v{0.5}
    {py3.6,py3.12,py3.13}-loguru-latest

    # OpenAI
    {py3.9,py3.11,py3.12}-openai-v1.0
    {py3.9,py3.11,py3.12}-openai-v1.22
    {py3.9,py3.11,py3.12}-openai-v1.55
    {py3.9,py3.11,py3.12}-openai-latest
    {py3.9,py3.11,py3.12}-openai-notiktoken

    # OpenFeature
    {py3.8,py3.12,py3.13}-openfeature-v0.7
    {py3.8,py3.12,py3.13}-openfeature-latest

    # OpenTelemetry (OTel)
    {py3.7,py3.9,py3.12,py3.13}-opentelemetry

    # OpenTelemetry Experimental (POTel)
    {py3.8,py3.9,py3.10,py3.11,py3.12,py3.13}-potel

    # pure_eval
    {py3.6,py3.12,py3.13}-pure_eval

    # PyMongo (Mongo DB)
    {py3.6}-pymongo-v{3.1}
    {py3.6,py3.9}-pymongo-v{3.12}
    {py3.6,py3.11}-pymongo-v{4.0}
    {py3.7,py3.11,py3.12}-pymongo-v{4.3,4.7}
    {py3.7,py3.12,py3.13}-pymongo-latest

    # Quart
    {py3.7,py3.11}-quart-v{0.16}
    {py3.8,py3.11,py3.12}-quart-v{0.19}
    {py3.8,py3.12,py3.13}-quart-latest

    # Ray
    {py3.10,py3.11}-ray-v{2.34}
    {py3.10,py3.11}-ray-latest

    # Redis
    {py3.6,py3.8}-redis-v{3}
    {py3.7,py3.8,py3.11}-redis-v{4}
    {py3.7,py3.11,py3.12}-redis-v{5}
    {py3.7,py3.12,py3.13}-redis-latest

    # Redis Cluster
    {py3.6,py3.8}-redis_py_cluster_legacy-v{1,2}
    # no -latest, not developed anymore

    # Requests
    {py3.6,py3.8,py3.12,py3.13}-requests

    # RQ (Redis Queue)
    {py3.6}-rq-v{0.6}
    {py3.6,py3.9}-rq-v{0.13,1.0}
    {py3.6,py3.11}-rq-v{1.5,1.10}
    {py3.7,py3.11,py3.12}-rq-v{1.15,1.16}
    {py3.7,py3.12,py3.13}-rq-latest

    # Sanic
    {py3.6,py3.7}-sanic-v{0.8}
    {py3.6,py3.8}-sanic-v{20}
    {py3.8,py3.11,py3.12}-sanic-v{24.6}
    {py3.9,py3.12,py3.13}-sanic-latest

    # Spark
    {py3.8,py3.10,py3.11}-spark-v{3.1,3.3,3.5}
    {py3.8,py3.10,py3.11,py3.12}-spark-latest

    # Starlette
    {py3.7,py3.10}-starlette-v{0.19}
    {py3.7,py3.11}-starlette-v{0.24,0.28}
    {py3.8,py3.11,py3.12}-starlette-v{0.32,0.36,0.40}
    {py3.8,py3.12,py3.13}-starlette-latest

    # SQL Alchemy
    {py3.6,py3.9}-sqlalchemy-v{1.2,1.4}
    {py3.7,py3.11}-sqlalchemy-v{2.0}
    {py3.7,py3.12,py3.13}-sqlalchemy-latest

<<<<<<< HEAD
    # Strawberry
    {py3.8,py3.11}-strawberry-v{0.209}
    {py3.8,py3.11,py3.12}-strawberry-v{0.222}
    {py3.8,py3.12,py3.13}-strawberry-latest
=======
    # Tornado
    {py3.8,py3.11,py3.12}-tornado-v{6.0}
    {py3.8,py3.11,py3.12}-tornado-v{6.2}
    {py3.8,py3.11,py3.12}-tornado-latest
>>>>>>> a78af17e

    # Trytond
    {py3.6}-trytond-v{4}
    {py3.6,py3.8}-trytond-v{5}
    {py3.6,py3.11}-trytond-v{6}
    {py3.8,py3.11,py3.12}-trytond-v{7}
    {py3.8,py3.12,py3.13}-trytond-latest

    # Typer
    {py3.7,py3.12,py3.13}-typer-v{0.15}
    {py3.7,py3.12,py3.13}-typer-latest

    # Unleash
    {py3.8,py3.12,py3.13}-unleash-v6.0.1
    {py3.8,py3.12,py3.13}-unleash-latest

    # === Integrations - Auto-generated ===
    # These come from the populate_tox.py script. Eventually we should move all
    # integration tests there.

<<<<<<< HEAD
    # ~~~ Web 2 ~~~
    {py3.6,py3.7}-bottle-v0.12.25
    {py3.6,py3.8,py3.9}-bottle-v0.13.2

    {py3.6,py3.8,py3.9}-falcon-v3.0.1
    {py3.6,py3.11,py3.12}-falcon-v3.1.3
    {py3.8,py3.11,py3.12}-falcon-v4.0.2

    {py3.6,py3.8,py3.9}-pyramid-v1.10.8
    {py3.6,py3.10,py3.11}-pyramid-v2.0.2

    {py3.8,py3.10,py3.11}-starlite-v1.48.1
    {py3.8,py3.10,py3.11}-starlite-v1.49.0
    {py3.8,py3.10,py3.11}-starlite-v1.50.2
    {py3.8,py3.10,py3.11}-starlite-v1.51.16

    {py3.6,py3.7,py3.8}-tornado-v6.0.4
    {py3.6,py3.8,py3.9}-tornado-v6.1
    {py3.7,py3.9,py3.10}-tornado-v6.2
    {py3.8,py3.10,py3.11}-tornado-v6.4.2
=======
    # ~~~ GraphQL ~~~
    {py3.8,py3.10,py3.11}-ariadne-v0.20.1
    {py3.8,py3.11,py3.12}-ariadne-v0.22
    {py3.8,py3.11,py3.12}-ariadne-v0.24.0
    {py3.8,py3.11,py3.12}-ariadne-v0.25.2

    {py3.6,py3.9,py3.10}-gql-v3.4.1
    {py3.7,py3.11,py3.12}-gql-v3.5.0

    {py3.6,py3.9,py3.10}-graphene-v3.3
    {py3.8,py3.12,py3.13}-graphene-v3.4.3

    {py3.8,py3.10,py3.11}-strawberry-v0.209.8
    {py3.8,py3.11,py3.12}-strawberry-v0.226.2
    {py3.8,py3.11,py3.12}-strawberry-v0.243.1
    {py3.9,py3.12,py3.13}-strawberry-v0.259.0
>>>>>>> a78af17e



[testenv]
deps =
    # if you change requirements-testing.txt and your change is not being reflected
    # in what's installed by tox (when running tox locally), try running tox
    # with the -r flag
    -r requirements-testing.txt

    linters: -r requirements-linting.txt
    linters: werkzeug<2.3.0

    # === Common ===
    py3.8-common: hypothesis
    common: pytest-asyncio
    # See https://github.com/pytest-dev/pytest/issues/9621
    # and https://github.com/pytest-dev/pytest-forked/issues/67
    # for justification of the upper bound on pytest
    {py3.6,py3.7}-common: pytest<7.0.0
    {py3.8,py3.9,py3.10,py3.11,py3.12,py3.13}-common: pytest

    # === Gevent ===
    {py3.6,py3.7,py3.8,py3.9,py3.10,py3.11}-gevent: gevent>=22.10.0, <22.11.0
    {py3.12}-gevent: gevent
    # See https://github.com/pytest-dev/pytest/issues/9621
    # and https://github.com/pytest-dev/pytest-forked/issues/67
    # for justification of the upper bound on pytest
    {py3.6,py3.7}-gevent: pytest<7.0.0
    {py3.8,py3.9,py3.10,py3.11,py3.12}-gevent: pytest

    # === Integrations ===

    # AIOHTTP
    aiohttp-v3.4: aiohttp~=3.4.0
    aiohttp-v3.8: aiohttp~=3.8.0
    aiohttp-latest: aiohttp
    aiohttp: pytest-aiohttp
    aiohttp-v3.8: pytest-asyncio
    aiohttp-latest: pytest-asyncio

    # Anthropic
    anthropic: pytest-asyncio
    anthropic-v{0.16,0.28}: httpx<0.28.0
    anthropic-v0.16: anthropic~=0.16.0
    anthropic-v0.28: anthropic~=0.28.0
    anthropic-v0.40: anthropic~=0.40.0
    anthropic-latest: anthropic

    # Arq
    arq-v0.23: arq~=0.23.0
    arq-v0.23: pydantic<2
    arq-latest: arq
    arq: fakeredis>=2.2.0,<2.8
    arq: pytest-asyncio
    arq: async-timeout

    # Asgi
    asgi: pytest-asyncio
    asgi: async-asgi-testclient

    # Asyncpg
    asyncpg-v0.23: asyncpg~=0.23.0
    asyncpg-latest: asyncpg
    asyncpg: pytest-asyncio

    # AWS Lambda
    aws_lambda: boto3

    # Beam
    beam-v2.12: apache-beam~=2.12.0
    beam-latest: apache-beam

    # Boto3
    boto3-v1.12: boto3~=1.12.0
    boto3-v1.23: boto3~=1.23.0
    boto3-v1.34: boto3~=1.34.0
    boto3-latest: boto3

    # Celery
    celery: redis
    celery-v4: Celery~=4.0
    celery-v5.0: Celery~=5.0.0
    celery-v5.1: Celery~=5.1.0
    celery-v5.2: Celery~=5.2.0
    celery-v5.3: Celery~=5.3.0
    celery-v5.4: Celery~=5.4.0
    # TODO: update when stable is out
    celery-v5.5: Celery==5.5.0rc4
    celery-latest: Celery

    celery: newrelic
    {py3.7}-celery: importlib-metadata<5.0

    # Chalice
    chalice: pytest-chalice==0.0.5
    chalice-v1.16: chalice~=1.16.0
    chalice-latest: chalice

    # Clickhouse Driver
    clickhouse_driver-v0.2.0: clickhouse_driver~=0.2.0
    clickhouse_driver-latest: clickhouse_driver

    # Cohere
    cohere-v5: cohere~=5.3.3
    cohere-latest: cohere

    # Django
    django: psycopg2-binary
    django-v{1.11,2.0,2.1,2.2,3.0,3.1,3.2}: djangorestframework>=3.0.0,<4.0.0
    django-v{2.0,2.2,3.0,3.2,4.0,4.1,4.2,5.0,5.1}: channels[daphne]
    django-v{2.2,3.0}: six
    django-v{1.11,2.0,2.2,3.0,3.2}: Werkzeug<2.1.0
    django-v{1.11,2.0,2.2,3.0}: pytest-django<4.0
    django-v{3.2,4.0,4.1,4.2,5.0,5.1}: pytest-django
    django-v{4.0,4.1,4.2,5.0,5.1}: djangorestframework
    django-v{4.0,4.1,4.2,5.0,5.1}: pytest-asyncio
    django-v{4.0,4.1,4.2,5.0,5.1}: Werkzeug
    django-latest: djangorestframework
    django-latest: pytest-asyncio
    django-latest: pytest-django
    django-latest: Werkzeug
    django-latest: channels[daphne]

    django-v1.11: Django~=1.11.0
    django-v2.0: Django~=2.0.0
    django-v2.2: Django~=2.2.0
    django-v3.0: Django~=3.0.0
    django-v3.2: Django~=3.2.0
    django-v4.0: Django~=4.0.0
    django-v4.1: Django~=4.1.0
    django-v4.2: Django~=4.2.0
    django-v5.0: Django~=5.0.0
    django-v5.1: Django==5.1rc1
    django-latest: Django

    # dramatiq
    dramatiq-v1.13: dramatiq>=1.13,<1.14
    dramatiq-v1.15: dramatiq>=1.15,<1.16
    dramatiq-v1.17: dramatiq>=1.17,<1.18
    dramatiq-latest: dramatiq

    # FastAPI
    fastapi: httpx
    # (this is a dependency of httpx)
    fastapi: anyio<4.0.0
    fastapi: pytest-asyncio
    fastapi: python-multipart
    fastapi: requests
    fastapi-v{0.79}: fastapi~=0.79.0
    fastapi-latest: fastapi

    # Flask
    flask: flask-login
    flask-v{1,2.0}: Werkzeug<2.1.0
    flask-v{1,2.0}: markupsafe<2.1.0
    flask-v{3}: Werkzeug
    flask-v1: Flask~=1.0
    flask-v2: Flask~=2.0
    flask-v3: Flask~=3.0
    flask-latest: Flask

    # gRPC
    grpc: protobuf
    grpc: mypy-protobuf
    grpc: types-protobuf
    grpc: pytest-asyncio
    grpc-v1.39: grpcio~=1.39.0
    grpc-v1.49: grpcio~=1.49.1
    grpc-v1.59: grpcio~=1.59.0
    grpc-latest: grpcio

    # HTTPX
    httpx-v0.16: pytest-httpx==0.10.0
    httpx-v0.18: pytest-httpx==0.12.0
    httpx-v0.20: pytest-httpx==0.14.0
    httpx-v0.22: pytest-httpx==0.19.0
    httpx-v0.23: pytest-httpx==0.21.0
    httpx-v0.24: pytest-httpx==0.22.0
    httpx-v0.25: pytest-httpx==0.25.0
    httpx: pytest-httpx
    # anyio is a dep of httpx
    httpx: anyio<4.0.0
    httpx-v0.16: httpx~=0.16.0
    httpx-v0.18: httpx~=0.18.0
    httpx-v0.20: httpx~=0.20.0
    httpx-v0.22: httpx~=0.22.0
    httpx-v0.23: httpx~=0.23.0
    httpx-v0.24: httpx~=0.24.0
    httpx-v0.25: httpx~=0.25.0
    httpx-v0.27: httpx~=0.27.0
    httpx-latest: httpx

    # Huey
    huey-v2.0: huey~=2.0.0
    huey-latest: huey

    # Huggingface Hub
    huggingface_hub-v0.22: huggingface_hub~=0.22.2
    huggingface_hub-latest: huggingface_hub

    # Langchain
    langchain-v0.1: openai~=1.0.0
    langchain-v0.1: langchain~=0.1.11
    langchain-v0.1: tiktoken~=0.6.0
    langchain-v0.1: httpx<0.28.0
    langchain-v0.3: langchain~=0.3.0
    langchain-v0.3: langchain-community
    langchain-v0.3: tiktoken
    langchain-v0.3: openai
    langchain-{latest,notiktoken}: langchain
    langchain-{latest,notiktoken}: langchain-openai
    langchain-{latest,notiktoken}: openai>=1.6.1
    langchain-latest: tiktoken~=0.6.0

    # Litestar
    litestar: pytest-asyncio
    litestar: python-multipart
    litestar: requests
    litestar: cryptography
    litestar-v{2.0,2.6}: httpx<0.28
    litestar-v2.0: litestar~=2.0.0
    litestar-v2.6: litestar~=2.6.0
    litestar-v2.12: litestar~=2.12.0
    litestar-latest: litestar

    # Loguru
    loguru-v0.5: loguru~=0.5.0
    loguru-latest: loguru

    # OpenAI
    openai: pytest-asyncio
    openai-v1.0: openai~=1.0.0
    openai-v1.0: tiktoken
    openai-v1.0: httpx<0.28.0
    openai-v1.22: openai~=1.22.0
    openai-v1.22: tiktoken
    openai-v1.22: httpx<0.28.0
    openai-v1.55: openai~=1.55.0
    openai-v1.55: tiktoken
    openai-latest: openai
    openai-latest: tiktoken~=0.6.0
    openai-notiktoken: openai

    # OpenFeature
    openfeature-v0.7: openfeature-sdk~=0.7.1
    openfeature-latest: openfeature-sdk

    # LaunchDarkly
    launchdarkly-v9.8.0: launchdarkly-server-sdk~=9.8.0
    launchdarkly-latest: launchdarkly-server-sdk

    # Unleash
    unleash-v6.0.1: UnleashClient~=6.0.1
    unleash-latest: UnleashClient

    # OpenTelemetry (OTel)
    opentelemetry: opentelemetry-distro

    # OpenTelemetry Experimental (POTel)
    potel: -e .[opentelemetry-experimental]

    # pure_eval
    pure_eval: pure_eval

    # PyMongo (MongoDB)
    pymongo: mockupdb
    pymongo-v3.1: pymongo~=3.1.0
    pymongo-v3.13: pymongo~=3.13.0
    pymongo-v4.0: pymongo~=4.0.0
    pymongo-v4.3: pymongo~=4.3.0
    pymongo-v4.7: pymongo~=4.7.0
    pymongo-latest: pymongo

    # Quart
    quart: quart-auth
    quart: pytest-asyncio
    quart-v0.16: blinker<1.6
    quart-v0.16: jinja2<3.1.0
    quart-v0.16: Werkzeug<2.1.0
    quart-v0.16: hypercorn<0.15.0
    quart-v0.16: quart~=0.16.0
    quart-v0.19: Werkzeug>=3.0.0
    quart-v0.19: quart~=0.19.0
    {py3.8}-quart: taskgroup==0.0.0a4
    quart-latest: quart

    # Ray
    ray-v2.34: ray~=2.34.0
    ray-latest: ray

    # Redis
    redis: fakeredis!=1.7.4
    redis: pytest<8.0.0
    {py3.6,py3.7}-redis: fakeredis!=2.26.0  # https://github.com/cunla/fakeredis-py/issues/341
    {py3.7,py3.8,py3.9,py3.10,py3.11,py3.12,py3.13}-redis: pytest-asyncio
    redis-v3: redis~=3.0
    redis-v4: redis~=4.0
    redis-v5: redis~=5.0
    redis-latest: redis

    # Redis Cluster
    redis_py_cluster_legacy-v1: redis-py-cluster~=1.0
    redis_py_cluster_legacy-v2: redis-py-cluster~=2.0

    # Requests
    requests: requests>=2.0

    # RQ (Redis Queue)
    # https://github.com/jamesls/fakeredis/issues/245
    rq-v{0.6}: fakeredis<1.0
    rq-v{0.6}: redis<3.2.2
    rq-v{0.13,1.0,1.5,1.10}: fakeredis>=1.0,<1.7.4
    rq-v{1.15,1.16}: fakeredis
    {py3.6,py3.7}-rq-v{1.15,1.16}: fakeredis!=2.26.0  # https://github.com/cunla/fakeredis-py/issues/341
    rq-latest: fakeredis
    {py3.6,py3.7}-rq-latest: fakeredis!=2.26.0  # https://github.com/cunla/fakeredis-py/issues/341
    rq-v0.6: rq~=0.6.0
    rq-v0.13: rq~=0.13.0
    rq-v1.0: rq~=1.0.0
    rq-v1.5: rq~=1.5.0
    rq-v1.10: rq~=1.10.0
    rq-v1.15: rq~=1.15.0
    rq-v1.16: rq~=1.16.0
    rq-latest: rq

    # Sanic
    sanic: websockets<11.0
    sanic: aiohttp
    sanic-v{24.6}: sanic_testing
    sanic-latest: sanic_testing
    {py3.6}-sanic: aiocontextvars==0.2.1
    sanic-v0.8: sanic~=0.8.0
    sanic-v20: sanic~=20.0
    sanic-v24.6: sanic~=24.6.0
    sanic-latest: sanic

    # Spark
    spark-v3.1: pyspark~=3.1.0
    spark-v3.3: pyspark~=3.3.0
    spark-v3.5: pyspark~=3.5.0
    # TODO: update to ~=4.0.0 once stable is out
    spark-v4.0: pyspark==4.0.0.dev2
    spark-latest: pyspark

    # Starlette
    starlette: pytest-asyncio
    starlette: python-multipart
    starlette: requests
    # (this is a dependency of httpx)
    starlette: anyio<4.0.0
    starlette: jinja2
    starlette-v{0.19,0.24,0.28,0.32,0.36}: httpx<0.28.0
    starlette-v0.40: httpx
    starlette-latest: httpx
    starlette-v0.19: starlette~=0.19.0
    starlette-v0.24: starlette~=0.24.0
    starlette-v0.28: starlette~=0.28.0
    starlette-v0.32: starlette~=0.32.0
    starlette-v0.36: starlette~=0.36.0
    starlette-v0.40: starlette~=0.40.0
    starlette-latest: starlette

    # SQLAlchemy
    sqlalchemy-v1.2: sqlalchemy~=1.2.0
    sqlalchemy-v1.4: sqlalchemy~=1.4.0
    sqlalchemy-v2.0: sqlalchemy~=2.0.0
    sqlalchemy-latest: sqlalchemy

<<<<<<< HEAD
    # Strawberry
    strawberry: fastapi
    strawberry: flask
    strawberry: httpx
    strawberry-v0.209: strawberry-graphql[fastapi,flask]~=0.209.0
    strawberry-v0.222: strawberry-graphql[fastapi,flask]~=0.222.0
    strawberry-latest: strawberry-graphql[fastapi,flask]
=======
    # Tornado
    # Tornado <6.4.1 is incompatible with Pytest ≥8.2
    # See https://github.com/tornadoweb/tornado/pull/3382.
    tornado-{v6.0,v6.2}: pytest<8.2
    tornado-v6.0: tornado~=6.0.0
    tornado-v6.2: tornado~=6.2.0
    tornado-latest: tornado
>>>>>>> a78af17e

    # Trytond
    trytond: werkzeug
    trytond-v4: werkzeug<1.0
    trytond-v4: trytond~=4.0
    trytond-v5: trytond~=5.0
    trytond-v6: trytond~=6.0
    trytond-v7: trytond~=7.0
    trytond-latest: trytond

    # Typer
    typer-v0.15: typer~=0.15.0
    typer-latest: typer

    # === Integrations - Auto-generated ===
    # These come from the populate_tox.py script. Eventually we should move all
    # integration tests there.

<<<<<<< HEAD
    # ~~~ Web 2 ~~~
    bottle-v0.12.25: bottle==0.12.25
    bottle-v0.13.2: bottle==0.13.2
    bottle: werkzeug<2.1.0

    falcon-v3.0.1: falcon==3.0.1
    falcon-v3.1.3: falcon==3.1.3
    falcon-v4.0.2: falcon==4.0.2

    pyramid-v1.10.8: pyramid==1.10.8
    pyramid-v2.0.2: pyramid==2.0.2
    pyramid: werkzeug<2.1.0

    starlite-v1.48.1: starlite==1.48.1
    starlite-v1.49.0: starlite==1.49.0
    starlite-v1.50.2: starlite==1.50.2
    starlite-v1.51.16: starlite==1.51.16
    starlite: pytest-asyncio
    starlite: python-multipart
    starlite: requests
    starlite: cryptography
    starlite: pydantic<2.0.0
    starlite: httpx<0.28

    tornado-v6.0.4: tornado==6.0.4
    tornado-v6.1: tornado==6.1
    tornado-v6.2: tornado==6.2
    tornado-v6.4.2: tornado==6.4.2
    tornado: pytest
    tornado-v6.0.4: pytest<8.2
    tornado-v6.1: pytest<8.2
    tornado-v6.2: pytest<8.2
    py3.6-tornado: aiocontextvars
=======
    # ~~~ GraphQL ~~~
    ariadne-v0.20.1: ariadne==0.20.1
    ariadne-v0.22: ariadne==0.22
    ariadne-v0.24.0: ariadne==0.24.0
    ariadne-v0.25.2: ariadne==0.25.2
    ariadne: fastapi
    ariadne: flask
    ariadne: httpx

    gql-v3.4.1: gql[all]==3.4.1
    gql-v3.5.0: gql[all]==3.5.0

    graphene-v3.3: graphene==3.3
    graphene-v3.4.3: graphene==3.4.3
    graphene: blinker
    graphene: fastapi
    graphene: flask
    graphene: httpx
    py3.6-graphene: aiocontextvars

    strawberry-v0.209.8: strawberry-graphql[fastapi,flask]==0.209.8
    strawberry-v0.226.2: strawberry-graphql[fastapi,flask]==0.226.2
    strawberry-v0.243.1: strawberry-graphql[fastapi,flask]==0.243.1
    strawberry-v0.259.0: strawberry-graphql[fastapi,flask]==0.259.0
    strawberry: httpx
>>>>>>> a78af17e



setenv =
    PYTHONDONTWRITEBYTECODE=1
    OBJC_DISABLE_INITIALIZE_FORK_SAFETY=YES
    COVERAGE_FILE=.coverage-sentry-{envname}
    py3.6: COVERAGE_RCFILE=.coveragerc36

    django: DJANGO_SETTINGS_MODULE=tests.integrations.django.myapp.settings

    common: TESTPATH=tests
    gevent: TESTPATH=tests
    aiohttp: TESTPATH=tests/integrations/aiohttp
    anthropic: TESTPATH=tests/integrations/anthropic
    ariadne: TESTPATH=tests/integrations/ariadne
    arq: TESTPATH=tests/integrations/arq
    asgi: TESTPATH=tests/integrations/asgi
    asyncpg: TESTPATH=tests/integrations/asyncpg
    aws_lambda: TESTPATH=tests/integrations/aws_lambda
    beam: TESTPATH=tests/integrations/beam
    boto3: TESTPATH=tests/integrations/boto3
    bottle: TESTPATH=tests/integrations/bottle
    celery: TESTPATH=tests/integrations/celery
    chalice: TESTPATH=tests/integrations/chalice
    clickhouse_driver: TESTPATH=tests/integrations/clickhouse_driver
    cohere: TESTPATH=tests/integrations/cohere
    cloud_resource_context: TESTPATH=tests/integrations/cloud_resource_context
    django: TESTPATH=tests/integrations/django
    dramatiq: TESTPATH=tests/integrations/dramatiq
    falcon: TESTPATH=tests/integrations/falcon
    fastapi:  TESTPATH=tests/integrations/fastapi
    flask: TESTPATH=tests/integrations/flask
    gcp: TESTPATH=tests/integrations/gcp
    gql: TESTPATH=tests/integrations/gql
    graphene: TESTPATH=tests/integrations/graphene
    grpc: TESTPATH=tests/integrations/grpc
    httpx: TESTPATH=tests/integrations/httpx
    huey: TESTPATH=tests/integrations/huey
    huggingface_hub: TESTPATH=tests/integrations/huggingface_hub
    langchain: TESTPATH=tests/integrations/langchain
    launchdarkly: TESTPATH=tests/integrations/launchdarkly
    litestar: TESTPATH=tests/integrations/litestar
    loguru: TESTPATH=tests/integrations/loguru
    openai: TESTPATH=tests/integrations/openai
    openfeature: TESTPATH=tests/integrations/openfeature
    opentelemetry: TESTPATH=tests/integrations/opentelemetry
    potel: TESTPATH=tests/integrations/opentelemetry
    pure_eval: TESTPATH=tests/integrations/pure_eval
    pymongo: TESTPATH=tests/integrations/pymongo
    pyramid: TESTPATH=tests/integrations/pyramid
    quart: TESTPATH=tests/integrations/quart
    ray: TESTPATH=tests/integrations/ray
    redis: TESTPATH=tests/integrations/redis
    redis_py_cluster_legacy: TESTPATH=tests/integrations/redis_py_cluster_legacy
    requests: TESTPATH=tests/integrations/requests
    rq: TESTPATH=tests/integrations/rq
    sanic: TESTPATH=tests/integrations/sanic
    spark: TESTPATH=tests/integrations/spark
    starlette: TESTPATH=tests/integrations/starlette
    starlite: TESTPATH=tests/integrations/starlite
    sqlalchemy: TESTPATH=tests/integrations/sqlalchemy
    strawberry: TESTPATH=tests/integrations/strawberry
    tornado: TESTPATH=tests/integrations/tornado
    trytond: TESTPATH=tests/integrations/trytond
    typer: TESTPATH=tests/integrations/typer
    unleash: TESTPATH=tests/integrations/unleash
    socket: TESTPATH=tests/integrations/socket

passenv =
    SENTRY_PYTHON_TEST_AWS_ACCESS_KEY_ID
    SENTRY_PYTHON_TEST_AWS_SECRET_ACCESS_KEY
    SENTRY_PYTHON_TEST_POSTGRES_HOST
    SENTRY_PYTHON_TEST_POSTGRES_USER
    SENTRY_PYTHON_TEST_POSTGRES_PASSWORD
    SENTRY_PYTHON_TEST_POSTGRES_NAME

usedevelop = True

extras =
    bottle: bottle
    falcon: falcon
    flask: flask
    pymongo: pymongo

basepython =
    py3.6: python3.6
    py3.7: python3.7
    py3.8: python3.8
    py3.9: python3.9
    py3.10: python3.10
    py3.11: python3.11
    py3.12: python3.12
    py3.13: python3.13

    # Python version is pinned here because flake8 actually behaves differently
    # depending on which version is used. You can patch this out to point to
    # some random Python 3 binary, but then you get guaranteed mismatches with
    # CI. Other tools such as mypy and black have options that pin the Python
    # version.
    linters: python3.12

commands =
    {py3.7,py3.8}-boto3: pip install urllib3<2.0.0

    ; https://github.com/pallets/flask/issues/4455
    {py3.7,py3.8,py3.9,py3.10,py3.11}-flask-v{1}: pip install "itsdangerous>=0.24,<2.0" "markupsafe<2.0.0" "jinja2<3.1.1"

    ; Running `pytest` as an executable suffers from an import error
    ; when loading tests in scenarios. In particular, django fails to
    ; load the settings from the test module.
    python -m pytest {env:TESTPATH} -o junit_suite_name={envname} {posargs}

[testenv:linters]
commands =
    flake8 tests sentry_sdk
    black --check tests sentry_sdk
    mypy sentry_sdk<|MERGE_RESOLUTION|>--- conflicted
+++ resolved
@@ -244,18 +244,6 @@
     {py3.7,py3.11}-sqlalchemy-v{2.0}
     {py3.7,py3.12,py3.13}-sqlalchemy-latest
 
-<<<<<<< HEAD
-    # Strawberry
-    {py3.8,py3.11}-strawberry-v{0.209}
-    {py3.8,py3.11,py3.12}-strawberry-v{0.222}
-    {py3.8,py3.12,py3.13}-strawberry-latest
-=======
-    # Tornado
-    {py3.8,py3.11,py3.12}-tornado-v{6.0}
-    {py3.8,py3.11,py3.12}-tornado-v{6.2}
-    {py3.8,py3.11,py3.12}-tornado-latest
->>>>>>> a78af17e
-
     # Trytond
     {py3.6}-trytond-v{4}
     {py3.6,py3.8}-trytond-v{5}
@@ -275,28 +263,6 @@
     # These come from the populate_tox.py script. Eventually we should move all
     # integration tests there.
 
-<<<<<<< HEAD
-    # ~~~ Web 2 ~~~
-    {py3.6,py3.7}-bottle-v0.12.25
-    {py3.6,py3.8,py3.9}-bottle-v0.13.2
-
-    {py3.6,py3.8,py3.9}-falcon-v3.0.1
-    {py3.6,py3.11,py3.12}-falcon-v3.1.3
-    {py3.8,py3.11,py3.12}-falcon-v4.0.2
-
-    {py3.6,py3.8,py3.9}-pyramid-v1.10.8
-    {py3.6,py3.10,py3.11}-pyramid-v2.0.2
-
-    {py3.8,py3.10,py3.11}-starlite-v1.48.1
-    {py3.8,py3.10,py3.11}-starlite-v1.49.0
-    {py3.8,py3.10,py3.11}-starlite-v1.50.2
-    {py3.8,py3.10,py3.11}-starlite-v1.51.16
-
-    {py3.6,py3.7,py3.8}-tornado-v6.0.4
-    {py3.6,py3.8,py3.9}-tornado-v6.1
-    {py3.7,py3.9,py3.10}-tornado-v6.2
-    {py3.8,py3.10,py3.11}-tornado-v6.4.2
-=======
     # ~~~ GraphQL ~~~
     {py3.8,py3.10,py3.11}-ariadne-v0.20.1
     {py3.8,py3.11,py3.12}-ariadne-v0.22
@@ -313,7 +279,28 @@
     {py3.8,py3.11,py3.12}-strawberry-v0.226.2
     {py3.8,py3.11,py3.12}-strawberry-v0.243.1
     {py3.9,py3.12,py3.13}-strawberry-v0.259.0
->>>>>>> a78af17e
+
+
+    # ~~~ Web 2 ~~~
+    {py3.6,py3.7}-bottle-v0.12.25
+    {py3.6,py3.8,py3.9}-bottle-v0.13.2
+
+    {py3.6,py3.8,py3.9}-falcon-v3.0.1
+    {py3.6,py3.11,py3.12}-falcon-v3.1.3
+    {py3.8,py3.11,py3.12}-falcon-v4.0.2
+
+    {py3.6,py3.8,py3.9}-pyramid-v1.10.8
+    {py3.6,py3.10,py3.11}-pyramid-v2.0.2
+
+    {py3.8,py3.10,py3.11}-starlite-v1.48.1
+    {py3.8,py3.10,py3.11}-starlite-v1.49.0
+    {py3.8,py3.10,py3.11}-starlite-v1.50.2
+    {py3.8,py3.10,py3.11}-starlite-v1.51.16
+
+    {py3.6,py3.7,py3.8}-tornado-v6.0.4
+    {py3.6,py3.8,py3.9}-tornado-v6.1
+    {py3.7,py3.9,py3.10}-tornado-v6.2
+    {py3.8,py3.10,py3.11}-tornado-v6.4.2
 
 
 
@@ -683,24 +670,6 @@
     sqlalchemy-v2.0: sqlalchemy~=2.0.0
     sqlalchemy-latest: sqlalchemy
 
-<<<<<<< HEAD
-    # Strawberry
-    strawberry: fastapi
-    strawberry: flask
-    strawberry: httpx
-    strawberry-v0.209: strawberry-graphql[fastapi,flask]~=0.209.0
-    strawberry-v0.222: strawberry-graphql[fastapi,flask]~=0.222.0
-    strawberry-latest: strawberry-graphql[fastapi,flask]
-=======
-    # Tornado
-    # Tornado <6.4.1 is incompatible with Pytest ≥8.2
-    # See https://github.com/tornadoweb/tornado/pull/3382.
-    tornado-{v6.0,v6.2}: pytest<8.2
-    tornado-v6.0: tornado~=6.0.0
-    tornado-v6.2: tornado~=6.2.0
-    tornado-latest: tornado
->>>>>>> a78af17e
-
     # Trytond
     trytond: werkzeug
     trytond-v4: werkzeug<1.0
@@ -718,7 +687,33 @@
     # These come from the populate_tox.py script. Eventually we should move all
     # integration tests there.
 
-<<<<<<< HEAD
+    # ~~~ GraphQL ~~~
+    ariadne-v0.20.1: ariadne==0.20.1
+    ariadne-v0.22: ariadne==0.22
+    ariadne-v0.24.0: ariadne==0.24.0
+    ariadne-v0.25.2: ariadne==0.25.2
+    ariadne: fastapi
+    ariadne: flask
+    ariadne: httpx
+
+    gql-v3.4.1: gql[all]==3.4.1
+    gql-v3.5.0: gql[all]==3.5.0
+
+    graphene-v3.3: graphene==3.3
+    graphene-v3.4.3: graphene==3.4.3
+    graphene: blinker
+    graphene: fastapi
+    graphene: flask
+    graphene: httpx
+    py3.6-graphene: aiocontextvars
+
+    strawberry-v0.209.8: strawberry-graphql[fastapi,flask]==0.209.8
+    strawberry-v0.226.2: strawberry-graphql[fastapi,flask]==0.226.2
+    strawberry-v0.243.1: strawberry-graphql[fastapi,flask]==0.243.1
+    strawberry-v0.259.0: strawberry-graphql[fastapi,flask]==0.259.0
+    strawberry: httpx
+
+
     # ~~~ Web 2 ~~~
     bottle-v0.12.25: bottle==0.12.25
     bottle-v0.13.2: bottle==0.13.2
@@ -752,33 +747,6 @@
     tornado-v6.1: pytest<8.2
     tornado-v6.2: pytest<8.2
     py3.6-tornado: aiocontextvars
-=======
-    # ~~~ GraphQL ~~~
-    ariadne-v0.20.1: ariadne==0.20.1
-    ariadne-v0.22: ariadne==0.22
-    ariadne-v0.24.0: ariadne==0.24.0
-    ariadne-v0.25.2: ariadne==0.25.2
-    ariadne: fastapi
-    ariadne: flask
-    ariadne: httpx
-
-    gql-v3.4.1: gql[all]==3.4.1
-    gql-v3.5.0: gql[all]==3.5.0
-
-    graphene-v3.3: graphene==3.3
-    graphene-v3.4.3: graphene==3.4.3
-    graphene: blinker
-    graphene: fastapi
-    graphene: flask
-    graphene: httpx
-    py3.6-graphene: aiocontextvars
-
-    strawberry-v0.209.8: strawberry-graphql[fastapi,flask]==0.209.8
-    strawberry-v0.226.2: strawberry-graphql[fastapi,flask]==0.226.2
-    strawberry-v0.243.1: strawberry-graphql[fastapi,flask]==0.243.1
-    strawberry-v0.259.0: strawberry-graphql[fastapi,flask]==0.259.0
-    strawberry: httpx
->>>>>>> a78af17e
 
 
 
