--- conflicted
+++ resolved
@@ -10,11 +10,7 @@
 # The file (and all resulting CI YAMLs) then need to be regenerated via
 # "scripts/generate-test-files.sh".
 #
-<<<<<<< HEAD
-# Last generated: 2025-02-19T13:16:21.819887+00:00
-=======
 # Last generated: 2025-03-10T11:46:25.287445+00:00
->>>>>>> 7deebf08
 
 [tox]
 requires =
