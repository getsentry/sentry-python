--- conflicted
+++ resolved
@@ -292,13 +292,8 @@
     # See https://github.com/pytest-dev/pytest/issues/9621
     # and https://github.com/pytest-dev/pytest-forked/issues/67
     # for justification of the upper bound on pytest
-<<<<<<< HEAD
-    {py3.7,py3.8,py3.9,py3.10,py3.11,py3.12}-common: pytest<7.0.0
-    py3.13-common: pytest
-=======
-    {py3.6,py3.7}-common: pytest<7.0.0
+    py3.7-common: pytest<7.0.0
     {py3.8,py3.9,py3.10,py3.11,py3.12,py3.13}-common: pytest
->>>>>>> b6482f0a
 
     # === Gevent ===
     {py3.7,py3.8,py3.9,py3.10,py3.11}-gevent: gevent>=22.10.0, <22.11.0
@@ -306,12 +301,8 @@
     # See https://github.com/pytest-dev/pytest/issues/9621
     # and https://github.com/pytest-dev/pytest-forked/issues/67
     # for justification of the upper bound on pytest
-<<<<<<< HEAD
-    {py3.7,py3.8,py3.9,py3.10,py3.11,py3.12}-gevent: pytest<7.0.0
-=======
-    {py3.6,py3.7}-gevent: pytest<7.0.0
+    py3.7-gevent: pytest<7.0.0
     {py3.8,py3.9,py3.10,py3.11,py3.12}-gevent: pytest
->>>>>>> b6482f0a
 
     # === Integrations ===
 
@@ -374,7 +365,6 @@
     # Celery
     celery: redis
     celery: newrelic
-    celery: pytest<7
     celery-v4: Celery~=4.0
     celery-v5.0: Celery~=5.0.0
     celery-v5.1: Celery~=5.1.0
@@ -383,10 +373,6 @@
     celery-v5.4: Celery~=5.4.0
     celery-latest: Celery
 
-<<<<<<< HEAD
-=======
-    celery: newrelic
->>>>>>> b6482f0a
     {py3.7}-celery: importlib-metadata<5.0
 
     # Chalice
@@ -595,7 +581,7 @@
     # Redis
     redis: fakeredis!=1.7.4
     redis: pytest<8.0.0
-    {py3.6,py3.7}-redis: fakeredis!=2.26.0  # https://github.com/cunla/fakeredis-py/issues/341
+    py3.7-redis: fakeredis!=2.26.0  # https://github.com/cunla/fakeredis-py/issues/341
     {py3.7,py3.8,py3.9,py3.10,py3.11}-redis: pytest-asyncio
     redis-v3: redis~=3.0
     redis-v4: redis~=4.0
@@ -612,13 +598,10 @@
     # RQ (Redis Queue)
     rq-v{0.13,1.0,1.5,1.10}: fakeredis>=1.0,<1.7.4
     rq-v{1.15,1.16}: fakeredis
-    {py3.6,py3.7}-rq-v{1.15,1.16}: fakeredis!=2.26.0  # https://github.com/cunla/fakeredis-py/issues/341
+    py3.7-rq-v{1.15,1.16}: fakeredis!=2.26.0  # https://github.com/cunla/fakeredis-py/issues/341
+    py3.7-rq-latest: fakeredis!=2.26.0  # https://github.com/cunla/fakeredis-py/issues/341
     rq-latest: fakeredis
-<<<<<<< HEAD
-=======
-    {py3.6,py3.7}-rq-latest: fakeredis!=2.26.0  # https://github.com/cunla/fakeredis-py/issues/341
     rq-v0.6: rq~=0.6.0
->>>>>>> b6482f0a
     rq-v0.13: rq~=0.13.0
     rq-v1.0: rq~=1.0.0
     rq-v1.5: rq~=1.5.0
