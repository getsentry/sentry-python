--- conflicted
+++ resolved
@@ -48,9 +48,9 @@
 
     # ~~~ AI ~~~
     {py3.8,py3.11,py3.12}-anthropic-v0.16.0
-    {py3.8,py3.11,py3.12}-anthropic-v0.34.2
-    {py3.8,py3.11,py3.12}-anthropic-v0.52.2
-    {py3.8,py3.12,py3.13}-anthropic-v0.71.0
+    {py3.8,py3.11,py3.12}-anthropic-v0.35.0
+    {py3.8,py3.11,py3.12}-anthropic-v0.54.0
+    {py3.8,py3.12,py3.13}-anthropic-v0.72.0
 
     {py3.9,py3.10,py3.11}-cohere-v5.4.0
     {py3.9,py3.11,py3.12}-cohere-v5.10.0
@@ -60,23 +60,21 @@
     {py3.9,py3.12,py3.13}-google_genai-v1.29.0
     {py3.9,py3.12,py3.13}-google_genai-v1.35.0
     {py3.9,py3.12,py3.13}-google_genai-v1.41.0
-    {py3.9,py3.13,py3.14,py3.14t}-google_genai-v1.46.0
+    {py3.9,py3.13,py3.14}-google_genai-v1.46.0
 
     {py3.8,py3.10,py3.11}-huggingface_hub-v0.24.7
-    {py3.8,py3.12,py3.13}-huggingface_hub-v0.28.1
-    {py3.8,py3.12,py3.13}-huggingface_hub-v0.32.6
     {py3.8,py3.12,py3.13}-huggingface_hub-v0.36.0
-    {py3.9,py3.12,py3.13}-huggingface_hub-v1.0.0rc7
+    {py3.9,py3.12,py3.13}-huggingface_hub-v1.0.1
 
     {py3.9,py3.11,py3.12}-langchain-base-v0.1.20
     {py3.9,py3.12,py3.13}-langchain-base-v0.3.27
-    {py3.10,py3.13,py3.14,py3.14t}-langchain-base-v1.0.2
+    {py3.10,py3.13,py3.14}-langchain-base-v1.0.2
 
     {py3.9,py3.11,py3.12}-langchain-notiktoken-v0.1.20
     {py3.9,py3.12,py3.13}-langchain-notiktoken-v0.3.27
-    {py3.10,py3.13,py3.14,py3.14t}-langchain-notiktoken-v1.0.2
-
-    {py3.9,py3.13,py3.14,py3.14t}-langgraph-v0.6.11
+    {py3.10,py3.13,py3.14}-langchain-notiktoken-v1.0.2
+
+    {py3.9,py3.13,py3.14}-langgraph-v0.6.11
     {py3.10,py3.12,py3.13}-langgraph-v1.0.1
 
     {py3.9,py3.12,py3.13}-litellm-v1.77.7
@@ -104,18 +102,14 @@
     {py3.10,py3.12,py3.13}-pydantic_ai-v1.0.18
     {py3.10,py3.12,py3.13}-pydantic_ai-v1.2.1
     {py3.10,py3.12,py3.13}-pydantic_ai-v1.4.0
-    {py3.10,py3.12,py3.13}-pydantic_ai-v1.6.0
+    {py3.10,py3.12,py3.13}-pydantic_ai-v1.7.0
 
 
     # ~~~ Cloud ~~~
     {py3.6,py3.7}-boto3-v1.12.49
     {py3.6,py3.9,py3.10}-boto3-v1.20.54
     {py3.7,py3.11,py3.12}-boto3-v1.28.85
-<<<<<<< HEAD
-    {py3.9,py3.13,py3.14,py3.14t}-boto3-v1.40.58
-=======
-    {py3.9,py3.13,py3.14}-boto3-v1.40.59
->>>>>>> 64c145ff
+    {py3.9,py3.13,py3.14,py3.14t}-boto3-v1.40.61
 
     {py3.6,py3.7,py3.8}-chalice-v1.16.0
     {py3.9,py3.12,py3.13}-chalice-v1.32.0
@@ -138,7 +132,7 @@
     {py3.7,py3.10,py3.11}-redis-v4.6.0
     {py3.8,py3.11,py3.12}-redis-v5.3.1
     {py3.9,py3.12,py3.13}-redis-v6.4.0
-    {py3.9,py3.12,py3.13}-redis-v7.0.0
+    {py3.9,py3.12,py3.13}-redis-v7.0.1
 
     {py3.6}-redis_py_cluster_legacy-v1.3.6
     {py3.6,py3.7,py3.8}-redis_py_cluster_legacy-v2.1.3
@@ -150,13 +144,13 @@
 
     # ~~~ Flags ~~~
     {py3.8,py3.12,py3.13}-launchdarkly-v9.8.1
-    {py3.9,py3.13,py3.14,py3.14t}-launchdarkly-v9.12.1
+    {py3.9,py3.13,py3.14,py3.14t}-launchdarkly-v9.12.2
 
     {py3.8,py3.13,py3.14,py3.14t}-openfeature-v0.7.5
     {py3.9,py3.13,py3.14,py3.14t}-openfeature-v0.8.3
 
-    {py3.7,py3.13,py3.14,py3.14t}-statsig-v0.55.3
-    {py3.7,py3.13,py3.14,py3.14t}-statsig-v0.66.0
+    {py3.7,py3.13,py3.14}-statsig-v0.55.3
+    {py3.7,py3.13,py3.14}-statsig-v0.66.0
 
     {py3.8,py3.12,py3.13}-unleash-v6.0.1
     {py3.8,py3.12,py3.13}-unleash-v6.3.0
@@ -189,7 +183,7 @@
     {py3.9,py3.11,py3.12}-httpx-v0.28.1
 
     {py3.6}-requests-v2.12.5
-    {py3.9,py3.13,py3.14,py3.14t}-requests-v2.32.5
+    {py3.9,py3.13,py3.14}-requests-v2.32.5
 
 
     # ~~~ Tasks ~~~
@@ -197,8 +191,7 @@
     {py3.8,py3.11,py3.12}-arq-v0.26.3
 
     {py3.7}-beam-v2.14.0
-    {py3.9,py3.12,py3.13}-beam-v2.68.0
-    {py3.9,py3.12,py3.13}-beam-v2.69.0rc3
+    {py3.9,py3.12,py3.13}-beam-v2.69.0
 
     {py3.6,py3.7,py3.8}-celery-v4.4.7
     {py3.8,py3.12,py3.13}-celery-v5.5.3
@@ -232,18 +225,18 @@
     {py3.12,py3.13,py3.14,py3.14t}-django-v6.0b1
 
     {py3.6,py3.7,py3.8}-flask-v1.1.4
-    {py3.8,py3.13,py3.14,py3.14t}-flask-v2.3.3
-    {py3.9,py3.13,py3.14,py3.14t}-flask-v3.1.2
+    {py3.8,py3.13,py3.14}-flask-v2.3.3
+    {py3.9,py3.13,py3.14}-flask-v3.1.2
 
     {py3.6,py3.9,py3.10}-starlette-v0.16.0
     {py3.7,py3.10,py3.11}-starlette-v0.27.0
     {py3.8,py3.12,py3.13}-starlette-v0.38.6
-    {py3.9,py3.13,py3.14,py3.14t}-starlette-v0.48.0
+    {py3.9,py3.13,py3.14,py3.14t}-starlette-v0.49.1
 
     {py3.6,py3.9,py3.10}-fastapi-v0.79.1
     {py3.7,py3.10,py3.11}-fastapi-v0.93.0
     {py3.8,py3.10,py3.11}-fastapi-v0.107.0
-    {py3.8,py3.13,py3.14,py3.14t}-fastapi-v0.120.0
+    {py3.8,py3.13,py3.14}-fastapi-v0.120.1
 
 
     # ~~~ Web 2 ~~~
@@ -270,7 +263,7 @@
     {py3.6,py3.10,py3.11}-pyramid-v2.0.2
 
     {py3.7,py3.9,py3.10}-quart-v0.16.3
-    {py3.9,py3.13,py3.14,py3.14t}-quart-v0.20.0
+    {py3.9,py3.13,py3.14}-quart-v0.20.0
 
     {py3.6}-sanic-v0.8.3
     {py3.6,py3.8,py3.9}-sanic-v20.12.7
@@ -357,12 +350,12 @@
 
     # ~~~ AI ~~~
     anthropic-v0.16.0: anthropic==0.16.0
-    anthropic-v0.34.2: anthropic==0.34.2
-    anthropic-v0.52.2: anthropic==0.52.2
-    anthropic-v0.71.0: anthropic==0.71.0
+    anthropic-v0.35.0: anthropic==0.35.0
+    anthropic-v0.54.0: anthropic==0.54.0
+    anthropic-v0.72.0: anthropic==0.72.0
     anthropic: pytest-asyncio
     anthropic-v0.16.0: httpx<0.28.0
-    anthropic-v0.34.2: httpx<0.28.0
+    anthropic-v0.35.0: httpx<0.28.0
 
     cohere-v5.4.0: cohere==5.4.0
     cohere-v5.10.0: cohere==5.10.0
@@ -376,10 +369,8 @@
     google_genai: pytest-asyncio
 
     huggingface_hub-v0.24.7: huggingface_hub==0.24.7
-    huggingface_hub-v0.28.1: huggingface_hub==0.28.1
-    huggingface_hub-v0.32.6: huggingface_hub==0.32.6
     huggingface_hub-v0.36.0: huggingface_hub==0.36.0
-    huggingface_hub-v1.0.0rc7: huggingface_hub==1.0.0rc7
+    huggingface_hub-v1.0.1: huggingface_hub==1.0.1
     huggingface_hub: responses
     huggingface_hub: pytest-httpx
 
@@ -437,7 +428,7 @@
     pydantic_ai-v1.0.18: pydantic-ai==1.0.18
     pydantic_ai-v1.2.1: pydantic-ai==1.2.1
     pydantic_ai-v1.4.0: pydantic-ai==1.4.0
-    pydantic_ai-v1.6.0: pydantic-ai==1.6.0
+    pydantic_ai-v1.7.0: pydantic-ai==1.7.0
     pydantic_ai: pytest-asyncio
 
 
@@ -445,7 +436,7 @@
     boto3-v1.12.49: boto3==1.12.49
     boto3-v1.20.54: boto3==1.20.54
     boto3-v1.28.85: boto3==1.28.85
-    boto3-v1.40.59: boto3==1.40.59
+    boto3-v1.40.61: boto3==1.40.61
     {py3.7,py3.8}-boto3: urllib3<2.0.0
 
     chalice-v1.16.0: chalice==1.16.0
@@ -472,7 +463,7 @@
     redis-v4.6.0: redis==4.6.0
     redis-v5.3.1: redis==5.3.1
     redis-v6.4.0: redis==6.4.0
-    redis-v7.0.0: redis==7.0.0
+    redis-v7.0.1: redis==7.0.1
     redis: fakeredis!=1.7.4
     redis: pytest<8.0.0
     redis-v4.6.0: fakeredis<2.31.0
@@ -489,7 +480,7 @@
 
     # ~~~ Flags ~~~
     launchdarkly-v9.8.1: launchdarkly-server-sdk==9.8.1
-    launchdarkly-v9.12.1: launchdarkly-server-sdk==9.12.1
+    launchdarkly-v9.12.2: launchdarkly-server-sdk==9.12.2
 
     openfeature-v0.7.5: openfeature-sdk==0.7.5
     openfeature-v0.8.3: openfeature-sdk==0.8.3
@@ -560,8 +551,7 @@
     arq-v0.23: pydantic<2
 
     beam-v2.14.0: apache-beam==2.14.0
-    beam-v2.68.0: apache-beam==2.68.0
-    beam-v2.69.0rc3: apache-beam==2.69.0rc3
+    beam-v2.69.0: apache-beam==2.69.0
     beam: dill
 
     celery-v4.4.7: celery==4.4.7
@@ -636,7 +626,7 @@
     starlette-v0.16.0: starlette==0.16.0
     starlette-v0.27.0: starlette==0.27.0
     starlette-v0.38.6: starlette==0.38.6
-    starlette-v0.48.0: starlette==0.48.0
+    starlette-v0.49.1: starlette==0.49.1
     starlette: pytest-asyncio
     starlette: python-multipart
     starlette: requests
@@ -650,7 +640,7 @@
     fastapi-v0.79.1: fastapi==0.79.1
     fastapi-v0.93.0: fastapi==0.93.0
     fastapi-v0.107.0: fastapi==0.107.0
-    fastapi-v0.120.0: fastapi==0.120.0
+    fastapi-v0.120.1: fastapi==0.120.1
     fastapi: httpx
     fastapi: pytest-asyncio
     fastapi: python-multipart
