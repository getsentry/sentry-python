--- conflicted
+++ resolved
@@ -244,18 +244,6 @@
     {py3.8,py3.11}-starlite-v{1.48,1.51}
     # 1.51.14 is the last starlite version; the project continues as litestar
 
-<<<<<<< HEAD
-    # Strawberry
-    {py3.8,py3.11}-strawberry-v{0.209}
-    {py3.8,py3.11,py3.12}-strawberry-v{0.222}
-    {py3.8,py3.12,py3.13}-strawberry-latest
-=======
-    # SQL Alchemy
-    {py3.6,py3.9}-sqlalchemy-v{1.2,1.4}
-    {py3.7,py3.11}-sqlalchemy-v{2.0}
-    {py3.7,py3.12,py3.13}-sqlalchemy-latest
->>>>>>> a78af17e
-
     # Tornado
     {py3.8,py3.11,py3.12}-tornado-v{6.0}
     {py3.8,py3.11,py3.12}-tornado-v{6.2}
@@ -280,22 +268,22 @@
     # These come from the populate_tox.py script. Eventually we should move all
     # integration tests there.
 
-<<<<<<< HEAD
     # ~~~ DBs ~~~
     {py3.7,py3.11,py3.12}-clickhouse_driver-v0.2.9
 
     {py3.6,py3.8,py3.9}-pymongo-v3.11.4
     {py3.6,py3.10,py3.11}-pymongo-v3.13.0
     {py3.6,py3.9,py3.10}-pymongo-v4.0.2
-    {py3.8,py3.12,py3.13}-pymongo-v4.10.1
+    {py3.9,py3.12,py3.13}-pymongo-v4.11.1
 
     {py3.6,py3.7,py3.8}-redis_py_cluster_legacy-v2.1.3
 
     {py3.6,py3.8,py3.9}-sqlalchemy-v1.3.24
     {py3.6,py3.11,py3.12}-sqlalchemy-v1.4.54
     {py3.7,py3.10,py3.11}-sqlalchemy-v2.0.9
-    {py3.7,py3.12,py3.13}-sqlalchemy-v2.0.37
-=======
+    {py3.7,py3.12,py3.13}-sqlalchemy-v2.0.38
+
+
     # ~~~ GraphQL ~~~
     {py3.8,py3.10,py3.11}-ariadne-v0.20.1
     {py3.8,py3.11,py3.12}-ariadne-v0.22
@@ -312,7 +300,6 @@
     {py3.8,py3.11,py3.12}-strawberry-v0.226.2
     {py3.8,py3.11,py3.12}-strawberry-v0.243.1
     {py3.9,py3.12,py3.13}-strawberry-v0.259.0
->>>>>>> a78af17e
 
 
 
@@ -689,22 +676,6 @@
     starlite-v{1.48}: starlite~=1.48.0
     starlite-v{1.51}: starlite~=1.51.0
 
-<<<<<<< HEAD
-    # Strawberry
-    strawberry: fastapi
-    strawberry: flask
-    strawberry: httpx
-    strawberry-v0.209: strawberry-graphql[fastapi,flask]~=0.209.0
-    strawberry-v0.222: strawberry-graphql[fastapi,flask]~=0.222.0
-    strawberry-latest: strawberry-graphql[fastapi,flask]
-=======
-    # SQLAlchemy
-    sqlalchemy-v1.2: sqlalchemy~=1.2.0
-    sqlalchemy-v1.4: sqlalchemy~=1.4.0
-    sqlalchemy-v2.0: sqlalchemy~=2.0.0
-    sqlalchemy-latest: sqlalchemy
->>>>>>> a78af17e
-
     # Tornado
     # Tornado <6.4.1 is incompatible with Pytest ≥8.2
     # See https://github.com/tornadoweb/tornado/pull/3382.
@@ -730,14 +701,13 @@
     # These come from the populate_tox.py script. Eventually we should move all
     # integration tests there.
 
-<<<<<<< HEAD
     # ~~~ DBs ~~~
     clickhouse_driver-v0.2.9: clickhouse-driver==0.2.9
 
     pymongo-v3.11.4: pymongo==3.11.4
     pymongo-v3.13.0: pymongo==3.13.0
     pymongo-v4.0.2: pymongo==4.0.2
-    pymongo-v4.10.1: pymongo==4.10.1
+    pymongo-v4.11.1: pymongo==4.11.1
     pymongo: mockupdb
 
     redis_py_cluster_legacy-v2.1.3: redis-py-cluster==2.1.3
@@ -745,8 +715,9 @@
     sqlalchemy-v1.3.24: sqlalchemy==1.3.24
     sqlalchemy-v1.4.54: sqlalchemy==1.4.54
     sqlalchemy-v2.0.9: sqlalchemy==2.0.9
-    sqlalchemy-v2.0.37: sqlalchemy==2.0.37
-=======
+    sqlalchemy-v2.0.38: sqlalchemy==2.0.38
+
+
     # ~~~ GraphQL ~~~
     ariadne-v0.20.1: ariadne==0.20.1
     ariadne-v0.22: ariadne==0.22
@@ -772,7 +743,6 @@
     strawberry-v0.243.1: strawberry-graphql[fastapi,flask]==0.243.1
     strawberry-v0.259.0: strawberry-graphql[fastapi,flask]==0.259.0
     strawberry: httpx
->>>>>>> a78af17e
 
 
 
