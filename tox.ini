--- conflicted
+++ resolved
@@ -10,11 +10,7 @@
 # The file (and all resulting CI YAMLs) then need to be regenerated via
 # "scripts/generate-test-files.sh".
 #
-<<<<<<< HEAD
-# Last generated: 2025-06-17T14:52:38.697104+00:00
-=======
-# Last generated: 2025-06-17T08:49:27.078408+00:00
->>>>>>> 6a58e5fb
+# Last generated: 2025-06-17T15:01:09.161715+00:00
 
 [tox]
 requires =
@@ -154,15 +150,9 @@
     # ~~~ DBs ~~~
     {py3.7,py3.11,py3.12}-clickhouse_driver-v0.2.9
 
-<<<<<<< HEAD
     {py3.7}-pymongo-v3.7.2
     {py3.7,py3.10,py3.11}-pymongo-v3.13.0
     {py3.7,py3.9,py3.10}-pymongo-v4.0.2
-=======
-    {py3.6}-pymongo-v3.5.1
-    {py3.6,py3.10,py3.11}-pymongo-v3.13.0
-    {py3.6,py3.9,py3.10}-pymongo-v4.0.2
->>>>>>> 6a58e5fb
     {py3.9,py3.12,py3.13}-pymongo-v4.13.2
 
     {py3.7}-redis_py_cluster_legacy-v2.0.0
@@ -239,15 +229,9 @@
 
 
     # ~~~ Web 1 ~~~
-<<<<<<< HEAD
     {py3.7}-django-v2.0.13
     {py3.7,py3.8,py3.9}-django-v2.2.28
     {py3.7,py3.9,py3.10}-django-v3.2.25
-=======
-    {py3.6,py3.7}-django-v1.11.29
-    {py3.6,py3.8,py3.9}-django-v2.2.28
-    {py3.6,py3.9,py3.10}-django-v3.2.25
->>>>>>> 6a58e5fb
     {py3.8,py3.11,py3.12}-django-v4.2.23
     {py3.10,py3.11,py3.12}-django-v5.0.14
     {py3.10,py3.12,py3.13}-django-v5.2.3
@@ -274,11 +258,7 @@
     {py3.8,py3.12,py3.13}-aiohttp-v3.10.11
     {py3.9,py3.12,py3.13}-aiohttp-v3.12.13
 
-<<<<<<< HEAD
     {py3.7}-bottle-v0.12.25
-=======
-    {py3.6,py3.7}-bottle-v0.12.25
->>>>>>> 6a58e5fb
     {py3.8,py3.12,py3.13}-bottle-v0.13.4
 
     {py3.7,py3.8,py3.9}-falcon-v3.0.1
@@ -453,11 +433,7 @@
     # Redis
     redis: fakeredis!=1.7.4
     redis: pytest<8.0.0
-<<<<<<< HEAD
-    py3.7-redis: fakeredis!=2.26.0  # https://github.com/cunla/fakeredis-py/issues/341
-=======
-    {py3.6,py3.7,py3.8}-redis: fakeredis<2.26.0
->>>>>>> 6a58e5fb
+    {py3.7,py3.8}-redis: fakeredis<2.26.0
     {py3.7,py3.8,py3.9,py3.10,py3.11,py3.12,py3.13}-redis: pytest-asyncio
     redis-v3: redis~=3.0
     redis-v4: redis~=4.0
@@ -584,6 +560,7 @@
     graphene: fastapi
     graphene: flask
     graphene: httpx
+    py3.6-graphene: aiocontextvars
 
     strawberry-v0.209.8: strawberry-graphql[fastapi,flask]==0.209.8
     strawberry-v0.231.1: strawberry-graphql[fastapi,flask]==0.231.1
@@ -635,10 +612,7 @@
     django-v4.2.23: django==4.2.23
     django-v5.0.14: django==5.0.14
     django-v5.2.3: django==5.2.3
-<<<<<<< HEAD
     django: channels[daphne]
-=======
->>>>>>> 6a58e5fb
     django: psycopg2-binary
     django: djangorestframework
     django: pytest-django
@@ -654,13 +628,8 @@
     django-v4.2.23: pytest-asyncio
     django-v5.0.14: pytest-asyncio
     django-v5.2.3: pytest-asyncio
-<<<<<<< HEAD
     django-v2.0.13: djangorestframework>=3.0,<4.0
     django-v2.0.13: Werkzeug<2.1.0
-=======
-    django-v1.11.29: djangorestframework>=3.0,<4.0
-    django-v1.11.29: Werkzeug<2.1.0
->>>>>>> 6a58e5fb
     django-v2.2.28: djangorestframework>=3.0,<4.0
     django-v2.2.28: Werkzeug<2.1.0
     django-v3.2.25: djangorestframework>=3.0,<4.0
@@ -690,6 +659,7 @@
     starlette-v0.16.0: httpx<0.28.0
     starlette-v0.26.1: httpx<0.28.0
     starlette-v0.36.3: httpx<0.28.0
+    py3.6-starlette: aiocontextvars
 
     fastapi-v0.79.1: fastapi==0.79.1
     fastapi-v0.91.0: fastapi==0.91.0
@@ -703,6 +673,7 @@
     fastapi-v0.79.1: httpx<0.28.0
     fastapi-v0.91.0: httpx<0.28.0
     fastapi-v0.103.2: httpx<0.28.0
+    py3.6-fastapi: aiocontextvars
 
 
     # ~~~ Web 2 ~~~
@@ -755,6 +726,7 @@
     tornado: pytest
     tornado-v6.0.4: pytest<8.2
     tornado-v6.2: pytest<8.2
+    py3.6-tornado: aiocontextvars
 
 
     # ~~~ Misc ~~~
