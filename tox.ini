# Tox (http://codespeak.net/~hpk/tox/) is a tool for running tests
# in multiple virtualenvs. This configuration file will run the
# test suite on all supported python versions. To use it, "pip install tox"
# and then run "tox" from this directory.
#
# This file has been generated from a template
# by "scripts/populate_tox/populate_tox.py". Any changes to the file should
# be made in the template (if you want to change a hardcoded part of the file)
# or in the script (if you want to change the auto-generated part).
# The file (and all resulting CI YAMLs) then need to be regenerated via
# "scripts/generate-test-files.sh".
#
<<<<<<< HEAD
# Last generated: 2025-04-04T13:09:23.106982+00:00
=======
# Last generated: 2025-04-08T10:33:11.499210+00:00
>>>>>>> 6000f87d

[tox]
requires =
    # This version introduced using pip 24.1 which does not work with older Celery and HTTPX versions.
    virtualenv<20.26.3
envlist =
    # === Common ===
    {py3.7,py3.8,py3.9,py3.10,py3.11,py3.12,py3.13}-common

    # === Gevent ===
    {py3.8,py3.10,py3.11,py3.12}-gevent

    # === Integrations ===
    # General format is {pythonversion}-{integrationname}-v{frameworkversion}
    # 1 blank line between different integrations
    # Each framework version should only be mentioned once. I.e:
    #   {py3.7,py3.10}-django-v{3.2}
    #   {py3.10}-django-v{4.0}
    # instead of:
    #   {py3.7}-django-v{3.2}
    #   {py3.7,py3.10}-django-v{3.2,4.0}
    #
    # At a minimum, we should test against at least the lowest
    # and the latest supported version of a framework.

    # AIOHTTP
    {py3.7}-aiohttp-v{3.4}
    {py3.7,py3.9,py3.11}-aiohttp-v{3.8}
    {py3.8,py3.12,py3.13}-aiohttp-latest

    # Anthropic
    {py3.8,py3.11,py3.12}-anthropic-v{0.16,0.28,0.40}
    {py3.7,py3.11,py3.12}-anthropic-latest

    # Arq
    {py3.7,py3.11}-arq-v{0.23}
    {py3.7,py3.12,py3.13}-arq-latest

    # Asgi
    {py3.7,py3.12,py3.13}-asgi

    # asyncpg
    {py3.7,py3.10}-asyncpg-v{0.23}
    {py3.8,py3.11,py3.12}-asyncpg-latest

    # AWS Lambda
    {py3.8,py3.9,py3.11,py3.13}-aws_lambda

    # Beam
    {py3.7}-beam-v{2.12}
    {py3.8,py3.11}-beam-latest

    # Boto3
    {py3.7}-boto3-v{1.12}
    {py3.7,py3.11,py3.12}-boto3-v{1.23}
    {py3.11,py3.12}-boto3-v{1.34}
    {py3.11,py3.12,py3.13}-boto3-latest

    # Chalice
    {py3.7,py3.9}-chalice-v{1.16}
    {py3.8,py3.12,py3.13}-chalice-latest

    # Cloud Resource Context
    {py3.7,py3.12,py3.13}-cloud_resource_context

    # Cohere
    {py3.9,py3.11,py3.12}-cohere-v5
    {py3.9,py3.11,py3.12}-cohere-latest

    # FastAPI
    {py3.7,py3.10}-fastapi-v{0.79}
    {py3.8,py3.12,py3.13}-fastapi-latest

    # GCP
    {py3.7}-gcp

    # HTTPX
    {py3.7,py3.9}-httpx-v{0.16,0.18}
    {py3.7,py3.10}-httpx-v{0.20,0.22}
    {py3.7,py3.11,py3.12}-httpx-v{0.23,0.24}
    {py3.9,py3.11,py3.12}-httpx-v{0.25,0.27}
    {py3.9,py3.12,py3.13}-httpx-latest

    # Langchain
    {py3.9,py3.11,py3.12}-langchain-v0.1
    {py3.9,py3.11,py3.12}-langchain-v0.3
    {py3.9,py3.11,py3.12}-langchain-latest
    {py3.9,py3.11,py3.12}-langchain-notiktoken

    # OpenAI
    {py3.9,py3.11,py3.12}-openai-v1.0
    {py3.9,py3.11,py3.12}-openai-v1.22
    {py3.9,py3.11,py3.12}-openai-v1.55
    {py3.9,py3.11,py3.12}-openai-latest
    {py3.9,py3.11,py3.12}-openai-notiktoken

    # OpenTelemetry (OTel)
    {py3.7,py3.9,py3.12,py3.13}-opentelemetry

    # OpenTelemetry Experimental (POTel)
    {py3.8,py3.9,py3.10,py3.11,py3.12,py3.13}-potel

    # pure_eval
    {py3.7,py3.12,py3.13}-pure_eval

    # Quart
    {py3.7,py3.11}-quart-v{0.16}
    {py3.8,py3.11,py3.12}-quart-v{0.19}
    {py3.8,py3.12,py3.13}-quart-latest

    # Ray
    {py3.10,py3.11}-ray-v{2.34}
    {py3.10,py3.11}-ray-latest

    # Redis
    {py3.7,py3.8}-redis-v{3}
    {py3.7,py3.8,py3.11}-redis-v{4}
    {py3.7,py3.11,py3.12}-redis-v{5}
    {py3.7,py3.12,py3.13}-redis-latest

    # Requests
    {py3.7,py3.8,py3.12,py3.13}-requests

    # RQ (Redis Queue)
    {py3.7,py3.9}-rq-v{0.13,1.0}
    {py3.7,py3.11}-rq-v{1.5,1.10}
    {py3.7,py3.11,py3.12}-rq-v{1.15,1.16}
    {py3.7,py3.12,py3.13}-rq-latest

    # Sanic
    {py3.7}-sanic-v{0.8}
    {py3.8}-sanic-v{20}
    {py3.8,py3.11,py3.12}-sanic-v{24.6}
    {py3.9,py3.12,py3.13}-sanic-latest

    # === Integrations - Auto-generated ===
    # These come from the populate_tox.py script. Eventually we should move all
    # integration tests there.

    # ~~~ DBs ~~~
    {py3.7,py3.11,py3.12}-clickhouse_driver-v0.2.9

    {py3.7}-pymongo-v3.7.2
    {py3.7,py3.10,py3.11}-pymongo-v3.13.0
    {py3.7,py3.9,py3.10}-pymongo-v4.0.2
    {py3.9,py3.12,py3.13}-pymongo-v4.11.3

    {py3.7}-redis_py_cluster_legacy-v2.0.0
    {py3.7,py3.8}-redis_py_cluster_legacy-v2.1.3

    {py3.7}-sqlalchemy-v1.3.9
    {py3.7,py3.11,py3.12}-sqlalchemy-v1.4.54
    {py3.7,py3.10,py3.11}-sqlalchemy-v2.0.9
    {py3.7,py3.12,py3.13}-sqlalchemy-v2.0.40


    # ~~~ Flags ~~~
    {py3.8,py3.12,py3.13}-launchdarkly-v9.8.1
    {py3.8,py3.12,py3.13}-launchdarkly-v9.9.0
    {py3.8,py3.12,py3.13}-launchdarkly-v9.10.0

    {py3.8,py3.12,py3.13}-openfeature-v0.7.5
    {py3.9,py3.12,py3.13}-openfeature-v0.8.0

    {py3.7,py3.12,py3.13}-statsig-v0.55.3
    {py3.7,py3.12,py3.13}-statsig-v0.56.0
    {py3.7,py3.12,py3.13}-statsig-v0.57.2

    {py3.8,py3.12,py3.13}-unleash-v6.0.1
    {py3.8,py3.12,py3.13}-unleash-v6.1.0
    {py3.8,py3.12,py3.13}-unleash-v6.2.0


    # ~~~ GraphQL ~~~
    {py3.8,py3.10,py3.11}-ariadne-v0.20.1
    {py3.8,py3.11,py3.12}-ariadne-v0.22
    {py3.8,py3.11,py3.12}-ariadne-v0.24.0
    {py3.9,py3.12,py3.13}-ariadne-v0.26.1

    {py3.7,py3.9,py3.10}-gql-v3.4.1
    {py3.7,py3.11,py3.12}-gql-v3.5.2
    {py3.9,py3.12,py3.13}-gql-v3.6.0b4

    {py3.7,py3.9,py3.10}-graphene-v3.3
    {py3.8,py3.12,py3.13}-graphene-v3.4.3

    {py3.8,py3.10,py3.11}-strawberry-v0.209.8
    {py3.8,py3.11,py3.12}-strawberry-v0.227.7
    {py3.8,py3.11,py3.12}-strawberry-v0.245.0
<<<<<<< HEAD
    {py3.9,py3.12,py3.13}-strawberry-v0.263.1
=======
    {py3.9,py3.12,py3.13}-strawberry-v0.263.2
>>>>>>> 6000f87d


    # ~~~ Network ~~~
    {py3.7,py3.8}-grpc-v1.32.0
    {py3.7,py3.9,py3.10}-grpc-v1.44.0
    {py3.7,py3.10,py3.11}-grpc-v1.58.3
    {py3.9,py3.12,py3.13}-grpc-v1.71.0


    # ~~~ Tasks ~~~
<<<<<<< HEAD
    {py3.8}-celery-v4.4.7
    {py3.8}-celery-v5.0.5
    {py3.8,py3.12,py3.13}-celery-v5.5.0
=======
    {py3.6,py3.7,py3.8}-celery-v4.4.7
    {py3.6,py3.7,py3.8}-celery-v5.0.5
    {py3.8,py3.12,py3.13}-celery-v5.5.1
>>>>>>> 6000f87d

    {py3.7}-dramatiq-v1.9.0
    {py3.7,py3.8,py3.9}-dramatiq-v1.12.3
    {py3.7,py3.10,py3.11}-dramatiq-v1.15.0
    {py3.8,py3.12,py3.13}-dramatiq-v1.17.1

    {py3.8,py3.9}-spark-v3.0.3
    {py3.8,py3.9}-spark-v3.2.4
    {py3.8,py3.10,py3.11}-spark-v3.4.4
    {py3.8,py3.10,py3.11}-spark-v3.5.5


    # ~~~ Web 1 ~~~
    {py3.7}-django-v2.0.9
    {py3.7,py3.8,py3.9}-django-v2.2.28
    {py3.7,py3.9,py3.10}-django-v3.2.25
    {py3.8,py3.11,py3.12}-django-v4.2.20
    {py3.10,py3.11,py3.12}-django-v5.0.9
    {py3.10,py3.12,py3.13}-django-v5.2

    {py3.7,py3.8}-flask-v1.1.4
    {py3.8,py3.12,py3.13}-flask-v2.3.3
    {py3.8,py3.12,py3.13}-flask-v3.0.3
    {py3.9,py3.12,py3.13}-flask-v3.1.0

    {py3.7,py3.9,py3.10}-starlette-v0.16.0
    {py3.7,py3.10,py3.11}-starlette-v0.26.1
    {py3.8,py3.11,py3.12}-starlette-v0.36.3
    {py3.9,py3.12,py3.13}-starlette-v0.46.1


    # ~~~ Web 2 ~~~
    {py3.7}-bottle-v0.12.25
    {py3.7,py3.8,py3.9}-bottle-v0.13.2

    {py3.7,py3.8,py3.9}-falcon-v3.0.1
    {py3.7,py3.11,py3.12}-falcon-v3.1.3
    {py3.8,py3.11,py3.12}-falcon-v4.0.2

    {py3.8,py3.10,py3.11}-litestar-v2.0.1
    {py3.8,py3.11,py3.12}-litestar-v2.5.5
    {py3.8,py3.11,py3.12}-litestar-v2.10.0
    {py3.8,py3.12,py3.13}-litestar-v2.15.2

    {py3.7,py3.8,py3.9}-pyramid-v1.10.8
    {py3.7,py3.10,py3.11}-pyramid-v2.0.2

    {py3.8,py3.10,py3.11}-starlite-v1.48.1
    {py3.8,py3.10,py3.11}-starlite-v1.49.0
    {py3.8,py3.10,py3.11}-starlite-v1.50.2
    {py3.8,py3.10,py3.11}-starlite-v1.51.16

    {py3.7,py3.8}-tornado-v6.0.4
    {py3.7,py3.8,py3.9}-tornado-v6.1
    {py3.7,py3.9,py3.10}-tornado-v6.2
    {py3.8,py3.10,py3.11}-tornado-v6.4.2


    # ~~~ Misc ~~~
    {py3.7,py3.12,py3.13}-loguru-v0.7.3

    {py3.7}-trytond-v5.0.9
    {py3.7,py3.8}-trytond-v5.8.16
    {py3.8,py3.10,py3.11}-trytond-v6.8.17
    {py3.8,py3.11,py3.12}-trytond-v7.0.9
    {py3.8,py3.11,py3.12}-trytond-v7.4.9

    {py3.7,py3.12,py3.13}-typer-v0.15.2



[testenv]
deps =
    # if you change requirements-testing.txt and your change is not being reflected
    # in what's installed by tox (when running tox locally), try running tox
    # with the -r flag
    -r requirements-testing.txt

    linters: -r requirements-linting.txt
    linters: werkzeug<2.3.0

    # === Common ===
    py3.8-common: hypothesis
    common: pytest-asyncio
    # See https://github.com/pytest-dev/pytest/issues/9621
    # and https://github.com/pytest-dev/pytest-forked/issues/67
    # for justification of the upper bound on pytest
    py3.7-common: pytest<7.0.0
    {py3.8,py3.9,py3.10,py3.11,py3.12,py3.13}-common: pytest

    # === Gevent ===
    {py3.7,py3.8,py3.9,py3.10,py3.11}-gevent: gevent>=22.10.0, <22.11.0
    {py3.12}-gevent: gevent
    # See https://github.com/pytest-dev/pytest/issues/9621
    # and https://github.com/pytest-dev/pytest-forked/issues/67
    # for justification of the upper bound on pytest
    py3.7-gevent: pytest<7.0.0
    {py3.8,py3.9,py3.10,py3.11,py3.12}-gevent: pytest

    # === Integrations ===

    # AIOHTTP
    aiohttp-v3.4: aiohttp~=3.4.0
    aiohttp-v3.8: aiohttp~=3.8.0
    aiohttp-latest: aiohttp
    aiohttp: pytest-aiohttp
    aiohttp-v3.8: pytest-asyncio
    aiohttp-latest: pytest-asyncio

    # Anthropic
    anthropic: pytest-asyncio
    anthropic-v{0.16,0.28}: httpx<0.28.0
    anthropic-v0.16: anthropic~=0.16.0
    anthropic-v0.28: anthropic~=0.28.0
    anthropic-v0.40: anthropic~=0.40.0
    anthropic-latest: anthropic

    # Arq
    arq-v0.23: arq~=0.23.0
    arq-v0.23: pydantic<2
    arq-latest: arq
    arq: fakeredis>=2.2.0,<2.8
    arq: pytest-asyncio
    arq: async-timeout

    # Asgi
    asgi: pytest-asyncio
    asgi: async-asgi-testclient

    # Asyncpg
    asyncpg-v0.23: asyncpg~=0.23.0
    asyncpg-latest: asyncpg
    asyncpg: pytest-asyncio

    # AWS Lambda
    aws_lambda: aws-cdk-lib
    aws_lambda: aws-sam-cli
    aws_lambda: boto3
    aws_lambda: fastapi
    aws_lambda: requests
    aws_lambda: uvicorn

    # Beam
    beam-v2.12: apache-beam~=2.12.0
    beam-latest: apache-beam

    # Boto3
    boto3-v1.12: boto3~=1.12.0
    boto3-v1.23: boto3~=1.23.0
    boto3-v1.34: boto3~=1.34.0
    boto3-latest: boto3

    # Chalice
    chalice: pytest-chalice==0.0.5
    chalice-v1.16: chalice~=1.16.0
    chalice-latest: chalice

    # Cohere
    cohere-v5: cohere~=5.3.3
    cohere-latest: cohere

    # FastAPI
    fastapi: httpx
    # (this is a dependency of httpx)
    fastapi: anyio<4.0.0
    fastapi: pytest-asyncio
    fastapi: python-multipart
    fastapi: requests
    fastapi-v{0.79}: fastapi~=0.79.0
    fastapi-latest: fastapi

    # HTTPX
    httpx-v0.16: pytest-httpx==0.10.0
    httpx-v0.18: pytest-httpx==0.12.0
    httpx-v0.20: pytest-httpx==0.14.0
    httpx-v0.22: pytest-httpx==0.19.0
    httpx-v0.23: pytest-httpx==0.21.0
    httpx-v0.24: pytest-httpx==0.22.0
    httpx-v0.25: pytest-httpx==0.25.0
    httpx: pytest-httpx
    # anyio is a dep of httpx
    httpx: anyio<4.0.0
    httpx-v0.16: httpx~=0.16.0
    httpx-v0.18: httpx~=0.18.0
    httpx-v0.20: httpx~=0.20.0
    httpx-v0.22: httpx~=0.22.0
    httpx-v0.23: httpx~=0.23.0
    httpx-v0.24: httpx~=0.24.0
    httpx-v0.25: httpx~=0.25.0
    httpx-v0.27: httpx~=0.27.0
    httpx-latest: httpx

    # Langchain
    langchain-v0.1: openai~=1.0.0
    langchain-v0.1: langchain~=0.1.11
    langchain-v0.1: tiktoken~=0.6.0
    langchain-v0.1: httpx<0.28.0
    langchain-v0.3: langchain~=0.3.0
    langchain-v0.3: langchain-community
    langchain-v0.3: tiktoken
    langchain-v0.3: openai
    langchain-{latest,notiktoken}: langchain
    langchain-{latest,notiktoken}: langchain-openai
    langchain-{latest,notiktoken}: openai>=1.6.1
    langchain-latest: tiktoken~=0.6.0

    # OpenAI
    openai: pytest-asyncio
    openai-v1.0: openai~=1.0.0
    openai-v1.0: tiktoken
    openai-v1.0: httpx<0.28.0
    openai-v1.22: openai~=1.22.0
    openai-v1.22: tiktoken
    openai-v1.22: httpx<0.28.0
    openai-v1.55: openai~=1.55.0
    openai-v1.55: tiktoken
    openai-latest: openai
    openai-latest: tiktoken~=0.6.0
    openai-notiktoken: openai

    # OpenTelemetry (OTel)
    opentelemetry: opentelemetry-distro

    # OpenTelemetry Experimental (POTel)
    potel: -e .[opentelemetry-experimental]

    # pure_eval
    pure_eval: pure_eval

    # Quart
    quart: quart-auth
    quart: pytest-asyncio
    quart-{v0.19,latest}: quart-flask-patch
    quart-v0.16: blinker<1.6
    quart-v0.16: jinja2<3.1.0
    quart-v0.16: Werkzeug<2.1.0
    quart-v0.16: hypercorn<0.15.0
    quart-v0.16: quart~=0.16.0
    quart-v0.19: Werkzeug>=3.0.0
    quart-v0.19: quart~=0.19.0
    {py3.8}-quart: taskgroup==0.0.0a4
    quart-latest: quart

    # Ray
    ray-v2.34: ray~=2.34.0
    ray-latest: ray

    # Redis
    redis: fakeredis!=1.7.4
    redis: pytest<8.0.0
    py3.7-redis: fakeredis!=2.26.0  # https://github.com/cunla/fakeredis-py/issues/341
    {py3.7,py3.8,py3.9,py3.10,py3.11,py3.12,py3.13}-redis: pytest-asyncio
    redis-v3: redis~=3.0
    redis-v4: redis~=4.0
    redis-v5: redis~=5.0
    redis-latest: redis

    # Requests
    requests: requests>=2.0

    # RQ (Redis Queue)
    # https://github.com/jamesls/fakeredis/issues/245
    rq-v{0.13,1.0,1.5,1.10}: fakeredis>=1.0,<1.7.4
    rq-v{1.15,1.16}: fakeredis<2.28.0
    py3.7-rq-v{1.15,1.16}: fakeredis!=2.26.0  # https://github.com/cunla/fakeredis-py/issues/341
    rq-latest: fakeredis<2.28.0
    py3.7-rq-latest: fakeredis!=2.26.0  # https://github.com/cunla/fakeredis-py/issues/341
    rq-v0.6: rq~=0.6.0
    rq-v0.13: rq~=0.13.0
    rq-v1.0: rq~=1.0.0
    rq-v1.5: rq~=1.5.0
    rq-v1.10: rq~=1.10.0
    rq-v1.15: rq~=1.15.0
    rq-v1.16: rq~=1.16.0
    rq-latest: rq

    # Sanic
    sanic: websockets<11.0
    sanic: aiohttp
    sanic-v{24.6}: sanic_testing
    sanic-latest: sanic_testing
    sanic-v0.8: sanic~=0.8.0
    sanic-v20: sanic~=20.0
    sanic-v24.6: sanic~=24.6.0
    sanic-latest: sanic

    # === Integrations - Auto-generated ===
    # These come from the populate_tox.py script. Eventually we should move all
    # integration tests there.

    # ~~~ DBs ~~~
    clickhouse_driver-v0.2.9: clickhouse-driver==0.2.9

    pymongo-v3.7.2: pymongo==3.7.2
    pymongo-v3.13.0: pymongo==3.13.0
    pymongo-v4.0.2: pymongo==4.0.2
    pymongo-v4.11.3: pymongo==4.11.3
    pymongo: mockupdb

    redis_py_cluster_legacy-v2.0.0: redis-py-cluster==2.0.0
    redis_py_cluster_legacy-v2.1.3: redis-py-cluster==2.1.3

    sqlalchemy-v1.3.9: sqlalchemy==1.3.9
    sqlalchemy-v1.4.54: sqlalchemy==1.4.54
    sqlalchemy-v2.0.9: sqlalchemy==2.0.9
    sqlalchemy-v2.0.40: sqlalchemy==2.0.40


    # ~~~ Flags ~~~
    launchdarkly-v9.8.1: launchdarkly-server-sdk==9.8.1
    launchdarkly-v9.9.0: launchdarkly-server-sdk==9.9.0
    launchdarkly-v9.10.0: launchdarkly-server-sdk==9.10.0

    openfeature-v0.7.5: openfeature-sdk==0.7.5
    openfeature-v0.8.0: openfeature-sdk==0.8.0

    statsig-v0.55.3: statsig==0.55.3
    statsig-v0.56.0: statsig==0.56.0
    statsig-v0.57.2: statsig==0.57.2
    statsig: typing_extensions

    unleash-v6.0.1: UnleashClient==6.0.1
    unleash-v6.1.0: UnleashClient==6.1.0
    unleash-v6.2.0: UnleashClient==6.2.0


    # ~~~ GraphQL ~~~
    ariadne-v0.20.1: ariadne==0.20.1
    ariadne-v0.22: ariadne==0.22
    ariadne-v0.24.0: ariadne==0.24.0
    ariadne-v0.26.1: ariadne==0.26.1
    ariadne: fastapi
    ariadne: flask
    ariadne: httpx

    gql-v3.4.1: gql[all]==3.4.1
    gql-v3.5.2: gql[all]==3.5.2
    gql-v3.6.0b4: gql[all]==3.6.0b4

    graphene-v3.3: graphene==3.3
    graphene-v3.4.3: graphene==3.4.3
    graphene: blinker
    graphene: fastapi
    graphene: flask
    graphene: httpx
    py3.6-graphene: aiocontextvars

    strawberry-v0.209.8: strawberry-graphql[fastapi,flask]==0.209.8
    strawberry-v0.227.7: strawberry-graphql[fastapi,flask]==0.227.7
    strawberry-v0.245.0: strawberry-graphql[fastapi,flask]==0.245.0
<<<<<<< HEAD
    strawberry-v0.263.1: strawberry-graphql[fastapi,flask]==0.263.1
=======
    strawberry-v0.263.2: strawberry-graphql[fastapi,flask]==0.263.2
>>>>>>> 6000f87d
    strawberry: httpx
    strawberry-v0.209.8: pydantic<2.11
    strawberry-v0.227.7: pydantic<2.11
    strawberry-v0.245.0: pydantic<2.11


    # ~~~ Network ~~~
    grpc-v1.32.0: grpcio==1.32.0
    grpc-v1.44.0: grpcio==1.44.0
    grpc-v1.58.3: grpcio==1.58.3
    grpc-v1.71.0: grpcio==1.71.0
    grpc: protobuf
    grpc: mypy-protobuf
    grpc: types-protobuf
    grpc: pytest-asyncio


    # ~~~ Tasks ~~~
    celery-v4.4.7: celery==4.4.7
    celery-v5.0.5: celery==5.0.5
    celery-v5.5.1: celery==5.5.1
    celery: newrelic
    celery: redis

    dramatiq-v1.9.0: dramatiq==1.9.0
    dramatiq-v1.12.3: dramatiq==1.12.3
    dramatiq-v1.15.0: dramatiq==1.15.0
    dramatiq-v1.17.1: dramatiq==1.17.1

    spark-v3.0.3: pyspark==3.0.3
    spark-v3.2.4: pyspark==3.2.4
    spark-v3.4.4: pyspark==3.4.4
    spark-v3.5.5: pyspark==3.5.5


    # ~~~ Web 1 ~~~
    django-v2.0.9: django==2.0.9
    django-v2.2.28: django==2.2.28
    django-v3.2.25: django==3.2.25
    django-v4.2.20: django==4.2.20
    django-v5.0.9: django==5.0.9
    django-v5.2: django==5.2
    django: channels[daphne]
    django: psycopg2-binary
    django: djangorestframework
    django: pytest-django
    django: Werkzeug
    django-v3.2.25: pytest-asyncio
    django-v4.2.20: pytest-asyncio
    django-v5.0.9: pytest-asyncio
    django-v5.2: pytest-asyncio
    django-v2.2.28: six
    django-v2.0.9: djangorestframework>=3.0,<4.0
    django-v2.0.9: Werkzeug<2.1.0
    django-v2.2.28: djangorestframework>=3.0,<4.0
    django-v2.2.28: Werkzeug<2.1.0
    django-v3.2.25: djangorestframework>=3.0,<4.0
    django-v3.2.25: Werkzeug<2.1.0
    django-v2.0.9: pytest-django<4.0
    django-v2.2.28: pytest-django<4.0

    flask-v1.1.4: flask==1.1.4
    flask-v2.3.3: flask==2.3.3
    flask-v3.0.3: flask==3.0.3
    flask-v3.1.0: flask==3.1.0
    flask: flask-login
    flask: werkzeug
    flask-v1.1.4: werkzeug<2.1.0
    flask-v1.1.4: markupsafe<2.1.0

    starlette-v0.16.0: starlette==0.16.0
    starlette-v0.26.1: starlette==0.26.1
    starlette-v0.36.3: starlette==0.36.3
    starlette-v0.46.1: starlette==0.46.1
    starlette: pytest-asyncio
    starlette: python-multipart
    starlette: requests
    starlette: anyio<4.0.0
    starlette: jinja2
    starlette: httpx
    starlette-v0.16.0: httpx<0.28.0
    starlette-v0.26.1: httpx<0.28.0
    starlette-v0.36.3: httpx<0.28.0
    py3.6-starlette: aiocontextvars


    # ~~~ Web 2 ~~~
    bottle-v0.12.25: bottle==0.12.25
    bottle-v0.13.2: bottle==0.13.2
    bottle: werkzeug<2.1.0

    falcon-v3.0.1: falcon==3.0.1
    falcon-v3.1.3: falcon==3.1.3
    falcon-v4.0.2: falcon==4.0.2

    litestar-v2.0.1: litestar==2.0.1
    litestar-v2.5.5: litestar==2.5.5
    litestar-v2.10.0: litestar==2.10.0
    litestar-v2.15.2: litestar==2.15.2
    litestar: pytest-asyncio
    litestar: python-multipart
    litestar: requests
    litestar: cryptography
    litestar-v2.0.1: httpx<0.28
    litestar-v2.5.5: httpx<0.28

    pyramid-v1.10.8: pyramid==1.10.8
    pyramid-v2.0.2: pyramid==2.0.2
    pyramid: werkzeug<2.1.0

    starlite-v1.48.1: starlite==1.48.1
    starlite-v1.49.0: starlite==1.49.0
    starlite-v1.50.2: starlite==1.50.2
    starlite-v1.51.16: starlite==1.51.16
    starlite: pytest-asyncio
    starlite: python-multipart
    starlite: requests
    starlite: cryptography
    starlite: pydantic<2.0.0
    starlite: httpx<0.28

    tornado-v6.0.4: tornado==6.0.4
    tornado-v6.1: tornado==6.1
    tornado-v6.2: tornado==6.2
    tornado-v6.4.2: tornado==6.4.2
    tornado: pytest
    tornado-v6.0.4: pytest<8.2
    tornado-v6.1: pytest<8.2
    tornado-v6.2: pytest<8.2
    py3.6-tornado: aiocontextvars


    # ~~~ Misc ~~~
    loguru-v0.7.3: loguru==0.7.3

    trytond-v5.0.9: trytond==5.0.9
    trytond-v5.8.16: trytond==5.8.16
    trytond-v6.8.17: trytond==6.8.17
    trytond-v7.0.9: trytond==7.0.9
    trytond-v7.4.9: trytond==7.4.9
    trytond: werkzeug
    trytond-v5.0.9: werkzeug<1.0

    typer-v0.15.2: typer==0.15.2



setenv =
    PYTHONDONTWRITEBYTECODE=1
    OBJC_DISABLE_INITIALIZE_FORK_SAFETY=YES
    COVERAGE_FILE=.coverage-sentry-{envname}

    django: DJANGO_SETTINGS_MODULE=tests.integrations.django.myapp.settings
    py3.12-django: PIP_CONSTRAINT=constraints.txt

    common: TESTPATH=tests
    gevent: TESTPATH=tests
    aiohttp: TESTPATH=tests/integrations/aiohttp
    anthropic: TESTPATH=tests/integrations/anthropic
    ariadne: TESTPATH=tests/integrations/ariadne
    arq: TESTPATH=tests/integrations/arq
    asgi: TESTPATH=tests/integrations/asgi
    asyncpg: TESTPATH=tests/integrations/asyncpg
    aws_lambda: TESTPATH=tests/integrations/aws_lambda
    beam: TESTPATH=tests/integrations/beam
    boto3: TESTPATH=tests/integrations/boto3
    bottle: TESTPATH=tests/integrations/bottle
    celery: TESTPATH=tests/integrations/celery
    chalice: TESTPATH=tests/integrations/chalice
    clickhouse_driver: TESTPATH=tests/integrations/clickhouse_driver
    cohere: TESTPATH=tests/integrations/cohere
    cloud_resource_context: TESTPATH=tests/integrations/cloud_resource_context
    django: TESTPATH=tests/integrations/django
    dramatiq: TESTPATH=tests/integrations/dramatiq
    falcon: TESTPATH=tests/integrations/falcon
    fastapi:  TESTPATH=tests/integrations/fastapi
    flask: TESTPATH=tests/integrations/flask
    gcp: TESTPATH=tests/integrations/gcp
    gql: TESTPATH=tests/integrations/gql
    graphene: TESTPATH=tests/integrations/graphene
    grpc: TESTPATH=tests/integrations/grpc
    httpx: TESTPATH=tests/integrations/httpx
    huey: TESTPATH=tests/integrations/huey
    huggingface_hub: TESTPATH=tests/integrations/huggingface_hub
    langchain: TESTPATH=tests/integrations/langchain
    launchdarkly: TESTPATH=tests/integrations/launchdarkly
    litestar: TESTPATH=tests/integrations/litestar
    loguru: TESTPATH=tests/integrations/loguru
    openai: TESTPATH=tests/integrations/openai
    openfeature: TESTPATH=tests/integrations/openfeature
    opentelemetry: TESTPATH=tests/integrations/opentelemetry
    potel: TESTPATH=tests/integrations/opentelemetry
    pure_eval: TESTPATH=tests/integrations/pure_eval
    pymongo: TESTPATH=tests/integrations/pymongo
    pyramid: TESTPATH=tests/integrations/pyramid
    quart: TESTPATH=tests/integrations/quart
    ray: TESTPATH=tests/integrations/ray
    redis: TESTPATH=tests/integrations/redis
    redis_py_cluster_legacy: TESTPATH=tests/integrations/redis_py_cluster_legacy
    requests: TESTPATH=tests/integrations/requests
    rq: TESTPATH=tests/integrations/rq
    sanic: TESTPATH=tests/integrations/sanic
    spark: TESTPATH=tests/integrations/spark
    sqlalchemy: TESTPATH=tests/integrations/sqlalchemy
    starlette: TESTPATH=tests/integrations/starlette
    starlite: TESTPATH=tests/integrations/starlite
    statsig: TESTPATH=tests/integrations/statsig
    strawberry: TESTPATH=tests/integrations/strawberry
    tornado: TESTPATH=tests/integrations/tornado
    trytond: TESTPATH=tests/integrations/trytond
    typer: TESTPATH=tests/integrations/typer
    unleash: TESTPATH=tests/integrations/unleash
    socket: TESTPATH=tests/integrations/socket

passenv =
    SENTRY_PYTHON_TEST_POSTGRES_HOST
    SENTRY_PYTHON_TEST_POSTGRES_USER
    SENTRY_PYTHON_TEST_POSTGRES_PASSWORD
    SENTRY_PYTHON_TEST_POSTGRES_NAME

usedevelop = True

extras =
    bottle: bottle
    falcon: falcon
    flask: flask
    pymongo: pymongo

basepython =
    py3.7: python3.7
    py3.8: python3.8
    py3.9: python3.9
    py3.10: python3.10
    py3.11: python3.11
    py3.12: python3.12
    py3.13: python3.13

    # Python version is pinned here because flake8 actually behaves differently
    # depending on which version is used. You can patch this out to point to
    # some random Python 3 binary, but then you get guaranteed mismatches with
    # CI. Other tools such as mypy and black have options that pin the Python
    # version.
    linters: python3.12

commands =
    {py3.7,py3.8}-boto3: pip install urllib3<2.0.0

    ; https://github.com/pallets/flask/issues/4455
    {py3.7,py3.8,py3.9,py3.10,py3.11}-flask-v{1}: pip install "itsdangerous>=0.24,<2.0" "markupsafe<2.0.0" "jinja2<3.1.1"

    ; Running `pytest` as an executable suffers from an import error
    ; when loading tests in scenarios. In particular, django fails to
    ; load the settings from the test module.
    python -m pytest {env:TESTPATH} -o junit_suite_name={envname} {posargs}

[testenv:linters]
commands =
    flake8 tests sentry_sdk
    black --check tests sentry_sdk
    mypy sentry_sdk<|MERGE_RESOLUTION|>--- conflicted
+++ resolved
@@ -10,11 +10,7 @@
 # The file (and all resulting CI YAMLs) then need to be regenerated via
 # "scripts/generate-test-files.sh".
 #
-<<<<<<< HEAD
-# Last generated: 2025-04-04T13:09:23.106982+00:00
-=======
 # Last generated: 2025-04-08T10:33:11.499210+00:00
->>>>>>> 6000f87d
 
 [tox]
 requires =
@@ -204,11 +200,7 @@
     {py3.8,py3.10,py3.11}-strawberry-v0.209.8
     {py3.8,py3.11,py3.12}-strawberry-v0.227.7
     {py3.8,py3.11,py3.12}-strawberry-v0.245.0
-<<<<<<< HEAD
-    {py3.9,py3.12,py3.13}-strawberry-v0.263.1
-=======
     {py3.9,py3.12,py3.13}-strawberry-v0.263.2
->>>>>>> 6000f87d
 
 
     # ~~~ Network ~~~
@@ -219,15 +211,9 @@
 
 
     # ~~~ Tasks ~~~
-<<<<<<< HEAD
-    {py3.8}-celery-v4.4.7
-    {py3.8}-celery-v5.0.5
-    {py3.8,py3.12,py3.13}-celery-v5.5.0
-=======
     {py3.6,py3.7,py3.8}-celery-v4.4.7
     {py3.6,py3.7,py3.8}-celery-v5.0.5
     {py3.8,py3.12,py3.13}-celery-v5.5.1
->>>>>>> 6000f87d
 
     {py3.7}-dramatiq-v1.9.0
     {py3.7,py3.8,py3.9}-dramatiq-v1.12.3
@@ -578,11 +564,7 @@
     strawberry-v0.209.8: strawberry-graphql[fastapi,flask]==0.209.8
     strawberry-v0.227.7: strawberry-graphql[fastapi,flask]==0.227.7
     strawberry-v0.245.0: strawberry-graphql[fastapi,flask]==0.245.0
-<<<<<<< HEAD
-    strawberry-v0.263.1: strawberry-graphql[fastapi,flask]==0.263.1
-=======
     strawberry-v0.263.2: strawberry-graphql[fastapi,flask]==0.263.2
->>>>>>> 6000f87d
     strawberry: httpx
     strawberry-v0.209.8: pydantic<2.11
     strawberry-v0.227.7: pydantic<2.11
