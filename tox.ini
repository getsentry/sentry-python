--- conflicted
+++ resolved
@@ -10,11 +10,7 @@
 # The file (and all resulting CI YAMLs) then need to be regenerated via
 # "scripts/generate-test-files.sh".
 #
-<<<<<<< HEAD
-# Last generated: 2025-09-17T14:24:00.884766+00:00
-=======
-# Last generated: 2025-09-18T08:05:49.500134+00:00
->>>>>>> e1101516
+# Last generated: 2025-09-18T10:26:22.484602+00:00
 
 [tox]
 requires =
@@ -65,15 +61,6 @@
     # OpenTelemetry Experimental (POTel)
     {py3.8,py3.9,py3.10,py3.11,py3.12,py3.13}-potel
 
-<<<<<<< HEAD
-    # pure_eval
-    {py3.6,py3.12,py3.13}-pure_eval
-=======
-    # Ray
-    {py3.10,py3.11}-ray-v{2.34}
-    {py3.10,py3.11}-ray-latest
->>>>>>> e1101516
-
     # Redis
     {py3.6,py3.8}-redis-v{3}
     {py3.7,py3.8,py3.11}-redis-v{4}
@@ -243,8 +230,6 @@
     {py3.6,py3.11,py3.12}-huey-v2.5.3
 
     {py3.9,py3.10}-ray-v2.7.2
-    {py3.9,py3.10,py3.11}-ray-v2.24.0
-    {py3.9,py3.11,py3.12}-ray-v2.39.0
     {py3.9,py3.12,py3.13}-ray-v2.49.1
 
     {py3.8,py3.9}-spark-v3.0.3
@@ -410,15 +395,6 @@
     # OpenTelemetry Experimental (POTel)
     potel: -e .[opentelemetry-experimental]
 
-<<<<<<< HEAD
-    # pure_eval
-    pure_eval: pure_eval
-=======
-    # Ray
-    ray-v2.34: ray~=2.34.0
-    ray-latest: ray
->>>>>>> e1101516
-
     # Redis
     redis: fakeredis!=1.7.4
     redis: pytest<8.0.0
@@ -651,8 +627,6 @@
     huey-v2.5.3: huey==2.5.3
 
     ray-v2.7.2: ray==2.7.2
-    ray-v2.24.0: ray==2.24.0
-    ray-v2.39.0: ray==2.39.0
     ray-v2.49.1: ray==2.49.1
 
     spark-v3.0.3: pyspark==3.0.3
