--- conflicted
+++ resolved
@@ -115,14 +115,9 @@
     {py3.8,py3.11,py3.12}-dramatiq-latest
 
     # Falcon
-<<<<<<< HEAD
     {py3.7}-falcon-v{1,1.4,2}
     {py3.7,py3.11,py3.12}-falcon-v{3}
-=======
-    {py3.6,py3.7}-falcon-v{1,1.4,2}
-    {py3.6,py3.11,py3.12}-falcon-v{3}
     {py3.8,py3.11,py3.12}-falcon-v{4}
->>>>>>> a96973d2
     {py3.7,py3.11,py3.12}-falcon-latest
 
     # FastAPI
