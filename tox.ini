--- conflicted
+++ resolved
@@ -10,11 +10,7 @@
 # The file (and all resulting CI YAMLs) then need to be regenerated via
 # "scripts/generate-test-files.sh".
 #
-<<<<<<< HEAD
 # Last generated: 2025-03-27T10:11:24.425788+00:00
-=======
-# Last generated: 2025-03-31T13:18:36.169759+00:00
->>>>>>> d32aaf0d
 
 [tox]
 requires =
