# Tox (http://codespeak.net/~hpk/tox/) is a tool for running tests
# in multiple virtualenvs. This configuration file will run the
# test suite on all supported python versions. To use it, "pip install tox"
# and then run "tox" from this directory.
#
# This file has been generated from a template
# by "scripts/populate_tox/populate_tox.py". Any changes to the file should
# be made in the template (if you want to change a hardcoded part of the file)
# or in the script (if you want to change the auto-generated part).
# The file (and all resulting CI YAMLs) then need to be regenerated via
# "scripts/generate-test-files.sh".
#
<<<<<<< HEAD
# Last generated: 2025-04-10T13:32:09.968256+00:00
=======
# Last generated: 2025-04-15T14:38:12.763407+00:00
>>>>>>> e6c8798f

[tox]
requires =
    # This version introduced using pip 24.1 which does not work with older Celery and HTTPX versions.
    virtualenv<20.26.3
envlist =
    # === Common ===
    {py3.7,py3.8,py3.9,py3.10,py3.11,py3.12,py3.13}-common

    # === Gevent ===
    {py3.8,py3.10,py3.11,py3.12}-gevent

    # === Integrations ===
    # General format is {pythonversion}-{integrationname}-v{frameworkversion}
    # 1 blank line between different integrations
    # Each framework version should only be mentioned once. I.e:
    #   {py3.7,py3.10}-django-v{3.2}
    #   {py3.10}-django-v{4.0}
    # instead of:
    #   {py3.7}-django-v{3.2}
    #   {py3.7,py3.10}-django-v{3.2,4.0}
    #
    # At a minimum, we should test against at least the lowest
    # and the latest supported version of a framework.

    # AIOHTTP
    {py3.7}-aiohttp-v{3.4}
    {py3.7,py3.9,py3.11}-aiohttp-v{3.8}
    {py3.8,py3.12,py3.13}-aiohttp-latest

    # Anthropic
    {py3.8,py3.11,py3.12}-anthropic-v{0.16,0.28,0.40}
    {py3.7,py3.11,py3.12}-anthropic-latest

    # Arq
    {py3.7,py3.11}-arq-v{0.23}
    {py3.7,py3.12,py3.13}-arq-latest

    # Asgi
    {py3.7,py3.12,py3.13}-asgi

    # asyncpg
    {py3.7,py3.10}-asyncpg-v{0.23}
    {py3.8,py3.11,py3.12}-asyncpg-latest

    # AWS Lambda
    {py3.8,py3.9,py3.11,py3.13}-aws_lambda

    # Beam
    {py3.7}-beam-v{2.12}
    {py3.8,py3.11}-beam-latest

    # Boto3
    {py3.7}-boto3-v{1.12}
    {py3.7,py3.11,py3.12}-boto3-v{1.23}
    {py3.11,py3.12}-boto3-v{1.34}
    {py3.11,py3.12,py3.13}-boto3-latest

    # Chalice
    {py3.7,py3.9}-chalice-v{1.16}
    {py3.8,py3.12,py3.13}-chalice-latest

    # Cloud Resource Context
    {py3.7,py3.12,py3.13}-cloud_resource_context

    # Cohere
    {py3.9,py3.11,py3.12}-cohere-v5
    {py3.9,py3.11,py3.12}-cohere-latest

    # GCP
    {py3.7}-gcp

    # HTTPX
    {py3.7,py3.9}-httpx-v{0.16,0.18}
    {py3.7,py3.10}-httpx-v{0.20,0.22}
    {py3.7,py3.11,py3.12}-httpx-v{0.23,0.24}
    {py3.9,py3.11,py3.12}-httpx-v{0.25,0.27}
    {py3.9,py3.12,py3.13}-httpx-latest

    # Langchain
    {py3.9,py3.11,py3.12}-langchain-v0.1
    {py3.9,py3.11,py3.12}-langchain-v0.3
    {py3.9,py3.11,py3.12}-langchain-latest
    {py3.9,py3.11,py3.12}-langchain-notiktoken

    # OpenAI
    {py3.9,py3.11,py3.12}-openai-v1.0
    {py3.9,py3.11,py3.12}-openai-v1.22
    {py3.9,py3.11,py3.12}-openai-v1.55
    {py3.9,py3.11,py3.12}-openai-latest
    {py3.9,py3.11,py3.12}-openai-notiktoken

    # pure_eval
    {py3.7,py3.12,py3.13}-pure_eval

    # Quart
    {py3.7,py3.11}-quart-v{0.16}
    {py3.8,py3.11,py3.12}-quart-v{0.19}
    {py3.8,py3.12,py3.13}-quart-latest

    # Ray
    {py3.10,py3.11}-ray-v{2.34}
    {py3.10,py3.11}-ray-latest

    # Redis
    {py3.7,py3.8}-redis-v{3}
    {py3.7,py3.8,py3.11}-redis-v{4}
    {py3.7,py3.11,py3.12}-redis-v{5}
    {py3.7,py3.12,py3.13}-redis-latest

    # Requests
    {py3.7,py3.8,py3.12,py3.13}-requests

    # RQ (Redis Queue)
    {py3.7,py3.9}-rq-v{0.13,1.0}
    {py3.7,py3.11}-rq-v{1.5,1.10}
    {py3.7,py3.11,py3.12}-rq-v{1.15,1.16}
    {py3.7,py3.12,py3.13}-rq-latest

    # Sanic
    {py3.7}-sanic-v{0.8}
    {py3.8}-sanic-v{20}
    {py3.8,py3.11,py3.12}-sanic-v{24.6}
    {py3.9,py3.12,py3.13}-sanic-latest

    # === Integrations - Auto-generated ===
    # These come from the populate_tox.py script. Eventually we should move all
    # integration tests there.

    # ~~~ AI ~~~
    {py3.8,py3.10,py3.11}-huggingface_hub-v0.22.2
    {py3.8,py3.10,py3.11}-huggingface_hub-v0.25.2
    {py3.8,py3.12,py3.13}-huggingface_hub-v0.28.1
    {py3.8,py3.12,py3.13}-huggingface_hub-v0.30.2


    # ~~~ DBs ~~~
    {py3.7,py3.11,py3.12}-clickhouse_driver-v0.2.9

<<<<<<< HEAD
    {py3.7}-pymongo-v3.7.2
    {py3.7,py3.10,py3.11}-pymongo-v3.13.0
    {py3.7,py3.9,py3.10}-pymongo-v4.0.2
=======
    {py3.6}-pymongo-v3.5.1
    {py3.6,py3.10,py3.11}-pymongo-v3.13.0
    {py3.6,py3.9,py3.10}-pymongo-v4.0.2
>>>>>>> e6c8798f
    {py3.9,py3.12,py3.13}-pymongo-v4.12.0

    {py3.7}-redis_py_cluster_legacy-v2.0.0
    {py3.7,py3.8}-redis_py_cluster_legacy-v2.1.3

    {py3.7}-sqlalchemy-v1.3.9
    {py3.7,py3.11,py3.12}-sqlalchemy-v1.4.54
    {py3.7,py3.10,py3.11}-sqlalchemy-v2.0.9
    {py3.7,py3.12,py3.13}-sqlalchemy-v2.0.40


    # ~~~ Flags ~~~
    {py3.8,py3.12,py3.13}-launchdarkly-v9.8.1
    {py3.8,py3.12,py3.13}-launchdarkly-v9.9.0
    {py3.8,py3.12,py3.13}-launchdarkly-v9.10.0

    {py3.8,py3.12,py3.13}-openfeature-v0.7.5
    {py3.9,py3.12,py3.13}-openfeature-v0.8.1

    {py3.7,py3.12,py3.13}-statsig-v0.55.3
    {py3.7,py3.12,py3.13}-statsig-v0.56.0
    {py3.7,py3.12,py3.13}-statsig-v0.57.3

    {py3.8,py3.12,py3.13}-unleash-v6.0.1
    {py3.8,py3.12,py3.13}-unleash-v6.1.0
    {py3.8,py3.12,py3.13}-unleash-v6.2.0


    # ~~~ GraphQL ~~~
    {py3.8,py3.10,py3.11}-ariadne-v0.20.1
    {py3.8,py3.11,py3.12}-ariadne-v0.22
    {py3.8,py3.11,py3.12}-ariadne-v0.24.0
    {py3.9,py3.12,py3.13}-ariadne-v0.26.1

    {py3.7,py3.9,py3.10}-gql-v3.4.1
    {py3.7,py3.11,py3.12}-gql-v3.5.2
    {py3.9,py3.12,py3.13}-gql-v3.6.0b4

    {py3.7,py3.9,py3.10}-graphene-v3.3
    {py3.8,py3.12,py3.13}-graphene-v3.4.3

    {py3.8,py3.10,py3.11}-strawberry-v0.209.8
    {py3.8,py3.11,py3.12}-strawberry-v0.227.7
    {py3.8,py3.11,py3.12}-strawberry-v0.245.0
    {py3.9,py3.12,py3.13}-strawberry-v0.264.0


    # ~~~ Network ~~~
    {py3.7,py3.8}-grpc-v1.32.0
    {py3.7,py3.9,py3.10}-grpc-v1.44.0
    {py3.7,py3.10,py3.11}-grpc-v1.58.3
    {py3.9,py3.12,py3.13}-grpc-v1.71.0
    {py3.9,py3.12,py3.13}-grpc-v1.72.0rc1


    # ~~~ Tasks ~~~
    {py3.8}-celery-v4.4.7
    {py3.8}-celery-v5.0.5
    {py3.8,py3.12,py3.13}-celery-v5.5.1

    {py3.7}-dramatiq-v1.9.0
    {py3.7,py3.8,py3.9}-dramatiq-v1.12.3
    {py3.7,py3.10,py3.11}-dramatiq-v1.15.0
    {py3.8,py3.12,py3.13}-dramatiq-v1.17.1

    {py3.6,py3.7}-huey-v2.1.3
    {py3.6,py3.7}-huey-v2.2.0
    {py3.6,py3.7}-huey-v2.3.2
    {py3.6,py3.11,py3.12}-huey-v2.5.3

    {py3.8,py3.9}-spark-v3.0.3
    {py3.8,py3.9}-spark-v3.2.4
    {py3.8,py3.10,py3.11}-spark-v3.4.4
    {py3.8,py3.10,py3.11}-spark-v3.5.5


    # ~~~ Web 1 ~~~
    {py3.7}-django-v2.0.9
    {py3.7,py3.8,py3.9}-django-v2.2.28
    {py3.7,py3.9,py3.10}-django-v3.2.25
    {py3.8,py3.11,py3.12}-django-v4.2.20
    {py3.10,py3.11,py3.12}-django-v5.0.9
    {py3.10,py3.12,py3.13}-django-v5.2

    {py3.7,py3.8}-flask-v1.1.4
    {py3.8,py3.12,py3.13}-flask-v2.3.3
    {py3.8,py3.12,py3.13}-flask-v3.0.3
    {py3.9,py3.12,py3.13}-flask-v3.1.0

    {py3.7,py3.9,py3.10}-starlette-v0.16.0
    {py3.7,py3.10,py3.11}-starlette-v0.26.1
    {py3.8,py3.11,py3.12}-starlette-v0.36.3
    {py3.9,py3.12,py3.13}-starlette-v0.46.2

    {py3.6,py3.9,py3.10}-fastapi-v0.79.1
    {py3.7,py3.10,py3.11}-fastapi-v0.91.0
    {py3.7,py3.10,py3.11}-fastapi-v0.103.2
    {py3.8,py3.12,py3.13}-fastapi-v0.115.12


    # ~~~ Web 2 ~~~
    {py3.7}-bottle-v0.12.25
    {py3.7,py3.8,py3.9}-bottle-v0.13.2

    {py3.7,py3.8,py3.9}-falcon-v3.0.1
    {py3.7,py3.11,py3.12}-falcon-v3.1.3
    {py3.8,py3.11,py3.12}-falcon-v4.0.2

    {py3.8,py3.10,py3.11}-litestar-v2.0.1
    {py3.8,py3.11,py3.12}-litestar-v2.5.5
    {py3.8,py3.11,py3.12}-litestar-v2.10.0
    {py3.8,py3.12,py3.13}-litestar-v2.15.2

    {py3.7,py3.8,py3.9}-pyramid-v1.10.8
    {py3.7,py3.10,py3.11}-pyramid-v2.0.2

    {py3.8,py3.10,py3.11}-starlite-v1.48.1
    {py3.8,py3.10,py3.11}-starlite-v1.49.0
    {py3.8,py3.10,py3.11}-starlite-v1.50.2
    {py3.8,py3.10,py3.11}-starlite-v1.51.16

    {py3.7,py3.8}-tornado-v6.0.4
    {py3.7,py3.8,py3.9}-tornado-v6.1
    {py3.7,py3.9,py3.10}-tornado-v6.2
    {py3.8,py3.10,py3.11}-tornado-v6.4.2


    # ~~~ Misc ~~~
    {py3.7,py3.12,py3.13}-loguru-v0.7.3

    {py3.7}-trytond-v5.0.9
    {py3.7,py3.8}-trytond-v5.8.16
    {py3.8,py3.10,py3.11}-trytond-v6.8.17
    {py3.8,py3.11,py3.12}-trytond-v7.0.9
    {py3.8,py3.11,py3.12}-trytond-v7.4.9

    {py3.7,py3.12,py3.13}-typer-v0.15.2



[testenv]
deps =
    # if you change requirements-testing.txt and your change is not being reflected
    # in what's installed by tox (when running tox locally), try running tox
    # with the -r flag
    -r requirements-testing.txt

    linters: -r requirements-linting.txt
    linters: werkzeug<2.3.0

    # === Common ===
    py3.8-common: hypothesis
    common: pytest-asyncio
    # See https://github.com/pytest-dev/pytest/issues/9621
    # and https://github.com/pytest-dev/pytest-forked/issues/67
    # for justification of the upper bound on pytest
    py3.7-common: pytest<7.0.0
    {py3.8,py3.9,py3.10,py3.11,py3.12,py3.13}-common: pytest

    # === Gevent ===
    {py3.7,py3.8,py3.9,py3.10,py3.11}-gevent: gevent>=22.10.0, <22.11.0
    {py3.12}-gevent: gevent
    # See https://github.com/pytest-dev/pytest/issues/9621
    # and https://github.com/pytest-dev/pytest-forked/issues/67
    # for justification of the upper bound on pytest
    py3.7-gevent: pytest<7.0.0
    {py3.8,py3.9,py3.10,py3.11,py3.12}-gevent: pytest

    # === Integrations ===

    # AIOHTTP
    aiohttp-v3.4: aiohttp~=3.4.0
    aiohttp-v3.8: aiohttp~=3.8.0
    aiohttp-latest: aiohttp
    aiohttp: pytest-aiohttp
    aiohttp-v3.8: pytest-asyncio
    aiohttp-latest: pytest-asyncio

    # Anthropic
    anthropic: pytest-asyncio
    anthropic-v{0.16,0.28}: httpx<0.28.0
    anthropic-v0.16: anthropic~=0.16.0
    anthropic-v0.28: anthropic~=0.28.0
    anthropic-v0.40: anthropic~=0.40.0
    anthropic-latest: anthropic

    # Arq
    arq-v0.23: arq~=0.23.0
    arq-v0.23: pydantic<2
    arq-latest: arq
    arq: fakeredis>=2.2.0,<2.8
    arq: pytest-asyncio
    arq: async-timeout

    # Asgi
    asgi: pytest-asyncio
    asgi: async-asgi-testclient

    # Asyncpg
    asyncpg-v0.23: asyncpg~=0.23.0
    asyncpg-latest: asyncpg
    asyncpg: pytest-asyncio

    # AWS Lambda
    aws_lambda: aws-cdk-lib
    aws_lambda: aws-sam-cli
    aws_lambda: boto3
    aws_lambda: fastapi
    aws_lambda: requests
    aws_lambda: uvicorn

    # Beam
    beam-v2.12: apache-beam~=2.12.0
    beam-latest: apache-beam

    # Boto3
    boto3-v1.12: boto3~=1.12.0
    boto3-v1.23: boto3~=1.23.0
    boto3-v1.34: boto3~=1.34.0
    boto3-latest: boto3

    # Chalice
    chalice: pytest-chalice==0.0.5
    chalice-v1.16: chalice~=1.16.0
    chalice-latest: chalice

    # Cohere
    cohere-v5: cohere~=5.3.3
    cohere-latest: cohere

    # HTTPX
    httpx-v0.16: pytest-httpx==0.10.0
    httpx-v0.18: pytest-httpx==0.12.0
    httpx-v0.20: pytest-httpx==0.14.0
    httpx-v0.22: pytest-httpx==0.19.0
    httpx-v0.23: pytest-httpx==0.21.0
    httpx-v0.24: pytest-httpx==0.22.0
    httpx-v0.25: pytest-httpx==0.25.0
    httpx: pytest-httpx
    # anyio is a dep of httpx
    httpx: anyio<4.0.0
    httpx-v0.16: httpx~=0.16.0
    httpx-v0.18: httpx~=0.18.0
    httpx-v0.20: httpx~=0.20.0
    httpx-v0.22: httpx~=0.22.0
    httpx-v0.23: httpx~=0.23.0
    httpx-v0.24: httpx~=0.24.0
    httpx-v0.25: httpx~=0.25.0
    httpx-v0.27: httpx~=0.27.0
    httpx-latest: httpx

    # Langchain
    langchain-v0.1: openai~=1.0.0
    langchain-v0.1: langchain~=0.1.11
    langchain-v0.1: tiktoken~=0.6.0
    langchain-v0.1: httpx<0.28.0
    langchain-v0.3: langchain~=0.3.0
    langchain-v0.3: langchain-community
    langchain-v0.3: tiktoken
    langchain-v0.3: openai
    langchain-{latest,notiktoken}: langchain
    langchain-{latest,notiktoken}: langchain-openai
    langchain-{latest,notiktoken}: openai>=1.6.1
    langchain-latest: tiktoken~=0.6.0

    # OpenAI
    openai: pytest-asyncio
    openai-v1.0: openai~=1.0.0
    openai-v1.0: tiktoken
    openai-v1.0: httpx<0.28.0
    openai-v1.22: openai~=1.22.0
    openai-v1.22: tiktoken
    openai-v1.22: httpx<0.28.0
    openai-v1.55: openai~=1.55.0
    openai-v1.55: tiktoken
    openai-latest: openai
    openai-latest: tiktoken~=0.6.0
    openai-notiktoken: openai

    # pure_eval
    pure_eval: pure_eval

    # Quart
    quart: quart-auth
    quart: pytest-asyncio
    quart-{v0.19,latest}: quart-flask-patch
    quart-v0.16: blinker<1.6
    quart-v0.16: jinja2<3.1.0
    quart-v0.16: Werkzeug<2.1.0
    quart-v0.16: hypercorn<0.15.0
    quart-v0.16: quart~=0.16.0
    quart-v0.19: Werkzeug>=3.0.0
    quart-v0.19: quart~=0.19.0
    {py3.8}-quart: taskgroup==0.0.0a4
    quart-latest: quart

    # Ray
    ray-v2.34: ray~=2.34.0
    ray-latest: ray

    # Redis
    redis: fakeredis!=1.7.4
    redis: pytest<8.0.0
    py3.7-redis: fakeredis!=2.26.0  # https://github.com/cunla/fakeredis-py/issues/341
    {py3.7,py3.8,py3.9,py3.10,py3.11,py3.12,py3.13}-redis: pytest-asyncio
    redis-v3: redis~=3.0
    redis-v4: redis~=4.0
    redis-v5: redis~=5.0
    redis-latest: redis

    # Requests
    requests: requests>=2.0

    # RQ (Redis Queue)
    # https://github.com/jamesls/fakeredis/issues/245
    rq-v{0.13,1.0,1.5,1.10}: fakeredis>=1.0,<1.7.4
    rq-v{1.15,1.16}: fakeredis<2.28.0
    py3.7-rq-v{1.15,1.16}: fakeredis!=2.26.0  # https://github.com/cunla/fakeredis-py/issues/341
    rq-latest: fakeredis<2.28.0
    py3.7-rq-latest: fakeredis!=2.26.0  # https://github.com/cunla/fakeredis-py/issues/341
    rq-v0.6: rq~=0.6.0
    rq-v0.13: rq~=0.13.0
    rq-v1.0: rq~=1.0.0
    rq-v1.5: rq~=1.5.0
    rq-v1.10: rq~=1.10.0
    rq-v1.15: rq~=1.15.0
    rq-v1.16: rq~=1.16.0
    rq-latest: rq

    # Sanic
    sanic: websockets<11.0
    sanic: aiohttp
    sanic-v{24.6}: sanic_testing
    sanic-latest: sanic_testing
    sanic-v0.8: sanic~=0.8.0
    sanic-v20: sanic~=20.0
    sanic-v24.6: sanic~=24.6.0
    sanic-latest: sanic

    # === Integrations - Auto-generated ===
    # These come from the populate_tox.py script. Eventually we should move all
    # integration tests there.

    # ~~~ AI ~~~
    huggingface_hub-v0.22.2: huggingface_hub==0.22.2
    huggingface_hub-v0.25.2: huggingface_hub==0.25.2
    huggingface_hub-v0.28.1: huggingface_hub==0.28.1
    huggingface_hub-v0.30.2: huggingface_hub==0.30.2


    # ~~~ DBs ~~~
    clickhouse_driver-v0.2.9: clickhouse-driver==0.2.9

    pymongo-v3.7.2: pymongo==3.7.2
    pymongo-v3.13.0: pymongo==3.13.0
    pymongo-v4.0.2: pymongo==4.0.2
    pymongo-v4.12.0: pymongo==4.12.0
    pymongo: mockupdb

    redis_py_cluster_legacy-v2.0.0: redis-py-cluster==2.0.0
    redis_py_cluster_legacy-v2.1.3: redis-py-cluster==2.1.3

    sqlalchemy-v1.3.9: sqlalchemy==1.3.9
    sqlalchemy-v1.4.54: sqlalchemy==1.4.54
    sqlalchemy-v2.0.9: sqlalchemy==2.0.9
    sqlalchemy-v2.0.40: sqlalchemy==2.0.40


    # ~~~ Flags ~~~
    launchdarkly-v9.8.1: launchdarkly-server-sdk==9.8.1
    launchdarkly-v9.9.0: launchdarkly-server-sdk==9.9.0
    launchdarkly-v9.10.0: launchdarkly-server-sdk==9.10.0

    openfeature-v0.7.5: openfeature-sdk==0.7.5
    openfeature-v0.8.1: openfeature-sdk==0.8.1

    statsig-v0.55.3: statsig==0.55.3
    statsig-v0.56.0: statsig==0.56.0
    statsig-v0.57.3: statsig==0.57.3
    statsig: typing_extensions

    unleash-v6.0.1: UnleashClient==6.0.1
    unleash-v6.1.0: UnleashClient==6.1.0
    unleash-v6.2.0: UnleashClient==6.2.0


    # ~~~ GraphQL ~~~
    ariadne-v0.20.1: ariadne==0.20.1
    ariadne-v0.22: ariadne==0.22
    ariadne-v0.24.0: ariadne==0.24.0
    ariadne-v0.26.1: ariadne==0.26.1
    ariadne: fastapi
    ariadne: flask
    ariadne: httpx

    gql-v3.4.1: gql[all]==3.4.1
    gql-v3.5.2: gql[all]==3.5.2
    gql-v3.6.0b4: gql[all]==3.6.0b4

    graphene-v3.3: graphene==3.3
    graphene-v3.4.3: graphene==3.4.3
    graphene: blinker
    graphene: fastapi
    graphene: flask
    graphene: httpx
    py3.6-graphene: aiocontextvars

    strawberry-v0.209.8: strawberry-graphql[fastapi,flask]==0.209.8
    strawberry-v0.227.7: strawberry-graphql[fastapi,flask]==0.227.7
    strawberry-v0.245.0: strawberry-graphql[fastapi,flask]==0.245.0
    strawberry-v0.264.0: strawberry-graphql[fastapi,flask]==0.264.0
    strawberry: httpx
    strawberry-v0.209.8: pydantic<2.11
    strawberry-v0.227.7: pydantic<2.11
    strawberry-v0.245.0: pydantic<2.11


    # ~~~ Network ~~~
    grpc-v1.32.0: grpcio==1.32.0
    grpc-v1.44.0: grpcio==1.44.0
    grpc-v1.58.3: grpcio==1.58.3
    grpc-v1.71.0: grpcio==1.71.0
    grpc-v1.72.0rc1: grpcio==1.72.0rc1
    grpc: protobuf
    grpc: mypy-protobuf
    grpc: types-protobuf
    grpc: pytest-asyncio


    # ~~~ Tasks ~~~
    celery-v4.4.7: celery==4.4.7
    celery-v5.0.5: celery==5.0.5
    celery-v5.5.1: celery==5.5.1
    celery: newrelic
    celery: redis

    dramatiq-v1.9.0: dramatiq==1.9.0
    dramatiq-v1.12.3: dramatiq==1.12.3
    dramatiq-v1.15.0: dramatiq==1.15.0
    dramatiq-v1.17.1: dramatiq==1.17.1

    huey-v2.1.3: huey==2.1.3
    huey-v2.2.0: huey==2.2.0
    huey-v2.3.2: huey==2.3.2
    huey-v2.5.3: huey==2.5.3

    spark-v3.0.3: pyspark==3.0.3
    spark-v3.2.4: pyspark==3.2.4
    spark-v3.4.4: pyspark==3.4.4
    spark-v3.5.5: pyspark==3.5.5


    # ~~~ Web 1 ~~~
    django-v2.0.9: django==2.0.9
    django-v2.2.28: django==2.2.28
    django-v3.2.25: django==3.2.25
    django-v4.2.20: django==4.2.20
    django-v5.0.9: django==5.0.9
    django-v5.2: django==5.2
    django: channels[daphne]
    django: psycopg2-binary
    django: djangorestframework
    django: pytest-django
    django: Werkzeug
    django-v3.2.25: pytest-asyncio
    django-v4.2.20: pytest-asyncio
    django-v5.0.9: pytest-asyncio
    django-v5.2: pytest-asyncio
    django-v2.2.28: six
    django-v2.0.9: djangorestframework>=3.0,<4.0
    django-v2.0.9: Werkzeug<2.1.0
    django-v2.2.28: djangorestframework>=3.0,<4.0
    django-v2.2.28: Werkzeug<2.1.0
    django-v3.2.25: djangorestframework>=3.0,<4.0
    django-v3.2.25: Werkzeug<2.1.0
    django-v2.0.9: pytest-django<4.0
    django-v2.2.28: pytest-django<4.0

    flask-v1.1.4: flask==1.1.4
    flask-v2.3.3: flask==2.3.3
    flask-v3.0.3: flask==3.0.3
    flask-v3.1.0: flask==3.1.0
    flask: flask-login
    flask: werkzeug
    flask-v1.1.4: werkzeug<2.1.0
    flask-v1.1.4: markupsafe<2.1.0

    starlette-v0.16.0: starlette==0.16.0
    starlette-v0.26.1: starlette==0.26.1
    starlette-v0.36.3: starlette==0.36.3
    starlette-v0.46.2: starlette==0.46.2
    starlette: pytest-asyncio
    starlette: python-multipart
    starlette: requests
    starlette: anyio<4.0.0
    starlette: jinja2
    starlette: httpx
    starlette-v0.16.0: httpx<0.28.0
    starlette-v0.26.1: httpx<0.28.0
    starlette-v0.36.3: httpx<0.28.0
    py3.6-starlette: aiocontextvars

    fastapi-v0.79.1: fastapi==0.79.1
    fastapi-v0.91.0: fastapi==0.91.0
    fastapi-v0.103.2: fastapi==0.103.2
    fastapi-v0.115.12: fastapi==0.115.12
    fastapi: httpx
    fastapi: pytest-asyncio
    fastapi: python-multipart
    fastapi: requests
    fastapi: anyio<4
    fastapi-v0.79.1: httpx<0.28.0
    fastapi-v0.91.0: httpx<0.28.0
    fastapi-v0.103.2: httpx<0.28.0
    py3.6-fastapi: aiocontextvars


    # ~~~ Web 2 ~~~
    bottle-v0.12.25: bottle==0.12.25
    bottle-v0.13.2: bottle==0.13.2
    bottle: werkzeug<2.1.0

    falcon-v3.0.1: falcon==3.0.1
    falcon-v3.1.3: falcon==3.1.3
    falcon-v4.0.2: falcon==4.0.2

    litestar-v2.0.1: litestar==2.0.1
    litestar-v2.5.5: litestar==2.5.5
    litestar-v2.10.0: litestar==2.10.0
    litestar-v2.15.2: litestar==2.15.2
    litestar: pytest-asyncio
    litestar: python-multipart
    litestar: requests
    litestar: cryptography
    litestar-v2.0.1: httpx<0.28
    litestar-v2.5.5: httpx<0.28

    pyramid-v1.10.8: pyramid==1.10.8
    pyramid-v2.0.2: pyramid==2.0.2
    pyramid: werkzeug<2.1.0

    starlite-v1.48.1: starlite==1.48.1
    starlite-v1.49.0: starlite==1.49.0
    starlite-v1.50.2: starlite==1.50.2
    starlite-v1.51.16: starlite==1.51.16
    starlite: pytest-asyncio
    starlite: python-multipart
    starlite: requests
    starlite: cryptography
    starlite: pydantic<2.0.0
    starlite: httpx<0.28

    tornado-v6.0.4: tornado==6.0.4
    tornado-v6.1: tornado==6.1
    tornado-v6.2: tornado==6.2
    tornado-v6.4.2: tornado==6.4.2
    tornado: pytest
    tornado-v6.0.4: pytest<8.2
    tornado-v6.1: pytest<8.2
    tornado-v6.2: pytest<8.2
    py3.6-tornado: aiocontextvars


    # ~~~ Misc ~~~
    loguru-v0.7.3: loguru==0.7.3

    trytond-v5.0.9: trytond==5.0.9
    trytond-v5.8.16: trytond==5.8.16
    trytond-v6.8.17: trytond==6.8.17
    trytond-v7.0.9: trytond==7.0.9
    trytond-v7.4.9: trytond==7.4.9
    trytond: werkzeug
    trytond-v5.0.9: werkzeug<1.0

    typer-v0.15.2: typer==0.15.2



setenv =
    PYTHONDONTWRITEBYTECODE=1
    OBJC_DISABLE_INITIALIZE_FORK_SAFETY=YES
    COVERAGE_FILE=.coverage-sentry-{envname}

    django: DJANGO_SETTINGS_MODULE=tests.integrations.django.myapp.settings
    py3.12-django: PIP_CONSTRAINT=constraints.txt

    common: TESTPATH=tests
    gevent: TESTPATH=tests
    aiohttp: TESTPATH=tests/integrations/aiohttp
    anthropic: TESTPATH=tests/integrations/anthropic
    ariadne: TESTPATH=tests/integrations/ariadne
    arq: TESTPATH=tests/integrations/arq
    asgi: TESTPATH=tests/integrations/asgi
    asyncpg: TESTPATH=tests/integrations/asyncpg
    aws_lambda: TESTPATH=tests/integrations/aws_lambda
    beam: TESTPATH=tests/integrations/beam
    boto3: TESTPATH=tests/integrations/boto3
    bottle: TESTPATH=tests/integrations/bottle
    celery: TESTPATH=tests/integrations/celery
    chalice: TESTPATH=tests/integrations/chalice
    clickhouse_driver: TESTPATH=tests/integrations/clickhouse_driver
    cohere: TESTPATH=tests/integrations/cohere
    cloud_resource_context: TESTPATH=tests/integrations/cloud_resource_context
    django: TESTPATH=tests/integrations/django
    dramatiq: TESTPATH=tests/integrations/dramatiq
    falcon: TESTPATH=tests/integrations/falcon
    fastapi:  TESTPATH=tests/integrations/fastapi
    flask: TESTPATH=tests/integrations/flask
    gcp: TESTPATH=tests/integrations/gcp
    gql: TESTPATH=tests/integrations/gql
    graphene: TESTPATH=tests/integrations/graphene
    grpc: TESTPATH=tests/integrations/grpc
    httpx: TESTPATH=tests/integrations/httpx
    huey: TESTPATH=tests/integrations/huey
    huggingface_hub: TESTPATH=tests/integrations/huggingface_hub
    langchain: TESTPATH=tests/integrations/langchain
    launchdarkly: TESTPATH=tests/integrations/launchdarkly
    litestar: TESTPATH=tests/integrations/litestar
    loguru: TESTPATH=tests/integrations/loguru
    openai: TESTPATH=tests/integrations/openai
    openfeature: TESTPATH=tests/integrations/openfeature
    pure_eval: TESTPATH=tests/integrations/pure_eval
    pymongo: TESTPATH=tests/integrations/pymongo
    pyramid: TESTPATH=tests/integrations/pyramid
    quart: TESTPATH=tests/integrations/quart
    ray: TESTPATH=tests/integrations/ray
    redis: TESTPATH=tests/integrations/redis
    redis_py_cluster_legacy: TESTPATH=tests/integrations/redis_py_cluster_legacy
    requests: TESTPATH=tests/integrations/requests
    rq: TESTPATH=tests/integrations/rq
    sanic: TESTPATH=tests/integrations/sanic
    spark: TESTPATH=tests/integrations/spark
    sqlalchemy: TESTPATH=tests/integrations/sqlalchemy
    starlette: TESTPATH=tests/integrations/starlette
    starlite: TESTPATH=tests/integrations/starlite
    statsig: TESTPATH=tests/integrations/statsig
    strawberry: TESTPATH=tests/integrations/strawberry
    tornado: TESTPATH=tests/integrations/tornado
    trytond: TESTPATH=tests/integrations/trytond
    typer: TESTPATH=tests/integrations/typer
    unleash: TESTPATH=tests/integrations/unleash
    socket: TESTPATH=tests/integrations/socket

passenv =
    SENTRY_PYTHON_TEST_POSTGRES_HOST
    SENTRY_PYTHON_TEST_POSTGRES_USER
    SENTRY_PYTHON_TEST_POSTGRES_PASSWORD
    SENTRY_PYTHON_TEST_POSTGRES_NAME

usedevelop = True

extras =
    bottle: bottle
    falcon: falcon
    flask: flask
    pymongo: pymongo

basepython =
    py3.7: python3.7
    py3.8: python3.8
    py3.9: python3.9
    py3.10: python3.10
    py3.11: python3.11
    py3.12: python3.12
    py3.13: python3.13

    # Python version is pinned here because flake8 actually behaves differently
    # depending on which version is used. You can patch this out to point to
    # some random Python 3 binary, but then you get guaranteed mismatches with
    # CI. Other tools such as mypy and black have options that pin the Python
    # version.
    linters: python3.12

commands =
    {py3.7,py3.8}-boto3: pip install urllib3<2.0.0

    ; https://github.com/pallets/flask/issues/4455
    {py3.7,py3.8,py3.9,py3.10,py3.11}-flask-v{1}: pip install "itsdangerous>=0.24,<2.0" "markupsafe<2.0.0" "jinja2<3.1.1"

    ; Running `pytest` as an executable suffers from an import error
    ; when loading tests in scenarios. In particular, django fails to
    ; load the settings from the test module.
    python -m pytest {env:TESTPATH} -o junit_suite_name={envname} {posargs}

[testenv:linters]
commands =
    flake8 tests sentry_sdk
    black --check tests sentry_sdk
    mypy sentry_sdk<|MERGE_RESOLUTION|>--- conflicted
+++ resolved
@@ -10,11 +10,7 @@
 # The file (and all resulting CI YAMLs) then need to be regenerated via
 # "scripts/generate-test-files.sh".
 #
-<<<<<<< HEAD
-# Last generated: 2025-04-10T13:32:09.968256+00:00
-=======
-# Last generated: 2025-04-15T14:38:12.763407+00:00
->>>>>>> e6c8798f
+# Last generated: 2025-04-15T14:53:25.426657+00:00
 
 [tox]
 requires =
@@ -154,15 +150,9 @@
     # ~~~ DBs ~~~
     {py3.7,py3.11,py3.12}-clickhouse_driver-v0.2.9
 
-<<<<<<< HEAD
     {py3.7}-pymongo-v3.7.2
     {py3.7,py3.10,py3.11}-pymongo-v3.13.0
     {py3.7,py3.9,py3.10}-pymongo-v4.0.2
-=======
-    {py3.6}-pymongo-v3.5.1
-    {py3.6,py3.10,py3.11}-pymongo-v3.13.0
-    {py3.6,py3.9,py3.10}-pymongo-v4.0.2
->>>>>>> e6c8798f
     {py3.9,py3.12,py3.13}-pymongo-v4.12.0
 
     {py3.7}-redis_py_cluster_legacy-v2.0.0
@@ -228,10 +218,10 @@
     {py3.7,py3.10,py3.11}-dramatiq-v1.15.0
     {py3.8,py3.12,py3.13}-dramatiq-v1.17.1
 
-    {py3.6,py3.7}-huey-v2.1.3
-    {py3.6,py3.7}-huey-v2.2.0
-    {py3.6,py3.7}-huey-v2.3.2
-    {py3.6,py3.11,py3.12}-huey-v2.5.3
+    {py3.7}-huey-v2.1.3
+    {py3.7}-huey-v2.2.0
+    {py3.7}-huey-v2.3.2
+    {py3.7,py3.11,py3.12}-huey-v2.5.3
 
     {py3.8,py3.9}-spark-v3.0.3
     {py3.8,py3.9}-spark-v3.2.4
@@ -257,7 +247,7 @@
     {py3.8,py3.11,py3.12}-starlette-v0.36.3
     {py3.9,py3.12,py3.13}-starlette-v0.46.2
 
-    {py3.6,py3.9,py3.10}-fastapi-v0.79.1
+    {py3.7,py3.9,py3.10}-fastapi-v0.79.1
     {py3.7,py3.10,py3.11}-fastapi-v0.91.0
     {py3.7,py3.10,py3.11}-fastapi-v0.103.2
     {py3.8,py3.12,py3.13}-fastapi-v0.115.12
