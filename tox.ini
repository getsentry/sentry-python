--- conflicted
+++ resolved
@@ -58,66 +58,49 @@
     {py3.9,py3.11,py3.12}-cohere-v5.19.0
 
     {py3.9,py3.12,py3.13}-google_genai-v1.29.0
-    {py3.9,py3.12,py3.13}-google_genai-v1.34.0
-    {py3.9,py3.12,py3.13}-google_genai-v1.39.1
-    {py3.9,py3.12,py3.13}-google_genai-v1.45.0
+    {py3.9,py3.12,py3.13}-google_genai-v1.35.0
+    {py3.9,py3.12,py3.13}-google_genai-v1.41.0
+    {py3.9,py3.12,py3.13}-google_genai-v1.46.0
 
     {py3.8,py3.10,py3.11}-huggingface_hub-v0.24.7
     {py3.8,py3.12,py3.13}-huggingface_hub-v0.28.1
     {py3.8,py3.12,py3.13}-huggingface_hub-v0.32.6
     {py3.8,py3.12,py3.13}-huggingface_hub-v0.35.3
-    {py3.9,py3.12,py3.13}-huggingface_hub-v1.0.0rc6
+    {py3.9,py3.12,py3.13}-huggingface_hub-v1.0.0rc7
 
     {py3.9,py3.11,py3.12}-langchain-base-v0.1.20
-    {py3.9,py3.11,py3.12}-langchain-base-v0.2.17
     {py3.9,py3.12,py3.13}-langchain-base-v0.3.27
-    {py3.10,py3.12,py3.13}-langchain-base-v1.0.0a10
+    {py3.10,py3.12,py3.13}-langchain-base-v1.0.2
 
     {py3.9,py3.11,py3.12}-langchain-notiktoken-v0.1.20
-    {py3.9,py3.11,py3.12}-langchain-notiktoken-v0.2.17
     {py3.9,py3.12,py3.13}-langchain-notiktoken-v0.3.27
-    {py3.10,py3.12,py3.13}-langchain-notiktoken-v1.0.0a10
-
-    {py3.9,py3.12,py3.13}-langgraph-v0.6.10
-    {py3.10,py3.12,py3.13}-langgraph-v1.0.0
+    {py3.10,py3.12,py3.13}-langchain-notiktoken-v1.0.2
+
+    {py3.9,py3.12,py3.13}-langgraph-v0.6.11
+    {py3.10,py3.12,py3.13}-langgraph-v1.0.1
 
     {py3.9,py3.12,py3.13}-litellm-v1.77.7
-    {py3.9,py3.12,py3.13}-litellm-v1.78.5
+    {py3.9,py3.12,py3.13}-litellm-v1.78.6
 
     {py3.8,py3.11,py3.12}-openai-base-v1.0.1
     {py3.8,py3.12,py3.13}-openai-base-v1.109.1
-    {py3.9,py3.12,py3.13}-openai-base-v2.5.0
+    {py3.9,py3.12,py3.13}-openai-base-v2.6.0
 
     {py3.8,py3.11,py3.12}-openai-notiktoken-v1.0.1
     {py3.8,py3.12,py3.13}-openai-notiktoken-v1.109.1
-<<<<<<< HEAD
-
-    {py3.9,py3.12,py3.13}-langgraph-v0.6.8
-    {py3.10,py3.12,py3.13}-langgraph-v1.0.0a4
-=======
-    {py3.9,py3.12,py3.13}-openai-notiktoken-v2.5.0
->>>>>>> dcd94ed0
+    {py3.9,py3.12,py3.13}-openai-notiktoken-v2.6.0
 
     {py3.10,py3.11,py3.12}-openai_agents-v0.0.19
     {py3.10,py3.12,py3.13}-openai_agents-v0.1.0
     {py3.10,py3.12,py3.13}-openai_agents-v0.2.11
-<<<<<<< HEAD
-    {py3.10,py3.12,py3.13}-openai_agents-v0.3.2
-
-    {py3.8,py3.10,py3.11}-huggingface_hub-v0.24.7
-    {py3.8,py3.12,py3.13}-huggingface_hub-v0.28.1
-    {py3.8,py3.12,py3.13}-huggingface_hub-v0.32.6
-    {py3.8,py3.12,py3.13}-huggingface_hub-v0.35.3
-=======
-    {py3.10,py3.12,py3.13}-openai_agents-v0.4.0
->>>>>>> dcd94ed0
+    {py3.10,py3.12,py3.13}-openai_agents-v0.4.1
 
 
     # ~~~ Cloud ~~~
     {py3.6,py3.7}-boto3-v1.12.49
     {py3.6,py3.9,py3.10}-boto3-v1.20.54
     {py3.7,py3.11,py3.12}-boto3-v1.28.85
-    {py3.9,py3.12,py3.13}-boto3-v1.40.55
+    {py3.9,py3.12,py3.13}-boto3-v1.40.56
 
     {py3.6,py3.7,py3.8}-chalice-v1.16.0
     {py3.9,py3.12,py3.13}-chalice-v1.32.0
@@ -183,8 +166,7 @@
     {py3.7,py3.8}-grpc-v1.32.0
     {py3.7,py3.9,py3.10}-grpc-v1.47.5
     {py3.7,py3.11,py3.12}-grpc-v1.62.3
-    {py3.9,py3.12,py3.13}-grpc-v1.75.1
-    {py3.9,py3.12,py3.13}-grpc-v1.76.0rc1
+    {py3.9,py3.12,py3.13}-grpc-v1.76.0
 
     {py3.6,py3.8,py3.9}-httpx-v0.16.1
     {py3.6,py3.9,py3.10}-httpx-v0.20.0
@@ -201,7 +183,7 @@
 
     {py3.7}-beam-v2.14.0
     {py3.9,py3.12,py3.13}-beam-v2.68.0
-    {py3.9,py3.12,py3.13}-beam-v2.69.0rc1
+    {py3.9,py3.12,py3.13}-beam-v2.69.0rc3
 
     {py3.6,py3.7,py3.8}-celery-v4.4.7
     {py3.8,py3.12,py3.13}-celery-v5.5.3
@@ -297,10 +279,10 @@
     {py3.6}-trytond-v4.8.18
     {py3.6,py3.7,py3.8}-trytond-v5.8.16
     {py3.8,py3.10,py3.11}-trytond-v6.8.17
-    {py3.9,py3.12,py3.13}-trytond-v7.6.8
+    {py3.9,py3.12,py3.13}-trytond-v7.6.9
 
     {py3.7,py3.12,py3.13}-typer-v0.15.4
-    {py3.8,py3.12,py3.13}-typer-v0.19.2
+    {py3.8,py3.12,py3.13}-typer-v0.20.0
 
 
 
@@ -373,85 +355,67 @@
     cohere-v5.19.0: cohere==5.19.0
 
     google_genai-v1.29.0: google-genai==1.29.0
-    google_genai-v1.34.0: google-genai==1.34.0
-    google_genai-v1.39.1: google-genai==1.39.1
-    google_genai-v1.45.0: google-genai==1.45.0
+    google_genai-v1.35.0: google-genai==1.35.0
+    google_genai-v1.41.0: google-genai==1.41.0
+    google_genai-v1.46.0: google-genai==1.46.0
     google_genai: pytest-asyncio
 
     huggingface_hub-v0.24.7: huggingface_hub==0.24.7
     huggingface_hub-v0.28.1: huggingface_hub==0.28.1
     huggingface_hub-v0.32.6: huggingface_hub==0.32.6
     huggingface_hub-v0.35.3: huggingface_hub==0.35.3
-    huggingface_hub-v1.0.0rc6: huggingface_hub==1.0.0rc6
+    huggingface_hub-v1.0.0rc7: huggingface_hub==1.0.0rc7
     huggingface_hub: responses
     huggingface_hub: pytest-httpx
 
     langchain-base-v0.1.20: langchain==0.1.20
-    langchain-base-v0.2.17: langchain==0.2.17
     langchain-base-v0.3.27: langchain==0.3.27
-    langchain-base-v1.0.0a10: langchain==1.0.0a10
+    langchain-base-v1.0.2: langchain==1.0.2
     langchain-base: openai
     langchain-base: tiktoken
     langchain-base: langchain-openai
     langchain-base-v0.3.27: langchain-community
-    langchain-base-v1.0.0a10: langchain-community
+    langchain-base-v1.0.2: langchain-community
 
     langchain-notiktoken-v0.1.20: langchain==0.1.20
-    langchain-notiktoken-v0.2.17: langchain==0.2.17
     langchain-notiktoken-v0.3.27: langchain==0.3.27
-    langchain-notiktoken-v1.0.0a10: langchain==1.0.0a10
+    langchain-notiktoken-v1.0.2: langchain==1.0.2
     langchain-notiktoken: openai
     langchain-notiktoken: langchain-openai
     langchain-notiktoken-v0.3.27: langchain-community
-    langchain-notiktoken-v1.0.0a10: langchain-community
-
-    langgraph-v0.6.10: langgraph==0.6.10
-    langgraph-v1.0.0: langgraph==1.0.0
+    langchain-notiktoken-v1.0.2: langchain-community
+
+    langgraph-v0.6.11: langgraph==0.6.11
+    langgraph-v1.0.1: langgraph==1.0.1
 
     litellm-v1.77.7: litellm==1.77.7
-    litellm-v1.78.5: litellm==1.78.5
+    litellm-v1.78.6: litellm==1.78.6
 
     openai-base-v1.0.1: openai==1.0.1
     openai-base-v1.109.1: openai==1.109.1
-    openai-base-v2.5.0: openai==2.5.0
+    openai-base-v2.6.0: openai==2.6.0
     openai-base: pytest-asyncio
     openai-base: tiktoken
     openai-base-v1.0.1: httpx<0.28
 
     openai-notiktoken-v1.0.1: openai==1.0.1
     openai-notiktoken-v1.109.1: openai==1.109.1
-    openai-notiktoken-v2.5.0: openai==2.5.0
+    openai-notiktoken-v2.6.0: openai==2.6.0
     openai-notiktoken: pytest-asyncio
     openai-notiktoken-v1.0.1: httpx<0.28
-<<<<<<< HEAD
-    openai-notiktoken-v1.37.2: httpx<0.28
-
-    langgraph-v0.6.8: langgraph==0.6.8
-    langgraph-v1.0.0a4: langgraph==1.0.0a4
-=======
->>>>>>> dcd94ed0
 
     openai_agents-v0.0.19: openai-agents==0.0.19
     openai_agents-v0.1.0: openai-agents==0.1.0
     openai_agents-v0.2.11: openai-agents==0.2.11
-    openai_agents-v0.4.0: openai-agents==0.4.0
+    openai_agents-v0.4.1: openai-agents==0.4.1
     openai_agents: pytest-asyncio
 
-<<<<<<< HEAD
-    huggingface_hub-v0.24.7: huggingface_hub==0.24.7
-    huggingface_hub-v0.28.1: huggingface_hub==0.28.1
-    huggingface_hub-v0.32.6: huggingface_hub==0.32.6
-    huggingface_hub-v0.35.3: huggingface_hub==0.35.3
-    huggingface_hub: responses
-
-=======
->>>>>>> dcd94ed0
 
     # ~~~ Cloud ~~~
     boto3-v1.12.49: boto3==1.12.49
     boto3-v1.20.54: boto3==1.20.54
     boto3-v1.28.85: boto3==1.28.85
-    boto3-v1.40.55: boto3==1.40.55
+    boto3-v1.40.56: boto3==1.40.56
     {py3.7,py3.8}-boto3: urllib3<2.0.0
 
     chalice-v1.16.0: chalice==1.16.0
@@ -537,8 +501,7 @@
     grpc-v1.32.0: grpcio==1.32.0
     grpc-v1.47.5: grpcio==1.47.5
     grpc-v1.62.3: grpcio==1.62.3
-    grpc-v1.75.1: grpcio==1.75.1
-    grpc-v1.76.0rc1: grpcio==1.76.0rc1
+    grpc-v1.76.0: grpcio==1.76.0
     grpc: protobuf
     grpc: mypy-protobuf
     grpc: types-protobuf
@@ -568,7 +531,7 @@
 
     beam-v2.14.0: apache-beam==2.14.0
     beam-v2.68.0: apache-beam==2.68.0
-    beam-v2.69.0rc1: apache-beam==2.69.0rc1
+    beam-v2.69.0rc3: apache-beam==2.69.0rc3
     beam: dill
 
     celery-v4.4.7: celery==4.4.7
@@ -752,13 +715,13 @@
     trytond-v4.8.18: trytond==4.8.18
     trytond-v5.8.16: trytond==5.8.16
     trytond-v6.8.17: trytond==6.8.17
-    trytond-v7.6.8: trytond==7.6.8
+    trytond-v7.6.9: trytond==7.6.9
     trytond: werkzeug
     trytond-v4.6.22: werkzeug<1.0
     trytond-v4.8.18: werkzeug<1.0
 
     typer-v0.15.4: typer==0.15.4
-    typer-v0.19.2: typer==0.19.2
+    typer-v0.20.0: typer==0.20.0
 
 
 
