--- conflicted
+++ resolved
@@ -10,11 +10,7 @@
 # The file (and all resulting CI YAMLs) then need to be regenerated via
 # "scripts/generate-test-files.sh".
 #
-<<<<<<< HEAD
-# Last generated: 2025-03-31T13:18:36.169759+00:00
-=======
-# Last generated: 2025-04-03T11:46:44.595900+00:00
->>>>>>> adcfa0f6
+# Last generated: 2025-04-04T12:20:40.475012+00:00
 
 [tox]
 requires =
@@ -84,24 +80,6 @@
     {py3.9,py3.11,py3.12}-cohere-v5
     {py3.9,py3.11,py3.12}-cohere-latest
 
-<<<<<<< HEAD
-    # Django
-    # - Django 1.x
-    {py3.7}-django-v{1.11}
-    # - Django 2.x
-    {py3.7}-django-v{2.0}
-    {py3.7,py3.9}-django-v{2.2}
-    # - Django 3.x
-    {py3.7,py3.9}-django-v{3.0}
-    {py3.7,py3.9,py3.11}-django-v{3.2}
-    # - Django 4.x
-    {py3.8,py3.11,py3.12}-django-v{4.0,4.1,4.2}
-    # - Django 5.x
-    {py3.10,py3.11,py3.12}-django-v{5.0,5.1}
-    {py3.10,py3.12,py3.13}-django-latest
-
-=======
->>>>>>> adcfa0f6
     # FastAPI
     {py3.7,py3.10}-fastapi-v{0.79}
     {py3.8,py3.12,py3.13}-fastapi-latest
@@ -199,7 +177,7 @@
 
     {py3.7,py3.12,py3.13}-statsig-v0.55.3
     {py3.7,py3.12,py3.13}-statsig-v0.56.0
-    {py3.7,py3.12,py3.13}-statsig-v0.57.1
+    {py3.7,py3.12,py3.13}-statsig-v0.57.2
 
     {py3.8,py3.12,py3.13}-unleash-v6.0.1
     {py3.8,py3.12,py3.13}-unleash-v6.1.0
@@ -222,7 +200,7 @@
     {py3.8,py3.10,py3.11}-strawberry-v0.209.8
     {py3.8,py3.11,py3.12}-strawberry-v0.227.7
     {py3.8,py3.11,py3.12}-strawberry-v0.245.0
-    {py3.9,py3.12,py3.13}-strawberry-v0.263.0
+    {py3.9,py3.12,py3.13}-strawberry-v0.263.1
 
 
     # ~~~ Network ~~~
@@ -233,16 +211,9 @@
 
 
     # ~~~ Tasks ~~~
-<<<<<<< HEAD
     {py3.8}-celery-v4.4.7
     {py3.8}-celery-v5.0.5
-    {py3.8,py3.11,py3.12}-celery-v5.4.0
-    {py3.8,py3.12,py3.13}-celery-v5.5.0rc5
-=======
-    {py3.6,py3.7,py3.8}-celery-v4.4.7
-    {py3.6,py3.7,py3.8}-celery-v5.0.5
     {py3.8,py3.12,py3.13}-celery-v5.5.0
->>>>>>> adcfa0f6
 
     {py3.7}-dramatiq-v1.9.0
     {py3.7,py3.8,py3.9}-dramatiq-v1.12.3
@@ -256,19 +227,14 @@
 
 
     # ~~~ Web 1 ~~~
-<<<<<<< HEAD
-    {py3.7,py3.8}-flask-v1.1.4
-=======
-    {py3.6}-django-v1.11.9
-    {py3.6,py3.7}-django-v1.11.29
-    {py3.6,py3.8,py3.9}-django-v2.2.28
-    {py3.6,py3.9,py3.10}-django-v3.2.25
+    {py3.7}-django-v1.11.29
+    {py3.7,py3.8,py3.9}-django-v2.2.28
+    {py3.7,py3.9,py3.10}-django-v3.2.25
     {py3.8,py3.11,py3.12}-django-v4.2.20
     {py3.10,py3.11,py3.12}-django-v5.0.9
     {py3.10,py3.12,py3.13}-django-v5.2
 
-    {py3.6,py3.7,py3.8}-flask-v1.1.4
->>>>>>> adcfa0f6
+    {py3.7,py3.8}-flask-v1.1.4
     {py3.8,py3.12,py3.13}-flask-v2.3.3
     {py3.8,py3.12,py3.13}-flask-v3.0.3
     {py3.9,py3.12,py3.13}-flask-v3.1.0
@@ -566,7 +532,7 @@
 
     statsig-v0.55.3: statsig==0.55.3
     statsig-v0.56.0: statsig==0.56.0
-    statsig-v0.57.1: statsig==0.57.1
+    statsig-v0.57.2: statsig==0.57.2
     statsig: typing_extensions
 
     unleash-v6.0.1: UnleashClient==6.0.1
@@ -598,7 +564,7 @@
     strawberry-v0.209.8: strawberry-graphql[fastapi,flask]==0.209.8
     strawberry-v0.227.7: strawberry-graphql[fastapi,flask]==0.227.7
     strawberry-v0.245.0: strawberry-graphql[fastapi,flask]==0.245.0
-    strawberry-v0.263.0: strawberry-graphql[fastapi,flask]==0.263.0
+    strawberry-v0.263.1: strawberry-graphql[fastapi,flask]==0.263.1
     strawberry: httpx
     strawberry-v0.209.8: pydantic<2.11
     strawberry-v0.227.7: pydantic<2.11
@@ -635,7 +601,6 @@
 
 
     # ~~~ Web 1 ~~~
-    django-v1.11.9: django==1.11.9
     django-v1.11.29: django==1.11.29
     django-v2.2.28: django==2.2.28
     django-v3.2.25: django==3.2.25
@@ -651,15 +616,12 @@
     django-v5.0.9: pytest-asyncio
     django-v5.2: pytest-asyncio
     django-v2.2.28: six
-    django-v1.11.9: djangorestframework>=3.0,<4.0
-    django-v1.11.9: Werkzeug<2.1.0
     django-v1.11.29: djangorestframework>=3.0,<4.0
     django-v1.11.29: Werkzeug<2.1.0
     django-v2.2.28: djangorestframework>=3.0,<4.0
     django-v2.2.28: Werkzeug<2.1.0
     django-v3.2.25: djangorestframework>=3.0,<4.0
     django-v3.2.25: Werkzeug<2.1.0
-    django-v1.11.9: pytest-django<4.0
     django-v1.11.29: pytest-django<4.0
     django-v2.2.28: pytest-django<4.0
     django-v2.2.28: channels[daphne]
