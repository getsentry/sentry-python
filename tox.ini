# Tox (http://codespeak.net/~hpk/tox/) is a tool for running tests
# in multiple virtualenvs. This configuration file will run the
# test suite on all supported python versions. To use it, "pip install tox"
# and then run "tox" from this directory.
#
# This file has been generated from a template
# by "scripts/populate_tox/populate_tox.py". Any changes to the file should
# be made in the template (if you want to change a hardcoded part of the file)
# or in the script (if you want to change the auto-generated part).
# The file (and all resulting CI YAMLs) then need to be regenerated via
# "scripts/generate-test-files.sh".
#
<<<<<<< HEAD
# Last generated: 2025-06-17T15:01:09.161715+00:00
=======
# Last generated: 2025-06-24T12:35:34.437673+00:00
>>>>>>> dae02180

[tox]
requires =
    # This version introduced using pip 24.1 which does not work with older Celery and HTTPX versions.
    virtualenv<20.26.3
envlist =
    # === Gevent ===
    {py3.8,py3.10,py3.11,py3.12}-gevent

    # === Integrations ===
    # General format is {pythonversion}-{integrationname}-v{frameworkversion}
    # 1 blank line between different integrations
    # Each framework version should only be mentioned once. I.e:
    #   {py3.7,py3.10}-django-v{3.2}
    #   {py3.10}-django-v{4.0}
    # instead of:
    #   {py3.7}-django-v{3.2}
    #   {py3.7,py3.10}-django-v{3.2,4.0}
    #
    # At a minimum, we should test against at least the lowest
    # and the latest supported version of a framework.

    # Arq
    {py3.7,py3.11}-arq-v{0.23}
    {py3.7,py3.12,py3.13}-arq-latest

    # Asgi
    {py3.7,py3.12,py3.13}-asgi

    # asyncpg
    {py3.7,py3.10}-asyncpg-v{0.23}
    {py3.8,py3.11,py3.12}-asyncpg-latest

    # AWS Lambda
    {py3.8,py3.9,py3.11,py3.13}-aws_lambda

    # Beam
    {py3.7}-beam-v{2.12}
    {py3.8,py3.11}-beam-latest

    # Boto3
    {py3.7}-boto3-v{1.12}
    {py3.7,py3.11,py3.12}-boto3-v{1.23}
    {py3.11,py3.12}-boto3-v{1.34}
    {py3.11,py3.12,py3.13}-boto3-latest

    # Chalice
    {py3.7,py3.9}-chalice-v{1.16}
    {py3.8,py3.12,py3.13}-chalice-latest

    # Cloud Resource Context
    {py3.7,py3.12,py3.13}-cloud_resource_context

    # GCP
    {py3.7}-gcp

    # HTTPX
    {py3.7,py3.9}-httpx-v{0.16,0.18}
    {py3.7,py3.10}-httpx-v{0.20,0.22}
    {py3.7,py3.11,py3.12}-httpx-v{0.23,0.24}
    {py3.9,py3.11,py3.12}-httpx-v{0.25,0.27}
    {py3.9,py3.12,py3.13}-httpx-latest

    # Langchain
    {py3.9,py3.11,py3.12}-langchain-v0.1
    {py3.9,py3.11,py3.12}-langchain-v0.3
    {py3.9,py3.11,py3.12}-langchain-latest
    {py3.9,py3.11,py3.12}-langchain-notiktoken

    # OpenAI
    {py3.9,py3.11,py3.12}-openai-v1.0
    {py3.9,py3.11,py3.12}-openai-v1.22
    {py3.9,py3.11,py3.12}-openai-v1.55
    {py3.9,py3.11,py3.12}-openai-latest
    {py3.9,py3.11,py3.12}-openai-notiktoken

    # pure_eval
    {py3.7,py3.12,py3.13}-pure_eval

    # Quart
    {py3.7,py3.11}-quart-v{0.16}
    {py3.8,py3.11,py3.12}-quart-v{0.19}
    {py3.8,py3.12,py3.13}-quart-latest

    # Ray
    {py3.10,py3.11}-ray-v{2.34}
    {py3.10,py3.11}-ray-latest

    # Redis
    {py3.7,py3.8}-redis-v{3}
    {py3.7,py3.8,py3.11}-redis-v{4}
    {py3.7,py3.11,py3.12}-redis-v{5}

    # Requests
    {py3.7,py3.8,py3.12,py3.13}-requests

    # RQ (Redis Queue)
    {py3.7,py3.9}-rq-v{0.13,1.0}
    {py3.7,py3.11}-rq-v{1.5,1.10}
    {py3.7,py3.11,py3.12}-rq-v{1.15,1.16}
    {py3.7,py3.12,py3.13}-rq-latest

    # Sanic
    {py3.7}-sanic-v{0.8}
    {py3.8}-sanic-v{20}
    {py3.8,py3.11,py3.12}-sanic-v{24.6}
    {py3.9,py3.12,py3.13}-sanic-latest

    # === Integrations - Auto-generated ===
    # These come from the populate_tox.py script. Eventually we should move all
    # integration tests there.

    # ~~~ Common ~~~
    {py3.7,py3.8,py3.9}-common-v1.4.1
    {py3.7,py3.8,py3.9,py3.10,py3.11}-common-v1.14.0
    {py3.8,py3.9,py3.10,py3.11}-common-v1.24.0
    {py3.9,py3.10,py3.11,py3.12,py3.13}-common-v1.34.1


    # ~~~ AI ~~~
    {py3.8,py3.11,py3.12}-anthropic-v0.16.0
    {py3.8,py3.11,py3.12}-anthropic-v0.29.2
    {py3.8,py3.11,py3.12}-anthropic-v0.42.0
    {py3.8,py3.11,py3.12}-anthropic-v0.55.0

    {py3.9,py3.10,py3.11}-cohere-v5.4.0
    {py3.9,py3.11,py3.12}-cohere-v5.8.1
    {py3.9,py3.11,py3.12}-cohere-v5.11.4
    {py3.9,py3.11,py3.12}-cohere-v5.15.0

    {py3.9,py3.11,py3.12}-openai_agents-v0.0.19

    {py3.8,py3.10,py3.11}-huggingface_hub-v0.22.2
    {py3.8,py3.11,py3.12}-huggingface_hub-v0.26.5
    {py3.8,py3.12,py3.13}-huggingface_hub-v0.30.2
    {py3.8,py3.12,py3.13}-huggingface_hub-v0.33.0


    # ~~~ DBs ~~~
    {py3.7,py3.11,py3.12}-clickhouse_driver-v0.2.9

    {py3.7}-pymongo-v3.7.2
    {py3.7,py3.10,py3.11}-pymongo-v3.13.0
    {py3.7,py3.9,py3.10}-pymongo-v4.0.2
    {py3.9,py3.12,py3.13}-pymongo-v4.13.2

    {py3.7}-redis_py_cluster_legacy-v2.0.0
    {py3.7,py3.8}-redis_py_cluster_legacy-v2.1.3

    {py3.7,py3.8,py3.9}-sqlalchemy-v1.3.24
    {py3.7,py3.11,py3.12}-sqlalchemy-v1.4.54
    {py3.7,py3.12,py3.13}-sqlalchemy-v2.0.41


    # ~~~ Flags ~~~
    {py3.8,py3.12,py3.13}-launchdarkly-v9.8.1
    {py3.8,py3.12,py3.13}-launchdarkly-v9.9.0
    {py3.8,py3.12,py3.13}-launchdarkly-v9.10.0
    {py3.8,py3.12,py3.13}-launchdarkly-v9.11.1

    {py3.8,py3.12,py3.13}-openfeature-v0.7.5
    {py3.9,py3.12,py3.13}-openfeature-v0.8.1

    {py3.7,py3.12,py3.13}-statsig-v0.55.3
    {py3.7,py3.12,py3.13}-statsig-v0.56.0
    {py3.7,py3.12,py3.13}-statsig-v0.57.3
    {py3.7,py3.12,py3.13}-statsig-v0.58.3

    {py3.8,py3.12,py3.13}-unleash-v6.0.1
    {py3.8,py3.12,py3.13}-unleash-v6.1.0
    {py3.8,py3.12,py3.13}-unleash-v6.2.1


    # ~~~ GraphQL ~~~
    {py3.8,py3.10,py3.11}-ariadne-v0.20.1
    {py3.8,py3.11,py3.12}-ariadne-v0.22
    {py3.8,py3.11,py3.12}-ariadne-v0.24.0
    {py3.9,py3.12,py3.13}-ariadne-v0.26.2

    {py3.7,py3.9,py3.10}-gql-v3.4.1
    {py3.7,py3.11,py3.12}-gql-v3.5.3
    {py3.9,py3.12,py3.13}-gql-v4.0.0b0

    {py3.7,py3.9,py3.10}-graphene-v3.3
    {py3.8,py3.12,py3.13}-graphene-v3.4.3

    {py3.8,py3.10,py3.11}-strawberry-v0.209.8
    {py3.8,py3.11,py3.12}-strawberry-v0.231.1
    {py3.8,py3.12,py3.13}-strawberry-v0.253.1
    {py3.9,py3.12,py3.13}-strawberry-v0.275.2


    # ~~~ Network ~~~
    {py3.7,py3.8}-grpc-v1.32.0
    {py3.7,py3.9,py3.10}-grpc-v1.46.5
    {py3.7,py3.11,py3.12}-grpc-v1.60.2
    {py3.9,py3.12,py3.13}-grpc-v1.73.0


    # ~~~ Tasks ~~~
    {py3.8}-celery-v4.4.7
    {py3.8}-celery-v5.0.5
    {py3.8,py3.12,py3.13}-celery-v5.5.3

    {py3.7}-dramatiq-v1.9.0
    {py3.7,py3.8,py3.9}-dramatiq-v1.12.3
    {py3.7,py3.10,py3.11}-dramatiq-v1.15.0
    {py3.9,py3.12,py3.13}-dramatiq-v1.18.0

    {py3.7}-huey-v2.1.3
    {py3.7}-huey-v2.2.0
    {py3.7}-huey-v2.3.2
    {py3.7,py3.11,py3.12}-huey-v2.5.3

    {py3.8,py3.9}-spark-v3.0.3
    {py3.8,py3.10,py3.11}-spark-v3.5.6
    {py3.9,py3.12,py3.13}-spark-v4.0.0


    # ~~~ Web 1 ~~~
    {py3.7}-django-v2.0.13
    {py3.7,py3.8,py3.9}-django-v2.2.28
    {py3.7,py3.9,py3.10}-django-v3.2.25
    {py3.8,py3.11,py3.12}-django-v4.2.23
    {py3.10,py3.11,py3.12}-django-v5.0.14
    {py3.10,py3.12,py3.13}-django-v5.2.3

    {py3.7,py3.8}-flask-v1.1.4
    {py3.8,py3.12,py3.13}-flask-v2.3.3
    {py3.8,py3.12,py3.13}-flask-v3.0.3
    {py3.9,py3.12,py3.13}-flask-v3.1.1

    {py3.7,py3.9,py3.10}-starlette-v0.16.0
    {py3.7,py3.10,py3.11}-starlette-v0.26.1
    {py3.8,py3.11,py3.12}-starlette-v0.36.3
    {py3.9,py3.12,py3.13}-starlette-v0.47.1

    {py3.7,py3.9,py3.10}-fastapi-v0.79.1
    {py3.7,py3.10,py3.11}-fastapi-v0.91.0
    {py3.7,py3.10,py3.11}-fastapi-v0.103.2
    {py3.8,py3.12,py3.13}-fastapi-v0.115.13


    # ~~~ Web 2 ~~~
    {py3.7}-aiohttp-v3.4.4
    {py3.7,py3.8,py3.9}-aiohttp-v3.7.4
    {py3.8,py3.12,py3.13}-aiohttp-v3.10.11
    {py3.9,py3.12,py3.13}-aiohttp-v3.12.13

    {py3.7}-bottle-v0.12.25
    {py3.8,py3.12,py3.13}-bottle-v0.13.4

    {py3.7,py3.8,py3.9}-falcon-v3.0.1
    {py3.7,py3.11,py3.12}-falcon-v3.1.3
    {py3.8,py3.11,py3.12}-falcon-v4.0.2

    {py3.8,py3.10,py3.11}-litestar-v2.0.1
    {py3.8,py3.11,py3.12}-litestar-v2.5.5
    {py3.8,py3.11,py3.12}-litestar-v2.10.0
    {py3.8,py3.12,py3.13}-litestar-v2.16.0

    {py3.7,py3.8,py3.9}-pyramid-v1.10.8
    {py3.7,py3.10,py3.11}-pyramid-v2.0.2

    {py3.8,py3.10,py3.11}-starlite-v1.48.1
    {py3.8,py3.10,py3.11}-starlite-v1.49.0
    {py3.8,py3.10,py3.11}-starlite-v1.50.2
    {py3.8,py3.10,py3.11}-starlite-v1.51.16

    {py3.7,py3.8}-tornado-v6.0.4
    {py3.7,py3.9,py3.10}-tornado-v6.2
    {py3.8,py3.10,py3.11}-tornado-v6.4.2
    {py3.9,py3.12,py3.13}-tornado-v6.5.1


    # ~~~ Misc ~~~
    {py3.7,py3.12,py3.13}-loguru-v0.7.3

    {py3.7}-trytond-v5.0.63
    {py3.7,py3.8}-trytond-v5.8.16
    {py3.8,py3.10,py3.11}-trytond-v6.8.17
    {py3.8,py3.11,py3.12}-trytond-v7.0.32
    {py3.9,py3.12,py3.13}-trytond-v7.6.2

    {py3.7,py3.12,py3.13}-typer-v0.15.4
    {py3.7,py3.12,py3.13}-typer-v0.16.0



[testenv]
deps =
    # if you change requirements-testing.txt and your change is not being reflected
    # in what's installed by tox (when running tox locally), try running tox
    # with the -r flag
    -r requirements-testing.txt

    linters: -r requirements-linting.txt
    linters: werkzeug<2.3.0

    # === Gevent ===
    {py3.7,py3.8,py3.9,py3.10,py3.11}-gevent: gevent>=22.10.0, <22.11.0
    {py3.12}-gevent: gevent
    # See https://github.com/pytest-dev/pytest/issues/9621
    # and https://github.com/pytest-dev/pytest-forked/issues/67
    # for justification of the upper bound on pytest
    py3.7-gevent: pytest<7.0.0
    {py3.8,py3.9,py3.10,py3.11,py3.12}-gevent: pytest
    gevent: pytest-asyncio

    # === Integrations ===

    # Arq
    arq-v0.23: arq~=0.23.0
    arq-v0.23: pydantic<2
    arq-latest: arq
    arq: fakeredis>=2.2.0,<2.8
    arq: pytest-asyncio
    arq: async-timeout

    # Asgi
    asgi: pytest-asyncio
    asgi: async-asgi-testclient

    # Asyncpg
    asyncpg-v0.23: asyncpg~=0.23.0
    asyncpg-latest: asyncpg
    asyncpg: pytest-asyncio

    # AWS Lambda
    aws_lambda: aws-cdk-lib
    aws_lambda: aws-sam-cli
    aws_lambda: boto3
    aws_lambda: fastapi
    aws_lambda: requests
    aws_lambda: uvicorn

    # Beam
    beam-v2.12: apache-beam~=2.12.0
    beam-latest: apache-beam

    # Boto3
    boto3-v1.12: boto3~=1.12.0
    boto3-v1.23: boto3~=1.23.0
    boto3-v1.34: boto3~=1.34.0
    boto3-latest: boto3

    # Chalice
    chalice: pytest-chalice==0.0.5
    chalice-v1.16: chalice~=1.16.0
    chalice-latest: chalice

    # HTTPX
    httpx-v0.16: pytest-httpx==0.10.0
    httpx-v0.18: pytest-httpx==0.12.0
    httpx-v0.20: pytest-httpx==0.14.0
    httpx-v0.22: pytest-httpx==0.19.0
    httpx-v0.23: pytest-httpx==0.21.0
    httpx-v0.24: pytest-httpx==0.22.0
    httpx-v0.25: pytest-httpx==0.25.0
    httpx: pytest-httpx
    # anyio is a dep of httpx
    httpx: anyio<4.0.0
    httpx-v0.16: httpx~=0.16.0
    httpx-v0.18: httpx~=0.18.0
    httpx-v0.20: httpx~=0.20.0
    httpx-v0.22: httpx~=0.22.0
    httpx-v0.23: httpx~=0.23.0
    httpx-v0.24: httpx~=0.24.0
    httpx-v0.25: httpx~=0.25.0
    httpx-v0.27: httpx~=0.27.0
    httpx-latest: httpx

    # Langchain
    langchain-v0.1: openai~=1.0.0
    langchain-v0.1: langchain~=0.1.11
    langchain-v0.1: tiktoken~=0.6.0
    langchain-v0.1: httpx<0.28.0
    langchain-v0.3: langchain~=0.3.0
    langchain-v0.3: langchain-community
    langchain-v0.3: tiktoken
    langchain-v0.3: openai
    langchain-{latest,notiktoken}: langchain
    langchain-{latest,notiktoken}: langchain-openai
    langchain-{latest,notiktoken}: openai>=1.6.1
    langchain-latest: tiktoken~=0.6.0

    # OpenAI
    openai: pytest-asyncio
    openai-v1.0: openai~=1.0.0
    openai-v1.0: tiktoken
    openai-v1.0: httpx<0.28.0
    openai-v1.22: openai~=1.22.0
    openai-v1.22: tiktoken
    openai-v1.22: httpx<0.28.0
    openai-v1.55: openai~=1.55.0
    openai-v1.55: tiktoken
    openai-latest: openai
    openai-latest: tiktoken~=0.6.0
    openai-notiktoken: openai

    # pure_eval
    pure_eval: pure_eval

    # Quart
    quart: quart-auth
    quart: pytest-asyncio
    quart-{v0.19,latest}: quart-flask-patch
    quart-v0.16: blinker<1.6
    quart-v0.16: jinja2<3.1.0
    quart-v0.16: Werkzeug<2.1.0
    quart-v0.16: hypercorn<0.15.0
    quart-v0.16: quart~=0.16.0
    quart-v0.19: Werkzeug>=3.0.0
    quart-v0.19: quart~=0.19.0
    {py3.8}-quart: taskgroup==0.0.0a4
    quart-latest: quart

    # Ray
    ray-v2.34: ray~=2.34.0
    ray-latest: ray

    # Redis
    redis: fakeredis!=1.7.4
    redis: pytest<8.0.0
    {py3.7,py3.8}-redis: fakeredis<2.26.0
    {py3.7,py3.8,py3.9,py3.10,py3.11,py3.12,py3.13}-redis: pytest-asyncio
    redis-v3: redis~=3.0
    redis-v4: redis~=4.0
    redis-v5: redis~=5.0

    # Requests
    requests: requests>=2.0

    # RQ (Redis Queue)
    # https://github.com/jamesls/fakeredis/issues/245
    rq-v{0.13,1.0,1.5,1.10}: fakeredis>=1.0,<1.7.4
    rq-v{1.15,1.16}: fakeredis<2.28.0
    py3.7-rq-v{1.15,1.16}: fakeredis!=2.26.0  # https://github.com/cunla/fakeredis-py/issues/341
    rq-latest: fakeredis<2.28.0
    py3.7-rq-latest: fakeredis!=2.26.0  # https://github.com/cunla/fakeredis-py/issues/341
    rq-v0.6: rq~=0.6.0
    rq-v0.13: rq~=0.13.0
    rq-v1.0: rq~=1.0.0
    rq-v1.5: rq~=1.5.0
    rq-v1.10: rq~=1.10.0
    rq-v1.15: rq~=1.15.0
    rq-v1.16: rq~=1.16.0
    rq-latest: rq

    # Sanic
    sanic: websockets<11.0
    sanic: aiohttp
    sanic-v{24.6}: sanic_testing
    sanic-latest: sanic_testing
<<<<<<< HEAD
=======
    {py3.6}-sanic: aiocontextvars==0.2.1
    {py3.8}-sanic: tracerite<1.1.2
>>>>>>> dae02180
    sanic-v0.8: sanic~=0.8.0
    sanic-v20: sanic~=20.0
    sanic-v24.6: sanic~=24.6.0
    sanic-latest: sanic

    # === Integrations - Auto-generated ===
    # These come from the populate_tox.py script. Eventually we should move all
    # integration tests there.

    # ~~~ Common ~~~
    common-v1.4.1: opentelemetry-sdk==1.4.1
    common-v1.14.0: opentelemetry-sdk==1.14.0
    common-v1.24.0: opentelemetry-sdk==1.24.0
    common-v1.34.1: opentelemetry-sdk==1.34.1
    common: pytest
    common: pytest-asyncio
    py3.7-common: pytest<7.0.0
    py3.8-common: hypothesis


    # ~~~ AI ~~~
    anthropic-v0.16.0: anthropic==0.16.0
    anthropic-v0.29.2: anthropic==0.29.2
    anthropic-v0.42.0: anthropic==0.42.0
    anthropic-v0.55.0: anthropic==0.55.0
    anthropic: pytest-asyncio
    anthropic-v0.16.0: httpx<0.28.0
    anthropic-v0.29.2: httpx<0.28.0
    anthropic-v0.42.0: httpx<0.28.0

    cohere-v5.4.0: cohere==5.4.0
    cohere-v5.8.1: cohere==5.8.1
    cohere-v5.11.4: cohere==5.11.4
    cohere-v5.15.0: cohere==5.15.0

    openai_agents-v0.0.19: openai-agents==0.0.19
    openai_agents: pytest-asyncio

    huggingface_hub-v0.22.2: huggingface_hub==0.22.2
    huggingface_hub-v0.26.5: huggingface_hub==0.26.5
    huggingface_hub-v0.30.2: huggingface_hub==0.30.2
    huggingface_hub-v0.33.0: huggingface_hub==0.33.0


    # ~~~ DBs ~~~
    clickhouse_driver-v0.2.9: clickhouse-driver==0.2.9

    pymongo-v3.7.2: pymongo==3.7.2
    pymongo-v3.13.0: pymongo==3.13.0
    pymongo-v4.0.2: pymongo==4.0.2
    pymongo-v4.13.2: pymongo==4.13.2
    pymongo: mockupdb

    redis_py_cluster_legacy-v2.0.0: redis-py-cluster==2.0.0
    redis_py_cluster_legacy-v2.1.3: redis-py-cluster==2.1.3

    sqlalchemy-v1.3.24: sqlalchemy==1.3.24
    sqlalchemy-v1.4.54: sqlalchemy==1.4.54
    sqlalchemy-v2.0.41: sqlalchemy==2.0.41


    # ~~~ Flags ~~~
    launchdarkly-v9.8.1: launchdarkly-server-sdk==9.8.1
    launchdarkly-v9.9.0: launchdarkly-server-sdk==9.9.0
    launchdarkly-v9.10.0: launchdarkly-server-sdk==9.10.0
    launchdarkly-v9.11.1: launchdarkly-server-sdk==9.11.1

    openfeature-v0.7.5: openfeature-sdk==0.7.5
    openfeature-v0.8.1: openfeature-sdk==0.8.1

    statsig-v0.55.3: statsig==0.55.3
    statsig-v0.56.0: statsig==0.56.0
    statsig-v0.57.3: statsig==0.57.3
    statsig-v0.58.3: statsig==0.58.3
    statsig: typing_extensions

    unleash-v6.0.1: UnleashClient==6.0.1
    unleash-v6.1.0: UnleashClient==6.1.0
    unleash-v6.2.1: UnleashClient==6.2.1


    # ~~~ GraphQL ~~~
    ariadne-v0.20.1: ariadne==0.20.1
    ariadne-v0.22: ariadne==0.22
    ariadne-v0.24.0: ariadne==0.24.0
    ariadne-v0.26.2: ariadne==0.26.2
    ariadne: fastapi
    ariadne: flask
    ariadne: httpx

    gql-v3.4.1: gql[all]==3.4.1
    gql-v3.5.3: gql[all]==3.5.3
    gql-v4.0.0b0: gql[all]==4.0.0b0

    graphene-v3.3: graphene==3.3
    graphene-v3.4.3: graphene==3.4.3
    graphene: blinker
    graphene: fastapi
    graphene: flask
    graphene: httpx
    py3.6-graphene: aiocontextvars

    strawberry-v0.209.8: strawberry-graphql[fastapi,flask]==0.209.8
    strawberry-v0.231.1: strawberry-graphql[fastapi,flask]==0.231.1
    strawberry-v0.253.1: strawberry-graphql[fastapi,flask]==0.253.1
    strawberry-v0.275.2: strawberry-graphql[fastapi,flask]==0.275.2
    strawberry: httpx
    strawberry-v0.209.8: pydantic<2.11
    strawberry-v0.231.1: pydantic<2.11
    strawberry-v0.253.1: pydantic<2.11


    # ~~~ Network ~~~
    grpc-v1.32.0: grpcio==1.32.0
    grpc-v1.46.5: grpcio==1.46.5
    grpc-v1.60.2: grpcio==1.60.2
    grpc-v1.73.0: grpcio==1.73.0
    grpc: protobuf
    grpc: mypy-protobuf
    grpc: types-protobuf
    grpc: pytest-asyncio


    # ~~~ Tasks ~~~
    celery-v4.4.7: celery==4.4.7
    celery-v5.0.5: celery==5.0.5
    celery-v5.5.3: celery==5.5.3
    celery: newrelic
    celery: redis

    dramatiq-v1.9.0: dramatiq==1.9.0
    dramatiq-v1.12.3: dramatiq==1.12.3
    dramatiq-v1.15.0: dramatiq==1.15.0
    dramatiq-v1.18.0: dramatiq==1.18.0

    huey-v2.1.3: huey==2.1.3
    huey-v2.2.0: huey==2.2.0
    huey-v2.3.2: huey==2.3.2
    huey-v2.5.3: huey==2.5.3

    spark-v3.0.3: pyspark==3.0.3
    spark-v3.5.6: pyspark==3.5.6
    spark-v4.0.0: pyspark==4.0.0


    # ~~~ Web 1 ~~~
    django-v2.0.13: django==2.0.13
    django-v2.2.28: django==2.2.28
    django-v3.2.25: django==3.2.25
    django-v4.2.23: django==4.2.23
    django-v5.0.14: django==5.0.14
    django-v5.2.3: django==5.2.3
    django: channels[daphne]
    django: psycopg2-binary
    django: djangorestframework
    django: pytest-django
    django: Werkzeug
    django-v2.0.13: channels[daphne]
    django-v2.2.28: channels[daphne]
    django-v3.2.25: channels[daphne]
    django-v4.2.23: channels[daphne]
    django-v5.0.14: channels[daphne]
    django-v5.2.3: channels[daphne]
    django-v2.2.28: six
    django-v3.2.25: pytest-asyncio
    django-v4.2.23: pytest-asyncio
    django-v5.0.14: pytest-asyncio
    django-v5.2.3: pytest-asyncio
    django-v2.0.13: djangorestframework>=3.0,<4.0
    django-v2.0.13: Werkzeug<2.1.0
    django-v2.2.28: djangorestframework>=3.0,<4.0
    django-v2.2.28: Werkzeug<2.1.0
    django-v3.2.25: djangorestframework>=3.0,<4.0
    django-v3.2.25: Werkzeug<2.1.0
    django-v2.0.13: pytest-django<4.0
    django-v2.2.28: pytest-django<4.0

    flask-v1.1.4: flask==1.1.4
    flask-v2.3.3: flask==2.3.3
    flask-v3.0.3: flask==3.0.3
    flask-v3.1.1: flask==3.1.1
    flask: flask-login
    flask: werkzeug
    flask-v1.1.4: werkzeug<2.1.0
    flask-v1.1.4: markupsafe<2.1.0

    starlette-v0.16.0: starlette==0.16.0
    starlette-v0.26.1: starlette==0.26.1
    starlette-v0.36.3: starlette==0.36.3
    starlette-v0.47.1: starlette==0.47.1
    starlette: pytest-asyncio
    starlette: python-multipart
    starlette: requests
    starlette: anyio<4.0.0
    starlette: jinja2
    starlette: httpx
    starlette-v0.16.0: httpx<0.28.0
    starlette-v0.26.1: httpx<0.28.0
    starlette-v0.36.3: httpx<0.28.0
    py3.6-starlette: aiocontextvars

    fastapi-v0.79.1: fastapi==0.79.1
    fastapi-v0.91.0: fastapi==0.91.0
    fastapi-v0.103.2: fastapi==0.103.2
    fastapi-v0.115.13: fastapi==0.115.13
    fastapi: httpx
    fastapi: pytest-asyncio
    fastapi: python-multipart
    fastapi: requests
    fastapi: anyio<4
    fastapi-v0.79.1: httpx<0.28.0
    fastapi-v0.91.0: httpx<0.28.0
    fastapi-v0.103.2: httpx<0.28.0
    py3.6-fastapi: aiocontextvars


    # ~~~ Web 2 ~~~
    aiohttp-v3.4.4: aiohttp==3.4.4
    aiohttp-v3.7.4: aiohttp==3.7.4
    aiohttp-v3.10.11: aiohttp==3.10.11
    aiohttp-v3.12.13: aiohttp==3.12.13
    aiohttp: pytest-aiohttp
    aiohttp-v3.10.11: pytest-asyncio
    aiohttp-v3.12.13: pytest-asyncio

    bottle-v0.12.25: bottle==0.12.25
    bottle-v0.13.4: bottle==0.13.4
    bottle: werkzeug<2.1.0

    falcon-v3.0.1: falcon==3.0.1
    falcon-v3.1.3: falcon==3.1.3
    falcon-v4.0.2: falcon==4.0.2

    litestar-v2.0.1: litestar==2.0.1
    litestar-v2.5.5: litestar==2.5.5
    litestar-v2.10.0: litestar==2.10.0
    litestar-v2.16.0: litestar==2.16.0
    litestar: pytest-asyncio
    litestar: python-multipart
    litestar: requests
    litestar: cryptography
    litestar-v2.0.1: httpx<0.28
    litestar-v2.5.5: httpx<0.28

    pyramid-v1.10.8: pyramid==1.10.8
    pyramid-v2.0.2: pyramid==2.0.2
    pyramid: werkzeug<2.1.0

    starlite-v1.48.1: starlite==1.48.1
    starlite-v1.49.0: starlite==1.49.0
    starlite-v1.50.2: starlite==1.50.2
    starlite-v1.51.16: starlite==1.51.16
    starlite: pytest-asyncio
    starlite: python-multipart
    starlite: requests
    starlite: cryptography
    starlite: pydantic<2.0.0
    starlite: httpx<0.28

    tornado-v6.0.4: tornado==6.0.4
    tornado-v6.2: tornado==6.2
    tornado-v6.4.2: tornado==6.4.2
    tornado-v6.5.1: tornado==6.5.1
    tornado: pytest
    tornado-v6.0.4: pytest<8.2
    tornado-v6.2: pytest<8.2
    py3.6-tornado: aiocontextvars


    # ~~~ Misc ~~~
    loguru-v0.7.3: loguru==0.7.3

    trytond-v5.0.63: trytond==5.0.63
    trytond-v5.8.16: trytond==5.8.16
    trytond-v6.8.17: trytond==6.8.17
    trytond-v7.0.32: trytond==7.0.32
    trytond-v7.6.2: trytond==7.6.2
    trytond: werkzeug
    trytond-v5.0.63: werkzeug<1.0

    typer-v0.15.4: typer==0.15.4
    typer-v0.16.0: typer==0.16.0



setenv =
    PYTHONDONTWRITEBYTECODE=1
    OBJC_DISABLE_INITIALIZE_FORK_SAFETY=YES
    COVERAGE_FILE=.coverage-sentry-{envname}

    django: DJANGO_SETTINGS_MODULE=tests.integrations.django.myapp.settings
    py3.12-django: PIP_CONSTRAINT=constraints.txt
    spark-v{3.0.3,3.5.6}: JAVA_HOME=/usr/lib/jvm/temurin-11-jdk-amd64

    common: TESTPATH=tests
    gevent: TESTPATH=tests
    aiohttp: TESTPATH=tests/integrations/aiohttp
    anthropic: TESTPATH=tests/integrations/anthropic
    ariadne: TESTPATH=tests/integrations/ariadne
    arq: TESTPATH=tests/integrations/arq
    asgi: TESTPATH=tests/integrations/asgi
    asyncpg: TESTPATH=tests/integrations/asyncpg
    aws_lambda: TESTPATH=tests/integrations/aws_lambda
    beam: TESTPATH=tests/integrations/beam
    boto3: TESTPATH=tests/integrations/boto3
    bottle: TESTPATH=tests/integrations/bottle
    celery: TESTPATH=tests/integrations/celery
    chalice: TESTPATH=tests/integrations/chalice
    clickhouse_driver: TESTPATH=tests/integrations/clickhouse_driver
    cohere: TESTPATH=tests/integrations/cohere
    cloud_resource_context: TESTPATH=tests/integrations/cloud_resource_context
    django: TESTPATH=tests/integrations/django
    dramatiq: TESTPATH=tests/integrations/dramatiq
    falcon: TESTPATH=tests/integrations/falcon
    fastapi:  TESTPATH=tests/integrations/fastapi
    flask: TESTPATH=tests/integrations/flask
    gcp: TESTPATH=tests/integrations/gcp
    gql: TESTPATH=tests/integrations/gql
    graphene: TESTPATH=tests/integrations/graphene
    grpc: TESTPATH=tests/integrations/grpc
    httpx: TESTPATH=tests/integrations/httpx
    huey: TESTPATH=tests/integrations/huey
    huggingface_hub: TESTPATH=tests/integrations/huggingface_hub
    langchain: TESTPATH=tests/integrations/langchain
    launchdarkly: TESTPATH=tests/integrations/launchdarkly
    litestar: TESTPATH=tests/integrations/litestar
    loguru: TESTPATH=tests/integrations/loguru
    openai: TESTPATH=tests/integrations/openai
    openai_agents: TESTPATH=tests/integrations/openai_agents
    openfeature: TESTPATH=tests/integrations/openfeature
    pure_eval: TESTPATH=tests/integrations/pure_eval
    pymongo: TESTPATH=tests/integrations/pymongo
    pyramid: TESTPATH=tests/integrations/pyramid
    quart: TESTPATH=tests/integrations/quart
    ray: TESTPATH=tests/integrations/ray
    redis: TESTPATH=tests/integrations/redis
    redis_py_cluster_legacy: TESTPATH=tests/integrations/redis_py_cluster_legacy
    requests: TESTPATH=tests/integrations/requests
    rq: TESTPATH=tests/integrations/rq
    sanic: TESTPATH=tests/integrations/sanic
    spark: TESTPATH=tests/integrations/spark
    sqlalchemy: TESTPATH=tests/integrations/sqlalchemy
    starlette: TESTPATH=tests/integrations/starlette
    starlite: TESTPATH=tests/integrations/starlite
    statsig: TESTPATH=tests/integrations/statsig
    strawberry: TESTPATH=tests/integrations/strawberry
    tornado: TESTPATH=tests/integrations/tornado
    trytond: TESTPATH=tests/integrations/trytond
    typer: TESTPATH=tests/integrations/typer
    unleash: TESTPATH=tests/integrations/unleash
    socket: TESTPATH=tests/integrations/socket

passenv =
    SENTRY_PYTHON_TEST_POSTGRES_HOST
    SENTRY_PYTHON_TEST_POSTGRES_USER
    SENTRY_PYTHON_TEST_POSTGRES_PASSWORD
    SENTRY_PYTHON_TEST_POSTGRES_NAME

usedevelop = True

extras =
    bottle: bottle
    falcon: falcon
    flask: flask
    pymongo: pymongo

basepython =
    py3.7: python3.7
    py3.8: python3.8
    py3.9: python3.9
    py3.10: python3.10
    py3.11: python3.11
    py3.12: python3.12
    py3.13: python3.13

    # Python version is pinned here because flake8 actually behaves differently
    # depending on which version is used. You can patch this out to point to
    # some random Python 3 binary, but then you get guaranteed mismatches with
    # CI. Other tools such as mypy and black have options that pin the Python
    # version.
    linters: python3.12

commands =
    {py3.7,py3.8}-boto3: pip install urllib3<2.0.0

    ; https://github.com/pallets/flask/issues/4455
    {py3.7,py3.8,py3.9,py3.10,py3.11}-flask-v{1}: pip install "itsdangerous>=0.24,<2.0" "markupsafe<2.0.0" "jinja2<3.1.1"

    ; Running `pytest` as an executable suffers from an import error
    ; when loading tests in scenarios. In particular, django fails to
    ; load the settings from the test module.
    python -m pytest {env:TESTPATH} -o junit_suite_name={envname} {posargs}

[testenv:linters]
commands =
    flake8 tests sentry_sdk
    black --check tests sentry_sdk
    mypy sentry_sdk<|MERGE_RESOLUTION|>--- conflicted
+++ resolved
@@ -10,11 +10,7 @@
 # The file (and all resulting CI YAMLs) then need to be regenerated via
 # "scripts/generate-test-files.sh".
 #
-<<<<<<< HEAD
-# Last generated: 2025-06-17T15:01:09.161715+00:00
-=======
 # Last generated: 2025-06-24T12:35:34.437673+00:00
->>>>>>> dae02180
 
 [tox]
 requires =
@@ -469,11 +465,8 @@
     sanic: aiohttp
     sanic-v{24.6}: sanic_testing
     sanic-latest: sanic_testing
-<<<<<<< HEAD
-=======
     {py3.6}-sanic: aiocontextvars==0.2.1
     {py3.8}-sanic: tracerite<1.1.2
->>>>>>> dae02180
     sanic-v0.8: sanic~=0.8.0
     sanic-v20: sanic~=20.0
     sanic-v24.6: sanic~=24.6.0
