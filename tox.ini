--- conflicted
+++ resolved
@@ -10,11 +10,7 @@
 # The file (and all resulting CI YAMLs) then need to be regenerated via
 # "scripts/generate-test-files.sh".
 #
-<<<<<<< HEAD
-# Last generated: 2025-09-15T15:10:46.296210+00:00
-=======
-# Last generated: 2025-09-16T07:18:41.732958+00:00
->>>>>>> 7a905085
+# Last generated: 2025-09-16T10:55:18.954122+00:00
 
 [tox]
 requires =
@@ -131,12 +127,8 @@
     {py3.8,py3.10,py3.11}-huggingface_hub-v0.24.7
     {py3.8,py3.12,py3.13}-huggingface_hub-v0.27.1
     {py3.8,py3.12,py3.13}-huggingface_hub-v0.30.2
-    {py3.8,py3.12,py3.13}-huggingface_hub-v0.34.5
-<<<<<<< HEAD
-    {py3.9,py3.12,py3.13}-huggingface_hub-v1.0.0rc0
-=======
-    {py3.8,py3.12,py3.13}-huggingface_hub-v0.35.0rc0
->>>>>>> 7a905085
+    {py3.8,py3.12,py3.13}-huggingface_hub-v0.34.6
+    {py3.8,py3.12,py3.13}-huggingface_hub-v0.35.0rc1
 
 
     # ~~~ Cloud ~~~
@@ -215,10 +207,9 @@
 
     # ~~~ Network ~~~
     {py3.6,py3.7,py3.8}-grpc-v1.32.0
-    {py3.6,py3.9,py3.10}-grpc-v1.46.5
-    {py3.7,py3.11,py3.12}-grpc-v1.60.2
-    {py3.9,py3.12,py3.13}-grpc-v1.74.0
-    {py3.9,py3.12,py3.13}-grpc-v1.75.0rc1
+    {py3.6,py3.9,py3.10}-grpc-v1.47.5
+    {py3.7,py3.11,py3.12}-grpc-v1.62.3
+    {py3.9,py3.12,py3.13}-grpc-v1.75.0
 
     {py3.6,py3.8,py3.9}-httpx-v0.16.1
     {py3.6,py3.9,py3.10}-httpx-v0.20.0
@@ -503,12 +494,8 @@
     huggingface_hub-v0.24.7: huggingface_hub==0.24.7
     huggingface_hub-v0.27.1: huggingface_hub==0.27.1
     huggingface_hub-v0.30.2: huggingface_hub==0.30.2
-    huggingface_hub-v0.34.5: huggingface_hub==0.34.5
-<<<<<<< HEAD
-    huggingface_hub-v1.0.0rc0: huggingface_hub==1.0.0rc0
-=======
-    huggingface_hub-v0.35.0rc0: huggingface_hub==0.35.0rc0
->>>>>>> 7a905085
+    huggingface_hub-v0.34.6: huggingface_hub==0.34.6
+    huggingface_hub-v0.35.0rc1: huggingface_hub==0.35.0rc1
     huggingface_hub: responses
 
 
@@ -605,10 +592,9 @@
 
     # ~~~ Network ~~~
     grpc-v1.32.0: grpcio==1.32.0
-    grpc-v1.46.5: grpcio==1.46.5
-    grpc-v1.60.2: grpcio==1.60.2
-    grpc-v1.74.0: grpcio==1.74.0
-    grpc-v1.75.0rc1: grpcio==1.75.0rc1
+    grpc-v1.47.5: grpcio==1.47.5
+    grpc-v1.62.3: grpcio==1.62.3
+    grpc-v1.75.0: grpcio==1.75.0
     grpc: protobuf
     grpc: mypy-protobuf
     grpc: types-protobuf
