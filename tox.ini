# DON'T EDIT THIS FILE BY HAND. This file has been generated from a template by
# `scripts/populate_tox/populate_tox.py`.
#
# Any changes to the test matrix should be made
# - either in the script config in `scripts/populate_tox/config.py` (if you want
#   to change the auto-generated part)
# - or in the template in `scripts/populate_tox/tox.jinja` (if you want to change
#   a hardcoded part of the file)
#
# This file (and all resulting CI YAMLs) then needs to be regenerated via
# `scripts/generate-test-files.sh`.
#
# See also `scripts/populate_tox/README.md` for more info.

[tox]
requires =
    # This version introduced using pip 24.1 which does not work with older Celery and HTTPX versions.
    virtualenv<20.26.3
envlist =
    # === Common ===
    {py3.7,py3.8,py3.9,py3.10,py3.11,py3.12,py3.13,py3.14,py3.14t}-common

    # === Gevent ===
    {py3.8,py3.10,py3.11,py3.12}-gevent

    # === Integrations ===

    # Asgi
    {py3.7,py3.12,py3.13,py3.14,py3.14t}-asgi

    # AWS Lambda
    {py3.8,py3.9,py3.11,py3.13}-aws_lambda

    # Cloud Resource Context
    {py3.7,py3.12,py3.13}-cloud_resource_context

    # GCP
    {py3.7}-gcp

    # OpenTelemetry (OTel)
    {py3.7,py3.9,py3.12,py3.13,py3.14,py3.14t}-opentelemetry

    # OpenTelemetry Experimental (POTel)
    {py3.8,py3.9,py3.10,py3.11,py3.12,py3.13}-potel

    # === Integrations - Auto-generated ===
    # These come from the populate_tox.py script.

    # ~~~ AI ~~~
    {py3.8,py3.11,py3.12}-anthropic-v0.16.0
    {py3.8,py3.11,py3.12}-anthropic-v0.35.0
    {py3.8,py3.11,py3.12}-anthropic-v0.54.0
    {py3.8,py3.12,py3.13}-anthropic-v0.72.0

    {py3.9,py3.10,py3.11}-cohere-v5.4.0
    {py3.9,py3.11,py3.12}-cohere-v5.10.0
    {py3.9,py3.11,py3.12}-cohere-v5.15.0
    {py3.9,py3.11,py3.12}-cohere-v5.20.0

    {py3.9,py3.12,py3.13}-google_genai-v1.29.0
    {py3.9,py3.12,py3.13}-google_genai-v1.35.0
    {py3.9,py3.12,py3.13}-google_genai-v1.41.0
    {py3.9,py3.13,py3.14,py3.14t}-google_genai-v1.46.0

    {py3.8,py3.10,py3.11}-huggingface_hub-v0.24.7
    {py3.8,py3.12,py3.13}-huggingface_hub-v0.36.0
    {py3.9,py3.12,py3.13}-huggingface_hub-v1.0.1

    {py3.9,py3.11,py3.12}-langchain-base-v0.1.20
    {py3.9,py3.12,py3.13}-langchain-base-v0.3.27
    {py3.10,py3.13,py3.14}-langchain-base-v1.0.2

    {py3.9,py3.11,py3.12}-langchain-notiktoken-v0.1.20
    {py3.9,py3.12,py3.13}-langchain-notiktoken-v0.3.27
    {py3.10,py3.13,py3.14}-langchain-notiktoken-v1.0.2

    {py3.9,py3.13,py3.14}-langgraph-v0.6.11
    {py3.10,py3.12,py3.13}-langgraph-v1.0.1

    {py3.9,py3.12,py3.13}-litellm-v1.77.7
    {py3.9,py3.12,py3.13}-litellm-v1.78.7
    {py3.9,py3.12,py3.13}-litellm-v1.79.0

    {py3.10,py3.12,py3.13}-mcp-v1.15.0
    {py3.10,py3.12,py3.13}-mcp-v1.16.0
    {py3.10,py3.12,py3.13}-mcp-v1.17.0
    {py3.10,py3.12,py3.13}-mcp-v1.19.0

    {py3.8,py3.11,py3.12}-openai-base-v1.0.1
    {py3.8,py3.12,py3.13}-openai-base-v1.109.1
    {py3.9,py3.12,py3.13}-openai-base-v2.6.1

    {py3.8,py3.11,py3.12}-openai-notiktoken-v1.0.1
    {py3.8,py3.12,py3.13}-openai-notiktoken-v1.109.1
    {py3.9,py3.12,py3.13}-openai-notiktoken-v2.6.1

    {py3.10,py3.11,py3.12}-openai_agents-v0.0.19
    {py3.10,py3.12,py3.13}-openai_agents-v0.1.0
    {py3.10,py3.12,py3.13}-openai_agents-v0.2.11
    {py3.10,py3.12,py3.13}-openai_agents-v0.4.2

    {py3.10,py3.12,py3.13}-pydantic_ai-v1.0.18
    {py3.10,py3.12,py3.13}-pydantic_ai-v1.2.1
    {py3.10,py3.12,py3.13}-pydantic_ai-v1.4.0
    {py3.10,py3.12,py3.13}-pydantic_ai-v1.7.0


    # ~~~ Cloud ~~~
    {py3.7}-boto3-v1.12.49
    {py3.7,py3.9,py3.10}-boto3-v1.20.54
    {py3.7,py3.11,py3.12}-boto3-v1.28.85
<<<<<<< HEAD
    {py3.9,py3.13,py3.14}-boto3-v1.40.60
=======
    {py3.9,py3.13,py3.14,py3.14t}-boto3-v1.40.61
>>>>>>> fefaa381

    {py3.7,py3.8}-chalice-v1.16.0
    {py3.9,py3.12,py3.13}-chalice-v1.32.0


    # ~~~ DBs ~~~
    {py3.7,py3.8,py3.9}-asyncpg-v0.23.0
    {py3.7,py3.9,py3.10}-asyncpg-v0.25.0
    {py3.7,py3.9,py3.10}-asyncpg-v0.27.0
    {py3.8,py3.11,py3.12}-asyncpg-v0.30.0

    {py3.7,py3.11,py3.12}-clickhouse_driver-v0.2.9

    {py3.7}-pymongo-v3.7.2
    {py3.7,py3.10,py3.11}-pymongo-v3.13.0
    {py3.9,py3.12,py3.13}-pymongo-v4.15.3

    {py3.7}-redis-v3.1.0
    {py3.7,py3.8}-redis-v3.5.3
    {py3.7,py3.10,py3.11}-redis-v4.6.0
    {py3.8,py3.11,py3.12}-redis-v5.3.1
    {py3.9,py3.12,py3.13}-redis-v6.4.0
    {py3.9,py3.12,py3.13}-redis-v7.0.1

    {py3.7}-redis_py_cluster_legacy-v2.0.0
    {py3.7,py3.8}-redis_py_cluster_legacy-v2.1.3

    {py3.7,py3.8,py3.9}-sqlalchemy-v1.3.24
    {py3.7,py3.11,py3.12}-sqlalchemy-v1.4.54
    {py3.7,py3.12,py3.13}-sqlalchemy-v2.0.44


    # ~~~ Flags ~~~
    {py3.8,py3.12,py3.13}-launchdarkly-v9.8.1
<<<<<<< HEAD
    {py3.9,py3.13,py3.14}-launchdarkly-v9.12.2
=======
    {py3.9,py3.13,py3.14,py3.14t}-launchdarkly-v9.12.2
>>>>>>> fefaa381

    {py3.8,py3.13,py3.14,py3.14t}-openfeature-v0.7.5
    {py3.9,py3.13,py3.14,py3.14t}-openfeature-v0.8.3

    {py3.7,py3.13,py3.14}-statsig-v0.55.3
    {py3.7,py3.13,py3.14}-statsig-v0.66.0

    {py3.8,py3.12,py3.13}-unleash-v6.0.1
    {py3.8,py3.12,py3.13}-unleash-v6.3.0


    # ~~~ GraphQL ~~~
    {py3.8,py3.10,py3.11}-ariadne-v0.20.1
    {py3.9,py3.12,py3.13}-ariadne-v0.26.2

    {py3.7,py3.9,py3.10}-gql-v3.4.1
    {py3.9,py3.12,py3.13}-gql-v4.0.0
    {py3.9,py3.12,py3.13}-gql-v4.2.0b0

    {py3.7,py3.9,py3.10}-graphene-v3.3
    {py3.8,py3.12,py3.13}-graphene-v3.4.3

    {py3.8,py3.10,py3.11}-strawberry-v0.209.8
    {py3.10,py3.13,py3.14,py3.14t}-strawberry-v0.284.1


    # ~~~ Network ~~~
    {py3.7,py3.8}-grpc-v1.32.0
    {py3.7,py3.9,py3.10}-grpc-v1.47.5
    {py3.7,py3.11,py3.12}-grpc-v1.62.3
    {py3.9,py3.13,py3.14}-grpc-v1.76.0

    {py3.7,py3.8,py3.9}-httpx-v0.16.1
    {py3.7,py3.9,py3.10}-httpx-v0.20.0
    {py3.7,py3.10,py3.11}-httpx-v0.24.1
    {py3.9,py3.11,py3.12}-httpx-v0.28.1

<<<<<<< HEAD
    {py3.7}-requests-v2.20.1
    {py3.9,py3.13,py3.14}-requests-v2.32.5
=======
    {py3.6}-requests-v2.12.5
    {py3.9,py3.13,py3.14,py3.14t}-requests-v2.32.5
>>>>>>> fefaa381


    # ~~~ Tasks ~~~
    {py3.7,py3.9,py3.10}-arq-v0.23
    {py3.8,py3.11,py3.12}-arq-v0.26.3

    {py3.7}-beam-v2.14.0
    {py3.9,py3.12,py3.13}-beam-v2.69.0

    {py3.7,py3.8}-celery-v4.4.7
    {py3.8,py3.12,py3.13}-celery-v5.5.3
    {py3.9,py3.12,py3.13}-celery-v5.6.0b2

    {py3.7}-dramatiq-v1.9.0
    {py3.9,py3.12,py3.13}-dramatiq-v1.18.0

    {py3.7}-huey-v2.1.3
    {py3.7,py3.11,py3.12}-huey-v2.5.4

    {py3.9,py3.10}-ray-v2.7.2
    {py3.9,py3.12,py3.13}-ray-v2.51.0

    {py3.7}-rq-v0.12.0
    {py3.7}-rq-v0.13.0
    {py3.7,py3.11,py3.12}-rq-v1.16.2
    {py3.9,py3.12,py3.13}-rq-v2.6.0

    {py3.8,py3.9}-spark-v3.0.3
    {py3.8,py3.10,py3.11}-spark-v3.5.7
    {py3.9,py3.12,py3.13}-spark-v4.0.1


    # ~~~ Web 1 ~~~
    {py3.7}-django-v1.11.29
    {py3.7,py3.8,py3.9}-django-v2.2.28
    {py3.7,py3.9,py3.10}-django-v3.2.25
    {py3.8,py3.11,py3.12}-django-v4.2.25
    {py3.10,py3.12,py3.13}-django-v5.2.7
    {py3.12,py3.13,py3.14,py3.14t}-django-v6.0b1

<<<<<<< HEAD
    {py3.7,py3.8}-flask-v1.1.4
    {py3.8,py3.13,py3.14}-flask-v2.3.3
    {py3.9,py3.13,py3.14}-flask-v3.1.2
=======
    {py3.6,py3.7,py3.8}-flask-v1.1.4
    {py3.8,py3.13,py3.14,py3.14t}-flask-v2.3.3
    {py3.9,py3.13,py3.14,py3.14t}-flask-v3.1.2
>>>>>>> fefaa381

    {py3.7,py3.9,py3.10}-starlette-v0.16.0
    {py3.7,py3.10,py3.11}-starlette-v0.27.0
    {py3.8,py3.12,py3.13}-starlette-v0.38.6
<<<<<<< HEAD
    {py3.9,py3.13,py3.14}-starlette-v0.49.0
=======
    {py3.9,py3.13,py3.14,py3.14t}-starlette-v0.49.1
>>>>>>> fefaa381

    {py3.7,py3.9,py3.10}-fastapi-v0.79.1
    {py3.7,py3.10,py3.11}-fastapi-v0.93.0
    {py3.8,py3.10,py3.11}-fastapi-v0.107.0
<<<<<<< HEAD
    {py3.8,py3.13,py3.14}-fastapi-v0.120.1
=======
    {py3.8,py3.13,py3.14,py3.14t}-fastapi-v0.120.1
>>>>>>> fefaa381


    # ~~~ Web 2 ~~~
    {py3.7}-aiohttp-v3.4.4
    {py3.7,py3.8,py3.9}-aiohttp-v3.7.4
    {py3.8,py3.12,py3.13}-aiohttp-v3.10.11
    {py3.9,py3.13,py3.14,py3.14t}-aiohttp-v3.13.2

    {py3.7}-bottle-v0.12.25
    {py3.8,py3.12,py3.13}-bottle-v0.13.4

    {py3.7}-falcon-v2.0.0
    {py3.7,py3.11,py3.12}-falcon-v3.1.3
    {py3.8,py3.11,py3.12}-falcon-v4.1.0

    {py3.8,py3.10,py3.11}-litestar-v2.0.1
    {py3.8,py3.11,py3.12}-litestar-v2.6.4
    {py3.8,py3.11,py3.12}-litestar-v2.12.1
    {py3.8,py3.12,py3.13}-litestar-v2.18.0

    {py3.7,py3.8,py3.9}-pyramid-v1.10.8
    {py3.7,py3.10,py3.11}-pyramid-v2.0.2

    {py3.7,py3.9,py3.10}-quart-v0.16.3
    {py3.9,py3.13,py3.14,py3.14t}-quart-v0.20.0

    {py3.7}-sanic-v18.12.0
    {py3.7,py3.8,py3.9}-sanic-v20.12.7
    {py3.7,py3.10,py3.11}-sanic-v22.12.0
    {py3.9,py3.12,py3.13}-sanic-v25.3.0

    {py3.8,py3.10,py3.11}-starlite-v1.48.1
    {py3.8,py3.10,py3.11}-starlite-v1.51.16

    {py3.7,py3.8}-tornado-v6.0.4
    {py3.9,py3.12,py3.13}-tornado-v6.5.2


    # ~~~ Misc ~~~
    {py3.7,py3.12,py3.13}-loguru-v0.7.3

    {py3.7,py3.8}-pure_eval-v0.0.3
    {py3.7,py3.12,py3.13}-pure_eval-v0.2.3

    {py3.7}-trytond-v5.0.63
    {py3.7,py3.8}-trytond-v5.8.16
    {py3.8,py3.10,py3.11}-trytond-v6.8.17
    {py3.9,py3.12,py3.13}-trytond-v7.6.9

    {py3.7,py3.12,py3.13}-typer-v0.15.4
    {py3.8,py3.13,py3.14,py3.14t}-typer-v0.20.0



[testenv]
deps =
    # if you change requirements-testing.txt and your change is not being reflected
    # in what's installed by tox (when running tox locally), try running tox
    # with the -r flag
    -r requirements-testing.txt

    linters: -r requirements-linting.txt
    linters: werkzeug<2.3.0

    # === Common ===
    py3.8-common: hypothesis
    common: pytest-asyncio
    # See https://github.com/pytest-dev/pytest/issues/9621
    # and https://github.com/pytest-dev/pytest-forked/issues/67
    # for justification of the upper bound on pytest
    {py3.7}-common: pytest<7.0.0
    {py3.8,py3.9,py3.10,py3.11,py3.12,py3.13,py3.14,py3.14t}-common: pytest

    # === Gevent ===
    {py3.7,py3.8,py3.9,py3.10,py3.11}-gevent: gevent>=22.10.0, <22.11.0
    {py3.12}-gevent: gevent
    # See https://github.com/pytest-dev/pytest/issues/9621
    # and https://github.com/pytest-dev/pytest-forked/issues/67
    # for justification of the upper bound on pytest
    {py3.7}-gevent: pytest<7.0.0
    {py3.8,py3.9,py3.10,py3.11,py3.12}-gevent: pytest
    gevent: pytest-asyncio
    {py3.10,py3.11}-gevent: zope.event<5.0.0
    {py3.10,py3.11}-gevent: zope.interface<8.0

    # === Integrations ===

    # Asgi
    asgi: pytest-asyncio
    asgi: async-asgi-testclient

    # AWS Lambda
    aws_lambda: aws-cdk-lib
    aws_lambda: aws-sam-cli
    aws_lambda: boto3
    aws_lambda: fastapi
    aws_lambda: requests
    aws_lambda: uvicorn

    # OpenTelemetry (OTel)
    opentelemetry: opentelemetry-distro

    # OpenTelemetry Experimental (POTel)
    potel: -e .[opentelemetry-experimental]

    # === Integrations - Auto-generated ===
    # These come from the populate_tox.py script.

    # ~~~ AI ~~~
    anthropic-v0.16.0: anthropic==0.16.0
    anthropic-v0.35.0: anthropic==0.35.0
    anthropic-v0.54.0: anthropic==0.54.0
    anthropic-v0.72.0: anthropic==0.72.0
    anthropic: pytest-asyncio
    anthropic-v0.16.0: httpx<0.28.0
    anthropic-v0.35.0: httpx<0.28.0

    cohere-v5.4.0: cohere==5.4.0
    cohere-v5.10.0: cohere==5.10.0
    cohere-v5.15.0: cohere==5.15.0
    cohere-v5.20.0: cohere==5.20.0

    google_genai-v1.29.0: google-genai==1.29.0
    google_genai-v1.35.0: google-genai==1.35.0
    google_genai-v1.41.0: google-genai==1.41.0
    google_genai-v1.46.0: google-genai==1.46.0
    google_genai: pytest-asyncio

    huggingface_hub-v0.24.7: huggingface_hub==0.24.7
    huggingface_hub-v0.36.0: huggingface_hub==0.36.0
    huggingface_hub-v1.0.1: huggingface_hub==1.0.1
    huggingface_hub: responses
    huggingface_hub: pytest-httpx

    langchain-base-v0.1.20: langchain==0.1.20
    langchain-base-v0.3.27: langchain==0.3.27
    langchain-base-v1.0.2: langchain==1.0.2
    langchain-base: openai
    langchain-base: tiktoken
    langchain-base: langchain-openai
    langchain-base-v0.3.27: langchain-community
    langchain-base-v1.0.2: langchain-community
    langchain-base-v1.0.2: langchain-classic

    langchain-notiktoken-v0.1.20: langchain==0.1.20
    langchain-notiktoken-v0.3.27: langchain==0.3.27
    langchain-notiktoken-v1.0.2: langchain==1.0.2
    langchain-notiktoken: openai
    langchain-notiktoken: langchain-openai
    langchain-notiktoken-v0.3.27: langchain-community
    langchain-notiktoken-v1.0.2: langchain-community
    langchain-notiktoken-v1.0.2: langchain-classic

    langgraph-v0.6.11: langgraph==0.6.11
    langgraph-v1.0.1: langgraph==1.0.1

    litellm-v1.77.7: litellm==1.77.7
    litellm-v1.78.7: litellm==1.78.7
    litellm-v1.79.0: litellm==1.79.0

    mcp-v1.15.0: mcp==1.15.0
    mcp-v1.16.0: mcp==1.16.0
    mcp-v1.17.0: mcp==1.17.0
    mcp-v1.19.0: mcp==1.19.0
    mcp: pytest-asyncio

    openai-base-v1.0.1: openai==1.0.1
    openai-base-v1.109.1: openai==1.109.1
    openai-base-v2.6.1: openai==2.6.1
    openai-base: pytest-asyncio
    openai-base: tiktoken
    openai-base-v1.0.1: httpx<0.28

    openai-notiktoken-v1.0.1: openai==1.0.1
    openai-notiktoken-v1.109.1: openai==1.109.1
    openai-notiktoken-v2.6.1: openai==2.6.1
    openai-notiktoken: pytest-asyncio
    openai-notiktoken-v1.0.1: httpx<0.28

    openai_agents-v0.0.19: openai-agents==0.0.19
    openai_agents-v0.1.0: openai-agents==0.1.0
    openai_agents-v0.2.11: openai-agents==0.2.11
    openai_agents-v0.4.2: openai-agents==0.4.2
    openai_agents: pytest-asyncio

    pydantic_ai-v1.0.18: pydantic-ai==1.0.18
    pydantic_ai-v1.2.1: pydantic-ai==1.2.1
    pydantic_ai-v1.4.0: pydantic-ai==1.4.0
    pydantic_ai-v1.7.0: pydantic-ai==1.7.0
    pydantic_ai: pytest-asyncio


    # ~~~ Cloud ~~~
    boto3-v1.12.49: boto3==1.12.49
    boto3-v1.20.54: boto3==1.20.54
    boto3-v1.28.85: boto3==1.28.85
<<<<<<< HEAD
    boto3-v1.40.60: boto3==1.40.60
=======
    boto3-v1.40.61: boto3==1.40.61
>>>>>>> fefaa381
    {py3.7,py3.8}-boto3: urllib3<2.0.0

    chalice-v1.16.0: chalice==1.16.0
    chalice-v1.32.0: chalice==1.32.0
    chalice: pytest-chalice


    # ~~~ DBs ~~~
    asyncpg-v0.23.0: asyncpg==0.23.0
    asyncpg-v0.25.0: asyncpg==0.25.0
    asyncpg-v0.27.0: asyncpg==0.27.0
    asyncpg-v0.30.0: asyncpg==0.30.0
    asyncpg: pytest-asyncio

    clickhouse_driver-v0.2.9: clickhouse-driver==0.2.9

    pymongo-v3.7.2: pymongo==3.7.2
    pymongo-v3.13.0: pymongo==3.13.0
    pymongo-v4.15.3: pymongo==4.15.3
    pymongo: mockupdb

    redis-v3.1.0: redis==3.1.0
    redis-v3.5.3: redis==3.5.3
    redis-v4.6.0: redis==4.6.0
    redis-v5.3.1: redis==5.3.1
    redis-v6.4.0: redis==6.4.0
    redis-v7.0.1: redis==7.0.1
    redis: fakeredis!=1.7.4
    redis: pytest<8.0.0
    redis-v4.6.0: fakeredis<2.31.0
    {py3.7,py3.8}-redis: fakeredis<2.26.0
    {py3.7,py3.8,py3.9,py3.10,py3.11,py3.12,py3.13}-redis: pytest-asyncio

    redis_py_cluster_legacy-v2.0.0: redis-py-cluster==2.0.0
    redis_py_cluster_legacy-v2.1.3: redis-py-cluster==2.1.3

    sqlalchemy-v1.3.24: sqlalchemy==1.3.24
    sqlalchemy-v1.4.54: sqlalchemy==1.4.54
    sqlalchemy-v2.0.44: sqlalchemy==2.0.44


    # ~~~ Flags ~~~
    launchdarkly-v9.8.1: launchdarkly-server-sdk==9.8.1
    launchdarkly-v9.12.2: launchdarkly-server-sdk==9.12.2

    openfeature-v0.7.5: openfeature-sdk==0.7.5
    openfeature-v0.8.3: openfeature-sdk==0.8.3

    statsig-v0.55.3: statsig==0.55.3
    statsig-v0.66.0: statsig==0.66.0
    statsig: typing_extensions

    unleash-v6.0.1: UnleashClient==6.0.1
    unleash-v6.3.0: UnleashClient==6.3.0


    # ~~~ GraphQL ~~~
    ariadne-v0.20.1: ariadne==0.20.1
    ariadne-v0.26.2: ariadne==0.26.2
    ariadne: fastapi
    ariadne: flask
    ariadne: httpx

    gql-v3.4.1: gql[all]==3.4.1
    gql-v4.0.0: gql[all]==4.0.0
    gql-v4.2.0b0: gql[all]==4.2.0b0

    graphene-v3.3: graphene==3.3
    graphene-v3.4.3: graphene==3.4.3
    graphene: blinker
    graphene: fastapi
    graphene: flask
    graphene: httpx

    strawberry-v0.209.8: strawberry-graphql[fastapi,flask]==0.209.8
    strawberry-v0.284.1: strawberry-graphql[fastapi,flask]==0.284.1
    strawberry: httpx
    strawberry-v0.209.8: pydantic<2.11


    # ~~~ Network ~~~
    grpc-v1.32.0: grpcio==1.32.0
    grpc-v1.47.5: grpcio==1.47.5
    grpc-v1.62.3: grpcio==1.62.3
    grpc-v1.76.0: grpcio==1.76.0
    grpc: protobuf
    grpc: mypy-protobuf
    grpc: types-protobuf
    grpc: pytest-asyncio

    httpx-v0.16.1: httpx==0.16.1
    httpx-v0.20.0: httpx==0.20.0
    httpx-v0.24.1: httpx==0.24.1
    httpx-v0.28.1: httpx==0.28.1
    httpx: anyio<4.0.0
    httpx-v0.16.1: pytest-httpx==0.10.0
    httpx-v0.20.0: pytest-httpx==0.14.0
    httpx-v0.24.1: pytest-httpx==0.22.0
    httpx-v0.28.1: pytest-httpx==0.35.0

    requests-v2.20.1: requests==2.20.1
    requests-v2.32.5: requests==2.32.5


    # ~~~ Tasks ~~~
    arq-v0.23: arq==0.23
    arq-v0.26.3: arq==0.26.3
    arq: async-timeout
    arq: pytest-asyncio
    arq: fakeredis>=2.2.0,<2.8
    arq-v0.23: pydantic<2

    beam-v2.14.0: apache-beam==2.14.0
    beam-v2.69.0: apache-beam==2.69.0
    beam: dill

    celery-v4.4.7: celery==4.4.7
    celery-v5.5.3: celery==5.5.3
    celery-v5.6.0b2: celery==5.6.0b2
    celery: newrelic<10.17.0
    celery: redis
    {py3.7}-celery: importlib-metadata<5.0

    dramatiq-v1.9.0: dramatiq==1.9.0
    dramatiq-v1.18.0: dramatiq==1.18.0

    huey-v2.1.3: huey==2.1.3
    huey-v2.5.4: huey==2.5.4

    ray-v2.7.2: ray==2.7.2
    ray-v2.51.0: ray==2.51.0

    rq-v0.12.0: rq==0.12.0
    rq-v0.13.0: rq==0.13.0
    rq-v1.16.2: rq==1.16.2
    rq-v2.6.0: rq==2.6.0
    rq: fakeredis<2.28.0
    rq-v0.12.0: fakeredis<1.0
    rq-v0.12.0: redis<3.2.2
    rq-v0.13.0: fakeredis>=1.0,<1.7.4
    {py3.7}-rq: fakeredis!=2.26.0

    spark-v3.0.3: pyspark==3.0.3
    spark-v3.5.7: pyspark==3.5.7
    spark-v4.0.1: pyspark==4.0.1


    # ~~~ Web 1 ~~~
    django-v1.11.29: django==1.11.29
    django-v2.2.28: django==2.2.28
    django-v3.2.25: django==3.2.25
    django-v4.2.25: django==4.2.25
    django-v5.2.7: django==5.2.7
    django-v6.0b1: django==6.0b1
    django: psycopg2-binary
    django: djangorestframework
    django: pytest-django
    django: Werkzeug
    django-v2.2.28: channels[daphne]
    django-v3.2.25: channels[daphne]
    django-v4.2.25: channels[daphne]
    django-v5.2.7: channels[daphne]
    django-v6.0b1: channels[daphne]
    django-v2.2.28: six
    django-v3.2.25: pytest-asyncio
    django-v4.2.25: pytest-asyncio
    django-v5.2.7: pytest-asyncio
    django-v6.0b1: pytest-asyncio
    django-v1.11.29: djangorestframework>=3.0,<4.0
    django-v1.11.29: Werkzeug<2.1.0
    django-v2.2.28: djangorestframework>=3.0,<4.0
    django-v2.2.28: Werkzeug<2.1.0
    django-v3.2.25: djangorestframework>=3.0,<4.0
    django-v3.2.25: Werkzeug<2.1.0
    django-v1.11.29: pytest-django<4.0
    django-v2.2.28: pytest-django<4.0

    flask-v1.1.4: flask==1.1.4
    flask-v2.3.3: flask==2.3.3
    flask-v3.1.2: flask==3.1.2
    flask: flask-login
    flask: werkzeug
    flask-v1.1.4: werkzeug<2.1.0
    flask-v1.1.4: markupsafe<2.1.0

    starlette-v0.16.0: starlette==0.16.0
    starlette-v0.27.0: starlette==0.27.0
    starlette-v0.38.6: starlette==0.38.6
<<<<<<< HEAD
    starlette-v0.49.0: starlette==0.49.0
=======
    starlette-v0.49.1: starlette==0.49.1
>>>>>>> fefaa381
    starlette: pytest-asyncio
    starlette: python-multipart
    starlette: requests
    starlette: anyio<4.0.0
    starlette: jinja2
    starlette: httpx
    starlette-v0.16.0: httpx<0.28.0
    starlette-v0.27.0: httpx<0.28.0

    fastapi-v0.79.1: fastapi==0.79.1
    fastapi-v0.93.0: fastapi==0.93.0
    fastapi-v0.107.0: fastapi==0.107.0
    fastapi-v0.120.1: fastapi==0.120.1
    fastapi: httpx
    fastapi: pytest-asyncio
    fastapi: python-multipart
    fastapi: requests
    fastapi: anyio<4
    fastapi-v0.79.1: httpx<0.28.0
    fastapi-v0.93.0: httpx<0.28.0
    fastapi-v0.107.0: httpx<0.28.0


    # ~~~ Web 2 ~~~
    aiohttp-v3.4.4: aiohttp==3.4.4
    aiohttp-v3.7.4: aiohttp==3.7.4
    aiohttp-v3.10.11: aiohttp==3.10.11
    aiohttp-v3.13.2: aiohttp==3.13.2
    aiohttp: pytest-aiohttp
    aiohttp-v3.10.11: pytest-asyncio
    aiohttp-v3.13.2: pytest-asyncio

    bottle-v0.12.25: bottle==0.12.25
    bottle-v0.13.4: bottle==0.13.4
    bottle: werkzeug<2.1.0

    falcon-v2.0.0: falcon==2.0.0
    falcon-v3.1.3: falcon==3.1.3
    falcon-v4.1.0: falcon==4.1.0

    litestar-v2.0.1: litestar==2.0.1
    litestar-v2.6.4: litestar==2.6.4
    litestar-v2.12.1: litestar==2.12.1
    litestar-v2.18.0: litestar==2.18.0
    litestar: pytest-asyncio
    litestar: python-multipart
    litestar: requests
    litestar: cryptography
    litestar-v2.0.1: httpx<0.28
    litestar-v2.6.4: httpx<0.28

    pyramid-v1.10.8: pyramid==1.10.8
    pyramid-v2.0.2: pyramid==2.0.2
    pyramid: werkzeug<2.1.0

    quart-v0.16.3: quart==0.16.3
    quart-v0.20.0: quart==0.20.0
    quart: quart-auth
    quart: pytest-asyncio
    quart: Werkzeug
    quart-v0.20.0: quart-flask-patch
    quart-v0.16.3: blinker<1.6
    quart-v0.16.3: jinja2<3.1.0
    quart-v0.16.3: Werkzeug<2.3.0
    quart-v0.16.3: hypercorn<0.15.0
    {py3.8}-quart: taskgroup==0.0.0a4

    sanic-v18.12.0: sanic==18.12.0
    sanic-v20.12.7: sanic==20.12.7
    sanic-v22.12.0: sanic==22.12.0
    sanic-v25.3.0: sanic==25.3.0
    sanic: websockets<11.0
    sanic: aiohttp
    sanic-v22.12.0: sanic-testing
    sanic-v25.3.0: sanic-testing
    {py3.8}-sanic: tracerite<1.1.2

    starlite-v1.48.1: starlite==1.48.1
    starlite-v1.51.16: starlite==1.51.16
    starlite: pytest-asyncio
    starlite: python-multipart
    starlite: requests
    starlite: cryptography
    starlite: pydantic<2.0.0
    starlite: httpx<0.28

    tornado-v6.0.4: tornado==6.0.4
    tornado-v6.5.2: tornado==6.5.2
    tornado: pytest
    tornado-v6.0.4: pytest<8.2


    # ~~~ Misc ~~~
    loguru-v0.7.3: loguru==0.7.3

    pure_eval-v0.0.3: pure_eval==0.0.3
    pure_eval-v0.2.3: pure_eval==0.2.3

    trytond-v5.0.63: trytond==5.0.63
    trytond-v5.8.16: trytond==5.8.16
    trytond-v6.8.17: trytond==6.8.17
    trytond-v7.6.9: trytond==7.6.9
    trytond: werkzeug

    typer-v0.15.4: typer==0.15.4
    typer-v0.20.0: typer==0.20.0



setenv =
    PYTHONDONTWRITEBYTECODE=1
    OBJC_DISABLE_INITIALIZE_FORK_SAFETY=YES
    COVERAGE_FILE=.coverage-sentry-{envname}
    # Lowest version to support free-threading
    # https://discuss.python.org/t/announcement-pip-24-1-release/56281
    py3.14t: VIRTUALENV_PIP=24.1

    django: DJANGO_SETTINGS_MODULE=tests.integrations.django.myapp.settings
    spark-v{3.0.3,3.5.6}: JAVA_HOME=/usr/lib/jvm/temurin-11-jdk-amd64

    # TESTPATH definitions for test suites not managed by toxgen
    common: TESTPATH=tests
    gevent: TESTPATH=tests
    asgi: TESTPATH=tests/integrations/asgi
    aws_lambda: TESTPATH=tests/integrations/aws_lambda
    cloud_resource_context: TESTPATH=tests/integrations/cloud_resource_context
    gcp: TESTPATH=tests/integrations/gcp
    opentelemetry: TESTPATH=tests/integrations/opentelemetry
    potel: TESTPATH=tests/integrations/opentelemetry
    socket: TESTPATH=tests/integrations/socket

    # These TESTPATH definitions are auto-generated by toxgen
    aiohttp: TESTPATH=tests/integrations/aiohttp
    anthropic: TESTPATH=tests/integrations/anthropic
    ariadne: TESTPATH=tests/integrations/ariadne
    arq: TESTPATH=tests/integrations/arq
    asyncpg: TESTPATH=tests/integrations/asyncpg
    beam: TESTPATH=tests/integrations/beam
    boto3: TESTPATH=tests/integrations/boto3
    bottle: TESTPATH=tests/integrations/bottle
    celery: TESTPATH=tests/integrations/celery
    chalice: TESTPATH=tests/integrations/chalice
    clickhouse_driver: TESTPATH=tests/integrations/clickhouse_driver
    cohere: TESTPATH=tests/integrations/cohere
    django: TESTPATH=tests/integrations/django
    dramatiq: TESTPATH=tests/integrations/dramatiq
    falcon: TESTPATH=tests/integrations/falcon
    fastapi: TESTPATH=tests/integrations/fastapi
    flask: TESTPATH=tests/integrations/flask
    google_genai: TESTPATH=tests/integrations/google_genai
    gql: TESTPATH=tests/integrations/gql
    graphene: TESTPATH=tests/integrations/graphene
    grpc: TESTPATH=tests/integrations/grpc
    httpx: TESTPATH=tests/integrations/httpx
    huey: TESTPATH=tests/integrations/huey
    huggingface_hub: TESTPATH=tests/integrations/huggingface_hub
    langchain-base: TESTPATH=tests/integrations/langchain
    langchain-notiktoken: TESTPATH=tests/integrations/langchain
    langgraph: TESTPATH=tests/integrations/langgraph
    launchdarkly: TESTPATH=tests/integrations/launchdarkly
    litellm: TESTPATH=tests/integrations/litellm
    litestar: TESTPATH=tests/integrations/litestar
    loguru: TESTPATH=tests/integrations/loguru
    mcp: TESTPATH=tests/integrations/mcp
    openai-base: TESTPATH=tests/integrations/openai
    openai-notiktoken: TESTPATH=tests/integrations/openai
    openai_agents: TESTPATH=tests/integrations/openai_agents
    openfeature: TESTPATH=tests/integrations/openfeature
    pure_eval: TESTPATH=tests/integrations/pure_eval
    pydantic_ai: TESTPATH=tests/integrations/pydantic_ai
    pymongo: TESTPATH=tests/integrations/pymongo
    pyramid: TESTPATH=tests/integrations/pyramid
    quart: TESTPATH=tests/integrations/quart
    ray: TESTPATH=tests/integrations/ray
    redis: TESTPATH=tests/integrations/redis
    redis_py_cluster_legacy: TESTPATH=tests/integrations/redis_py_cluster_legacy
    requests: TESTPATH=tests/integrations/requests
    rq: TESTPATH=tests/integrations/rq
    sanic: TESTPATH=tests/integrations/sanic
    spark: TESTPATH=tests/integrations/spark
    sqlalchemy: TESTPATH=tests/integrations/sqlalchemy
    starlette: TESTPATH=tests/integrations/starlette
    starlite: TESTPATH=tests/integrations/starlite
    statsig: TESTPATH=tests/integrations/statsig
    strawberry: TESTPATH=tests/integrations/strawberry
    tornado: TESTPATH=tests/integrations/tornado
    trytond: TESTPATH=tests/integrations/trytond
    typer: TESTPATH=tests/integrations/typer
    unleash: TESTPATH=tests/integrations/unleash

passenv =
    SENTRY_PYTHON_TEST_POSTGRES_HOST
    SENTRY_PYTHON_TEST_POSTGRES_USER
    SENTRY_PYTHON_TEST_POSTGRES_PASSWORD
    SENTRY_PYTHON_TEST_POSTGRES_NAME

usedevelop = True

extras =
    bottle: bottle
    falcon: falcon
    flask: flask
    pymongo: pymongo

basepython =
    py3.7: python3.7
    py3.8: python3.8
    py3.9: python3.9
    py3.10: python3.10
    py3.11: python3.11
    py3.12: python3.12
    py3.13: python3.13
    py3.14: python3.14
    py3.14t: python3.14t

    # Python version is pinned here for consistency across environments.
    # Tools like ruff and mypy have options that pin the target Python
    # version (configured in pyproject.toml), ensuring consistent behavior.
    linters: python3.14

commands =
    {py3.7,py3.8}-boto3: pip install urllib3<2.0.0

    ; https://github.com/pallets/flask/issues/4455
    {py3.7,py3.8,py3.9,py3.10,py3.11}-flask-v{1}: pip install "itsdangerous>=0.24,<2.0" "markupsafe<2.0.0" "jinja2<3.1.1"

    ; Running `pytest` as an executable suffers from an import error
    ; when loading tests in scenarios. In particular, django fails to
    ; load the settings from the test module.
    python -m pytest -W error::pytest.PytestUnraisableExceptionWarning {env:TESTPATH} -o junit_suite_name={envname} {posargs}

[testenv:linters]
commands =
    ruff check tests sentry_sdk
    ruff format --check tests sentry_sdk
    mypy sentry_sdk<|MERGE_RESOLUTION|>--- conflicted
+++ resolved
@@ -109,11 +109,7 @@
     {py3.7}-boto3-v1.12.49
     {py3.7,py3.9,py3.10}-boto3-v1.20.54
     {py3.7,py3.11,py3.12}-boto3-v1.28.85
-<<<<<<< HEAD
-    {py3.9,py3.13,py3.14}-boto3-v1.40.60
-=======
     {py3.9,py3.13,py3.14,py3.14t}-boto3-v1.40.61
->>>>>>> fefaa381
 
     {py3.7,py3.8}-chalice-v1.16.0
     {py3.9,py3.12,py3.13}-chalice-v1.32.0
@@ -148,11 +144,7 @@
 
     # ~~~ Flags ~~~
     {py3.8,py3.12,py3.13}-launchdarkly-v9.8.1
-<<<<<<< HEAD
-    {py3.9,py3.13,py3.14}-launchdarkly-v9.12.2
-=======
     {py3.9,py3.13,py3.14,py3.14t}-launchdarkly-v9.12.2
->>>>>>> fefaa381
 
     {py3.8,py3.13,py3.14,py3.14t}-openfeature-v0.7.5
     {py3.9,py3.13,py3.14,py3.14t}-openfeature-v0.8.3
@@ -190,13 +182,8 @@
     {py3.7,py3.10,py3.11}-httpx-v0.24.1
     {py3.9,py3.11,py3.12}-httpx-v0.28.1
 
-<<<<<<< HEAD
     {py3.7}-requests-v2.20.1
-    {py3.9,py3.13,py3.14}-requests-v2.32.5
-=======
-    {py3.6}-requests-v2.12.5
     {py3.9,py3.13,py3.14,py3.14t}-requests-v2.32.5
->>>>>>> fefaa381
 
 
     # ~~~ Tasks ~~~
@@ -237,33 +224,19 @@
     {py3.10,py3.12,py3.13}-django-v5.2.7
     {py3.12,py3.13,py3.14,py3.14t}-django-v6.0b1
 
-<<<<<<< HEAD
     {py3.7,py3.8}-flask-v1.1.4
-    {py3.8,py3.13,py3.14}-flask-v2.3.3
-    {py3.9,py3.13,py3.14}-flask-v3.1.2
-=======
-    {py3.6,py3.7,py3.8}-flask-v1.1.4
     {py3.8,py3.13,py3.14,py3.14t}-flask-v2.3.3
     {py3.9,py3.13,py3.14,py3.14t}-flask-v3.1.2
->>>>>>> fefaa381
 
     {py3.7,py3.9,py3.10}-starlette-v0.16.0
     {py3.7,py3.10,py3.11}-starlette-v0.27.0
     {py3.8,py3.12,py3.13}-starlette-v0.38.6
-<<<<<<< HEAD
-    {py3.9,py3.13,py3.14}-starlette-v0.49.0
-=======
     {py3.9,py3.13,py3.14,py3.14t}-starlette-v0.49.1
->>>>>>> fefaa381
 
     {py3.7,py3.9,py3.10}-fastapi-v0.79.1
     {py3.7,py3.10,py3.11}-fastapi-v0.93.0
     {py3.8,py3.10,py3.11}-fastapi-v0.107.0
-<<<<<<< HEAD
-    {py3.8,py3.13,py3.14}-fastapi-v0.120.1
-=======
-    {py3.8,py3.13,py3.14,py3.14t}-fastapi-v0.120.1
->>>>>>> fefaa381
+    {py3.8,py3.13,py3.14,py3.14t}-fastapi-v0.120.2
 
 
     # ~~~ Web 2 ~~~
@@ -460,11 +433,7 @@
     boto3-v1.12.49: boto3==1.12.49
     boto3-v1.20.54: boto3==1.20.54
     boto3-v1.28.85: boto3==1.28.85
-<<<<<<< HEAD
-    boto3-v1.40.60: boto3==1.40.60
-=======
     boto3-v1.40.61: boto3==1.40.61
->>>>>>> fefaa381
     {py3.7,py3.8}-boto3: urllib3<2.0.0
 
     chalice-v1.16.0: chalice==1.16.0
@@ -653,11 +622,7 @@
     starlette-v0.16.0: starlette==0.16.0
     starlette-v0.27.0: starlette==0.27.0
     starlette-v0.38.6: starlette==0.38.6
-<<<<<<< HEAD
-    starlette-v0.49.0: starlette==0.49.0
-=======
     starlette-v0.49.1: starlette==0.49.1
->>>>>>> fefaa381
     starlette: pytest-asyncio
     starlette: python-multipart
     starlette: requests
@@ -670,7 +635,7 @@
     fastapi-v0.79.1: fastapi==0.79.1
     fastapi-v0.93.0: fastapi==0.93.0
     fastapi-v0.107.0: fastapi==0.107.0
-    fastapi-v0.120.1: fastapi==0.120.1
+    fastapi-v0.120.2: fastapi==0.120.2
     fastapi: httpx
     fastapi: pytest-asyncio
     fastapi: python-multipart
