# Tox (http://codespeak.net/~hpk/tox/) is a tool for running tests
# in multiple virtualenvs. This configuration file will run the
# test suite on all supported python versions. To use it, "pip install tox"
# and then run "tox" from this directory.
#
# This file has been generated from a template
# by "scripts/populate_tox/populate_tox.py". Any changes to the file should
# be made in the template (if you want to change a hardcoded part of the file)
# or in the script (if you want to change the auto-generated part).
# The file (and all resulting CI YAMLs) then need to be regenerated via
# "scripts/generate-test-files.sh".
#
<<<<<<< HEAD
# Last generated: 2025-03-27T10:11:24.425788+00:00
=======
# Last generated: 2025-03-28T08:54:21.617802+00:00
>>>>>>> 3b286499

[tox]
requires =
    # This version introduced using pip 24.1 which does not work with older Celery and HTTPX versions.
    virtualenv<20.26.3
envlist =
    # === Common ===
    {py3.7,py3.8,py3.9,py3.10,py3.11,py3.12,py3.13}-common

    # === Gevent ===
    {py3.8,py3.10,py3.11,py3.12}-gevent

    # === Integrations ===
    # General format is {pythonversion}-{integrationname}-v{frameworkversion}
    # 1 blank line between different integrations
    # Each framework version should only be mentioned once. I.e:
    #   {py3.7,py3.10}-django-v{3.2}
    #   {py3.10}-django-v{4.0}
    # instead of:
    #   {py3.7}-django-v{3.2}
    #   {py3.7,py3.10}-django-v{3.2,4.0}
    #
    # At a minimum, we should test against at least the lowest
    # and the latest supported version of a framework.

    # AIOHTTP
    {py3.7}-aiohttp-v{3.4}
    {py3.7,py3.9,py3.11}-aiohttp-v{3.8}
    {py3.8,py3.12,py3.13}-aiohttp-latest

    # Anthropic
    {py3.8,py3.11,py3.12}-anthropic-v{0.16,0.28,0.40}
    {py3.7,py3.11,py3.12}-anthropic-latest

    # Arq
    {py3.7,py3.11}-arq-v{0.23}
    {py3.7,py3.12,py3.13}-arq-latest

    # Asgi
    {py3.7,py3.12,py3.13}-asgi

    # asyncpg
    {py3.7,py3.10}-asyncpg-v{0.23}
    {py3.8,py3.11,py3.12}-asyncpg-latest

    # AWS Lambda
    {py3.8,py3.9,py3.11,py3.13}-aws_lambda

    # Beam
    {py3.7}-beam-v{2.12}
    {py3.8,py3.11}-beam-latest

    # Boto3
    {py3.7}-boto3-v{1.12}
    {py3.7,py3.11,py3.12}-boto3-v{1.23}
    {py3.11,py3.12}-boto3-v{1.34}
    {py3.11,py3.12,py3.13}-boto3-latest

    # Chalice
    {py3.7,py3.9}-chalice-v{1.16}
    {py3.8,py3.12,py3.13}-chalice-latest

    # Cloud Resource Context
    {py3.7,py3.12,py3.13}-cloud_resource_context

    # Cohere
    {py3.9,py3.11,py3.12}-cohere-v5
    {py3.9,py3.11,py3.12}-cohere-latest

    # Django
    # - Django 1.x
    {py3.7}-django-v{1.11}
    # - Django 2.x
    {py3.7}-django-v{2.0}
    {py3.7,py3.9}-django-v{2.2}
    # - Django 3.x
    {py3.7,py3.9}-django-v{3.0}
    {py3.7,py3.9,py3.11}-django-v{3.2}
    # - Django 4.x
    {py3.8,py3.11,py3.12}-django-v{4.0,4.1,4.2}
    # - Django 5.x
    {py3.10,py3.11,py3.12}-django-v{5.0,5.1}
    {py3.10,py3.12,py3.13}-django-latest

    # FastAPI
    {py3.7,py3.10}-fastapi-v{0.79}
    {py3.8,py3.12,py3.13}-fastapi-latest

    # GCP
    {py3.7}-gcp

    # HTTPX
    {py3.7,py3.9}-httpx-v{0.16,0.18}
    {py3.7,py3.10}-httpx-v{0.20,0.22}
    {py3.7,py3.11,py3.12}-httpx-v{0.23,0.24}
    {py3.9,py3.11,py3.12}-httpx-v{0.25,0.27}
    {py3.9,py3.12,py3.13}-httpx-latest

    # Langchain
    {py3.9,py3.11,py3.12}-langchain-v0.1
    {py3.9,py3.11,py3.12}-langchain-v0.3
    {py3.9,py3.11,py3.12}-langchain-latest
    {py3.9,py3.11,py3.12}-langchain-notiktoken

    # OpenAI
    {py3.9,py3.11,py3.12}-openai-v1.0
    {py3.9,py3.11,py3.12}-openai-v1.22
    {py3.9,py3.11,py3.12}-openai-v1.55
    {py3.9,py3.11,py3.12}-openai-latest
    {py3.9,py3.11,py3.12}-openai-notiktoken

    # OpenTelemetry (OTel)
    {py3.7,py3.9,py3.12,py3.13}-opentelemetry

    # OpenTelemetry Experimental (POTel)
    {py3.8,py3.9,py3.10,py3.11,py3.12,py3.13}-potel

    # pure_eval
    {py3.7,py3.12,py3.13}-pure_eval

    # Quart
    {py3.7,py3.11}-quart-v{0.16}
    {py3.8,py3.11,py3.12}-quart-v{0.19}
    {py3.8,py3.12,py3.13}-quart-latest

    # Ray
    {py3.10,py3.11}-ray-v{2.34}
    {py3.10,py3.11}-ray-latest

    # Redis
    {py3.7,py3.8}-redis-v{3}
    {py3.7,py3.8,py3.11}-redis-v{4}
    {py3.7,py3.11,py3.12}-redis-v{5}
    {py3.7,py3.12,py3.13}-redis-latest

    # Requests
    {py3.7,py3.8,py3.12,py3.13}-requests

    # RQ (Redis Queue)
    {py3.7,py3.9}-rq-v{0.13,1.0}
    {py3.7,py3.11}-rq-v{1.5,1.10}
    {py3.7,py3.11,py3.12}-rq-v{1.15,1.16}
    {py3.7,py3.12,py3.13}-rq-latest

    # Sanic
    {py3.7}-sanic-v{0.8}
    {py3.8}-sanic-v{20}
    {py3.8,py3.11,py3.12}-sanic-v{24.6}
    {py3.9,py3.12,py3.13}-sanic-latest

    # === Integrations - Auto-generated ===
    # These come from the populate_tox.py script. Eventually we should move all
    # integration tests there.

    # ~~~ DBs ~~~
    {py3.7,py3.11,py3.12}-clickhouse_driver-v0.2.9

    {py3.7}-pymongo-v3.7.2
    {py3.7,py3.10,py3.11}-pymongo-v3.13.0
    {py3.7,py3.9,py3.10}-pymongo-v4.0.2
    {py3.9,py3.12,py3.13}-pymongo-v4.11.3

    {py3.7}-redis_py_cluster_legacy-v2.0.0
    {py3.7,py3.8}-redis_py_cluster_legacy-v2.1.3

    {py3.7}-sqlalchemy-v1.3.9
    {py3.7,py3.11,py3.12}-sqlalchemy-v1.4.54
    {py3.7,py3.10,py3.11}-sqlalchemy-v2.0.9
    {py3.7,py3.12,py3.13}-sqlalchemy-v2.0.40


    # ~~~ Flags ~~~
    {py3.8,py3.12,py3.13}-launchdarkly-v9.8.1
    {py3.8,py3.12,py3.13}-launchdarkly-v9.9.0
    {py3.8,py3.12,py3.13}-launchdarkly-v9.10.0

    {py3.8,py3.12,py3.13}-openfeature-v0.7.5
    {py3.9,py3.12,py3.13}-openfeature-v0.8.0

    {py3.7,py3.12,py3.13}-statsig-v0.55.3
    {py3.7,py3.12,py3.13}-statsig-v0.56.0
    {py3.7,py3.12,py3.13}-statsig-v0.57.1

    {py3.8,py3.12,py3.13}-unleash-v6.0.1
    {py3.8,py3.12,py3.13}-unleash-v6.1.0
    {py3.8,py3.12,py3.13}-unleash-v6.2.0


    # ~~~ GraphQL ~~~
    {py3.8,py3.10,py3.11}-ariadne-v0.20.1
    {py3.8,py3.11,py3.12}-ariadne-v0.22
    {py3.8,py3.11,py3.12}-ariadne-v0.24.0
    {py3.9,py3.12,py3.13}-ariadne-v0.26.1

    {py3.7,py3.9,py3.10}-gql-v3.4.1
    {py3.7,py3.11,py3.12}-gql-v3.5.2
    {py3.9,py3.12,py3.13}-gql-v3.6.0b4

    {py3.7,py3.9,py3.10}-graphene-v3.3
    {py3.8,py3.12,py3.13}-graphene-v3.4.3

    {py3.8,py3.10,py3.11}-strawberry-v0.209.8
    {py3.8,py3.11,py3.12}-strawberry-v0.227.7
    {py3.8,py3.11,py3.12}-strawberry-v0.245.0
    {py3.9,py3.12,py3.13}-strawberry-v0.262.5


    # ~~~ Network ~~~
    {py3.7,py3.8}-grpc-v1.32.0
    {py3.7,py3.9,py3.10}-grpc-v1.44.0
    {py3.7,py3.10,py3.11}-grpc-v1.58.3
    {py3.9,py3.12,py3.13}-grpc-v1.71.0


    # ~~~ Tasks ~~~
    {py3.7,py3.8}-celery-v4.4.7
    {py3.7,py3.8}-celery-v5.0.5
    {py3.8,py3.11,py3.12}-celery-v5.4.0
    {py3.8,py3.12,py3.13}-celery-v5.5.0rc5

    {py3.7}-dramatiq-v1.9.0
    {py3.7,py3.8,py3.9}-dramatiq-v1.12.3
    {py3.7,py3.10,py3.11}-dramatiq-v1.15.0
    {py3.8,py3.12,py3.13}-dramatiq-v1.17.1

    {py3.8,py3.9}-spark-v3.0.3
    {py3.8,py3.9}-spark-v3.2.4
    {py3.8,py3.10,py3.11}-spark-v3.4.4
    {py3.8,py3.10,py3.11}-spark-v3.5.5


    # ~~~ Web 1 ~~~
    {py3.7,py3.8}-flask-v1.1.4
    {py3.8,py3.12,py3.13}-flask-v2.3.3
    {py3.8,py3.12,py3.13}-flask-v3.0.3
    {py3.9,py3.12,py3.13}-flask-v3.1.0

    {py3.7,py3.9,py3.10}-starlette-v0.16.0
    {py3.7,py3.10,py3.11}-starlette-v0.26.1
    {py3.8,py3.11,py3.12}-starlette-v0.36.3
    {py3.9,py3.12,py3.13}-starlette-v0.46.1


    # ~~~ Web 2 ~~~
    {py3.7}-bottle-v0.12.25
    {py3.7,py3.8,py3.9}-bottle-v0.13.2

    {py3.7}-falcon-v2.0.0
    {py3.7,py3.11,py3.12}-falcon-v3.1.3
    {py3.8,py3.11,py3.12}-falcon-v4.0.2

    {py3.8,py3.10,py3.11}-litestar-v2.0.1
    {py3.8,py3.11,py3.12}-litestar-v2.5.5
    {py3.8,py3.11,py3.12}-litestar-v2.10.0
    {py3.8,py3.12,py3.13}-litestar-v2.15.1

    {py3.7,py3.8,py3.9}-pyramid-v1.10.8
    {py3.7,py3.10,py3.11}-pyramid-v2.0.2

    {py3.8,py3.10,py3.11}-starlite-v1.48.1
    {py3.8,py3.10,py3.11}-starlite-v1.49.0
    {py3.8,py3.10,py3.11}-starlite-v1.50.2
    {py3.8,py3.10,py3.11}-starlite-v1.51.16

    {py3.7,py3.8}-tornado-v6.0.4
    {py3.7,py3.8,py3.9}-tornado-v6.1
    {py3.7,py3.9,py3.10}-tornado-v6.2
    {py3.8,py3.10,py3.11}-tornado-v6.4.2


    # ~~~ Misc ~~~
    {py3.7,py3.12,py3.13}-loguru-v0.7.3

    {py3.7}-trytond-v5.0.9
    {py3.7,py3.8}-trytond-v5.8.16
    {py3.8,py3.10,py3.11}-trytond-v6.8.17
    {py3.8,py3.11,py3.12}-trytond-v7.0.9
    {py3.8,py3.11,py3.12}-trytond-v7.4.8

    {py3.7,py3.12,py3.13}-typer-v0.15.2



[testenv]
deps =
    # if you change requirements-testing.txt and your change is not being reflected
    # in what's installed by tox (when running tox locally), try running tox
    # with the -r flag
    -r requirements-testing.txt

    linters: -r requirements-linting.txt
    linters: werkzeug<2.3.0

    # === Common ===
    py3.8-common: hypothesis
    common: pytest-asyncio
    # See https://github.com/pytest-dev/pytest/issues/9621
    # and https://github.com/pytest-dev/pytest-forked/issues/67
    # for justification of the upper bound on pytest
    py3.7-common: pytest<7.0.0
    {py3.8,py3.9,py3.10,py3.11,py3.12,py3.13}-common: pytest

    # === Gevent ===
    {py3.7,py3.8,py3.9,py3.10,py3.11}-gevent: gevent>=22.10.0, <22.11.0
    {py3.12}-gevent: gevent
    # See https://github.com/pytest-dev/pytest/issues/9621
    # and https://github.com/pytest-dev/pytest-forked/issues/67
    # for justification of the upper bound on pytest
    py3.7-gevent: pytest<7.0.0
    {py3.8,py3.9,py3.10,py3.11,py3.12}-gevent: pytest

    # === Integrations ===

    # AIOHTTP
    aiohttp-v3.4: aiohttp~=3.4.0
    aiohttp-v3.8: aiohttp~=3.8.0
    aiohttp-latest: aiohttp
    aiohttp: pytest-aiohttp
    aiohttp-v3.8: pytest-asyncio
    aiohttp-latest: pytest-asyncio

    # Anthropic
    anthropic: pytest-asyncio
    anthropic-v{0.16,0.28}: httpx<0.28.0
    anthropic-v0.16: anthropic~=0.16.0
    anthropic-v0.28: anthropic~=0.28.0
    anthropic-v0.40: anthropic~=0.40.0
    anthropic-latest: anthropic

    # Arq
    arq-v0.23: arq~=0.23.0
    arq-v0.23: pydantic<2
    arq-latest: arq
    arq: fakeredis>=2.2.0,<2.8
    arq: pytest-asyncio
    arq: async-timeout

    # Asgi
    asgi: pytest-asyncio
    asgi: async-asgi-testclient

    # Asyncpg
    asyncpg-v0.23: asyncpg~=0.23.0
    asyncpg-latest: asyncpg
    asyncpg: pytest-asyncio

    # AWS Lambda
    aws_lambda: aws-cdk-lib
    aws_lambda: aws-sam-cli
    aws_lambda: boto3
    aws_lambda: fastapi
    aws_lambda: requests
    aws_lambda: uvicorn

    # Beam
    beam-v2.12: apache-beam~=2.12.0
    beam-latest: apache-beam

    # Boto3
    boto3-v1.12: boto3~=1.12.0
    boto3-v1.23: boto3~=1.23.0
    boto3-v1.34: boto3~=1.34.0
    boto3-latest: boto3

    # Chalice
    chalice: pytest-chalice==0.0.5
    chalice-v1.16: chalice~=1.16.0
    chalice-latest: chalice

    # Cohere
    cohere-v5: cohere~=5.3.3
    cohere-latest: cohere

    # Django
    django: psycopg2-binary
    django-v{1.11,2.0,2.1,2.2,3.0,3.1,3.2}: djangorestframework>=3.0.0,<4.0.0
    django-v{2.0,2.2,3.0,3.2,4.0,4.1,4.2,5.0,5.1}: channels[daphne]
    django-v{2.2,3.0}: six
    django-v{1.11,2.0,2.2,3.0,3.2}: Werkzeug<2.1.0
    django-v{1.11,2.0,2.2,3.0}: pytest-django<4.0
    django-v{3.2,4.0,4.1,4.2,5.0,5.1}: pytest-django
    django-v{4.0,4.1,4.2,5.0,5.1}: djangorestframework
    django-v{4.0,4.1,4.2,5.0,5.1}: pytest-asyncio
    django-v{4.0,4.1,4.2,5.0,5.1}: Werkzeug
    django-latest: djangorestframework
    django-latest: pytest-asyncio
    django-latest: pytest-django
    django-latest: Werkzeug
    django-latest: channels[daphne]

    django-v1.11: Django~=1.11.0
    django-v2.0: Django~=2.0.0
    django-v2.2: Django~=2.2.0
    django-v3.0: Django~=3.0.0
    django-v3.2: Django~=3.2.0
    django-v4.0: Django~=4.0.0
    django-v4.1: Django~=4.1.0
    django-v4.2: Django~=4.2.0
    django-v5.0: Django~=5.0.0
    django-v5.1: Django==5.1rc1
    django-latest: Django

    # FastAPI
    fastapi: httpx
    # (this is a dependency of httpx)
    fastapi: anyio<4.0.0
    fastapi: pytest-asyncio
    fastapi: python-multipart
    fastapi: requests
    fastapi-v{0.79}: fastapi~=0.79.0
    fastapi-latest: fastapi

    # HTTPX
    httpx-v0.16: pytest-httpx==0.10.0
    httpx-v0.18: pytest-httpx==0.12.0
    httpx-v0.20: pytest-httpx==0.14.0
    httpx-v0.22: pytest-httpx==0.19.0
    httpx-v0.23: pytest-httpx==0.21.0
    httpx-v0.24: pytest-httpx==0.22.0
    httpx-v0.25: pytest-httpx==0.25.0
    httpx: pytest-httpx
    # anyio is a dep of httpx
    httpx: anyio<4.0.0
    httpx-v0.16: httpx~=0.16.0
    httpx-v0.18: httpx~=0.18.0
    httpx-v0.20: httpx~=0.20.0
    httpx-v0.22: httpx~=0.22.0
    httpx-v0.23: httpx~=0.23.0
    httpx-v0.24: httpx~=0.24.0
    httpx-v0.25: httpx~=0.25.0
    httpx-v0.27: httpx~=0.27.0
    httpx-latest: httpx

    # Langchain
    langchain-v0.1: openai~=1.0.0
    langchain-v0.1: langchain~=0.1.11
    langchain-v0.1: tiktoken~=0.6.0
    langchain-v0.1: httpx<0.28.0
    langchain-v0.3: langchain~=0.3.0
    langchain-v0.3: langchain-community
    langchain-v0.3: tiktoken
    langchain-v0.3: openai
    langchain-{latest,notiktoken}: langchain
    langchain-{latest,notiktoken}: langchain-openai
    langchain-{latest,notiktoken}: openai>=1.6.1
    langchain-latest: tiktoken~=0.6.0

    # OpenAI
    openai: pytest-asyncio
    openai-v1.0: openai~=1.0.0
    openai-v1.0: tiktoken
    openai-v1.0: httpx<0.28.0
    openai-v1.22: openai~=1.22.0
    openai-v1.22: tiktoken
    openai-v1.22: httpx<0.28.0
    openai-v1.55: openai~=1.55.0
    openai-v1.55: tiktoken
    openai-latest: openai
    openai-latest: tiktoken~=0.6.0
    openai-notiktoken: openai

    # OpenTelemetry (OTel)
    opentelemetry: opentelemetry-distro

    # OpenTelemetry Experimental (POTel)
    potel: -e .[opentelemetry-experimental]

    # pure_eval
    pure_eval: pure_eval

    # Quart
    quart: quart-auth
    quart: pytest-asyncio
    quart-{v0.19,latest}: quart-flask-patch
    quart-v0.16: blinker<1.6
    quart-v0.16: jinja2<3.1.0
    quart-v0.16: Werkzeug<2.1.0
    quart-v0.16: hypercorn<0.15.0
    quart-v0.16: quart~=0.16.0
    quart-v0.19: Werkzeug>=3.0.0
    quart-v0.19: quart~=0.19.0
    {py3.8}-quart: taskgroup==0.0.0a4
    quart-latest: quart

    # Ray
    ray-v2.34: ray~=2.34.0
    ray-latest: ray

    # Redis
    redis: fakeredis!=1.7.4
    redis: pytest<8.0.0
    py3.7-redis: fakeredis!=2.26.0  # https://github.com/cunla/fakeredis-py/issues/341
    {py3.7,py3.8,py3.9,py3.10,py3.11,py3.12,py3.13}-redis: pytest-asyncio
    redis-v3: redis~=3.0
    redis-v4: redis~=4.0
    redis-v5: redis~=5.0
    redis-latest: redis

    # Requests
    requests: requests>=2.0

    # RQ (Redis Queue)
    # https://github.com/jamesls/fakeredis/issues/245
    rq-v{0.13,1.0,1.5,1.10}: fakeredis>=1.0,<1.7.4
    rq-v{1.15,1.16}: fakeredis
    py3.7-rq-v{1.15,1.16}: fakeredis!=2.26.0  # https://github.com/cunla/fakeredis-py/issues/341
    rq-latest: fakeredis
    py3.7-rq-latest: fakeredis!=2.26.0  # https://github.com/cunla/fakeredis-py/issues/341
    rq-v0.6: rq~=0.6.0
    rq-v0.13: rq~=0.13.0
    rq-v1.0: rq~=1.0.0
    rq-v1.5: rq~=1.5.0
    rq-v1.10: rq~=1.10.0
    rq-v1.15: rq~=1.15.0
    rq-v1.16: rq~=1.16.0
    rq-latest: rq

    # Sanic
    sanic: websockets<11.0
    sanic: aiohttp
    sanic-v{24.6}: sanic_testing
    sanic-latest: sanic_testing
    sanic-v0.8: sanic~=0.8.0
    sanic-v20: sanic~=20.0
    sanic-v24.6: sanic~=24.6.0
    sanic-latest: sanic

    # === Integrations - Auto-generated ===
    # These come from the populate_tox.py script. Eventually we should move all
    # integration tests there.

    # ~~~ DBs ~~~
    clickhouse_driver-v0.2.9: clickhouse-driver==0.2.9

    pymongo-v3.7.2: pymongo==3.7.2
    pymongo-v3.13.0: pymongo==3.13.0
    pymongo-v4.0.2: pymongo==4.0.2
    pymongo-v4.11.3: pymongo==4.11.3
    pymongo: mockupdb

    redis_py_cluster_legacy-v2.0.0: redis-py-cluster==2.0.0
    redis_py_cluster_legacy-v2.1.3: redis-py-cluster==2.1.3

    sqlalchemy-v1.3.9: sqlalchemy==1.3.9
    sqlalchemy-v1.4.54: sqlalchemy==1.4.54
    sqlalchemy-v2.0.9: sqlalchemy==2.0.9
    sqlalchemy-v2.0.40: sqlalchemy==2.0.40


    # ~~~ Flags ~~~
    launchdarkly-v9.8.1: launchdarkly-server-sdk==9.8.1
    launchdarkly-v9.9.0: launchdarkly-server-sdk==9.9.0
    launchdarkly-v9.10.0: launchdarkly-server-sdk==9.10.0

    openfeature-v0.7.5: openfeature-sdk==0.7.5
    openfeature-v0.8.0: openfeature-sdk==0.8.0

    statsig-v0.55.3: statsig==0.55.3
    statsig-v0.56.0: statsig==0.56.0
    statsig-v0.57.1: statsig==0.57.1
    statsig: typing_extensions

    unleash-v6.0.1: UnleashClient==6.0.1
    unleash-v6.1.0: UnleashClient==6.1.0
    unleash-v6.2.0: UnleashClient==6.2.0


    # ~~~ GraphQL ~~~
    ariadne-v0.20.1: ariadne==0.20.1
    ariadne-v0.22: ariadne==0.22
    ariadne-v0.24.0: ariadne==0.24.0
    ariadne-v0.26.1: ariadne==0.26.1
    ariadne: fastapi
    ariadne: flask
    ariadne: httpx

    gql-v3.4.1: gql[all]==3.4.1
    gql-v3.5.2: gql[all]==3.5.2
    gql-v3.6.0b4: gql[all]==3.6.0b4

    graphene-v3.3: graphene==3.3
    graphene-v3.4.3: graphene==3.4.3
    graphene: blinker
    graphene: fastapi
    graphene: flask
    graphene: httpx
    py3.6-graphene: aiocontextvars

    strawberry-v0.209.8: strawberry-graphql[fastapi,flask]==0.209.8
    strawberry-v0.227.7: strawberry-graphql[fastapi,flask]==0.227.7
    strawberry-v0.245.0: strawberry-graphql[fastapi,flask]==0.245.0
    strawberry-v0.262.5: strawberry-graphql[fastapi,flask]==0.262.5
    strawberry: httpx
    strawberry-v0.209.8: pydantic<2.11
    strawberry-v0.227.7: pydantic<2.11
    strawberry-v0.245.0: pydantic<2.11
    strawberry-v0.262.5: pydantic<2.11


    # ~~~ Network ~~~
    grpc-v1.32.0: grpcio==1.32.0
    grpc-v1.44.0: grpcio==1.44.0
    grpc-v1.58.3: grpcio==1.58.3
    grpc-v1.71.0: grpcio==1.71.0
    grpc: protobuf
    grpc: mypy-protobuf
    grpc: types-protobuf
    grpc: pytest-asyncio


    # ~~~ Tasks ~~~
    celery-v4.4.7: celery==4.4.7
    celery-v5.0.5: celery==5.0.5
    celery-v5.4.0: celery==5.4.0
    celery-v5.5.0rc5: celery==5.5.0rc5
    celery: newrelic
    celery: redis
    py3.7-celery: importlib-metadata<5.0

    dramatiq-v1.9.0: dramatiq==1.9.0
    dramatiq-v1.12.3: dramatiq==1.12.3
    dramatiq-v1.15.0: dramatiq==1.15.0
    dramatiq-v1.17.1: dramatiq==1.17.1

    spark-v3.0.3: pyspark==3.0.3
    spark-v3.2.4: pyspark==3.2.4
    spark-v3.4.4: pyspark==3.4.4
    spark-v3.5.5: pyspark==3.5.5


    # ~~~ Web 1 ~~~
    flask-v1.1.4: flask==1.1.4
    flask-v2.3.3: flask==2.3.3
    flask-v3.0.3: flask==3.0.3
    flask-v3.1.0: flask==3.1.0
    flask: flask-login
    flask: werkzeug
    flask-v1.1.4: werkzeug<2.1.0
    flask-v1.1.4: markupsafe<2.1.0

    starlette-v0.16.0: starlette==0.16.0
    starlette-v0.26.1: starlette==0.26.1
    starlette-v0.36.3: starlette==0.36.3
    starlette-v0.46.1: starlette==0.46.1
    starlette: pytest-asyncio
    starlette: python-multipart
    starlette: requests
    starlette: anyio<4.0.0
    starlette: jinja2
    starlette: httpx
    starlette-v0.16.0: httpx<0.28.0
    starlette-v0.26.1: httpx<0.28.0
    starlette-v0.36.3: httpx<0.28.0
    py3.6-starlette: aiocontextvars


    # ~~~ Web 2 ~~~
    bottle-v0.12.25: bottle==0.12.25
    bottle-v0.13.2: bottle==0.13.2
    bottle: werkzeug<2.1.0

    falcon-v2.0.0: falcon==2.0.0
    falcon-v3.1.3: falcon==3.1.3
    falcon-v4.0.2: falcon==4.0.2

    litestar-v2.0.1: litestar==2.0.1
    litestar-v2.5.5: litestar==2.5.5
    litestar-v2.10.0: litestar==2.10.0
    litestar-v2.15.1: litestar==2.15.1
    litestar: pytest-asyncio
    litestar: python-multipart
    litestar: requests
    litestar: cryptography
    litestar-v2.0.1: httpx<0.28
    litestar-v2.5.5: httpx<0.28

    pyramid-v1.10.8: pyramid==1.10.8
    pyramid-v2.0.2: pyramid==2.0.2
    pyramid: werkzeug<2.1.0

    starlite-v1.48.1: starlite==1.48.1
    starlite-v1.49.0: starlite==1.49.0
    starlite-v1.50.2: starlite==1.50.2
    starlite-v1.51.16: starlite==1.51.16
    starlite: pytest-asyncio
    starlite: python-multipart
    starlite: requests
    starlite: cryptography
    starlite: pydantic<2.0.0
    starlite: httpx<0.28

    tornado-v6.0.4: tornado==6.0.4
    tornado-v6.1: tornado==6.1
    tornado-v6.2: tornado==6.2
    tornado-v6.4.2: tornado==6.4.2
    tornado: pytest
    tornado-v6.0.4: pytest<8.2
    tornado-v6.1: pytest<8.2
    tornado-v6.2: pytest<8.2
    py3.6-tornado: aiocontextvars


    # ~~~ Misc ~~~
    loguru-v0.7.3: loguru==0.7.3

    trytond-v5.0.9: trytond==5.0.9
    trytond-v5.8.16: trytond==5.8.16
    trytond-v6.8.17: trytond==6.8.17
    trytond-v7.0.9: trytond==7.0.9
    trytond-v7.4.8: trytond==7.4.8
    trytond: werkzeug
    trytond-v5.0.9: werkzeug<1.0

    typer-v0.15.2: typer==0.15.2



setenv =
    PYTHONDONTWRITEBYTECODE=1
    OBJC_DISABLE_INITIALIZE_FORK_SAFETY=YES
    COVERAGE_FILE=.coverage-sentry-{envname}

    django: DJANGO_SETTINGS_MODULE=tests.integrations.django.myapp.settings
    py3.12-django: PIP_CONSTRAINT=constraints.txt

    common: TESTPATH=tests
    gevent: TESTPATH=tests
    aiohttp: TESTPATH=tests/integrations/aiohttp
    anthropic: TESTPATH=tests/integrations/anthropic
    ariadne: TESTPATH=tests/integrations/ariadne
    arq: TESTPATH=tests/integrations/arq
    asgi: TESTPATH=tests/integrations/asgi
    asyncpg: TESTPATH=tests/integrations/asyncpg
    aws_lambda: TESTPATH=tests/integrations/aws_lambda
    beam: TESTPATH=tests/integrations/beam
    boto3: TESTPATH=tests/integrations/boto3
    bottle: TESTPATH=tests/integrations/bottle
    celery: TESTPATH=tests/integrations/celery
    chalice: TESTPATH=tests/integrations/chalice
    clickhouse_driver: TESTPATH=tests/integrations/clickhouse_driver
    cohere: TESTPATH=tests/integrations/cohere
    cloud_resource_context: TESTPATH=tests/integrations/cloud_resource_context
    django: TESTPATH=tests/integrations/django
    dramatiq: TESTPATH=tests/integrations/dramatiq
    falcon: TESTPATH=tests/integrations/falcon
    fastapi:  TESTPATH=tests/integrations/fastapi
    flask: TESTPATH=tests/integrations/flask
    gcp: TESTPATH=tests/integrations/gcp
    gql: TESTPATH=tests/integrations/gql
    graphene: TESTPATH=tests/integrations/graphene
    grpc: TESTPATH=tests/integrations/grpc
    httpx: TESTPATH=tests/integrations/httpx
    huey: TESTPATH=tests/integrations/huey
    huggingface_hub: TESTPATH=tests/integrations/huggingface_hub
    langchain: TESTPATH=tests/integrations/langchain
    launchdarkly: TESTPATH=tests/integrations/launchdarkly
    litestar: TESTPATH=tests/integrations/litestar
    loguru: TESTPATH=tests/integrations/loguru
    openai: TESTPATH=tests/integrations/openai
    openfeature: TESTPATH=tests/integrations/openfeature
    opentelemetry: TESTPATH=tests/integrations/opentelemetry
    potel: TESTPATH=tests/integrations/opentelemetry
    pure_eval: TESTPATH=tests/integrations/pure_eval
    pymongo: TESTPATH=tests/integrations/pymongo
    pyramid: TESTPATH=tests/integrations/pyramid
    quart: TESTPATH=tests/integrations/quart
    ray: TESTPATH=tests/integrations/ray
    redis: TESTPATH=tests/integrations/redis
    redis_py_cluster_legacy: TESTPATH=tests/integrations/redis_py_cluster_legacy
    requests: TESTPATH=tests/integrations/requests
    rq: TESTPATH=tests/integrations/rq
    sanic: TESTPATH=tests/integrations/sanic
    spark: TESTPATH=tests/integrations/spark
    sqlalchemy: TESTPATH=tests/integrations/sqlalchemy
    starlette: TESTPATH=tests/integrations/starlette
    starlite: TESTPATH=tests/integrations/starlite
    statsig: TESTPATH=tests/integrations/statsig
    strawberry: TESTPATH=tests/integrations/strawberry
    tornado: TESTPATH=tests/integrations/tornado
    trytond: TESTPATH=tests/integrations/trytond
    typer: TESTPATH=tests/integrations/typer
    unleash: TESTPATH=tests/integrations/unleash
    socket: TESTPATH=tests/integrations/socket

passenv =
    SENTRY_PYTHON_TEST_POSTGRES_HOST
    SENTRY_PYTHON_TEST_POSTGRES_USER
    SENTRY_PYTHON_TEST_POSTGRES_PASSWORD
    SENTRY_PYTHON_TEST_POSTGRES_NAME

usedevelop = True

extras =
    bottle: bottle
    falcon: falcon
    flask: flask
    pymongo: pymongo

basepython =
    py3.7: python3.7
    py3.8: python3.8
    py3.9: python3.9
    py3.10: python3.10
    py3.11: python3.11
    py3.12: python3.12
    py3.13: python3.13

    # Python version is pinned here because flake8 actually behaves differently
    # depending on which version is used. You can patch this out to point to
    # some random Python 3 binary, but then you get guaranteed mismatches with
    # CI. Other tools such as mypy and black have options that pin the Python
    # version.
    linters: python3.12

commands =
    {py3.7,py3.8}-boto3: pip install urllib3<2.0.0

    ; https://github.com/pallets/flask/issues/4455
    {py3.7,py3.8,py3.9,py3.10,py3.11}-flask-v{1}: pip install "itsdangerous>=0.24,<2.0" "markupsafe<2.0.0" "jinja2<3.1.1"

    ; Running `pytest` as an executable suffers from an import error
    ; when loading tests in scenarios. In particular, django fails to
    ; load the settings from the test module.
    python -m pytest {env:TESTPATH} -o junit_suite_name={envname} {posargs}

[testenv:linters]
commands =
    flake8 tests sentry_sdk
    black --check tests sentry_sdk
    mypy sentry_sdk<|MERGE_RESOLUTION|>--- conflicted
+++ resolved
@@ -10,11 +10,7 @@
 # The file (and all resulting CI YAMLs) then need to be regenerated via
 # "scripts/generate-test-files.sh".
 #
-<<<<<<< HEAD
 # Last generated: 2025-03-27T10:11:24.425788+00:00
-=======
-# Last generated: 2025-03-28T08:54:21.617802+00:00
->>>>>>> 3b286499
 
 [tox]
 requires =
