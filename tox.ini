--- conflicted
+++ resolved
@@ -297,15 +297,12 @@
     {py3.8,py3.12,py3.13}-launchdarkly-v9.8.1
     {py3.8,py3.12,py3.13}-launchdarkly-v9.9.0
 
-    {py3.8,py3.12,py3.13}-openfeature-v0.7.4
+    {py3.8,py3.12,py3.13}-openfeature-v0.7.5
+    {py3.9,py3.12,py3.13}-openfeature-v0.8.0
 
     {py3.8,py3.12,py3.13}-unleash-v6.0.1
-
-
-
-    # === Integrations - Auto-generated ===
-    # These come from the populate_tox.py script. Eventually we should move all
-    # integration tests there.
+    {py3.8,py3.12,py3.13}-unleash-v6.1.0
+
 
 
 [testenv]
@@ -744,18 +741,17 @@
     # These come from the populate_tox.py script. Eventually we should move all
     # integration tests there.
 
-<<<<<<< HEAD
     # ~~~ Flags ~~~
     launchdarkly-v9.8.1: launchdarkly-server-sdk==9.8.1
     launchdarkly-v9.9.0: launchdarkly-server-sdk==9.9.0
 
-    openfeature-v0.7.4: openfeature-sdk==0.7.4
+    openfeature-v0.7.5: openfeature-sdk==0.7.5
+    openfeature-v0.8.0: openfeature-sdk==0.8.0
 
     unleash-v6.0.1: UnleashClient==6.0.1
-
-
-=======
->>>>>>> 221f105b
+    unleash-v6.1.0: UnleashClient==6.1.0
+
+
 
 setenv =
     PYTHONDONTWRITEBYTECODE=1
