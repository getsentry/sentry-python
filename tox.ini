--- conflicted
+++ resolved
@@ -10,11 +10,7 @@
 # The file (and all resulting CI YAMLs) then need to be regenerated via
 # "scripts/generate-test-files.sh".
 #
-<<<<<<< HEAD
-# Last generated: 2025-04-15T11:35:26.105701+00:00
-=======
 # Last generated: 2025-04-15T11:48:52.985806+00:00
->>>>>>> fbf43bd9
 
 [tox]
 requires =
