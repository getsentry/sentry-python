--- conflicted
+++ resolved
@@ -63,7 +63,7 @@
     {py3.9,py3.12,py3.13}-google_genai-v1.29.0
     {py3.9,py3.12,py3.13}-google_genai-v1.35.0
     {py3.9,py3.12,py3.13}-google_genai-v1.41.0
-    {py3.9,py3.13,py3.14,py3.14t}-google_genai-v1.47.0
+    {py3.10,py3.13,py3.14,py3.14t}-google_genai-v1.48.0
 
     {py3.8,py3.10,py3.11}-huggingface_hub-v0.24.7
     {py3.8,py3.12,py3.13}-huggingface_hub-v0.36.0
@@ -91,11 +91,11 @@
 
     {py3.8,py3.11,py3.12}-openai-base-v1.0.1
     {py3.8,py3.12,py3.13}-openai-base-v1.109.1
-    {py3.9,py3.12,py3.13}-openai-base-v2.6.1
+    {py3.9,py3.12,py3.13}-openai-base-v2.7.1
 
     {py3.8,py3.11,py3.12}-openai-notiktoken-v1.0.1
     {py3.8,py3.12,py3.13}-openai-notiktoken-v1.109.1
-    {py3.9,py3.12,py3.13}-openai-notiktoken-v2.6.1
+    {py3.9,py3.12,py3.13}-openai-notiktoken-v2.7.1
 
     {py3.10,py3.11,py3.12}-openai_agents-v0.0.19
     {py3.10,py3.12,py3.13}-openai_agents-v0.1.0
@@ -105,14 +105,14 @@
     {py3.10,py3.12,py3.13}-pydantic_ai-v1.0.18
     {py3.10,py3.12,py3.13}-pydantic_ai-v1.3.0
     {py3.10,py3.12,py3.13}-pydantic_ai-v1.6.0
-    {py3.10,py3.12,py3.13}-pydantic_ai-v1.9.1
+    {py3.10,py3.12,py3.13}-pydantic_ai-v1.10.0
 
 
     # ~~~ Cloud ~~~
     {py3.6,py3.7}-boto3-v1.12.49
     {py3.6,py3.9,py3.10}-boto3-v1.20.54
     {py3.7,py3.11,py3.12}-boto3-v1.28.85
-    {py3.9,py3.13,py3.14,py3.14t}-boto3-v1.40.64
+    {py3.9,py3.13,py3.14,py3.14t}-boto3-v1.40.65
 
     {py3.6,py3.7,py3.8}-chalice-v1.16.0
     {py3.9,py3.12,py3.13}-chalice-v1.32.0
@@ -239,11 +239,7 @@
     {py3.6,py3.9,py3.10}-fastapi-v0.79.1
     {py3.7,py3.10,py3.11}-fastapi-v0.93.0
     {py3.8,py3.10,py3.11}-fastapi-v0.107.0
-<<<<<<< HEAD
-    {py3.8,py3.13,py3.14,py3.14t}-fastapi-v0.120.4
-=======
     {py3.8,py3.13,py3.14,py3.14t}-fastapi-v0.121.0
->>>>>>> 36974713
 
 
     # ~~~ Web 2 ~~~
@@ -377,7 +373,7 @@
     google_genai-v1.29.0: google-genai==1.29.0
     google_genai-v1.35.0: google-genai==1.35.0
     google_genai-v1.41.0: google-genai==1.41.0
-    google_genai-v1.47.0: google-genai==1.47.0
+    google_genai-v1.48.0: google-genai==1.48.0
     google_genai: pytest-asyncio
 
     huggingface_hub-v0.24.7: huggingface_hub==0.24.7
@@ -420,14 +416,14 @@
 
     openai-base-v1.0.1: openai==1.0.1
     openai-base-v1.109.1: openai==1.109.1
-    openai-base-v2.6.1: openai==2.6.1
+    openai-base-v2.7.1: openai==2.7.1
     openai-base: pytest-asyncio
     openai-base: tiktoken
     openai-base-v1.0.1: httpx<0.28
 
     openai-notiktoken-v1.0.1: openai==1.0.1
     openai-notiktoken-v1.109.1: openai==1.109.1
-    openai-notiktoken-v2.6.1: openai==2.6.1
+    openai-notiktoken-v2.7.1: openai==2.7.1
     openai-notiktoken: pytest-asyncio
     openai-notiktoken-v1.0.1: httpx<0.28
 
@@ -440,7 +436,7 @@
     pydantic_ai-v1.0.18: pydantic-ai==1.0.18
     pydantic_ai-v1.3.0: pydantic-ai==1.3.0
     pydantic_ai-v1.6.0: pydantic-ai==1.6.0
-    pydantic_ai-v1.9.1: pydantic-ai==1.9.1
+    pydantic_ai-v1.10.0: pydantic-ai==1.10.0
     pydantic_ai: pytest-asyncio
 
 
@@ -448,7 +444,7 @@
     boto3-v1.12.49: boto3==1.12.49
     boto3-v1.20.54: boto3==1.20.54
     boto3-v1.28.85: boto3==1.28.85
-    boto3-v1.40.64: boto3==1.40.64
+    boto3-v1.40.65: boto3==1.40.65
     {py3.7,py3.8}-boto3: urllib3<2.0.0
 
     chalice-v1.16.0: chalice==1.16.0
@@ -652,11 +648,7 @@
     fastapi-v0.79.1: fastapi==0.79.1
     fastapi-v0.93.0: fastapi==0.93.0
     fastapi-v0.107.0: fastapi==0.107.0
-<<<<<<< HEAD
-    fastapi-v0.120.4: fastapi==0.120.4
-=======
     fastapi-v0.121.0: fastapi==0.121.0
->>>>>>> 36974713
     fastapi: httpx
     fastapi: pytest-asyncio
     fastapi: python-multipart
