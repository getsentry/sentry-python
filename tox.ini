# Tox (http://codespeak.net/~hpk/tox/) is a tool for running tests
# in multiple virtualenvs. This configuration file will run the
# test suite on all supported python versions. To use it, "pip install tox"
# and then run "tox" from this directory.

[tox]
requires =
    # This version introduced using pip 24.1 which does not work with older Celery and HTTPX versions.
    virtualenv<20.26.3
envlist =
    # === Common ===
    {py3.7,py3.8,py3.9,py3.10,py3.11,py3.12,py3.13}-common

    # === Gevent ===
    {py3.8,py3.10,py3.11,py3.12}-gevent

    # === Integrations ===
    # General format is {pythonversion}-{integrationname}-v{frameworkversion}
    # 1 blank line between different integrations
    # Each framework version should only be mentioned once. I.e:
    #   {py3.7,py3.10}-django-v{3.2}
    #   {py3.10}-django-v{4.0}
    # instead of:
    #   {py3.7}-django-v{3.2}
    #   {py3.7,py3.10}-django-v{3.2,4.0}
    #
    # At a minimum, we should test against at least the lowest
    # and the latest supported version of a framework.

    # AIOHTTP
    {py3.7}-aiohttp-v{3.4}
    {py3.7,py3.9,py3.11}-aiohttp-v{3.8}
    {py3.8,py3.12,py3.13}-aiohttp-latest

    # Anthropic
    {py3.7,py3.11,py3.12}-anthropic-v{0.16,0.25}
    {py3.7,py3.11,py3.12}-anthropic-latest

    # Ariadne
    {py3.8,py3.11}-ariadne-v{0.20}
    {py3.8,py3.12,py3.13}-ariadne-latest

    # Arq
    {py3.7,py3.11}-arq-v{0.23}
    {py3.7,py3.12,py3.13}-arq-latest

    # Asgi
    {py3.7,py3.12,py3.13}-asgi

    # asyncpg
    {py3.7,py3.10}-asyncpg-v{0.23}
    {py3.8,py3.11,py3.12}-asyncpg-latest

    # AWS Lambda
    # The aws_lambda tests deploy to the real AWS and have their own
    # matrix of Python versions to run the test lambda function in.
    # see `lambda_runtime` fixture in tests/integrations/aws_lambda.py
    {py3.9}-aws_lambda

    # Beam
    {py3.7}-beam-v{2.12}
    {py3.8,py3.11}-beam-latest

    # Boto3
    {py3.7}-boto3-v{1.12}
    {py3.7,py3.11,py3.12}-boto3-v{1.23}
    {py3.11,py3.12}-boto3-v{1.34}
    {py3.11,py3.12,py3.13}-boto3-latest

    # Bottle
<<<<<<< HEAD
    {py3.7,py3.9}-bottle-v{0.12}
    {py3.7,py3.11,py3.12}-bottle-latest
=======
    {py3.6,py3.9}-bottle-v{0.12}
    {py3.6,py3.12,py3.13}-bottle-latest
>>>>>>> 205591e2

    # Celery
    {py3.7,py3.8}-celery-v{4}
    {py3.7,py3.8}-celery-v{5.0}
    {py3.7,py3.10}-celery-v{5.1,5.2}
    {py3.8,py3.11,py3.12}-celery-v{5.3,5.4}
    {py3.8,py3.12,py3.13}-celery-latest

    # Chalice
<<<<<<< HEAD
    {py3.7,py3.9}-chalice-v{1.16}
    {py3.8,py3.12}-chalice-latest
=======
    {py3.6,py3.9}-chalice-v{1.16}
    {py3.8,py3.12,py3.13}-chalice-latest
>>>>>>> 205591e2

    # Clickhouse Driver
    {py3.8,py3.11}-clickhouse_driver-v{0.2.0}
    {py3.8,py3.12,py3.13}-clickhouse_driver-latest

    # Cloud Resource Context
<<<<<<< HEAD
    {py3.7,py3.11,py3.12}-cloud_resource_context
=======
    {py3.6,py3.12,py3.13}-cloud_resource_context
>>>>>>> 205591e2

    # Cohere
    {py3.9,py3.11,py3.12}-cohere-v5
    {py3.9,py3.11,py3.12}-cohere-latest

    # Django
    # - Django 1.x
    {py3.7}-django-v{1.11}
    # - Django 2.x
    {py3.7}-django-v{2.0}
    {py3.7,py3.9}-django-v{2.2}
    # - Django 3.x
    {py3.7,py3.9}-django-v{3.0}
    {py3.7,py3.9,py3.11}-django-v{3.2}
    # - Django 4.x
    {py3.8,py3.11,py3.12}-django-v{4.0,4.1,4.2}
    # - Django 5.x
    {py3.10,py3.11,py3.12}-django-v{5.0,5.1}
    {py3.10,py3.12,py3.13}-django-latest

    # dramatiq
    {py3.7,py3.9}-dramatiq-v{1.13}
    {py3.7,py3.10,py3.11}-dramatiq-v{1.15}
    {py3.8,py3.11,py3.12}-dramatiq-v{1.17}
    {py3.8,py3.11,py3.12}-dramatiq-latest

    # Falcon
    {py3.7}-falcon-v{1,1.4,2}
    {py3.7,py3.11,py3.12}-falcon-v{3}
    {py3.7,py3.11,py3.12}-falcon-latest

    # FastAPI
    {py3.7,py3.10}-fastapi-v{0.79}
    {py3.8,py3.12,py3.13}-fastapi-latest

    # Flask
    {py3.7,py3.8}-flask-v{1}
    {py3.8,py3.11,py3.12}-flask-v{2}
    {py3.10,py3.11,py3.12}-flask-v{3}
    {py3.10,py3.12,py3.13}-flask-latest

    # GCP
    {py3.7}-gcp

    # GQL
    {py3.7,py3.11}-gql-v{3.4}
    {py3.7,py3.12,py3.13}-gql-latest

    # Graphene
    {py3.7,py3.11}-graphene-v{3.3}
    {py3.7,py3.12,py3.13}-graphene-latest

    # gRPC
    {py3.7,py3.9}-grpc-v{1.39}
    {py3.7,py3.10}-grpc-v{1.49}
    {py3.7,py3.11}-grpc-v{1.59}
    {py3.8,py3.11,py3.12}-grpc-latest

    # HTTPX
    {py3.7,py3.9}-httpx-v{0.16,0.18}
    {py3.7,py3.10}-httpx-v{0.20,0.22}
    {py3.7,py3.11,py3.12}-httpx-v{0.23,0.24}
    {py3.9,py3.11,py3.12}-httpx-v{0.25,0.27}
    {py3.9,py3.12,py3.13}-httpx-latest

    # Huey
<<<<<<< HEAD
    {py3.7,py3.11,py3.12}-huey-v{2.0}
    {py3.7,py3.11,py3.12}-huey-latest
=======
    {py3.6,py3.11,py3.12}-huey-v{2.0}
    {py3.6,py3.12,py3.13}-huey-latest
>>>>>>> 205591e2

    # Huggingface Hub
    {py3.9,py3.12,py3.13}-huggingface_hub-{v0.22}
    {py3.9,py3.12,py3.13}-huggingface_hub-latest

    # Langchain
    {py3.9,py3.11,py3.12}-langchain-v0.1
    {py3.9,py3.11,py3.12}-langchain-latest
    {py3.9,py3.11,py3.12}-langchain-notiktoken

    # Litestar
    # litestar 2.0.0 is the earliest version that supports Python < 3.12
    {py3.8,py3.11}-litestar-v{2.0}
    # litestar 2.3.0 is the earliest version that supports Python 3.12
    {py3.12}-litestar-v{2.3}
    {py3.8,py3.11,py3.12}-litestar-v{2.5}
    {py3.8,py3.11,py3.12}-litestar-latest

    # Loguru
<<<<<<< HEAD
    {py3.7,py3.11,py3.12}-loguru-v{0.5}
    {py3.7,py3.11,py3.12}-loguru-latest
=======
    {py3.6,py3.11,py3.12}-loguru-v{0.5}
    {py3.6,py3.12,py3.13}-loguru-latest
>>>>>>> 205591e2

    # OpenAI
    {py3.9,py3.11,py3.12}-openai-v1
    {py3.9,py3.11,py3.12}-openai-latest
    {py3.9,py3.11,py3.12}-openai-notiktoken

    # OpenTelemetry (OTel)
    {py3.7,py3.9,py3.12,py3.13}-opentelemetry

    # OpenTelemetry Experimental (POTel)
    {py3.8,py3.9,py3.10,py3.11,py3.12,py3.13}-potel

    # pure_eval
<<<<<<< HEAD
    {py3.7,py3.11,py3.12}-pure_eval
=======
    {py3.6,py3.12,py3.13}-pure_eval
>>>>>>> 205591e2

    # PyMongo (Mongo DB)
    {py3.7}-pymongo-v{3.7}
    {py3.7,py3.9}-pymongo-v{3.12}
    {py3.7,py3.11}-pymongo-v{4.0}
    {py3.7,py3.11,py3.12}-pymongo-v{4.3,4.7}
    {py3.7,py3.12,py3.13}-pymongo-latest

    # Pyramid
    {py3.7,py3.11}-pyramid-v{1.6}
    {py3.7,py3.11,py3.12}-pyramid-v{1.10}
    {py3.7,py3.11,py3.12}-pyramid-v{2.0}
    {py3.7,py3.11,py3.12}-pyramid-latest

    # Quart
    {py3.7,py3.11}-quart-v{0.16}
    {py3.8,py3.11,py3.12}-quart-v{0.19}
    {py3.8,py3.12,py3.13}-quart-latest

    # Ray
    {py3.10,py3.11}-ray-v{2.34}
    {py3.10,py3.11}-ray-latest

    # Redis
    {py3.7,py3.8}-redis-v{3}
    {py3.7,py3.8,py3.11}-redis-v{4}
    {py3.7,py3.11,py3.12}-redis-v{5}
    {py3.7,py3.12,py3.13}-redis-latest

    # Redis Cluster
    {py3.7,py3.8}-redis_py_cluster_legacy-v{1,2}
    # no -latest, not developed anymore

    # Requests
<<<<<<< HEAD
    {py3.7,py3.8,py3.11,py3.12}-requests
=======
    {py3.6,py3.8,py3.12,py3.13}-requests
>>>>>>> 205591e2

    # RQ (Redis Queue)
    {py3.7,py3.9}-rq-v{0.13,1.0}
    {py3.7,py3.11}-rq-v{1.5,1.10}
    {py3.7,py3.11,py3.12}-rq-v{1.15,1.16}
    {py3.7,py3.12,py3.13}-rq-latest

    # Sanic
    {py3.7}-sanic-v{0.8}
    {py3.8}-sanic-v{20}
    {py3.7,py3.11}-sanic-v{22}
    {py3.7,py3.11}-sanic-v{23}
    {py3.8,py3.11,py3.12}-sanic-latest

    # Spark
    {py3.8,py3.10,py3.11}-spark-v{3.1,3.3,3.5}
    {py3.8,py3.10,py3.11,py3.12}-spark-latest

    # Starlette
    {py3.7,py3.10}-starlette-v{0.19}
    {py3.7,py3.11}-starlette-v{0.20,0.24,0.28}
    {py3.8,py3.11,py3.12}-starlette-v{0.32,0.36}
    {py3.8,py3.12,py3.13}-starlette-latest

    # Starlite
    {py3.8,py3.11}-starlite-v{1.48,1.51}
    # 1.51.14 is the last starlite version; the project continues as litestar

    # SQL Alchemy
    {py3.7,py3.9}-sqlalchemy-v{1.2,1.4}
    {py3.7,py3.11}-sqlalchemy-v{2.0}
    {py3.7,py3.12,py3.13}-sqlalchemy-latest

    # Strawberry
    {py3.8,py3.11}-strawberry-v{0.209}
    {py3.8,py3.11,py3.12}-strawberry-v{0.222}
    {py3.8,py3.12,py3.13}-strawberry-latest

    # Tornado
    {py3.8,py3.11,py3.12}-tornado-v{6.0}
    {py3.8,py3.11,py3.12}-tornado-v{6.2}
    {py3.8,py3.11,py3.12}-tornado-latest

    # Trytond
    {py3.7,py3.8}-trytond-v{5}
    {py3.7,py3.11}-trytond-v{6}
    {py3.8,py3.11,py3.12}-trytond-v{7}
    {py3.8,py3.12,py3.13}-trytond-latest

[testenv]
deps =
    # if you change requirements-testing.txt and your change is not being reflected
    # in what's installed by tox (when running tox locally), try running tox
    # with the -r flag
    -r requirements-testing.txt

    linters: -r requirements-linting.txt
    linters: werkzeug<2.3.0

    # === Common ===
    py3.8-common: hypothesis
    {py3.7,py3.8,py3.9,py3.10,py3.11,py3.12,py3.13}-common: pytest-asyncio
    # See https://github.com/pytest-dev/pytest/issues/9621
    # and https://github.com/pytest-dev/pytest-forked/issues/67
    # for justification of the upper bound on pytest
    {py3.7,py3.8,py3.9,py3.10,py3.11,py3.12}-common: pytest<7.0.0
    py3.13-common: pytest

    # === Gevent ===
    {py3.7,py3.8,py3.9,py3.10,py3.11}-gevent: gevent>=22.10.0, <22.11.0
    {py3.12}-gevent: gevent
    # See https://github.com/pytest-dev/pytest/issues/9621
    # and https://github.com/pytest-dev/pytest-forked/issues/67
    # for justification of the upper bound on pytest
    {py3.7,py3.8,py3.9,py3.10,py3.11,py3.12}-gevent: pytest<7.0.0

    # === Integrations ===

    # AIOHTTP
    aiohttp-v3.4: aiohttp~=3.4.0
    aiohttp-v3.8: aiohttp~=3.8.0
    aiohttp-latest: aiohttp
    aiohttp: pytest-aiohttp
    aiohttp-v3.8: pytest-asyncio
    aiohttp-latest: pytest-asyncio

    # Anthropic
    anthropic-v0.25: anthropic~=0.25.0
    anthropic-v0.16: anthropic~=0.16.0
    anthropic-latest: anthropic

    # Ariadne
    ariadne-v0.20: ariadne~=0.20.0
    ariadne-latest: ariadne
    ariadne: fastapi
    ariadne: flask
    ariadne: httpx

    # Arq
    arq-v0.23: arq~=0.23.0
    arq-v0.23: pydantic<2
    arq-latest: arq
    arq: fakeredis>=2.2.0,<2.8
    arq: pytest-asyncio
    arq: async-timeout

    # Asgi
    asgi: pytest-asyncio
    asgi: async-asgi-testclient

    # Asyncpg
    asyncpg-v0.23: asyncpg~=0.23.0
    asyncpg-latest: asyncpg
    asyncpg: pytest-asyncio

    # AWS Lambda
    aws_lambda: boto3

    # Beam
    beam-v2.12: apache-beam~=2.12.0
    beam-latest: apache-beam

    # Boto3
    boto3-v1.12: boto3~=1.12.0
    boto3-v1.23: boto3~=1.23.0
    boto3-v1.34: boto3~=1.34.0
    boto3-latest: boto3

    # Bottle
    bottle: Werkzeug<2.1.0
    bottle-v0.12: bottle~=0.12.0
    bottle-latest: bottle

    # Celery
    celery: redis
    celery: newrelic
    celery: pytest<7
    celery-v4: Celery~=4.0
    celery-v5.0: Celery~=5.0.0
    celery-v5.1: Celery~=5.1.0
    celery-v5.2: Celery~=5.2.0
    celery-v5.3: Celery~=5.3.0
    celery-v5.4: Celery~=5.4.0
    celery-latest: Celery

<<<<<<< HEAD
=======
    celery: newrelic
    celery: pytest<7
>>>>>>> 205591e2
    {py3.7}-celery: importlib-metadata<5.0

    # Chalice
    chalice-v1.16: chalice~=1.16.0
    chalice-latest: chalice
    chalice: pytest-chalice==0.0.5

    {py3.7,py3.8}-chalice: botocore~=1.31

    # Clickhouse Driver
    clickhouse_driver-v0.2.0: clickhouse_driver~=0.2.0
    clickhouse_driver-latest: clickhouse_driver

    # Cohere
    cohere-v5: cohere~=5.3.3
    cohere-latest: cohere

    # Django
    django: psycopg2-binary
    django-v{1.11,2.0,2.1,2.2,3.0,3.1,3.2}: djangorestframework>=3.0.0,<4.0.0
    django-v{2.0,2.2,3.0,3.2,4.0,4.1,4.2,5.0,5.1}: channels[daphne]
    django-v{1.11,2.0,2.2,3.0,3.2}: Werkzeug<2.1.0
    django-v{1.11,2.0,2.2,3.0}: pytest-django<4.0
    django-v{3.2,4.0,4.1,4.2,5.0,5.1}: pytest-django
    django-v{4.0,4.1,4.2,5.0,5.1}: djangorestframework
    django-v{4.0,4.1,4.2,5.0,5.1}: pytest-asyncio
    django-v{4.0,4.1,4.2,5.0,5.1}: Werkzeug
    django-latest: djangorestframework
    django-latest: pytest-asyncio
    django-latest: pytest-django
    django-latest: Werkzeug
    django-latest: channels[daphne]

    django-v1.11: Django~=1.11.0
    django-v2.0: Django~=2.0.0
    django-v2.2: Django~=2.2.0
    django-v3.0: Django~=3.0.0
    django-v3.2: Django~=3.2.0
    django-v4.0: Django~=4.0.0
    django-v4.1: Django~=4.1.0
    django-v4.2: Django~=4.2.0
    django-v5.0: Django~=5.0.0
    django-v5.1: Django==5.1rc1
    django-latest: Django

    # dramatiq
    dramatiq-v1.13: dramatiq>=1.13,<1.14
    dramatiq-v1.15: dramatiq>=1.15,<1.16
    dramatiq-v1.17: dramatiq>=1.17,<1.18
    dramatiq-latest: dramatiq

    # Falcon
    falcon-v1.4: falcon~=1.4.0
    falcon-v1: falcon~=1.0
    falcon-v2: falcon~=2.0
    falcon-v3: falcon~=3.0
    falcon-latest: falcon

    # FastAPI
    fastapi: httpx
    # (this is a dependency of httpx)
    fastapi: anyio<4.0.0
    fastapi: pytest-asyncio
    fastapi: python-multipart
    fastapi: requests
    fastapi-v{0.79}: fastapi~=0.79.0
    fastapi-latest: fastapi

    # Flask
    flask: flask-login
    flask-v{1,2.0}: Werkzeug<2.1.0
    flask-v{1,2.0}: markupsafe<2.1.0
    flask-v{3}: Werkzeug
    flask-v1: Flask~=1.0
    flask-v2: Flask~=2.0
    flask-v3: Flask~=3.0
    flask-latest: Flask

    # GQL
    gql-v{3.4}: gql[all]~=3.4.0
    gql-latest: gql[all]

    # Graphene
    graphene: blinker
    graphene: fastapi
    graphene: flask
    graphene: httpx
    graphene-v{3.3}: graphene~=3.3.0
    graphene-latest: graphene

    # gRPC
    grpc: protobuf
    grpc: mypy-protobuf
    grpc: types-protobuf
    grpc: pytest-asyncio
    grpc-v1.39: grpcio~=1.39.0
    grpc-v1.49: grpcio~=1.49.1
    grpc-v1.59: grpcio~=1.59.0
    grpc-latest: grpcio

    # HTTPX
    httpx-v0.16: pytest-httpx==0.10.0
    httpx-v0.18: pytest-httpx==0.12.0
    httpx-v0.20: pytest-httpx==0.14.0
    httpx-v0.22: pytest-httpx==0.19.0
    httpx-v0.23: pytest-httpx==0.21.0
    httpx-v0.24: pytest-httpx==0.22.0
    httpx-v0.25: pytest-httpx==0.25.0
    httpx: pytest-httpx
    # anyio is a dep of httpx
    httpx: anyio<4.0.0
    httpx-v0.16: httpx~=0.16.0
    httpx-v0.18: httpx~=0.18.0
    httpx-v0.20: httpx~=0.20.0
    httpx-v0.22: httpx~=0.22.0
    httpx-v0.23: httpx~=0.23.0
    httpx-v0.24: httpx~=0.24.0
    httpx-v0.25: httpx~=0.25.0
    httpx-v0.27: httpx~=0.27.0
    httpx-latest: httpx

    # Huey
    huey-v2.0: huey~=2.0.0
    huey-latest: huey

    # Huggingface Hub
    huggingface_hub-v0.22: huggingface_hub~=0.22.2
    huggingface_hub-latest: huggingface_hub

    # Langchain
    langchain-v0.1: openai~=1.0.0
    langchain-v0.1: langchain~=0.1.11
    langchain-v0.1: tiktoken~=0.6.0
    langchain-latest: langchain
    langchain-latest: langchain-openai
    langchain-latest: openai>=1.6.1
    langchain-latest: tiktoken~=0.6.0
    langchain-notiktoken: langchain
    langchain-notiktoken: langchain-openai
    langchain-notiktoken: openai>=1.6.1

    # Litestar
    litestar: pytest-asyncio
    litestar: python-multipart
    litestar: requests
    litestar: cryptography
    litestar-v2.0: litestar~=2.0.0
    litestar-v2.3: litestar~=2.3.0
    litestar-v2.5: litestar~=2.5.0
    litestar-latest: litestar

    # Loguru
    loguru-v0.5: loguru~=0.5.0
    loguru-latest: loguru

    # OpenAI
    openai-v1: openai~=1.0.0
    openai-v1: tiktoken~=0.6.0
    openai-latest: openai
    openai-latest: tiktoken~=0.6.0
    openai-notiktoken: openai

    # OpenTelemetry (OTel)
    opentelemetry: opentelemetry-distro

    # OpenTelemetry Experimental (POTel)
    potel: -e .[opentelemetry-experimental]

    # pure_eval
    pure_eval: pure_eval

    # PyMongo (MongoDB)
    pymongo: mockupdb
    pymongo-v3.1: pymongo~=3.1.0
    pymongo-v3.13: pymongo~=3.13.0
    pymongo-v4.0: pymongo~=4.0.0
    pymongo-v4.3: pymongo~=4.3.0
    pymongo-v4.7: pymongo~=4.7.0
    pymongo-latest: pymongo

    # Pyramid
    pyramid: Werkzeug<2.1.0
    pyramid-v1.6: pyramid~=1.6.0
    pyramid-v1.10: pyramid~=1.10.0
    pyramid-v2.0: pyramid~=2.0.0
    pyramid-latest: pyramid

    # Quart
    quart: quart-auth
    quart: pytest-asyncio
    quart-v0.16: blinker<1.6
    quart-v0.16: jinja2<3.1.0
    quart-v0.16: Werkzeug<2.1.0
    quart-v0.16: hypercorn<0.15.0
    quart-v0.16: quart~=0.16.0
    quart-v0.19: Werkzeug>=3.0.0
    quart-v0.19: quart~=0.19.0
    quart-latest: quart

    # Ray
    ray-v2.34: ray~=2.34.0
    ray-latest: ray

    # Redis
    redis: fakeredis!=1.7.4
    redis: pytest<8.0.0
    {py3.7,py3.8,py3.9,py3.10,py3.11}-redis: pytest-asyncio
    redis-v3: redis~=3.0
    redis-v4: redis~=4.0
    redis-v5: redis~=5.0
    redis-latest: redis

    # Redis Cluster
    redis_py_cluster_legacy-v1: redis-py-cluster~=1.0
    redis_py_cluster_legacy-v2: redis-py-cluster~=2.0

    # Requests
    requests: requests>=2.0

    # RQ (Redis Queue)
    rq-v{0.13,1.0,1.5,1.10}: fakeredis>=1.0,<1.7.4
    rq-v{1.15,1.16}: fakeredis
    rq-latest: fakeredis
    rq-v0.13: rq~=0.13.0
    rq-v1.0: rq~=1.0.0
    rq-v1.5: rq~=1.5.0
    rq-v1.10: rq~=1.10.0
    rq-v1.15: rq~=1.15.0
    rq-v1.16: rq~=1.16.0
    rq-latest: rq

    # Sanic
    sanic: websockets<11.0
    sanic: aiohttp
    sanic-v{22,23}: sanic_testing
    sanic-latest: sanic_testing
    sanic-v0.8: sanic~=0.8.0
    sanic-v20: sanic~=20.0
    sanic-v22: sanic~=22.0
    sanic-v23: sanic~=23.0
    sanic-latest: sanic

    # Spark
    spark-v3.1: pyspark~=3.1.0
    spark-v3.3: pyspark~=3.3.0
    spark-v3.5: pyspark~=3.5.0
    spark-latest: pyspark

    # Starlette
    starlette: pytest-asyncio
    starlette: python-multipart
    starlette: requests
    starlette: httpx
    # (this is a dependency of httpx)
    starlette: anyio<4.0.0
    starlette: jinja2
    starlette-v0.19: starlette~=0.19.0
    starlette-v0.20: starlette~=0.20.0
    starlette-v0.24: starlette~=0.24.0
    starlette-v0.28: starlette~=0.28.0
    starlette-v0.32: starlette~=0.32.0
    starlette-v0.36: starlette~=0.36.0
    starlette-latest: starlette

    # Starlite
    starlite: pytest-asyncio
    starlite: python-multipart
    starlite: requests
    starlite: cryptography
    starlite: pydantic<2.0.0
    starlite-v{1.48}: starlite~=1.48.0
    starlite-v{1.51}: starlite~=1.51.0

    # SQLAlchemy
    sqlalchemy-v1.2: sqlalchemy~=1.2.0
    sqlalchemy-v1.4: sqlalchemy~=1.4.0
    sqlalchemy-v2.0: sqlalchemy~=2.0.0
    sqlalchemy-latest: sqlalchemy

    # Strawberry
    strawberry: fastapi
    strawberry: flask
    strawberry: httpx
    strawberry-v0.209: strawberry-graphql[fastapi,flask]~=0.209.0
    strawberry-v0.222: strawberry-graphql[fastapi,flask]~=0.222.0
    strawberry-latest: strawberry-graphql[fastapi,flask]

    # Tornado
    tornado: pytest<8.2
    tornado-v6.0: tornado~=6.0.0
    tornado-v6.2: tornado~=6.2.0
    tornado-latest: tornado

    # Trytond
    trytond: werkzeug
    trytond-v5: trytond~=5.0
    trytond-v6: trytond~=6.0
    trytond-v7: trytond~=7.0
    trytond-latest: trytond

setenv =
    PYTHONDONTWRITEBYTECODE=1
    OBJC_DISABLE_INITIALIZE_FORK_SAFETY=YES
    COVERAGE_FILE=.coverage-sentry-{envname}

    django: DJANGO_SETTINGS_MODULE=tests.integrations.django.myapp.settings
    py3.12-django: PIP_CONSTRAINT=constraints.txt

    common: TESTPATH=tests
    gevent: TESTPATH=tests
    aiohttp: TESTPATH=tests/integrations/aiohttp
    anthropic: TESTPATH=tests/integrations/anthropic
    ariadne: TESTPATH=tests/integrations/ariadne
    arq: TESTPATH=tests/integrations/arq
    asgi: TESTPATH=tests/integrations/asgi
    asyncpg: TESTPATH=tests/integrations/asyncpg
    aws_lambda: TESTPATH=tests/integrations/aws_lambda
    beam: TESTPATH=tests/integrations/beam
    boto3: TESTPATH=tests/integrations/boto3
    bottle: TESTPATH=tests/integrations/bottle
    celery: TESTPATH=tests/integrations/celery
    chalice: TESTPATH=tests/integrations/chalice
    clickhouse_driver: TESTPATH=tests/integrations/clickhouse_driver
    cohere: TESTPATH=tests/integrations/cohere
    cloud_resource_context: TESTPATH=tests/integrations/cloud_resource_context
    django: TESTPATH=tests/integrations/django
    dramatiq: TESTPATH=tests/integrations/dramatiq
    falcon: TESTPATH=tests/integrations/falcon
    fastapi:  TESTPATH=tests/integrations/fastapi
    flask: TESTPATH=tests/integrations/flask
    gcp: TESTPATH=tests/integrations/gcp
    gql: TESTPATH=tests/integrations/gql
    graphene: TESTPATH=tests/integrations/graphene
    grpc: TESTPATH=tests/integrations/grpc
    httpx: TESTPATH=tests/integrations/httpx
    huey: TESTPATH=tests/integrations/huey
    huggingface_hub: TESTPATH=tests/integrations/huggingface_hub
    langchain: TESTPATH=tests/integrations/langchain
    litestar: TESTPATH=tests/integrations/litestar
    loguru: TESTPATH=tests/integrations/loguru
    openai: TESTPATH=tests/integrations/openai
    opentelemetry: TESTPATH=tests/integrations/opentelemetry
    potel: TESTPATH=tests/integrations/opentelemetry
    pure_eval: TESTPATH=tests/integrations/pure_eval
    pymongo: TESTPATH=tests/integrations/pymongo
    pyramid: TESTPATH=tests/integrations/pyramid
    quart: TESTPATH=tests/integrations/quart
    ray: TESTPATH=tests/integrations/ray
    redis: TESTPATH=tests/integrations/redis
    redis_py_cluster_legacy: TESTPATH=tests/integrations/redis_py_cluster_legacy
    requests: TESTPATH=tests/integrations/requests
    rq: TESTPATH=tests/integrations/rq
    sanic: TESTPATH=tests/integrations/sanic
    spark: TESTPATH=tests/integrations/spark
    starlette: TESTPATH=tests/integrations/starlette
    starlite: TESTPATH=tests/integrations/starlite
    sqlalchemy: TESTPATH=tests/integrations/sqlalchemy
    strawberry: TESTPATH=tests/integrations/strawberry
    tornado: TESTPATH=tests/integrations/tornado
    trytond: TESTPATH=tests/integrations/trytond
    socket: TESTPATH=tests/integrations/socket

passenv =
    SENTRY_PYTHON_TEST_AWS_ACCESS_KEY_ID
    SENTRY_PYTHON_TEST_AWS_SECRET_ACCESS_KEY
    SENTRY_PYTHON_TEST_POSTGRES_HOST
    SENTRY_PYTHON_TEST_POSTGRES_USER
    SENTRY_PYTHON_TEST_POSTGRES_PASSWORD
    SENTRY_PYTHON_TEST_POSTGRES_NAME

usedevelop = True

extras =
    bottle: bottle
    falcon: falcon
    flask: flask
    pymongo: pymongo

basepython =
    py3.7: python3.7
    py3.8: python3.8
    py3.9: python3.9
    py3.10: python3.10
    py3.11: python3.11
    py3.12: python3.12

    # Python version is pinned here because flake8 actually behaves differently
    # depending on which version is used. You can patch this out to point to
    # some random Python 3 binary, but then you get guaranteed mismatches with
    # CI. Other tools such as mypy and black have options that pin the Python
    # version.
    linters: python3.12

commands =
    {py3.7,py3.8}-boto3: pip install urllib3<2.0.0

    ; https://github.com/pallets/flask/issues/4455
    {py3.7,py3.8,py3.9,py3.10,py3.11}-flask-v{1}: pip install "itsdangerous>=0.24,<2.0" "markupsafe<2.0.0" "jinja2<3.1.1"

    ; Running `pytest` as an executable suffers from an import error
    ; when loading tests in scenarios. In particular, django fails to
    ; load the settings from the test module.
    python -m pytest {env:TESTPATH} -o junit_suite_name={envname} {posargs}

[testenv:linters]
commands =
    flake8 tests sentry_sdk
    black --check tests sentry_sdk
    mypy sentry_sdk<|MERGE_RESOLUTION|>--- conflicted
+++ resolved
@@ -68,13 +68,8 @@
     {py3.11,py3.12,py3.13}-boto3-latest
 
     # Bottle
-<<<<<<< HEAD
     {py3.7,py3.9}-bottle-v{0.12}
-    {py3.7,py3.11,py3.12}-bottle-latest
-=======
-    {py3.6,py3.9}-bottle-v{0.12}
-    {py3.6,py3.12,py3.13}-bottle-latest
->>>>>>> 205591e2
+    {py3.7,py3.12,py3.13}-bottle-latest
 
     # Celery
     {py3.7,py3.8}-celery-v{4}
@@ -84,24 +79,15 @@
     {py3.8,py3.12,py3.13}-celery-latest
 
     # Chalice
-<<<<<<< HEAD
     {py3.7,py3.9}-chalice-v{1.16}
-    {py3.8,py3.12}-chalice-latest
-=======
-    {py3.6,py3.9}-chalice-v{1.16}
     {py3.8,py3.12,py3.13}-chalice-latest
->>>>>>> 205591e2
 
     # Clickhouse Driver
     {py3.8,py3.11}-clickhouse_driver-v{0.2.0}
     {py3.8,py3.12,py3.13}-clickhouse_driver-latest
 
     # Cloud Resource Context
-<<<<<<< HEAD
-    {py3.7,py3.11,py3.12}-cloud_resource_context
-=======
-    {py3.6,py3.12,py3.13}-cloud_resource_context
->>>>>>> 205591e2
+    {py3.7,py3.12,py3.13}-cloud_resource_context
 
     # Cohere
     {py3.9,py3.11,py3.12}-cohere-v5
@@ -168,13 +154,8 @@
     {py3.9,py3.12,py3.13}-httpx-latest
 
     # Huey
-<<<<<<< HEAD
     {py3.7,py3.11,py3.12}-huey-v{2.0}
-    {py3.7,py3.11,py3.12}-huey-latest
-=======
-    {py3.6,py3.11,py3.12}-huey-v{2.0}
-    {py3.6,py3.12,py3.13}-huey-latest
->>>>>>> 205591e2
+    {py3.7,py3.12,py3.13}-huey-latest
 
     # Huggingface Hub
     {py3.9,py3.12,py3.13}-huggingface_hub-{v0.22}
@@ -194,13 +175,8 @@
     {py3.8,py3.11,py3.12}-litestar-latest
 
     # Loguru
-<<<<<<< HEAD
     {py3.7,py3.11,py3.12}-loguru-v{0.5}
-    {py3.7,py3.11,py3.12}-loguru-latest
-=======
-    {py3.6,py3.11,py3.12}-loguru-v{0.5}
-    {py3.6,py3.12,py3.13}-loguru-latest
->>>>>>> 205591e2
+    {py3.7,py3.12,py3.13}-loguru-latest
 
     # OpenAI
     {py3.9,py3.11,py3.12}-openai-v1
@@ -214,11 +190,7 @@
     {py3.8,py3.9,py3.10,py3.11,py3.12,py3.13}-potel
 
     # pure_eval
-<<<<<<< HEAD
-    {py3.7,py3.11,py3.12}-pure_eval
-=======
-    {py3.6,py3.12,py3.13}-pure_eval
->>>>>>> 205591e2
+    {py3.7,py3.12,py3.13}-pure_eval
 
     # PyMongo (Mongo DB)
     {py3.7}-pymongo-v{3.7}
@@ -253,11 +225,7 @@
     # no -latest, not developed anymore
 
     # Requests
-<<<<<<< HEAD
-    {py3.7,py3.8,py3.11,py3.12}-requests
-=======
-    {py3.6,py3.8,py3.12,py3.13}-requests
->>>>>>> 205591e2
+    {py3.7,py3.8,py3.12,py3.13}-requests
 
     # RQ (Redis Queue)
     {py3.7,py3.9}-rq-v{0.13,1.0}
@@ -403,11 +371,6 @@
     celery-v5.4: Celery~=5.4.0
     celery-latest: Celery
 
-<<<<<<< HEAD
-=======
-    celery: newrelic
-    celery: pytest<7
->>>>>>> 205591e2
     {py3.7}-celery: importlib-metadata<5.0
 
     # Chalice
