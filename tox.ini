--- conflicted
+++ resolved
@@ -57,14 +57,14 @@
 
     # ~~~ MCP ~~~
     {py3.10,py3.12,py3.13}-mcp-v1.15.0
-    {py3.10,py3.12,py3.13}-mcp-v1.17.0
-    {py3.10,py3.12,py3.13}-mcp-v1.19.0
-    {py3.10,py3.12,py3.13}-mcp-v1.22.0
+    {py3.10,py3.12,py3.13}-mcp-v1.18.0
+    {py3.10,py3.12,py3.13}-mcp-v1.21.2
+    {py3.10,py3.12,py3.13}-mcp-v1.23.1
 
     {py3.10,py3.13,py3.14,py3.14t}-fastmcp-v0.1.0
     {py3.10,py3.13,py3.14,py3.14t}-fastmcp-v0.4.1
     {py3.10,py3.13,py3.14,py3.14t}-fastmcp-v1.0
-    {py3.10,py3.12,py3.13}-fastmcp-v2.13.1
+    {py3.10,py3.12,py3.13}-fastmcp-v2.13.2
 
 
     # ~~~ Agents ~~~
@@ -74,13 +74,9 @@
     {py3.10,py3.13,py3.14,py3.14t}-openai_agents-v0.6.1
 
     {py3.10,py3.12,py3.13}-pydantic_ai-v1.0.18
-    {py3.10,py3.12,py3.13}-pydantic_ai-v1.8.0
-    {py3.10,py3.12,py3.13}-pydantic_ai-v1.16.0
-<<<<<<< HEAD
-    {py3.10,py3.12,py3.13}-pydantic_ai-v1.24.0
-=======
-    {py3.10,py3.12,py3.13}-pydantic_ai-v1.25.1
->>>>>>> 9a9fbfef
+    {py3.10,py3.12,py3.13}-pydantic_ai-v1.9.1
+    {py3.10,py3.12,py3.13}-pydantic_ai-v1.18.0
+    {py3.10,py3.12,py3.13}-pydantic_ai-v1.26.0
 
 
     # ~~~ AI Workflow ~~~
@@ -114,20 +110,12 @@
 
     {py3.8,py3.10,py3.11}-huggingface_hub-v0.24.7
     {py3.8,py3.12,py3.13}-huggingface_hub-v0.36.0
-<<<<<<< HEAD
-    {py3.9,py3.13,py3.14,py3.14t}-huggingface_hub-v1.1.5
-=======
-    {py3.9,py3.13,py3.14,py3.14t}-huggingface_hub-v1.1.6
->>>>>>> 9a9fbfef
+    {py3.9,py3.13,py3.14,py3.14t}-huggingface_hub-v1.1.7
 
     {py3.9,py3.12,py3.13}-litellm-v1.77.7
     {py3.9,py3.12,py3.13}-litellm-v1.78.7
     {py3.9,py3.12,py3.13}-litellm-v1.79.3
-<<<<<<< HEAD
-    {py3.9,py3.12,py3.13}-litellm-v1.80.5
-=======
     {py3.9,py3.12,py3.13}-litellm-v1.80.7
->>>>>>> 9a9fbfef
 
     {py3.8,py3.11,py3.12}-openai-base-v1.0.1
     {py3.8,py3.12,py3.13}-openai-base-v1.109.1
@@ -142,11 +130,7 @@
     {py3.6,py3.7}-boto3-v1.12.49
     {py3.6,py3.9,py3.10}-boto3-v1.21.46
     {py3.7,py3.11,py3.12}-boto3-v1.33.13
-<<<<<<< HEAD
-    {py3.9,py3.13,py3.14,py3.14t}-boto3-v1.41.5
-=======
-    {py3.9,py3.13,py3.14,py3.14t}-boto3-v1.42.0
->>>>>>> 9a9fbfef
+    {py3.9,py3.13,py3.14,py3.14t}-boto3-v1.42.1
 
     {py3.6,py3.7,py3.8}-chalice-v1.16.0
     {py3.9,py3.12,py3.13}-chalice-v1.32.0
@@ -162,7 +146,7 @@
 
     {py3.6}-pymongo-v3.5.1
     {py3.6,py3.10,py3.11}-pymongo-v3.13.0
-    {py3.9,py3.13,py3.14,py3.14t}-pymongo-v4.15.4
+    {py3.9,py3.13,py3.14,py3.14t}-pymongo-v4.15.5
 
     {py3.6}-redis-v2.10.6
     {py3.6,py3.7,py3.8}-redis-v3.5.3
@@ -256,8 +240,8 @@
     {py3.6,py3.7}-django-v1.11.29
     {py3.6,py3.8,py3.9}-django-v2.2.28
     {py3.6,py3.9,py3.10}-django-v3.2.25
-    {py3.8,py3.11,py3.12}-django-v4.2.26
-    {py3.10,py3.13,py3.14,py3.14t}-django-v5.2.8
+    {py3.8,py3.11,py3.12}-django-v4.2.27
+    {py3.10,py3.13,py3.14,py3.14t}-django-v5.2.9
     {py3.12,py3.13,py3.14,py3.14t}-django-v6.0rc1
 
     {py3.6,py3.7,py3.8}-flask-v1.1.4
@@ -270,15 +254,9 @@
     {py3.10,py3.13,py3.14,py3.14t}-starlette-v0.50.0
 
     {py3.6,py3.9,py3.10}-fastapi-v0.79.1
-<<<<<<< HEAD
-    {py3.7,py3.10,py3.11}-fastapi-v0.93.0
-    {py3.8,py3.10,py3.11}-fastapi-v0.107.0
-    {py3.8,py3.13,py3.14,py3.14t}-fastapi-v0.122.0
-=======
     {py3.7,py3.10,py3.11}-fastapi-v0.94.1
     {py3.8,py3.11,py3.12}-fastapi-v0.109.2
-    {py3.8,py3.13,py3.14,py3.14t}-fastapi-v0.123.0
->>>>>>> 9a9fbfef
+    {py3.8,py3.13,py3.14,py3.14t}-fastapi-v0.123.5
 
 
     # ~~~ Web 2 ~~~
@@ -402,16 +380,15 @@
 
     # ~~~ MCP ~~~
     mcp-v1.15.0: mcp==1.15.0
-    mcp-v1.17.0: mcp==1.17.0
-    mcp-v1.19.0: mcp==1.19.0
-    mcp-v1.22.0: mcp==1.22.0
+    mcp-v1.18.0: mcp==1.18.0
+    mcp-v1.21.2: mcp==1.21.2
+    mcp-v1.23.1: mcp==1.23.1
     mcp: pytest-asyncio
-<<<<<<< HEAD
 
     fastmcp-v0.1.0: fastmcp==0.1.0
     fastmcp-v0.4.1: fastmcp==0.4.1
     fastmcp-v1.0: fastmcp==1.0
-    fastmcp-v2.13.1: fastmcp==2.13.1
+    fastmcp-v2.13.2: fastmcp==2.13.2
     fastmcp: pytest-asyncio
 
 
@@ -423,9 +400,9 @@
     openai_agents: pytest-asyncio
 
     pydantic_ai-v1.0.18: pydantic-ai==1.0.18
-    pydantic_ai-v1.8.0: pydantic-ai==1.8.0
-    pydantic_ai-v1.16.0: pydantic-ai==1.16.0
-    pydantic_ai-v1.24.0: pydantic-ai==1.24.0
+    pydantic_ai-v1.9.1: pydantic-ai==1.9.1
+    pydantic_ai-v1.18.0: pydantic-ai==1.18.0
+    pydantic_ai-v1.26.0: pydantic-ai==1.26.0
     pydantic_ai: pytest-asyncio
 
 
@@ -463,70 +440,6 @@
     anthropic: pytest-asyncio
     anthropic-v0.16.0: httpx<0.28.0
     anthropic-v0.36.2: httpx<0.28.0
-=======
->>>>>>> 9a9fbfef
-
-    fastmcp-v0.1.0: fastmcp==0.1.0
-    fastmcp-v0.4.1: fastmcp==0.4.1
-    fastmcp-v1.0: fastmcp==1.0
-    fastmcp-v2.13.1: fastmcp==2.13.1
-    fastmcp: pytest-asyncio
-
-
-    # ~~~ Agents ~~~
-    openai_agents-v0.0.19: openai-agents==0.0.19
-    openai_agents-v0.2.11: openai-agents==0.2.11
-    openai_agents-v0.4.2: openai-agents==0.4.2
-    openai_agents-v0.6.1: openai-agents==0.6.1
-    openai_agents: pytest-asyncio
-
-    pydantic_ai-v1.0.18: pydantic-ai==1.0.18
-    pydantic_ai-v1.8.0: pydantic-ai==1.8.0
-    pydantic_ai-v1.16.0: pydantic-ai==1.16.0
-    pydantic_ai-v1.25.1: pydantic-ai==1.25.1
-    pydantic_ai: pytest-asyncio
-
-
-<<<<<<< HEAD
-    litellm-v1.77.7: litellm==1.77.7
-    litellm-v1.78.7: litellm==1.78.7
-    litellm-v1.79.3: litellm==1.79.3
-    litellm-v1.80.5: litellm==1.80.5
-=======
-    # ~~~ AI Workflow ~~~
-    langchain-base-v0.1.20: langchain==0.1.20
-    langchain-base-v0.3.27: langchain==0.3.27
-    langchain-base-v1.1.0: langchain==1.1.0
-    langchain-base: pytest-asyncio
-    langchain-base: openai
-    langchain-base: tiktoken
-    langchain-base: langchain-openai
-    langchain-base-v0.3.27: langchain-community
-    langchain-base-v1.1.0: langchain-community
-    langchain-base-v1.1.0: langchain-classic
-
-    langchain-notiktoken-v0.1.20: langchain==0.1.20
-    langchain-notiktoken-v0.3.27: langchain==0.3.27
-    langchain-notiktoken-v1.1.0: langchain==1.1.0
-    langchain-notiktoken: pytest-asyncio
-    langchain-notiktoken: openai
-    langchain-notiktoken: langchain-openai
-    langchain-notiktoken-v0.3.27: langchain-community
-    langchain-notiktoken-v1.1.0: langchain-community
-    langchain-notiktoken-v1.1.0: langchain-classic
-
-    langgraph-v0.6.11: langgraph==0.6.11
-    langgraph-v1.0.4: langgraph==1.0.4
-
-
-    # ~~~ AI ~~~
-    anthropic-v0.16.0: anthropic==0.16.0
-    anthropic-v0.36.2: anthropic==0.36.2
-    anthropic-v0.56.0: anthropic==0.56.0
-    anthropic-v0.75.0: anthropic==0.75.0
-    anthropic: pytest-asyncio
-    anthropic-v0.16.0: httpx<0.28.0
-    anthropic-v0.36.2: httpx<0.28.0
 
     cohere-v5.4.0: cohere==5.4.0
     cohere-v5.10.0: cohere==5.10.0
@@ -541,7 +454,7 @@
 
     huggingface_hub-v0.24.7: huggingface_hub==0.24.7
     huggingface_hub-v0.36.0: huggingface_hub==0.36.0
-    huggingface_hub-v1.1.6: huggingface_hub==1.1.6
+    huggingface_hub-v1.1.7: huggingface_hub==1.1.7
     huggingface_hub: responses
     huggingface_hub: pytest-httpx
 
@@ -549,7 +462,6 @@
     litellm-v1.78.7: litellm==1.78.7
     litellm-v1.79.3: litellm==1.79.3
     litellm-v1.80.7: litellm==1.80.7
->>>>>>> 9a9fbfef
 
     openai-base-v1.0.1: openai==1.0.1
     openai-base-v1.109.1: openai==1.109.1
@@ -569,11 +481,7 @@
     boto3-v1.12.49: boto3==1.12.49
     boto3-v1.21.46: boto3==1.21.46
     boto3-v1.33.13: boto3==1.33.13
-<<<<<<< HEAD
-    boto3-v1.41.5: boto3==1.41.5
-=======
-    boto3-v1.42.0: boto3==1.42.0
->>>>>>> 9a9fbfef
+    boto3-v1.42.1: boto3==1.42.1
     {py3.7,py3.8}-boto3: urllib3<2.0.0
 
     chalice-v1.16.0: chalice==1.16.0
@@ -592,7 +500,7 @@
 
     pymongo-v3.5.1: pymongo==3.5.1
     pymongo-v3.13.0: pymongo==3.13.0
-    pymongo-v4.15.4: pymongo==4.15.4
+    pymongo-v4.15.5: pymongo==4.15.5
     pymongo: mockupdb
 
     redis-v2.10.6: redis==2.10.6
@@ -725,8 +633,8 @@
     django-v1.11.29: django==1.11.29
     django-v2.2.28: django==2.2.28
     django-v3.2.25: django==3.2.25
-    django-v4.2.26: django==4.2.26
-    django-v5.2.8: django==5.2.8
+    django-v4.2.27: django==4.2.27
+    django-v5.2.9: django==5.2.9
     django-v6.0rc1: django==6.0rc1
     django: psycopg2-binary
     django: djangorestframework
@@ -734,13 +642,13 @@
     django: Werkzeug
     django-v2.2.28: channels[daphne]
     django-v3.2.25: channels[daphne]
-    django-v4.2.26: channels[daphne]
-    django-v5.2.8: channels[daphne]
+    django-v4.2.27: channels[daphne]
+    django-v5.2.9: channels[daphne]
     django-v6.0rc1: channels[daphne]
     django-v2.2.28: six
     django-v3.2.25: pytest-asyncio
-    django-v4.2.26: pytest-asyncio
-    django-v5.2.8: pytest-asyncio
+    django-v4.2.27: pytest-asyncio
+    django-v5.2.9: pytest-asyncio
     django-v6.0rc1: pytest-asyncio
     django-v1.11.29: djangorestframework>=3.0,<4.0
     django-v1.11.29: Werkzeug<2.1.0
@@ -775,15 +683,9 @@
     {py3.6}-starlette: aiocontextvars
 
     fastapi-v0.79.1: fastapi==0.79.1
-<<<<<<< HEAD
-    fastapi-v0.93.0: fastapi==0.93.0
-    fastapi-v0.107.0: fastapi==0.107.0
-    fastapi-v0.122.0: fastapi==0.122.0
-=======
     fastapi-v0.94.1: fastapi==0.94.1
     fastapi-v0.109.2: fastapi==0.109.2
-    fastapi-v0.123.0: fastapi==0.123.0
->>>>>>> 9a9fbfef
+    fastapi-v0.123.5: fastapi==0.123.5
     fastapi: httpx
     fastapi: pytest-asyncio
     fastapi: python-multipart
