# Tox (http://codespeak.net/~hpk/tox/) is a tool for running tests
# in multiple virtualenvs. This configuration file will run the
# test suite on all supported python versions. To use it, "pip install tox"
# and then run "tox" from this directory.

[tox]
envlist =
    # === Core ===
    {py2.7,py3.4,py3.5,py3.6,py3.7,py3.8,py3.9,py3.10,py3.11}

    # === Integrations ===
    # General format is {pythonversion}-{integrationname}-v{frameworkversion}
    # 1 blank line between different integrations
    # Each framework version should only be mentioned once. I.e:
    #   {py3.7,py3.10}-django-v{3.2}
    #   {py3.10}-django-v{4.0}
    # instead of:
    #   {py3.7}-django-v{3.2}
    #   {py3.7,py3.10}-django-v{3.2,4.0}

    # AIOHTTP
    {py3.7}-aiohttp-v{3.5}
    {py3.7,py3.8,py3.9,py3.10,py3.11}-aiohttp-v{3.6}

<<<<<<< HEAD
    {py2.7,py3.5,py3.6,py3.7,py3.8,py3.9}-flask-{0.11,0.12,1.0}
    {py2.7,py3.5,py3.6,py3.7,py3.8,py3.9,py3.10}-flask-1.1
    {py3.6,py3.8,py3.9,py3.10}-flask-2.0

    {py3.7,py3.8,py3.9,py3.10}-asgi

    {py3.7,py3.8,py3.9,py3.10}-starlette-{0.19.1,0.20,0.21}

    {py3.7,py3.8,py3.9,py3.10}-fastapi

    {py3.7,py3.8,py3.9,py3.10}-quart

    {py2.7,py3.5,py3.6,py3.7,py3.8,py3.9,py3.10}-bottle-0.12

    {py2.7,py3.5,py3.6,py3.7}-falcon-1.4
    {py2.7,py3.5,py3.6,py3.7,py3.8,py3.9,py3.10}-falcon-2.0

    {py3.5,py3.6,py3.7}-sanic-{0.8,18}
    {py3.6,py3.7}-sanic-19
    {py3.6,py3.7,py3.8}-sanic-20
    {py3.7,py3.8,py3.9,py3.10}-sanic-21
    {py3.7,py3.8,py3.9,py3.10}-sanic-22

    {py2.7}-celery-3
    {py2.7,py3.5,py3.6}-celery-{4.1,4.2}
    {py2.7,py3.5,py3.6,py3.7,py3.8}-celery-{4.3,4.4}
    {py3.6,py3.7,py3.8}-celery-{5.0}
    {py3.7,py3.8,py3.9,py3.10}-celery-{5.1,5.2}

    {py2.7,py3.5,py3.6,py3.7,py3.8,py3.9,py3.10}-huey-2

    py3.7-beam-{2.12,2.13,2.32,2.33}
=======
    # Asgi
    {py3.7,py3.8,py3.9,py3.10,py3.11}-asgi
>>>>>>> 88880be4

    # AWS Lambda
    # The aws_lambda tests deploy to the real AWS and have their own matrix of Python versions.
    {py3.7}-aws_lambda

    # Beam
    {py3.7}-beam-v{2.12,2.13,2.32,2.33}

    # Boto3
    {py2.7,py3.6,py3.7,py3.8}-boto3-v{1.9,1.10,1.11,1.12,1.13,1.14,1.15,1.16}

    # Bottle
    {py2.7,py3.5,py3.6,py3.7,py3.8,py3.9,py3.10,py3.11}-bottle-v{0.12}

    # Celery
    {py2.7}-celery-v{3}
    {py2.7,py3.5,py3.6}-celery-v{4.1,4.2}
    {py2.7,py3.5,py3.6,py3.7,py3.8}-celery-v{4.3,4.4}
    {py3.6,py3.7,py3.8}-celery-v{5.0}
    {py3.7,py3.8,py3.9,py3.10}-celery-v{5.1,5.2}
    # TODO: enable when celery is ready {py3.7,py3.8,py3.9,py3.10,py3.11}-celery-v{5.3}

    # Chalice
    {py3.6,py3.7,py3.8}-chalice-v{1.16,1.17,1.18,1.19,1.20}

    # Django
    # - Django 1.x
    {py2.7,py3.5}-django-v{1.8,1.9,1.10}
    {py2.7,py3.5,py3.6,py3.7}-django-v{1.11}
    # - Django 2.x
    {py3.5,py3.6,py3.7}-django-v{2.0,2.1}
    {py3.5,py3.6,py3.7,py3.8,py3.9}-django-v{2.2}
    # - Django 3.x
    {py3.6,py3.7,py3.8,py3.9}-django-v{3.0,3.1}
    {py3.6,py3.7,py3.8,py3.9,py3.10,py3.11}-django-v{3.2}
    # - Django 4.x
    {py3.8,py3.9,py3.10,py3.11}-django-v{4.0,4.1}

    # Falcon
    {py2.7,py3.5,py3.6,py3.7}-falcon-v{1.4}
    {py2.7,py3.5,py3.6,py3.7,py3.8,py3.9,py3.10,py3.11}-falcon-v{2.0}

    # FastAPI
    {py3.7,py3.8,py3.9,py3.10,py3.11}-fastapi

    # Flask
    {py2.7,py3.5,py3.6,py3.7,py3.8,py3.9}-flask-v{0.11,0.12,1.0}
    {py2.7,py3.5,py3.6,py3.7,py3.8,py3.9,py3.10,py3.11}-flask-v{1.1}
    {py3.6,py3.8,py3.9,py3.10,py3.11}-flask-v{2.0}

    # GCP
    {py3.7}-gcp

    # HTTPX
    {py3.6,py3.7,py3.8,py3.9,py3.10,py3.11}-httpx-v{0.16,0.17}

    # OpenTelemetry (OTel)
    {py3.7,py3.8,py3.9,py3.10,py3.11}-opentelemetry

    # pure_eval
    {py3.5,py3.6,py3.7,py3.8,py3.9,py3.10,py3.11}-pure_eval

    # PyMongo (Mongo DB)
    {py2.7,py3.6}-pymongo-v{3.1}
    {py2.7,py3.6,py3.7,py3.8,py3.9}-pymongo-v{3.12}
    {py3.6,py3.7,py3.8,py3.9,py3.10,py3.11}-pymongo-v{4.0}
    {py3.7,py3.8,py3.9,py3.10,py3.11}-pymongo-v{4.1,4.2}

    # Pyramid
    {py2.7,py3.5,py3.6,py3.7,py3.8,py3.9,py3.10,py3.11}-pyramid-v{1.6,1.7,1.8,1.9,1.10}

    # Quart
    {py3.7,py3.8,py3.9,py3.10,py3.11}-quart

    # Redis
    {py2.7,py3.7,py3.8,py3.9}-redis

    # Redis Cluster
    {py2.7,py3.7,py3.8,py3.9}-rediscluster-v{1,2.1.0,2}

    # Requests
    {py2.7,py3.8,py3.9}-requests

    # RQ (Redis Queue)
    {py2.7,py3.5,py3.6}-rq-v{0.6,0.7,0.8,0.9,0.10,0.11}
    {py2.7,py3.5,py3.6,py3.7,py3.8,py3.9}-rq-v{0.12,0.13,1.0,1.1,1.2,1.3}
    {py3.5,py3.6,py3.7,py3.8,py3.9,py3.10,py3.11}-rq-v{1.4,1.5}

    # Sanic
    {py3.5,py3.6,py3.7}-sanic-v{0.8,18}
    {py3.6,py3.7}-sanic-v{19}
    {py3.6,py3.7,py3.8}-sanic-v{20}
    {py3.7,py3.8,py3.9,py3.10,py3.11}-sanic-v{21}
    {py3.7,py3.8,py3.9,py3.10,py3.11}-sanic-v{22}

    # Starlette
    {py3.7,py3.8,py3.9,py3.10,py3.11}-starlette-v{0.19.1,0.20,0.21}

    # Starlite
    {py3.8,py3.9,py3.10,py3.11}-starlite

    # SQL Alchemy
    {py2.7,py3.7,py3.8,py3.9,py3.10,py3.11}-sqlalchemy-v{1.2,1.3}

    # Tornado
    {py3.7,py3.8,py3.9}-tornado-v{5}
    {py3.7,py3.8,py3.9,py3.10,py3.11}-tornado-v{6}

    # Trytond
    {py3.5,py3.6,py3.7,py3.8,py3.9}-trytond-v{4.6,5.0,5.2}
    {py3.6,py3.7,py3.8,py3.9,py3.10,py3.11}-trytond-v{5.4}


[testenv]
deps =
    # if you change test-requirements.txt and your change is not being reflected
    # in what's installed by tox (when running tox locally), try running tox
    # with the -r flag
    -r test-requirements.txt

    py3.4: colorama==0.4.1
    py3.4: watchdog==0.10.7

    py3.8: hypothesis

    linters: -r linter-requirements.txt

    # AIOHTTP
    aiohttp-v3.4: aiohttp>=3.4.0,<3.5.0
    aiohttp-v3.5: aiohttp>=3.5.0,<3.6.0
    aiohttp: pytest-aiohttp

    # Asgi
    asgi: pytest-asyncio
    asgi: async-asgi-testclient

    # AWS Lambda
    aws_lambda: boto3

    # Beam
    beam-v2.12: apache-beam>=2.12.0, <2.13.0
    beam-v2.13: apache-beam>=2.13.0, <2.14.0
    beam-v2.32: apache-beam>=2.32.0, <2.33.0
    beam-v2.33: apache-beam>=2.33.0, <2.34.0
    beam-master: git+https://github.com/apache/beam#egg=apache-beam&subdirectory=sdks/python

    # Boto3
    boto3-v1.9: boto3>=1.9,<1.10
    boto3-v1.10: boto3>=1.10,<1.11
    boto3-v1.11: boto3>=1.11,<1.12
    boto3-v1.12: boto3>=1.12,<1.13
    boto3-v1.13: boto3>=1.13,<1.14
    boto3-v1.14: boto3>=1.14,<1.15
    boto3-v1.15: boto3>=1.15,<1.16
    boto3-v1.16: boto3>=1.16,<1.17

    # Bottle
    bottle-v0.12: bottle>=0.12,<0.13

    # Celery
    celery: redis
    celery-v3: Celery>=3.1,<4.0
    celery-v4.1: Celery>=4.1,<4.2
    celery-v4.2: Celery>=4.2,<4.3
    celery-v4.3: Celery>=4.3,<4.4
    # https://github.com/celery/vine/pull/29#issuecomment-689498382
    celery-4.3: vine<5.0.0
    # https://github.com/celery/celery/issues/6153
    celery-v4.4: Celery>=4.4,<4.5,!=4.4.4
    celery-v5.0: Celery>=5.0,<5.1
    celery-v5.1: Celery>=5.1,<5.2
    celery-v5.2: Celery>=5.2,<5.3

    {py3.5}-celery: newrelic<6.0.0
    {py3.7}-celery: importlib-metadata<5.0
    {py2.7,py3.6,py3.7,py3.8,py3.9,py3.10,py3.11}-celery: newrelic

    # Chalice
    chalice-v1.16: chalice>=1.16.0,<1.17.0
    chalice-v1.17: chalice>=1.17.0,<1.18.0
    chalice-v1.18: chalice>=1.18.0,<1.19.0
    chalice-v1.19: chalice>=1.19.0,<1.20.0
    chalice-v1.20: chalice>=1.20.0,<1.21.0
    chalice: pytest-chalice==0.0.5

<<<<<<< HEAD
    huey-2: huey>=2.0

    requests: requests>=2.0
=======
    # Django
    django-v{1.11,2.0,2.1,2.2,3.0,3.1,3.2}: djangorestframework>=3.0.0,<4.0.0

    {py3.7,py3.8,py3.9,py3.10,py3.11}-django-v{1.11,2.0,2.1,2.2,3.0,3.1,3.2}: channels[daphne]>2
    {py3.7,py3.8,py3.9,py3.10,py3.11}-django-v{1.11,2.0,2.1,2.2,3.0,3.1,3.2}: pytest-asyncio
    {py2.7,py3.7,py3.8,py3.9,py3.10,py3.11}-django-v{1.11,2.2,3.0,3.1,3.2}: psycopg2-binary

    django-v{1.8,1.9,1.10,1.11,2.0,2.1}: pytest-django<4.0
    django-v{2.2,3.0,3.1,3.2}: pytest-django>=4.0
    django-v{2.2,3.0,3.1,3.2}: Werkzeug<2.0

    django-v{4.0,4.1}: djangorestframework
    django-v{4.0,4.1}: pytest-asyncio
    django-v{4.0,4.1}: psycopg2-binary
    django-v{4.0,4.1}: pytest-django
    django-v{4.0,4.1}: Werkzeug

    django-v1.8: Django>=1.8,<1.9
    django-v1.9: Django>=1.9,<1.10
    django-v1.10: Django>=1.10,<1.11
    django-v1.11: Django>=1.11,<1.12
    django-v2.0: Django>=2.0,<2.1
    django-v2.1: Django>=2.1,<2.2
    django-v2.2: Django>=2.2,<2.3
    django-v3.0: Django>=3.0,<3.1
    django-v3.1: Django>=3.1,<3.2
    django-v3.2: Django>=3.2,<3.3
    django-v4.0: Django>=4.0,<4.1
    django-v4.1: Django>=4.1,<4.2

    # Falcon
    falcon-v1.4: falcon>=1.4,<1.5
    falcon-v2.0: falcon>=2.0.0rc3,<3.0

    # FastAPI
    fastapi: fastapi
    fastapi: httpx
    fastapi: pytest-asyncio
    fastapi: python-multipart
    fastapi: requests
>>>>>>> 88880be4

    # Flask
    flask: flask-login
    flask-v0.11: Flask>=0.11,<0.12
    flask-v0.12: Flask>=0.12,<0.13
    flask-v1.0: Flask>=1.0,<1.1
    flask-v1.1: Flask>=1.1,<1.2
    flask-v2.0: Flask>=2.0,<2.1

    # HTTPX
    httpx-v0.16: httpx>=0.16,<0.17
    httpx-v0.17: httpx>=0.17,<0.18

    # OpenTelemetry (OTel)
    opentelemetry: opentelemetry-distro

    # pure_eval
    pure_eval: pure_eval

    # PyMongo (MongoDB)
    pymongo: mockupdb
    pymongo-v3.1: pymongo>=3.1,<3.2
    pymongo-v3.12: pymongo>=3.12,<4.0
    pymongo-v4.0: pymongo>=4.0,<4.1
    pymongo-v4.1: pymongo>=4.1,<4.2
    pymongo-v4.2: pymongo>=4.2,<4.3

    # Pyramid
    pyramid-v1.6: pyramid>=1.6,<1.7
    pyramid-v1.7: pyramid>=1.7,<1.8
    pyramid-v1.8: pyramid>=1.8,<1.9
    pyramid-v1.9: pyramid>=1.9,<1.10
    pyramid-v1.10: pyramid>=1.10,<1.11

    # Quart
    quart: quart>=0.16.1
    quart: quart-auth
    quart: pytest-asyncio

    # Requests
    requests: requests>=2.0

    # Redis
    redis: fakeredis<1.7.4

    # Redis Cluster
    rediscluster-v1: redis-py-cluster>=1.0.0,<2.0.0
    rediscluster-v2.1.0: redis-py-cluster>=2.0.0,<2.1.1
    rediscluster-v2: redis-py-cluster>=2.1.1,<3.0.0

    # RQ (Redis Queue)
    # https://github.com/jamesls/fakeredis/issues/245
    rq-v{0.6,0.7,0.8,0.9,0.10,0.11,0.12}: fakeredis<1.0
    rq-v{0.6,0.7,0.8,0.9,0.10,0.11,0.12}: redis<3.2.2
    rq-v{0.13,1.0,1.1,1.2,1.3,1.4,1.5}: fakeredis>=1.0,<1.7.4

    rq-v0.6: rq>=0.6,<0.7
    rq-v0.7: rq>=0.7,<0.8
    rq-v0.8: rq>=0.8,<0.9
    rq-v0.9: rq>=0.9,<0.10
    rq-v0.10: rq>=0.10,<0.11
    rq-v0.11: rq>=0.11,<0.12
    rq-v0.12: rq>=0.12,<0.13
    rq-v0.13: rq>=0.13,<0.14
    rq-v1.0: rq>=1.0,<1.1
    rq-v1.1: rq>=1.1,<1.2
    rq-v1.2: rq>=1.2,<1.3
    rq-v1.3: rq>=1.3,<1.4
    rq-v1.4: rq>=1.4,<1.5
    rq-v1.5: rq>=1.5,<1.6

    # Sanic
    sanic-v0.8: sanic>=0.8,<0.9
    sanic-v18: sanic>=18.0,<19.0
    sanic-v19: sanic>=19.0,<20.0
    sanic-v20: sanic>=20.0,<21.0
    sanic-v21: sanic>=21.0,<22.0
    sanic-v22: sanic>=22.0,<22.9.0

    sanic: aiohttp
    sanic-v21: sanic_testing<22
    sanic-v22: sanic_testing<22.9.0
    {py3.5,py3.6}-sanic: aiocontextvars==0.2.1
    {py3.5}-sanic: ujson<4

    # Starlette
    starlette: pytest-asyncio
    starlette: python-multipart
    starlette: requests
    starlette-v0.21: httpx
    starlette-v0.19.1: starlette==0.19.1
    starlette-v0.20: starlette>=0.20.0,<0.21.0
    starlette-v0.21: starlette>=0.21.0,<0.22.0

    # Starlite
    starlite: starlite
    starlite: pytest-asyncio
    starlite: python-multipart
    starlite: requests
    starlite: cryptography

    # SQLAlchemy
    sqlalchemy-v1.2: sqlalchemy>=1.2,<1.3
    sqlalchemy-v1.3: sqlalchemy>=1.3,<1.4

    # Tornado
    tornado-v5: tornado>=5,<6
    tornado-v6: tornado>=6.0a1

    # Trytond
    trytond-v5.4: trytond>=5.4,<5.5
    trytond-v5.2: trytond>=5.2,<5.3
    trytond-v5.0: trytond>=5.0,<5.1
    trytond-v4.6: trytond>=4.6,<4.7

    trytond-v{4.6,4.8,5.0,5.2,5.4}: werkzeug<2.0

setenv =
    PYTHONDONTWRITEBYTECODE=1
    TESTPATH=tests
    aiohttp: TESTPATH=tests/integrations/aiohttp
    asgi: TESTPATH=tests/integrations/asgi
    aws_lambda: TESTPATH=tests/integrations/aws_lambda
    beam: TESTPATH=tests/integrations/beam
    boto3: TESTPATH=tests/integrations/boto3
    bottle: TESTPATH=tests/integrations/bottle
    celery: TESTPATH=tests/integrations/celery
<<<<<<< HEAD
    huey: TESTPATH=tests/integrations/huey
    requests: TESTPATH=tests/integrations/requests
    aws_lambda: TESTPATH=tests/integrations/aws_lambda
=======
    chalice: TESTPATH=tests/integrations/chalice
    django: TESTPATH=tests/integrations/django
    falcon: TESTPATH=tests/integrations/falcon
    fastapi:  TESTPATH=tests/integrations/fastapi
    flask: TESTPATH=tests/integrations/flask
>>>>>>> 88880be4
    gcp: TESTPATH=tests/integrations/gcp
    httpx: TESTPATH=tests/integrations/httpx
    opentelemetry: TESTPATH=tests/integrations/opentelemetry
    pure_eval: TESTPATH=tests/integrations/pure_eval
    pymongo: TESTPATH=tests/integrations/pymongo
    pyramid: TESTPATH=tests/integrations/pyramid
    quart: TESTPATH=tests/integrations/quart
    redis: TESTPATH=tests/integrations/redis
    rediscluster: TESTPATH=tests/integrations/rediscluster
    requests: TESTPATH=tests/integrations/requests
    rq: TESTPATH=tests/integrations/rq
    sanic: TESTPATH=tests/integrations/sanic
    starlette:  TESTPATH=tests/integrations/starlette
    starlite:  TESTPATH=tests/integrations/starlite
    sqlalchemy: TESTPATH=tests/integrations/sqlalchemy
    tornado: TESTPATH=tests/integrations/tornado
    trytond: TESTPATH=tests/integrations/trytond

    COVERAGE_FILE=.coverage-{envname}
passenv =
    SENTRY_PYTHON_TEST_AWS_ACCESS_KEY_ID
    SENTRY_PYTHON_TEST_AWS_SECRET_ACCESS_KEY
    SENTRY_PYTHON_TEST_AWS_IAM_ROLE
    SENTRY_PYTHON_TEST_POSTGRES_USER
    SENTRY_PYTHON_TEST_POSTGRES_PASSWORD
    SENTRY_PYTHON_TEST_POSTGRES_NAME
usedevelop = True
extras =
    bottle: bottle
    falcon: falcon
    flask: flask
    pymongo: pymongo
    quart: quart

basepython =
    py2.7: python2.7
    py3.4: python3.4
    py3.5: python3.5
    py3.6: python3.6
    py3.7: python3.7
    py3.8: python3.8
    py3.9: python3.9
    py3.10: python3.10
    py3.11: python3.11

    # Python version is pinned here because flake8 actually behaves differently
    # depending on which version is used. You can patch this out to point to
    # some random Python 3 binary, but then you get guaranteed mismatches with
    # CI. Other tools such as mypy and black have options that pin the Python
    # version.
    linters: python3.9

commands =
    ; https://github.com/pytest-dev/pytest/issues/5532
    {py3.5,py3.6,py3.7,py3.8,py3.9}-flask-v{0.11,0.12}: pip install pytest<5
    {py3.6,py3.7,py3.8,py3.9}-flask-v{0.11}: pip install Werkzeug<2
    ; https://github.com/pallets/flask/issues/4455
    {py3.7,py3.8,py3.9,py3.10,py3.11}-flask-v{0.11,0.12,1.0,1.1}: pip install "itsdangerous>=0.24,<2.0" "markupsafe<2.0.0" "jinja2<3.1.1"
    ; https://github.com/more-itertools/more-itertools/issues/578
    py3.5-flask-v{0.11,0.12}: pip install more-itertools<8.11.0

    ; use old pytest for old Python versions:
    {py2.7,py3.4,py3.5}: pip install pytest-forked==1.1.3

    ; Running `py.test` as an executable suffers from an import error
    ; when loading tests in scenarios. In particular, django fails to
    ; load the settings from the test module.
    python -m pytest --durations=5 -vvv {env:TESTPATH} {posargs}

[testenv:linters]
commands =
    flake8 tests sentry_sdk
    black --check tests sentry_sdk
    mypy sentry_sdk<|MERGE_RESOLUTION|>--- conflicted
+++ resolved
@@ -22,43 +22,8 @@
     {py3.7}-aiohttp-v{3.5}
     {py3.7,py3.8,py3.9,py3.10,py3.11}-aiohttp-v{3.6}
 
-<<<<<<< HEAD
-    {py2.7,py3.5,py3.6,py3.7,py3.8,py3.9}-flask-{0.11,0.12,1.0}
-    {py2.7,py3.5,py3.6,py3.7,py3.8,py3.9,py3.10}-flask-1.1
-    {py3.6,py3.8,py3.9,py3.10}-flask-2.0
-
-    {py3.7,py3.8,py3.9,py3.10}-asgi
-
-    {py3.7,py3.8,py3.9,py3.10}-starlette-{0.19.1,0.20,0.21}
-
-    {py3.7,py3.8,py3.9,py3.10}-fastapi
-
-    {py3.7,py3.8,py3.9,py3.10}-quart
-
-    {py2.7,py3.5,py3.6,py3.7,py3.8,py3.9,py3.10}-bottle-0.12
-
-    {py2.7,py3.5,py3.6,py3.7}-falcon-1.4
-    {py2.7,py3.5,py3.6,py3.7,py3.8,py3.9,py3.10}-falcon-2.0
-
-    {py3.5,py3.6,py3.7}-sanic-{0.8,18}
-    {py3.6,py3.7}-sanic-19
-    {py3.6,py3.7,py3.8}-sanic-20
-    {py3.7,py3.8,py3.9,py3.10}-sanic-21
-    {py3.7,py3.8,py3.9,py3.10}-sanic-22
-
-    {py2.7}-celery-3
-    {py2.7,py3.5,py3.6}-celery-{4.1,4.2}
-    {py2.7,py3.5,py3.6,py3.7,py3.8}-celery-{4.3,4.4}
-    {py3.6,py3.7,py3.8}-celery-{5.0}
-    {py3.7,py3.8,py3.9,py3.10}-celery-{5.1,5.2}
-
-    {py2.7,py3.5,py3.6,py3.7,py3.8,py3.9,py3.10}-huey-2
-
-    py3.7-beam-{2.12,2.13,2.32,2.33}
-=======
     # Asgi
     {py3.7,py3.8,py3.9,py3.10,py3.11}-asgi
->>>>>>> 88880be4
 
     # AWS Lambda
     # The aws_lambda tests deploy to the real AWS and have their own matrix of Python versions.
@@ -114,6 +79,9 @@
 
     # HTTPX
     {py3.6,py3.7,py3.8,py3.9,py3.10,py3.11}-httpx-v{0.16,0.17}
+    
+    # Huey
+    {py2.7,py3.5,py3.6,py3.7,py3.8,py3.9,py3.10,py3.11}-huey-2    
 
     # OpenTelemetry (OTel)
     {py3.7,py3.8,py3.9,py3.10,py3.11}-opentelemetry
@@ -244,11 +212,6 @@
     chalice-v1.20: chalice>=1.20.0,<1.21.0
     chalice: pytest-chalice==0.0.5
 
-<<<<<<< HEAD
-    huey-2: huey>=2.0
-
-    requests: requests>=2.0
-=======
     # Django
     django-v{1.11,2.0,2.1,2.2,3.0,3.1,3.2}: djangorestframework>=3.0.0,<4.0.0
 
@@ -289,7 +252,6 @@
     fastapi: pytest-asyncio
     fastapi: python-multipart
     fastapi: requests
->>>>>>> 88880be4
 
     # Flask
     flask: flask-login
@@ -302,7 +264,10 @@
     # HTTPX
     httpx-v0.16: httpx>=0.16,<0.17
     httpx-v0.17: httpx>=0.17,<0.18
-
+    
+    # Huey
+    huey-2: huey>=2.0
+    
     # OpenTelemetry (OTel)
     opentelemetry: opentelemetry-distro
 
@@ -417,19 +382,14 @@
     boto3: TESTPATH=tests/integrations/boto3
     bottle: TESTPATH=tests/integrations/bottle
     celery: TESTPATH=tests/integrations/celery
-<<<<<<< HEAD
-    huey: TESTPATH=tests/integrations/huey
-    requests: TESTPATH=tests/integrations/requests
-    aws_lambda: TESTPATH=tests/integrations/aws_lambda
-=======
     chalice: TESTPATH=tests/integrations/chalice
     django: TESTPATH=tests/integrations/django
     falcon: TESTPATH=tests/integrations/falcon
     fastapi:  TESTPATH=tests/integrations/fastapi
     flask: TESTPATH=tests/integrations/flask
->>>>>>> 88880be4
     gcp: TESTPATH=tests/integrations/gcp
     httpx: TESTPATH=tests/integrations/httpx
+    huey: TESTPATH=tests/integrations/huey
     opentelemetry: TESTPATH=tests/integrations/opentelemetry
     pure_eval: TESTPATH=tests/integrations/pure_eval
     pymongo: TESTPATH=tests/integrations/pymongo
