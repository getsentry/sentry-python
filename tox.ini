# Tox (http://codespeak.net/~hpk/tox/) is a tool for running tests
# in multiple virtualenvs. This configuration file will run the
# test suite on all supported python versions. To use it, "pip install tox"
# and then run "tox" from this directory.
#
# This file has been generated from a template
# by "scripts/populate_tox/populate_tox.py". Any changes to the file should
# be made in the template (if you want to change a hardcoded part of the file)
# or in the script (if you want to change the auto-generated part).
# The file (and all resulting CI YAMLs) then need to be regenerated via
# "scripts/generate-test-files.sh".
#
<<<<<<< HEAD
# Last generated: 2025-09-22T09:31:32.569609+00:00
=======
# Last generated: 2025-09-22T03:40:00.010016+00:00
>>>>>>> a9266402

[tox]
requires =
    # This version introduced using pip 24.1 which does not work with older Celery and HTTPX versions.
    virtualenv<20.26.3
envlist =
    # === Common ===
    {py3.6,py3.7,py3.8,py3.9,py3.10,py3.11,py3.12,py3.13}-common

    # === Gevent ===
    {py3.6,py3.8,py3.10,py3.11,py3.12}-gevent

    # === Integrations ===
    # General format is {pythonversion}-{integrationname}-v{frameworkversion}
    # 1 blank line between different integrations
    # Each framework version should only be mentioned once. I.e:
    #   {py3.7,py3.10}-django-v{3.2}
    #   {py3.10}-django-v{4.0}
    # instead of:
    #   {py3.7}-django-v{3.2}
    #   {py3.7,py3.10}-django-v{3.2,4.0}
    #
    # At a minimum, we should test against at least the lowest
    # and the latest supported version of a framework.

    # Asgi
    {py3.7,py3.12,py3.13}-asgi

    # AWS Lambda
    {py3.8,py3.9,py3.11,py3.13}-aws_lambda

    # Cloud Resource Context
    {py3.6,py3.12,py3.13}-cloud_resource_context

    # GCP
    {py3.7}-gcp

    # OpenTelemetry (OTel)
    {py3.7,py3.9,py3.12,py3.13}-opentelemetry

    # OpenTelemetry Experimental (POTel)
    {py3.8,py3.9,py3.10,py3.11,py3.12,py3.13}-potel

    # === Integrations - Auto-generated ===
    # These come from the populate_tox.py script. Eventually we should move all
    # integration tests there.

    # ~~~ AI ~~~
    {py3.8,py3.11,py3.12}-anthropic-v0.16.0
    {py3.8,py3.11,py3.12}-anthropic-v0.33.1
    {py3.8,py3.11,py3.12}-anthropic-v0.50.0
    {py3.8,py3.12,py3.13}-anthropic-v0.68.0

    {py3.9,py3.10,py3.11}-cohere-v5.4.0
    {py3.9,py3.11,py3.12}-cohere-v5.9.4
    {py3.9,py3.11,py3.12}-cohere-v5.13.12
    {py3.9,py3.11,py3.12}-cohere-v5.18.0

    {py3.9,py3.11,py3.12}-langchain-base-v0.1.20
    {py3.9,py3.11,py3.12}-langchain-base-v0.2.17
    {py3.9,py3.12,py3.13}-langchain-base-v0.3.27

    {py3.9,py3.11,py3.12}-langchain-notiktoken-v0.1.20
    {py3.9,py3.11,py3.12}-langchain-notiktoken-v0.2.17
    {py3.9,py3.12,py3.13}-langchain-notiktoken-v0.3.27

    {py3.8,py3.11,py3.12}-openai-base-v1.0.1
    {py3.8,py3.11,py3.12}-openai-base-v1.37.2
    {py3.8,py3.11,py3.12}-openai-base-v1.73.0
    {py3.8,py3.12,py3.13}-openai-base-v1.108.1

    {py3.8,py3.11,py3.12}-openai-notiktoken-v1.0.1
    {py3.8,py3.11,py3.12}-openai-notiktoken-v1.37.2
    {py3.8,py3.11,py3.12}-openai-notiktoken-v1.73.0
    {py3.8,py3.12,py3.13}-openai-notiktoken-v1.108.1

    {py3.9,py3.12,py3.13}-langgraph-v0.6.7
    {py3.10,py3.12,py3.13}-langgraph-v1.0.0a3

    {py3.10,py3.11,py3.12}-openai_agents-v0.0.19
    {py3.10,py3.12,py3.13}-openai_agents-v0.1.0
    {py3.10,py3.12,py3.13}-openai_agents-v0.2.11
    {py3.10,py3.12,py3.13}-openai_agents-v0.3.1

    {py3.8,py3.10,py3.11}-huggingface_hub-v0.24.7
    {py3.8,py3.12,py3.13}-huggingface_hub-v0.28.1
    {py3.8,py3.12,py3.13}-huggingface_hub-v0.32.6
    {py3.8,py3.12,py3.13}-huggingface_hub-v0.35.0


    # ~~~ Cloud ~~~
    {py3.6,py3.7}-boto3-v1.12.49
    {py3.6,py3.9,py3.10}-boto3-v1.20.54
    {py3.7,py3.11,py3.12}-boto3-v1.28.85
    {py3.9,py3.12,py3.13}-boto3-v1.40.35

    {py3.6,py3.7,py3.8}-chalice-v1.16.0
    {py3.6,py3.7,py3.8}-chalice-v1.21.9
    {py3.6,py3.8,py3.9}-chalice-v1.26.6
    {py3.9,py3.12,py3.13}-chalice-v1.32.0


    # ~~~ DBs ~~~
    {py3.7,py3.8,py3.9}-asyncpg-v0.23.0
    {py3.7,py3.9,py3.10}-asyncpg-v0.25.0
    {py3.7,py3.9,py3.10}-asyncpg-v0.27.0
    {py3.8,py3.11,py3.12}-asyncpg-v0.30.0

    {py3.7,py3.11,py3.12}-clickhouse_driver-v0.2.9

    {py3.6}-pymongo-v3.5.1
    {py3.6,py3.10,py3.11}-pymongo-v3.13.0
    {py3.9,py3.12,py3.13}-pymongo-v4.15.1

    {py3.6}-redis-v2.10.6
    {py3.6,py3.7,py3.8}-redis-v3.5.3
    {py3.7,py3.10,py3.11}-redis-v4.6.0
    {py3.8,py3.11,py3.12}-redis-v5.3.1
    {py3.9,py3.12,py3.13}-redis-v6.4.0
    {py3.9,py3.12,py3.13}-redis-v7.0.0b1

    {py3.6}-redis_py_cluster_legacy-v1.3.6
    {py3.6,py3.7,py3.8}-redis_py_cluster_legacy-v2.1.3

    {py3.6,py3.8,py3.9}-sqlalchemy-v1.3.24
    {py3.6,py3.11,py3.12}-sqlalchemy-v1.4.54
    {py3.7,py3.12,py3.13}-sqlalchemy-v2.0.43


    # ~~~ Flags ~~~
    {py3.8,py3.12,py3.13}-launchdarkly-v9.8.1
    {py3.8,py3.12,py3.13}-launchdarkly-v9.9.0
    {py3.8,py3.12,py3.13}-launchdarkly-v9.10.0
    {py3.9,py3.12,py3.13}-launchdarkly-v9.12.0

    {py3.8,py3.12,py3.13}-openfeature-v0.7.5
    {py3.9,py3.12,py3.13}-openfeature-v0.8.3

    {py3.7,py3.12,py3.13}-statsig-v0.55.3
    {py3.7,py3.12,py3.13}-statsig-v0.58.4
    {py3.7,py3.12,py3.13}-statsig-v0.61.0
    {py3.7,py3.12,py3.13}-statsig-v0.64.0

    {py3.8,py3.12,py3.13}-unleash-v6.0.1
    {py3.8,py3.12,py3.13}-unleash-v6.1.0
    {py3.8,py3.12,py3.13}-unleash-v6.2.2
    {py3.8,py3.12,py3.13}-unleash-v6.3.0


    # ~~~ GraphQL ~~~
    {py3.8,py3.10,py3.11}-ariadne-v0.20.1
    {py3.8,py3.11,py3.12}-ariadne-v0.22
    {py3.8,py3.11,py3.12}-ariadne-v0.24.0
    {py3.9,py3.12,py3.13}-ariadne-v0.26.2

    {py3.6,py3.9,py3.10}-gql-v3.4.1
    {py3.7,py3.11,py3.12}-gql-v3.5.3
    {py3.9,py3.12,py3.13}-gql-v4.0.0
    {py3.9,py3.12,py3.13}-gql-v4.2.0b0

    {py3.6,py3.9,py3.10}-graphene-v3.3
    {py3.8,py3.12,py3.13}-graphene-v3.4.3

    {py3.8,py3.10,py3.11}-strawberry-v0.209.8
    {py3.8,py3.11,py3.12}-strawberry-v0.233.3
    {py3.9,py3.12,py3.13}-strawberry-v0.257.0
    {py3.9,py3.12,py3.13}-strawberry-v0.282.0


    # ~~~ Network ~~~
    {py3.7,py3.8}-grpc-v1.32.0
    {py3.7,py3.9,py3.10}-grpc-v1.47.5
    {py3.7,py3.11,py3.12}-grpc-v1.62.3
    {py3.9,py3.12,py3.13}-grpc-v1.75.0

    {py3.6,py3.8,py3.9}-httpx-v0.16.1
    {py3.6,py3.9,py3.10}-httpx-v0.20.0
    {py3.7,py3.10,py3.11}-httpx-v0.24.1
    {py3.9,py3.11,py3.12}-httpx-v0.28.1

    {py3.6}-requests-v2.12.5
    {py3.9,py3.12,py3.13}-requests-v2.32.5


    # ~~~ Tasks ~~~
    {py3.7,py3.9,py3.10}-arq-v0.23
    {py3.7,py3.10,py3.11}-arq-v0.24.0
    {py3.7,py3.10,py3.11}-arq-v0.25.0
    {py3.8,py3.11,py3.12}-arq-v0.26.3

    {py3.7}-beam-v2.14.0
    {py3.7,py3.8}-beam-v2.32.0
    {py3.8,py3.10,py3.11}-beam-v2.50.0
    {py3.9,py3.12,py3.13}-beam-v2.67.0
    {py3.9,py3.12,py3.13}-beam-v2.68.0rc2

    {py3.6,py3.7,py3.8}-celery-v4.4.7
    {py3.8,py3.12,py3.13}-celery-v5.5.3
    {py3.8,py3.12,py3.13}-celery-v5.6.0b1

    {py3.6,py3.7}-dramatiq-v1.9.0
    {py3.6,py3.8,py3.9}-dramatiq-v1.12.3
    {py3.7,py3.10,py3.11}-dramatiq-v1.15.0
    {py3.9,py3.12,py3.13}-dramatiq-v1.18.0

    {py3.6,py3.7}-huey-v2.1.3
    {py3.6,py3.7}-huey-v2.2.0
    {py3.6,py3.7}-huey-v2.3.2
    {py3.6,py3.11,py3.12}-huey-v2.5.3

    {py3.9,py3.10}-ray-v2.7.2
    {py3.9,py3.12,py3.13}-ray-v2.49.2

    {py3.6}-rq-v0.8.2
    {py3.6,py3.7}-rq-v0.13.0
    {py3.7,py3.11,py3.12}-rq-v1.16.2
    {py3.9,py3.12,py3.13}-rq-v2.6.0

    {py3.8,py3.9}-spark-v3.0.3
    {py3.8,py3.10,py3.11}-spark-v3.5.6
    {py3.9,py3.12,py3.13}-spark-v4.0.1


    # ~~~ Web 1 ~~~
    {py3.6,py3.7}-django-v1.11.29
    {py3.6,py3.8,py3.9}-django-v2.2.28
    {py3.6,py3.9,py3.10}-django-v3.2.25
    {py3.8,py3.11,py3.12}-django-v4.2.24
    {py3.10,py3.12,py3.13}-django-v5.2.6
    {py3.12,py3.13}-django-v6.0a1

    {py3.6,py3.7,py3.8}-flask-v1.1.4
    {py3.8,py3.12,py3.13}-flask-v2.3.3
    {py3.9,py3.12,py3.13}-flask-v3.1.2

    {py3.6,py3.9,py3.10}-starlette-v0.16.0
    {py3.7,py3.10,py3.11}-starlette-v0.27.0
    {py3.8,py3.12,py3.13}-starlette-v0.38.6
    {py3.9,py3.12,py3.13}-starlette-v0.48.0

    {py3.6,py3.9,py3.10}-fastapi-v0.79.1
    {py3.7,py3.10,py3.11}-fastapi-v0.92.0
    {py3.8,py3.10,py3.11}-fastapi-v0.105.0
    {py3.8,py3.12,py3.13}-fastapi-v0.117.1


    # ~~~ Web 2 ~~~
    {py3.7}-aiohttp-v3.4.4
    {py3.7,py3.8,py3.9}-aiohttp-v3.7.4
    {py3.8,py3.12,py3.13}-aiohttp-v3.10.11
    {py3.9,py3.12,py3.13}-aiohttp-v3.12.15

    {py3.6,py3.7}-bottle-v0.12.25
    {py3.8,py3.12,py3.13}-bottle-v0.13.4

    {py3.6}-falcon-v1.4.1
    {py3.6,py3.7}-falcon-v2.0.0
    {py3.6,py3.11,py3.12}-falcon-v3.1.3
    {py3.8,py3.11,py3.12}-falcon-v4.1.0

    {py3.8,py3.10,py3.11}-litestar-v2.0.1
    {py3.8,py3.11,py3.12}-litestar-v2.6.4
    {py3.8,py3.11,py3.12}-litestar-v2.12.1
    {py3.8,py3.12,py3.13}-litestar-v2.17.0

    {py3.6}-pyramid-v1.8.6
    {py3.6,py3.8,py3.9}-pyramid-v1.10.8
    {py3.6,py3.10,py3.11}-pyramid-v2.0.2

    {py3.7,py3.9,py3.10}-quart-v0.16.3
    {py3.7,py3.9,py3.10}-quart-v0.17.0
    {py3.7,py3.10,py3.11}-quart-v0.18.4
    {py3.9,py3.12,py3.13}-quart-v0.20.0

    {py3.6}-sanic-v0.8.3
    {py3.6,py3.8,py3.9}-sanic-v20.12.7
    {py3.8,py3.10,py3.11}-sanic-v23.12.2
    {py3.9,py3.12,py3.13}-sanic-v25.3.0

    {py3.8,py3.10,py3.11}-starlite-v1.48.1
    {py3.8,py3.10,py3.11}-starlite-v1.49.0
    {py3.8,py3.10,py3.11}-starlite-v1.50.2
    {py3.8,py3.10,py3.11}-starlite-v1.51.16

    {py3.6,py3.7,py3.8}-tornado-v6.0.4
    {py3.7,py3.9,py3.10}-tornado-v6.2
    {py3.8,py3.10,py3.11}-tornado-v6.4.2
    {py3.9,py3.12,py3.13}-tornado-v6.5.2


    # ~~~ Misc ~~~
    {py3.6,py3.12,py3.13}-loguru-v0.7.3

    {py3.6,py3.7,py3.8}-pure_eval-v0.0.3
    {py3.6,py3.8,py3.9}-pure_eval-v0.1.1
    {py3.7,py3.12,py3.13}-pure_eval-v0.2.3

    {py3.6}-trytond-v4.6.22
    {py3.6}-trytond-v4.8.18
    {py3.6,py3.7,py3.8}-trytond-v5.8.16
    {py3.8,py3.10,py3.11}-trytond-v6.8.17
    {py3.9,py3.12,py3.13}-trytond-v7.6.7

    {py3.7,py3.12,py3.13}-typer-v0.15.4
    {py3.7,py3.12,py3.13}-typer-v0.16.1
    {py3.7,py3.12,py3.13}-typer-v0.17.5
    {py3.7,py3.12,py3.13}-typer-v0.19.1



[testenv]
deps =
    # if you change requirements-testing.txt and your change is not being reflected
    # in what's installed by tox (when running tox locally), try running tox
    # with the -r flag
    -r requirements-testing.txt

    linters: -r requirements-linting.txt
    linters: werkzeug<2.3.0

    # === Common ===
    py3.8-common: hypothesis
    common: pytest-asyncio
    # See https://github.com/pytest-dev/pytest/issues/9621
    # and https://github.com/pytest-dev/pytest-forked/issues/67
    # for justification of the upper bound on pytest
    {py3.6,py3.7}-common: pytest<7.0.0
    {py3.8,py3.9,py3.10,py3.11,py3.12,py3.13}-common: pytest

    # === Gevent ===
    {py3.6,py3.7,py3.8,py3.9,py3.10,py3.11}-gevent: gevent>=22.10.0, <22.11.0
    {py3.12}-gevent: gevent
    # See https://github.com/pytest-dev/pytest/issues/9621
    # and https://github.com/pytest-dev/pytest-forked/issues/67
    # for justification of the upper bound on pytest
    {py3.6,py3.7}-gevent: pytest<7.0.0
    {py3.8,py3.9,py3.10,py3.11,py3.12}-gevent: pytest
    gevent: pytest-asyncio
    {py3.10,py3.11}-gevent: zope.event<5.0.0
    {py3.10,py3.11}-gevent: zope.interface<8.0

    # === Integrations ===

    # Asgi
    asgi: pytest-asyncio
    asgi: async-asgi-testclient

    # AWS Lambda
    aws_lambda: aws-cdk-lib
    aws_lambda: aws-sam-cli
    aws_lambda: boto3
    aws_lambda: fastapi
    aws_lambda: requests
    aws_lambda: uvicorn

    # OpenTelemetry (OTel)
    opentelemetry: opentelemetry-distro

    # OpenTelemetry Experimental (POTel)
    potel: -e .[opentelemetry-experimental]

    # === Integrations - Auto-generated ===
    # These come from the populate_tox.py script. Eventually we should move all
    # integration tests there.

    # ~~~ AI ~~~
    anthropic-v0.16.0: anthropic==0.16.0
    anthropic-v0.33.1: anthropic==0.33.1
    anthropic-v0.50.0: anthropic==0.50.0
    anthropic-v0.68.0: anthropic==0.68.0
    anthropic: pytest-asyncio
    anthropic-v0.16.0: httpx<0.28.0
    anthropic-v0.33.1: httpx<0.28.0

    cohere-v5.4.0: cohere==5.4.0
    cohere-v5.9.4: cohere==5.9.4
    cohere-v5.13.12: cohere==5.13.12
    cohere-v5.18.0: cohere==5.18.0

    langchain-base-v0.1.20: langchain==0.1.20
    langchain-base-v0.2.17: langchain==0.2.17
    langchain-base-v0.3.27: langchain==0.3.27
    langchain-base: openai
    langchain-base: tiktoken
    langchain-base: langchain-openai
    langchain-base-v0.3.27: langchain-community

    langchain-notiktoken-v0.1.20: langchain==0.1.20
    langchain-notiktoken-v0.2.17: langchain==0.2.17
    langchain-notiktoken-v0.3.27: langchain==0.3.27
    langchain-notiktoken: openai
    langchain-notiktoken: langchain-openai
    langchain-notiktoken-v0.3.27: langchain-community

    openai-base-v1.0.1: openai==1.0.1
    openai-base-v1.37.2: openai==1.37.2
    openai-base-v1.73.0: openai==1.73.0
    openai-base-v1.108.1: openai==1.108.1
    openai-base: pytest-asyncio
    openai-base: tiktoken
    openai-base-v1.0.1: httpx<0.28
    openai-base-v1.37.2: httpx<0.28

    openai-notiktoken-v1.0.1: openai==1.0.1
    openai-notiktoken-v1.37.2: openai==1.37.2
    openai-notiktoken-v1.73.0: openai==1.73.0
    openai-notiktoken-v1.108.1: openai==1.108.1
    openai-notiktoken: pytest-asyncio
    openai-notiktoken-v1.0.1: httpx<0.28
    openai-notiktoken-v1.37.2: httpx<0.28

    langgraph-v0.6.7: langgraph==0.6.7
    langgraph-v1.0.0a3: langgraph==1.0.0a3

    openai_agents-v0.0.19: openai-agents==0.0.19
    openai_agents-v0.1.0: openai-agents==0.1.0
    openai_agents-v0.2.11: openai-agents==0.2.11
    openai_agents-v0.3.1: openai-agents==0.3.1
    openai_agents: pytest-asyncio

    huggingface_hub-v0.24.7: huggingface_hub==0.24.7
    huggingface_hub-v0.28.1: huggingface_hub==0.28.1
    huggingface_hub-v0.32.6: huggingface_hub==0.32.6
    huggingface_hub-v0.35.0: huggingface_hub==0.35.0
    huggingface_hub: responses


    # ~~~ Cloud ~~~
    boto3-v1.12.49: boto3==1.12.49
    boto3-v1.20.54: boto3==1.20.54
    boto3-v1.28.85: boto3==1.28.85
    boto3-v1.40.35: boto3==1.40.35
    {py3.7,py3.8}-boto3: urllib3<2.0.0

    chalice-v1.16.0: chalice==1.16.0
    chalice-v1.21.9: chalice==1.21.9
    chalice-v1.26.6: chalice==1.26.6
    chalice-v1.32.0: chalice==1.32.0
    chalice: pytest-chalice


    # ~~~ DBs ~~~
    asyncpg-v0.23.0: asyncpg==0.23.0
    asyncpg-v0.25.0: asyncpg==0.25.0
    asyncpg-v0.27.0: asyncpg==0.27.0
    asyncpg-v0.30.0: asyncpg==0.30.0
    asyncpg: pytest-asyncio

    clickhouse_driver-v0.2.9: clickhouse-driver==0.2.9

    pymongo-v3.5.1: pymongo==3.5.1
    pymongo-v3.13.0: pymongo==3.13.0
    pymongo-v4.15.1: pymongo==4.15.1
    pymongo: mockupdb

    redis-v2.10.6: redis==2.10.6
    redis-v3.5.3: redis==3.5.3
    redis-v4.6.0: redis==4.6.0
    redis-v5.3.1: redis==5.3.1
    redis-v6.4.0: redis==6.4.0
    redis-v7.0.0b1: redis==7.0.0b1
    redis: fakeredis!=1.7.4
    redis: pytest<8.0.0
    redis-v4.6.0: fakeredis<2.31.0
    {py3.6,py3.7,py3.8}-redis: fakeredis<2.26.0
    {py3.7,py3.8,py3.9,py3.10,py3.11,py3.12,py3.13}-redis: pytest-asyncio

    redis_py_cluster_legacy-v1.3.6: redis-py-cluster==1.3.6
    redis_py_cluster_legacy-v2.1.3: redis-py-cluster==2.1.3

    sqlalchemy-v1.3.24: sqlalchemy==1.3.24
    sqlalchemy-v1.4.54: sqlalchemy==1.4.54
    sqlalchemy-v2.0.43: sqlalchemy==2.0.43


    # ~~~ Flags ~~~
    launchdarkly-v9.8.1: launchdarkly-server-sdk==9.8.1
    launchdarkly-v9.9.0: launchdarkly-server-sdk==9.9.0
    launchdarkly-v9.10.0: launchdarkly-server-sdk==9.10.0
    launchdarkly-v9.12.0: launchdarkly-server-sdk==9.12.0

    openfeature-v0.7.5: openfeature-sdk==0.7.5
    openfeature-v0.8.3: openfeature-sdk==0.8.3

    statsig-v0.55.3: statsig==0.55.3
    statsig-v0.58.4: statsig==0.58.4
    statsig-v0.61.0: statsig==0.61.0
    statsig-v0.64.0: statsig==0.64.0
    statsig: typing_extensions

    unleash-v6.0.1: UnleashClient==6.0.1
    unleash-v6.1.0: UnleashClient==6.1.0
    unleash-v6.2.2: UnleashClient==6.2.2
    unleash-v6.3.0: UnleashClient==6.3.0


    # ~~~ GraphQL ~~~
    ariadne-v0.20.1: ariadne==0.20.1
    ariadne-v0.22: ariadne==0.22
    ariadne-v0.24.0: ariadne==0.24.0
    ariadne-v0.26.2: ariadne==0.26.2
    ariadne: fastapi
    ariadne: flask
    ariadne: httpx

    gql-v3.4.1: gql[all]==3.4.1
    gql-v3.5.3: gql[all]==3.5.3
    gql-v4.0.0: gql[all]==4.0.0
    gql-v4.2.0b0: gql[all]==4.2.0b0

    graphene-v3.3: graphene==3.3
    graphene-v3.4.3: graphene==3.4.3
    graphene: blinker
    graphene: fastapi
    graphene: flask
    graphene: httpx
    {py3.6}-graphene: aiocontextvars

    strawberry-v0.209.8: strawberry-graphql[fastapi,flask]==0.209.8
    strawberry-v0.233.3: strawberry-graphql[fastapi,flask]==0.233.3
    strawberry-v0.257.0: strawberry-graphql[fastapi,flask]==0.257.0
    strawberry-v0.282.0: strawberry-graphql[fastapi,flask]==0.282.0
    strawberry: httpx
    strawberry-v0.209.8: pydantic<2.11
    strawberry-v0.233.3: pydantic<2.11
    strawberry-v0.257.0: pydantic<2.11


    # ~~~ Network ~~~
    grpc-v1.32.0: grpcio==1.32.0
    grpc-v1.47.5: grpcio==1.47.5
    grpc-v1.62.3: grpcio==1.62.3
    grpc-v1.75.0: grpcio==1.75.0
    grpc: protobuf
    grpc: mypy-protobuf
    grpc: types-protobuf
    grpc: pytest-asyncio

    httpx-v0.16.1: httpx==0.16.1
    httpx-v0.20.0: httpx==0.20.0
    httpx-v0.24.1: httpx==0.24.1
    httpx-v0.28.1: httpx==0.28.1
    httpx: anyio<4.0.0
    httpx-v0.16.1: pytest-httpx==0.10.0
    httpx-v0.20.0: pytest-httpx==0.14.0
    httpx-v0.24.1: pytest-httpx==0.22.0
    httpx-v0.28.1: pytest-httpx==0.35.0

    requests-v2.12.5: requests==2.12.5
    requests-v2.32.5: requests==2.32.5


    # ~~~ Tasks ~~~
    arq-v0.23: arq==0.23
    arq-v0.24.0: arq==0.24.0
    arq-v0.25.0: arq==0.25.0
    arq-v0.26.3: arq==0.26.3
    arq: async-timeout
    arq: pytest-asyncio
    arq: fakeredis>=2.2.0,<2.8
    arq-v0.23: pydantic<2

    beam-v2.14.0: apache-beam==2.14.0
    beam-v2.32.0: apache-beam==2.32.0
    beam-v2.50.0: apache-beam==2.50.0
    beam-v2.67.0: apache-beam==2.67.0
    beam-v2.68.0rc2: apache-beam==2.68.0rc2

    celery-v4.4.7: celery==4.4.7
    celery-v5.5.3: celery==5.5.3
    celery-v5.6.0b1: celery==5.6.0b1
    celery: newrelic<10.17.0
    celery: redis
    {py3.7}-celery: importlib-metadata<5.0

    dramatiq-v1.9.0: dramatiq==1.9.0
    dramatiq-v1.12.3: dramatiq==1.12.3
    dramatiq-v1.15.0: dramatiq==1.15.0
    dramatiq-v1.18.0: dramatiq==1.18.0

    huey-v2.1.3: huey==2.1.3
    huey-v2.2.0: huey==2.2.0
    huey-v2.3.2: huey==2.3.2
    huey-v2.5.3: huey==2.5.3

    ray-v2.7.2: ray==2.7.2
    ray-v2.49.2: ray==2.49.2

    rq-v0.8.2: rq==0.8.2
    rq-v0.13.0: rq==0.13.0
    rq-v1.16.2: rq==1.16.2
    rq-v2.6.0: rq==2.6.0
    rq: fakeredis<2.28.0
    rq-v0.8.2: fakeredis<1.0
    rq-v0.8.2: redis<3.2.2
    rq-v0.13.0: fakeredis>=1.0,<1.7.4
    {py3.6,py3.7}-rq: fakeredis!=2.26.0

    spark-v3.0.3: pyspark==3.0.3
    spark-v3.5.6: pyspark==3.5.6
    spark-v4.0.1: pyspark==4.0.1


    # ~~~ Web 1 ~~~
    django-v1.11.29: django==1.11.29
    django-v2.2.28: django==2.2.28
    django-v3.2.25: django==3.2.25
    django-v4.2.24: django==4.2.24
    django-v5.2.6: django==5.2.6
    django-v6.0a1: django==6.0a1
    django: psycopg2-binary
    django: djangorestframework
    django: pytest-django
    django: Werkzeug
    django-v2.2.28: channels[daphne]
    django-v3.2.25: channels[daphne]
    django-v4.2.24: channels[daphne]
    django-v5.2.6: channels[daphne]
    django-v6.0a1: channels[daphne]
    django-v2.2.28: six
    django-v3.2.25: pytest-asyncio
    django-v4.2.24: pytest-asyncio
    django-v5.2.6: pytest-asyncio
    django-v6.0a1: pytest-asyncio
    django-v1.11.29: djangorestframework>=3.0,<4.0
    django-v1.11.29: Werkzeug<2.1.0
    django-v2.2.28: djangorestframework>=3.0,<4.0
    django-v2.2.28: Werkzeug<2.1.0
    django-v3.2.25: djangorestframework>=3.0,<4.0
    django-v3.2.25: Werkzeug<2.1.0
    django-v1.11.29: pytest-django<4.0
    django-v2.2.28: pytest-django<4.0

    flask-v1.1.4: flask==1.1.4
    flask-v2.3.3: flask==2.3.3
    flask-v3.1.2: flask==3.1.2
    flask: flask-login
    flask: werkzeug
    flask-v1.1.4: werkzeug<2.1.0
    flask-v1.1.4: markupsafe<2.1.0

    starlette-v0.16.0: starlette==0.16.0
    starlette-v0.27.0: starlette==0.27.0
    starlette-v0.38.6: starlette==0.38.6
    starlette-v0.48.0: starlette==0.48.0
    starlette: pytest-asyncio
    starlette: python-multipart
    starlette: requests
    starlette: anyio<4.0.0
    starlette: jinja2
    starlette: httpx
    starlette-v0.16.0: httpx<0.28.0
    starlette-v0.27.0: httpx<0.28.0
    {py3.6}-starlette: aiocontextvars

    fastapi-v0.79.1: fastapi==0.79.1
    fastapi-v0.92.0: fastapi==0.92.0
    fastapi-v0.105.0: fastapi==0.105.0
    fastapi-v0.117.1: fastapi==0.117.1
    fastapi: httpx
    fastapi: pytest-asyncio
    fastapi: python-multipart
    fastapi: requests
    fastapi: anyio<4
    fastapi-v0.79.1: httpx<0.28.0
    fastapi-v0.92.0: httpx<0.28.0
    fastapi-v0.105.0: httpx<0.28.0
    {py3.6}-fastapi: aiocontextvars


    # ~~~ Web 2 ~~~
    aiohttp-v3.4.4: aiohttp==3.4.4
    aiohttp-v3.7.4: aiohttp==3.7.4
    aiohttp-v3.10.11: aiohttp==3.10.11
    aiohttp-v3.12.15: aiohttp==3.12.15
    aiohttp: pytest-aiohttp
    aiohttp-v3.10.11: pytest-asyncio
    aiohttp-v3.12.15: pytest-asyncio

    bottle-v0.12.25: bottle==0.12.25
    bottle-v0.13.4: bottle==0.13.4
    bottle: werkzeug<2.1.0

    falcon-v1.4.1: falcon==1.4.1
    falcon-v2.0.0: falcon==2.0.0
    falcon-v3.1.3: falcon==3.1.3
    falcon-v4.1.0: falcon==4.1.0

    litestar-v2.0.1: litestar==2.0.1
    litestar-v2.6.4: litestar==2.6.4
    litestar-v2.12.1: litestar==2.12.1
    litestar-v2.17.0: litestar==2.17.0
    litestar: pytest-asyncio
    litestar: python-multipart
    litestar: requests
    litestar: cryptography
    litestar-v2.0.1: httpx<0.28
    litestar-v2.6.4: httpx<0.28

    pyramid-v1.8.6: pyramid==1.8.6
    pyramid-v1.10.8: pyramid==1.10.8
    pyramid-v2.0.2: pyramid==2.0.2
    pyramid: werkzeug<2.1.0

    quart-v0.16.3: quart==0.16.3
    quart-v0.17.0: quart==0.17.0
    quart-v0.18.4: quart==0.18.4
    quart-v0.20.0: quart==0.20.0
    quart: quart-auth
    quart: pytest-asyncio
    quart: Werkzeug
    quart-v0.20.0: quart-flask-patch
    quart-v0.16.3: blinker<1.6
    quart-v0.16.3: jinja2<3.1.0
    quart-v0.16.3: Werkzeug<2.3.0
    quart-v0.16.3: hypercorn<0.15.0
    quart-v0.17.0: blinker<1.6
    quart-v0.17.0: jinja2<3.1.0
    quart-v0.17.0: Werkzeug<2.3.0
    quart-v0.17.0: hypercorn<0.15.0
    quart-v0.18.4: blinker<1.6
    quart-v0.18.4: jinja2<3.1.0
    quart-v0.18.4: Werkzeug<2.3.0
    quart-v0.18.4: hypercorn<0.15.0
    {py3.8}-quart: taskgroup==0.0.0a4

    sanic-v0.8.3: sanic==0.8.3
    sanic-v20.12.7: sanic==20.12.7
    sanic-v23.12.2: sanic==23.12.2
    sanic-v25.3.0: sanic==25.3.0
    sanic: websockets<11.0
    sanic: aiohttp
    sanic-v23.12.2: sanic-testing
    sanic-v25.3.0: sanic-testing
    {py3.6}-sanic: aiocontextvars==0.2.1
    {py3.8}-sanic: tracerite<1.1.2

    starlite-v1.48.1: starlite==1.48.1
    starlite-v1.49.0: starlite==1.49.0
    starlite-v1.50.2: starlite==1.50.2
    starlite-v1.51.16: starlite==1.51.16
    starlite: pytest-asyncio
    starlite: python-multipart
    starlite: requests
    starlite: cryptography
    starlite: pydantic<2.0.0
    starlite: httpx<0.28

    tornado-v6.0.4: tornado==6.0.4
    tornado-v6.2: tornado==6.2
    tornado-v6.4.2: tornado==6.4.2
    tornado-v6.5.2: tornado==6.5.2
    tornado: pytest
    tornado-v6.0.4: pytest<8.2
    tornado-v6.2: pytest<8.2
    {py3.6}-tornado: aiocontextvars


    # ~~~ Misc ~~~
    loguru-v0.7.3: loguru==0.7.3

    pure_eval-v0.0.3: pure_eval==0.0.3
    pure_eval-v0.1.1: pure_eval==0.1.1
    pure_eval-v0.2.3: pure_eval==0.2.3

    trytond-v4.6.22: trytond==4.6.22
    trytond-v4.8.18: trytond==4.8.18
    trytond-v5.8.16: trytond==5.8.16
    trytond-v6.8.17: trytond==6.8.17
    trytond-v7.6.7: trytond==7.6.7
    trytond: werkzeug
    trytond-v4.6.22: werkzeug<1.0
    trytond-v4.8.18: werkzeug<1.0

    typer-v0.15.4: typer==0.15.4
    typer-v0.16.1: typer==0.16.1
    typer-v0.17.5: typer==0.17.5
    typer-v0.19.1: typer==0.19.1



setenv =
    PYTHONDONTWRITEBYTECODE=1
    OBJC_DISABLE_INITIALIZE_FORK_SAFETY=YES
    COVERAGE_FILE=.coverage-sentry-{envname}
    py3.6: COVERAGE_RCFILE=.coveragerc36

    django: DJANGO_SETTINGS_MODULE=tests.integrations.django.myapp.settings
    spark-v{3.0.3,3.5.6}: JAVA_HOME=/usr/lib/jvm/temurin-11-jdk-amd64

    common: TESTPATH=tests
    gevent: TESTPATH=tests
    aiohttp: TESTPATH=tests/integrations/aiohttp
    anthropic: TESTPATH=tests/integrations/anthropic
    ariadne: TESTPATH=tests/integrations/ariadne
    arq: TESTPATH=tests/integrations/arq
    asgi: TESTPATH=tests/integrations/asgi
    asyncpg: TESTPATH=tests/integrations/asyncpg
    aws_lambda: TESTPATH=tests/integrations/aws_lambda
    beam: TESTPATH=tests/integrations/beam
    boto3: TESTPATH=tests/integrations/boto3
    bottle: TESTPATH=tests/integrations/bottle
    celery: TESTPATH=tests/integrations/celery
    chalice: TESTPATH=tests/integrations/chalice
    clickhouse_driver: TESTPATH=tests/integrations/clickhouse_driver
    cohere: TESTPATH=tests/integrations/cohere
    cloud_resource_context: TESTPATH=tests/integrations/cloud_resource_context
    django: TESTPATH=tests/integrations/django
    dramatiq: TESTPATH=tests/integrations/dramatiq
    falcon: TESTPATH=tests/integrations/falcon
    fastapi:  TESTPATH=tests/integrations/fastapi
    flask: TESTPATH=tests/integrations/flask
    gcp: TESTPATH=tests/integrations/gcp
    gql: TESTPATH=tests/integrations/gql
    graphene: TESTPATH=tests/integrations/graphene
    grpc: TESTPATH=tests/integrations/grpc
    httpx: TESTPATH=tests/integrations/httpx
    huey: TESTPATH=tests/integrations/huey
    huggingface_hub: TESTPATH=tests/integrations/huggingface_hub
    langchain-base: TESTPATH=tests/integrations/langchain
    langchain-notiktoken: TESTPATH=tests/integrations/langchain
    langgraph:  TESTPATH=tests/integrations/langgraph
    launchdarkly: TESTPATH=tests/integrations/launchdarkly
    litestar: TESTPATH=tests/integrations/litestar
    loguru: TESTPATH=tests/integrations/loguru
    openai-base: TESTPATH=tests/integrations/openai
    openai-notiktoken: TESTPATH=tests/integrations/openai
    openai_agents: TESTPATH=tests/integrations/openai_agents
    openfeature: TESTPATH=tests/integrations/openfeature
    opentelemetry: TESTPATH=tests/integrations/opentelemetry
    potel: TESTPATH=tests/integrations/opentelemetry
    pure_eval: TESTPATH=tests/integrations/pure_eval
    pymongo: TESTPATH=tests/integrations/pymongo
    pyramid: TESTPATH=tests/integrations/pyramid
    quart: TESTPATH=tests/integrations/quart
    ray: TESTPATH=tests/integrations/ray
    redis: TESTPATH=tests/integrations/redis
    redis_py_cluster_legacy: TESTPATH=tests/integrations/redis_py_cluster_legacy
    requests: TESTPATH=tests/integrations/requests
    rq: TESTPATH=tests/integrations/rq
    sanic: TESTPATH=tests/integrations/sanic
    spark: TESTPATH=tests/integrations/spark
    sqlalchemy: TESTPATH=tests/integrations/sqlalchemy
    starlette: TESTPATH=tests/integrations/starlette
    starlite: TESTPATH=tests/integrations/starlite
    statsig: TESTPATH=tests/integrations/statsig
    strawberry: TESTPATH=tests/integrations/strawberry
    tornado: TESTPATH=tests/integrations/tornado
    trytond: TESTPATH=tests/integrations/trytond
    typer: TESTPATH=tests/integrations/typer
    unleash: TESTPATH=tests/integrations/unleash
    socket: TESTPATH=tests/integrations/socket

passenv =
    SENTRY_PYTHON_TEST_POSTGRES_HOST
    SENTRY_PYTHON_TEST_POSTGRES_USER
    SENTRY_PYTHON_TEST_POSTGRES_PASSWORD
    SENTRY_PYTHON_TEST_POSTGRES_NAME

usedevelop = True

extras =
    bottle: bottle
    falcon: falcon
    flask: flask
    pymongo: pymongo

basepython =
    py3.6: python3.6
    py3.7: python3.7
    py3.8: python3.8
    py3.9: python3.9
    py3.10: python3.10
    py3.11: python3.11
    py3.12: python3.12
    py3.13: python3.13

    # Python version is pinned here because flake8 actually behaves differently
    # depending on which version is used. You can patch this out to point to
    # some random Python 3 binary, but then you get guaranteed mismatches with
    # CI. Other tools such as mypy and black have options that pin the Python
    # version.
    linters: python3.12

commands =
    {py3.7,py3.8}-boto3: pip install urllib3<2.0.0

    ; https://github.com/pallets/flask/issues/4455
    {py3.7,py3.8,py3.9,py3.10,py3.11}-flask-v{1}: pip install "itsdangerous>=0.24,<2.0" "markupsafe<2.0.0" "jinja2<3.1.1"

    ; Running `pytest` as an executable suffers from an import error
    ; when loading tests in scenarios. In particular, django fails to
    ; load the settings from the test module.
    python -m pytest -W error::pytest.PytestUnraisableExceptionWarning {env:TESTPATH} -o junit_suite_name={envname} {posargs}

[testenv:linters]
commands =
    flake8 tests sentry_sdk
    black --check tests sentry_sdk
    mypy sentry_sdk<|MERGE_RESOLUTION|>--- conflicted
+++ resolved
@@ -10,11 +10,7 @@
 # The file (and all resulting CI YAMLs) then need to be regenerated via
 # "scripts/generate-test-files.sh".
 #
-<<<<<<< HEAD
-# Last generated: 2025-09-22T09:31:32.569609+00:00
-=======
-# Last generated: 2025-09-22T03:40:00.010016+00:00
->>>>>>> a9266402
+# Last generated: 2025-09-22T10:56:48.013129+00:00
 
 [tox]
 requires =
