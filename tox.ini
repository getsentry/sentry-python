# Tox (http://codespeak.net/~hpk/tox/) is a tool for running tests
# in multiple virtualenvs. This configuration file will run the
# test suite on all supported python versions. To use it, "pip install tox"
# and then run "tox" from this directory.
#
# This file has been generated from a template
# by "scripts/populate_tox/populate_tox.py". Any changes to the file should
# be made in the template (if you want to change a hardcoded part of the file)
# or in the script (if you want to change the auto-generated part).
# The file (and all resulting CI YAMLs) then need to be regenerated via
# "scripts/generate-test-files.sh".

[tox]
requires =
    # This version introduced using pip 24.1 which does not work with older Celery and HTTPX versions.
    virtualenv<20.26.3
envlist =
    # === Common ===
    {py3.6,py3.7,py3.8,py3.9,py3.10,py3.11,py3.12,py3.13}-common

    # === Gevent ===
    {py3.6,py3.8,py3.10,py3.11,py3.12}-gevent

    # === Integrations ===
    # General format is {pythonversion}-{integrationname}-v{frameworkversion}
    # 1 blank line between different integrations
    # Each framework version should only be mentioned once. I.e:
    #   {py3.7,py3.10}-django-v{3.2}
    #   {py3.10}-django-v{4.0}
    # instead of:
    #   {py3.7}-django-v{3.2}
    #   {py3.7,py3.10}-django-v{3.2,4.0}
    #
    # At a minimum, we should test against at least the lowest
    # and the latest supported version of a framework.

    # AIOHTTP
    {py3.7}-aiohttp-v{3.4}
    {py3.7,py3.9,py3.11}-aiohttp-v{3.8}
    {py3.8,py3.12,py3.13}-aiohttp-latest

    # Anthropic
    {py3.8,py3.11,py3.12}-anthropic-v{0.16,0.28,0.40}
    {py3.7,py3.11,py3.12}-anthropic-latest

    # Arq
    {py3.7,py3.11}-arq-v{0.23}
    {py3.7,py3.12,py3.13}-arq-latest

    # Asgi
    {py3.7,py3.12,py3.13}-asgi

    # asyncpg
    {py3.7,py3.10}-asyncpg-v{0.23}
    {py3.8,py3.11,py3.12}-asyncpg-latest

    # AWS Lambda
    # The aws_lambda tests deploy to the real AWS and have their own
    # matrix of Python versions to run the test lambda function in.
    # see `lambda_runtime` fixture in tests/integrations/aws_lambda.py
    {py3.9}-aws_lambda

    # Beam
    {py3.7}-beam-v{2.12}
    {py3.8,py3.11}-beam-latest

    # Boto3
    {py3.6,py3.7}-boto3-v{1.12}
    {py3.7,py3.11,py3.12}-boto3-v{1.23}
    {py3.11,py3.12}-boto3-v{1.34}
    {py3.11,py3.12,py3.13}-boto3-latest

    # Bottle
    {py3.6,py3.9}-bottle-v{0.12}
    {py3.6,py3.12,py3.13}-bottle-latest

    # Celery
    {py3.6,py3.8}-celery-v{4}
    {py3.6,py3.8}-celery-v{5.0}
    {py3.7,py3.10}-celery-v{5.1,5.2}
    {py3.8,py3.11,py3.12}-celery-v{5.3,5.4,5.5}
    {py3.8,py3.12,py3.13}-celery-latest

    # Chalice
    {py3.6,py3.9}-chalice-v{1.16}
    {py3.8,py3.12,py3.13}-chalice-latest

    # Cloud Resource Context
    {py3.6,py3.12,py3.13}-cloud_resource_context

    # Cohere
    {py3.9,py3.11,py3.12}-cohere-v5
    {py3.9,py3.11,py3.12}-cohere-latest

    # Django
    # - Django 1.x
    {py3.6,py3.7}-django-v{1.11}
    # - Django 2.x
    {py3.6,py3.7}-django-v{2.0}
    {py3.6,py3.9}-django-v{2.2}
    # - Django 3.x
    {py3.6,py3.9}-django-v{3.0}
    {py3.6,py3.9,py3.11}-django-v{3.2}
    # - Django 4.x
    {py3.8,py3.11,py3.12}-django-v{4.0,4.1,4.2}
    # - Django 5.x
    {py3.10,py3.11,py3.12}-django-v{5.0,5.1}
    {py3.10,py3.12,py3.13}-django-latest

    # dramatiq
    {py3.6,py3.9}-dramatiq-v{1.13}
    {py3.7,py3.10,py3.11}-dramatiq-v{1.15}
    {py3.8,py3.11,py3.12}-dramatiq-v{1.17}
    {py3.8,py3.11,py3.12}-dramatiq-latest

    # Falcon
    {py3.6,py3.7}-falcon-v{1,1.4,2}
    {py3.6,py3.11,py3.12}-falcon-v{3}
    {py3.8,py3.11,py3.12}-falcon-v{4}
    {py3.7,py3.11,py3.12}-falcon-latest

    # FastAPI
    {py3.7,py3.10}-fastapi-v{0.79}
    {py3.8,py3.12,py3.13}-fastapi-latest

    # Flask
    {py3.6,py3.8}-flask-v{1}
    {py3.8,py3.11,py3.12}-flask-v{2}
    {py3.10,py3.11,py3.12}-flask-v{3}
    {py3.10,py3.12,py3.13}-flask-latest

    # GCP
    {py3.7}-gcp

    # gRPC
    {py3.7,py3.9}-grpc-v{1.39}
    {py3.7,py3.10}-grpc-v{1.49}
    {py3.7,py3.11}-grpc-v{1.59}
    {py3.8,py3.11,py3.12}-grpc-latest

    # HTTPX
    {py3.6,py3.9}-httpx-v{0.16,0.18}
    {py3.6,py3.10}-httpx-v{0.20,0.22}
    {py3.7,py3.11,py3.12}-httpx-v{0.23,0.24}
    {py3.9,py3.11,py3.12}-httpx-v{0.25,0.27}
    {py3.9,py3.12,py3.13}-httpx-latest

    # Huey
    {py3.6,py3.11,py3.12}-huey-v{2.0}
    {py3.6,py3.12,py3.13}-huey-latest

    # Huggingface Hub
    {py3.9,py3.12,py3.13}-huggingface_hub-{v0.22}
    {py3.9,py3.12,py3.13}-huggingface_hub-latest

    # Langchain
    {py3.9,py3.11,py3.12}-langchain-v0.1
    {py3.9,py3.11,py3.12}-langchain-v0.3
    {py3.9,py3.11,py3.12}-langchain-latest
    {py3.9,py3.11,py3.12}-langchain-notiktoken

    # Litestar
    {py3.8,py3.11}-litestar-v{2.0}
    {py3.8,py3.11,py3.12}-litestar-v{2.6}
    {py3.8,py3.11,py3.12}-litestar-v{2.12}
    {py3.8,py3.11,py3.12}-litestar-latest

    # OpenAI
    {py3.9,py3.11,py3.12}-openai-v1.0
    {py3.9,py3.11,py3.12}-openai-v1.22
    {py3.9,py3.11,py3.12}-openai-v1.55
    {py3.9,py3.11,py3.12}-openai-latest
    {py3.9,py3.11,py3.12}-openai-notiktoken

    # OpenTelemetry (OTel)
    {py3.7,py3.9,py3.12,py3.13}-opentelemetry

    # OpenTelemetry Experimental (POTel)
    {py3.8,py3.9,py3.10,py3.11,py3.12,py3.13}-potel

    # pure_eval
    {py3.6,py3.12,py3.13}-pure_eval

    # Pyramid
    {py3.6,py3.11}-pyramid-v{1.6}
    {py3.6,py3.11,py3.12}-pyramid-v{1.10}
    {py3.6,py3.11,py3.12}-pyramid-v{2.0}
    {py3.6,py3.11,py3.12}-pyramid-latest

    # Quart
    {py3.7,py3.11}-quart-v{0.16}
    {py3.8,py3.11,py3.12}-quart-v{0.19}
    {py3.8,py3.12,py3.13}-quart-latest

    # Ray
    {py3.10,py3.11}-ray-v{2.34}
    {py3.10,py3.11}-ray-latest

    # Redis
    {py3.6,py3.8}-redis-v{3}
    {py3.7,py3.8,py3.11}-redis-v{4}
    {py3.7,py3.11,py3.12}-redis-v{5}
    {py3.7,py3.12,py3.13}-redis-latest

    # Requests
    {py3.6,py3.8,py3.12,py3.13}-requests

    # RQ (Redis Queue)
    {py3.6}-rq-v{0.6}
    {py3.6,py3.9}-rq-v{0.13,1.0}
    {py3.6,py3.11}-rq-v{1.5,1.10}
    {py3.7,py3.11,py3.12}-rq-v{1.15,1.16}
    {py3.7,py3.12,py3.13}-rq-latest

    # Sanic
    {py3.6,py3.7}-sanic-v{0.8}
    {py3.6,py3.8}-sanic-v{20}
    {py3.8,py3.11,py3.12}-sanic-v{24.6}
    {py3.9,py3.12,py3.13}-sanic-latest

    # Spark
    {py3.8,py3.10,py3.11}-spark-v{3.1,3.3,3.5}
    {py3.8,py3.10,py3.11,py3.12}-spark-latest

    # Starlette
    {py3.7,py3.10}-starlette-v{0.19}
    {py3.7,py3.11}-starlette-v{0.24,0.28}
    {py3.8,py3.11,py3.12}-starlette-v{0.32,0.36,0.40}
    {py3.8,py3.12,py3.13}-starlette-latest

    # Starlite
    {py3.8,py3.11}-starlite-v{1.48,1.51}
    # 1.51.14 is the last starlite version; the project continues as litestar

    # Tornado
    {py3.8,py3.11,py3.12}-tornado-v{6.0}
    {py3.8,py3.11,py3.12}-tornado-v{6.2}
    {py3.8,py3.11,py3.12}-tornado-latest

    # === Integrations - Auto-generated ===
    # These come from the populate_tox.py script. Eventually we should move all
    # integration tests there.

    # ~~~ Flags ~~~
    {py3.8,py3.12,py3.13}-launchdarkly-v9.8.1
    {py3.8,py3.12,py3.13}-launchdarkly-v9.9.0

    {py3.8,py3.12,py3.13}-openfeature-v0.7.5
    {py3.9,py3.12,py3.13}-openfeature-v0.8.0

    {py3.7,py3.12,py3.13}-statsig-v0.55.3
    {py3.7,py3.12,py3.13}-statsig-v0.56.0

    {py3.8,py3.12,py3.13}-unleash-v6.0.1
    {py3.8,py3.12,py3.13}-unleash-v6.1.0


    # ~~~ DBs ~~~
    {py3.7,py3.11,py3.12}-clickhouse_driver-v0.2.9

    {py3.6,py3.8,py3.9}-pymongo-v3.11.4
    {py3.6,py3.10,py3.11}-pymongo-v3.13.0
    {py3.6,py3.9,py3.10}-pymongo-v4.0.2
    {py3.9,py3.12,py3.13}-pymongo-v4.11.1

    {py3.6,py3.7,py3.8}-redis_py_cluster_legacy-v2.1.3

    {py3.6,py3.8,py3.9}-sqlalchemy-v1.3.24
    {py3.6,py3.11,py3.12}-sqlalchemy-v1.4.54
    {py3.7,py3.10,py3.11}-sqlalchemy-v2.0.9
    {py3.7,py3.12,py3.13}-sqlalchemy-v2.0.38


    # ~~~ GraphQL ~~~
    {py3.8,py3.10,py3.11}-ariadne-v0.20.1
    {py3.8,py3.11,py3.12}-ariadne-v0.22
    {py3.8,py3.11,py3.12}-ariadne-v0.24.0
    {py3.8,py3.11,py3.12}-ariadne-v0.25.2

    {py3.6,py3.9,py3.10}-gql-v3.4.1
    {py3.7,py3.11,py3.12}-gql-v3.5.0

    {py3.6,py3.9,py3.10}-graphene-v3.3
    {py3.8,py3.12,py3.13}-graphene-v3.4.3

    {py3.8,py3.10,py3.11}-strawberry-v0.209.8
    {py3.8,py3.11,py3.12}-strawberry-v0.226.2
    {py3.8,py3.11,py3.12}-strawberry-v0.243.1
    {py3.9,py3.12,py3.13}-strawberry-v0.260.1


    # ~~~ Misc ~~~
    {py3.6,py3.12,py3.13}-loguru-v0.7.3

    {py3.6}-trytond-v4.6.9
    {py3.6}-trytond-v4.8.18
    {py3.6,py3.7,py3.8}-trytond-v5.8.16
    {py3.8,py3.10,py3.11}-trytond-v6.8.17
    {py3.8,py3.11,py3.12}-trytond-v7.0.9
    {py3.8,py3.11,py3.12}-trytond-v7.4.5

    {py3.7,py3.11,py3.12}-typer-v0.15.1



[testenv]
deps =
    # if you change requirements-testing.txt and your change is not being reflected
    # in what's installed by tox (when running tox locally), try running tox
    # with the -r flag
    -r requirements-testing.txt

    linters: -r requirements-linting.txt
    linters: werkzeug<2.3.0

    # === Common ===
    py3.8-common: hypothesis
    common: pytest-asyncio
    # See https://github.com/pytest-dev/pytest/issues/9621
    # and https://github.com/pytest-dev/pytest-forked/issues/67
    # for justification of the upper bound on pytest
    {py3.6,py3.7}-common: pytest<7.0.0
    {py3.8,py3.9,py3.10,py3.11,py3.12,py3.13}-common: pytest

    # === Gevent ===
    {py3.6,py3.7,py3.8,py3.9,py3.10,py3.11}-gevent: gevent>=22.10.0, <22.11.0
    {py3.12}-gevent: gevent
    # See https://github.com/pytest-dev/pytest/issues/9621
    # and https://github.com/pytest-dev/pytest-forked/issues/67
    # for justification of the upper bound on pytest
    {py3.6,py3.7}-gevent: pytest<7.0.0
    {py3.8,py3.9,py3.10,py3.11,py3.12}-gevent: pytest

    # === Integrations ===

    # AIOHTTP
    aiohttp-v3.4: aiohttp~=3.4.0
    aiohttp-v3.8: aiohttp~=3.8.0
    aiohttp-latest: aiohttp
    aiohttp: pytest-aiohttp
    aiohttp-v3.8: pytest-asyncio
    aiohttp-latest: pytest-asyncio

    # Anthropic
    anthropic: pytest-asyncio
    anthropic-v{0.16,0.28}: httpx<0.28.0
    anthropic-v0.16: anthropic~=0.16.0
    anthropic-v0.28: anthropic~=0.28.0
    anthropic-v0.40: anthropic~=0.40.0
    anthropic-latest: anthropic

    # Arq
    arq-v0.23: arq~=0.23.0
    arq-v0.23: pydantic<2
    arq-latest: arq
    arq: fakeredis>=2.2.0,<2.8
    arq: pytest-asyncio
    arq: async-timeout

    # Asgi
    asgi: pytest-asyncio
    asgi: async-asgi-testclient

    # Asyncpg
    asyncpg-v0.23: asyncpg~=0.23.0
    asyncpg-latest: asyncpg
    asyncpg: pytest-asyncio

    # AWS Lambda
    aws_lambda: boto3

    # Beam
    beam-v2.12: apache-beam~=2.12.0
    beam-latest: apache-beam

    # Boto3
    boto3-v1.12: boto3~=1.12.0
    boto3-v1.23: boto3~=1.23.0
    boto3-v1.34: boto3~=1.34.0
    boto3-latest: boto3

    # Bottle
    bottle: Werkzeug<2.1.0
    bottle-v0.12: bottle~=0.12.0
    bottle-latest: bottle

    # Celery
    celery: redis
    celery-v4: Celery~=4.0
    celery-v5.0: Celery~=5.0.0
    celery-v5.1: Celery~=5.1.0
    celery-v5.2: Celery~=5.2.0
    celery-v5.3: Celery~=5.3.0
    celery-v5.4: Celery~=5.4.0
    # TODO: update when stable is out
    celery-v5.5: Celery==5.5.0rc4
    celery-latest: Celery

    celery: newrelic
    {py3.7}-celery: importlib-metadata<5.0

    # Chalice
    chalice: pytest-chalice==0.0.5
    chalice-v1.16: chalice~=1.16.0
    chalice-latest: chalice

    # Cohere
    cohere-v5: cohere~=5.3.3
    cohere-latest: cohere

    # Django
    django: psycopg2-binary
    django-v{1.11,2.0,2.1,2.2,3.0,3.1,3.2}: djangorestframework>=3.0.0,<4.0.0
    django-v{2.0,2.2,3.0,3.2,4.0,4.1,4.2,5.0,5.1}: channels[daphne]
    django-v{2.2,3.0}: six
    django-v{1.11,2.0,2.2,3.0,3.2}: Werkzeug<2.1.0
    django-v{1.11,2.0,2.2,3.0}: pytest-django<4.0
    django-v{3.2,4.0,4.1,4.2,5.0,5.1}: pytest-django
    django-v{4.0,4.1,4.2,5.0,5.1}: djangorestframework
    django-v{4.0,4.1,4.2,5.0,5.1}: pytest-asyncio
    django-v{4.0,4.1,4.2,5.0,5.1}: Werkzeug
    django-latest: djangorestframework
    django-latest: pytest-asyncio
    django-latest: pytest-django
    django-latest: Werkzeug
    django-latest: channels[daphne]

    django-v1.11: Django~=1.11.0
    django-v2.0: Django~=2.0.0
    django-v2.2: Django~=2.2.0
    django-v3.0: Django~=3.0.0
    django-v3.2: Django~=3.2.0
    django-v4.0: Django~=4.0.0
    django-v4.1: Django~=4.1.0
    django-v4.2: Django~=4.2.0
    django-v5.0: Django~=5.0.0
    django-v5.1: Django==5.1rc1
    django-latest: Django

    # dramatiq
    dramatiq-v1.13: dramatiq>=1.13,<1.14
    dramatiq-v1.15: dramatiq>=1.15,<1.16
    dramatiq-v1.17: dramatiq>=1.17,<1.18
    dramatiq-latest: dramatiq

    # Falcon
    falcon-v1.4: falcon~=1.4.0
    falcon-v1: falcon~=1.0
    falcon-v2: falcon~=2.0
    falcon-v3: falcon~=3.0
    falcon-v4: falcon~=4.0
    falcon-latest: falcon

    # FastAPI
    fastapi: httpx
    # (this is a dependency of httpx)
    fastapi: anyio<4.0.0
    fastapi: pytest-asyncio
    fastapi: python-multipart
    fastapi: requests
    fastapi-v{0.79}: fastapi~=0.79.0
    fastapi-latest: fastapi

    # Flask
    flask: flask-login
    flask-v{1,2.0}: Werkzeug<2.1.0
    flask-v{1,2.0}: markupsafe<2.1.0
    flask-v{3}: Werkzeug
    flask-v1: Flask~=1.0
    flask-v2: Flask~=2.0
    flask-v3: Flask~=3.0
    flask-latest: Flask

    # gRPC
    grpc: protobuf
    grpc: mypy-protobuf
    grpc: types-protobuf
    grpc: pytest-asyncio
    grpc-v1.39: grpcio~=1.39.0
    grpc-v1.49: grpcio~=1.49.1
    grpc-v1.59: grpcio~=1.59.0
    grpc-latest: grpcio

    # HTTPX
    httpx-v0.16: pytest-httpx==0.10.0
    httpx-v0.18: pytest-httpx==0.12.0
    httpx-v0.20: pytest-httpx==0.14.0
    httpx-v0.22: pytest-httpx==0.19.0
    httpx-v0.23: pytest-httpx==0.21.0
    httpx-v0.24: pytest-httpx==0.22.0
    httpx-v0.25: pytest-httpx==0.25.0
    httpx: pytest-httpx
    # anyio is a dep of httpx
    httpx: anyio<4.0.0
    httpx-v0.16: httpx~=0.16.0
    httpx-v0.18: httpx~=0.18.0
    httpx-v0.20: httpx~=0.20.0
    httpx-v0.22: httpx~=0.22.0
    httpx-v0.23: httpx~=0.23.0
    httpx-v0.24: httpx~=0.24.0
    httpx-v0.25: httpx~=0.25.0
    httpx-v0.27: httpx~=0.27.0
    httpx-latest: httpx

    # Huey
    huey-v2.0: huey~=2.0.0
    huey-latest: huey

    # Huggingface Hub
    huggingface_hub-v0.22: huggingface_hub~=0.22.2
    huggingface_hub-latest: huggingface_hub

    # Langchain
    langchain-v0.1: openai~=1.0.0
    langchain-v0.1: langchain~=0.1.11
    langchain-v0.1: tiktoken~=0.6.0
    langchain-v0.1: httpx<0.28.0
    langchain-v0.3: langchain~=0.3.0
    langchain-v0.3: langchain-community
    langchain-v0.3: tiktoken
    langchain-v0.3: openai
    langchain-{latest,notiktoken}: langchain
    langchain-{latest,notiktoken}: langchain-openai
    langchain-{latest,notiktoken}: openai>=1.6.1
    langchain-latest: tiktoken~=0.6.0

    # Litestar
    litestar: pytest-asyncio
    litestar: python-multipart
    litestar: requests
    litestar: cryptography
    litestar-v{2.0,2.6}: httpx<0.28
    litestar-v2.0: litestar~=2.0.0
    litestar-v2.6: litestar~=2.6.0
    litestar-v2.12: litestar~=2.12.0
    litestar-latest: litestar

    # OpenAI
    openai: pytest-asyncio
    openai-v1.0: openai~=1.0.0
    openai-v1.0: tiktoken
    openai-v1.0: httpx<0.28.0
    openai-v1.22: openai~=1.22.0
    openai-v1.22: tiktoken
    openai-v1.22: httpx<0.28.0
    openai-v1.55: openai~=1.55.0
    openai-v1.55: tiktoken
    openai-latest: openai
    openai-latest: tiktoken~=0.6.0
    openai-notiktoken: openai

    # OpenTelemetry (OTel)
    opentelemetry: opentelemetry-distro

    # OpenTelemetry Experimental (POTel)
    potel: -e .[opentelemetry-experimental]

    # pure_eval
    pure_eval: pure_eval

    # Pyramid
    pyramid: Werkzeug<2.1.0
    pyramid-v1.6: pyramid~=1.6.0
    pyramid-v1.10: pyramid~=1.10.0
    pyramid-v2.0: pyramid~=2.0.0
    pyramid-latest: pyramid

    # Quart
    quart: quart-auth
    quart: pytest-asyncio
    quart-v0.16: blinker<1.6
    quart-v0.16: jinja2<3.1.0
    quart-v0.16: Werkzeug<2.1.0
    quart-v0.16: hypercorn<0.15.0
    quart-v0.16: quart~=0.16.0
    quart-v0.19: Werkzeug>=3.0.0
    quart-v0.19: quart~=0.19.0
    {py3.8}-quart: taskgroup==0.0.0a4
    quart-latest: quart

    # Ray
    ray-v2.34: ray~=2.34.0
    ray-latest: ray

    # Redis
    redis: fakeredis!=1.7.4
    redis: pytest<8.0.0
    {py3.6,py3.7}-redis: fakeredis!=2.26.0  # https://github.com/cunla/fakeredis-py/issues/341
    {py3.7,py3.8,py3.9,py3.10,py3.11,py3.12,py3.13}-redis: pytest-asyncio
    redis-v3: redis~=3.0
    redis-v4: redis~=4.0
    redis-v5: redis~=5.0
    redis-latest: redis

    # Requests
    requests: requests>=2.0

    # RQ (Redis Queue)
    # https://github.com/jamesls/fakeredis/issues/245
    rq-v{0.6}: fakeredis<1.0
    rq-v{0.6}: redis<3.2.2
    rq-v{0.13,1.0,1.5,1.10}: fakeredis>=1.0,<1.7.4
    rq-v{1.15,1.16}: fakeredis
    {py3.6,py3.7}-rq-v{1.15,1.16}: fakeredis!=2.26.0  # https://github.com/cunla/fakeredis-py/issues/341
    rq-latest: fakeredis
    {py3.6,py3.7}-rq-latest: fakeredis!=2.26.0  # https://github.com/cunla/fakeredis-py/issues/341
    rq-v0.6: rq~=0.6.0
    rq-v0.13: rq~=0.13.0
    rq-v1.0: rq~=1.0.0
    rq-v1.5: rq~=1.5.0
    rq-v1.10: rq~=1.10.0
    rq-v1.15: rq~=1.15.0
    rq-v1.16: rq~=1.16.0
    rq-latest: rq

    # Sanic
    sanic: websockets<11.0
    sanic: aiohttp
    sanic-v{24.6}: sanic_testing
    sanic-latest: sanic_testing
    {py3.6}-sanic: aiocontextvars==0.2.1
    sanic-v0.8: sanic~=0.8.0
    sanic-v20: sanic~=20.0
    sanic-v24.6: sanic~=24.6.0
    sanic-latest: sanic

    # Spark
    spark-v3.1: pyspark~=3.1.0
    spark-v3.3: pyspark~=3.3.0
    spark-v3.5: pyspark~=3.5.0
    # TODO: update to ~=4.0.0 once stable is out
    spark-v4.0: pyspark==4.0.0.dev2
    spark-latest: pyspark

    # Starlette
    starlette: pytest-asyncio
    starlette: python-multipart
    starlette: requests
    # (this is a dependency of httpx)
    starlette: anyio<4.0.0
    starlette: jinja2
    starlette-v{0.19,0.24,0.28,0.32,0.36}: httpx<0.28.0
    starlette-v0.40: httpx
    starlette-latest: httpx
    starlette-v0.19: starlette~=0.19.0
    starlette-v0.24: starlette~=0.24.0
    starlette-v0.28: starlette~=0.28.0
    starlette-v0.32: starlette~=0.32.0
    starlette-v0.36: starlette~=0.36.0
    starlette-v0.40: starlette~=0.40.0
    starlette-latest: starlette

    # Starlite
    starlite: pytest-asyncio
    starlite: python-multipart
    starlite: requests
    starlite: cryptography
    starlite: pydantic<2.0.0
    starlite: httpx<0.28
    starlite-v{1.48}: starlite~=1.48.0
    starlite-v{1.51}: starlite~=1.51.0

    # Tornado
    # Tornado <6.4.1 is incompatible with Pytest ≥8.2
    # See https://github.com/tornadoweb/tornado/pull/3382.
    tornado-{v6.0,v6.2}: pytest<8.2
    tornado-v6.0: tornado~=6.0.0
    tornado-v6.2: tornado~=6.2.0
    tornado-latest: tornado

    # === Integrations - Auto-generated ===
    # These come from the populate_tox.py script. Eventually we should move all
    # integration tests there.

<<<<<<< HEAD
    # ~~~ DBs ~~~
    clickhouse_driver-v0.2.9: clickhouse-driver==0.2.9

    pymongo-v3.11.4: pymongo==3.11.4
    pymongo-v3.13.0: pymongo==3.13.0
    pymongo-v4.0.2: pymongo==4.0.2
    pymongo-v4.11.1: pymongo==4.11.1
    pymongo: mockupdb

    redis_py_cluster_legacy-v2.1.3: redis-py-cluster==2.1.3

    sqlalchemy-v1.3.24: sqlalchemy==1.3.24
    sqlalchemy-v1.4.54: sqlalchemy==1.4.54
    sqlalchemy-v2.0.9: sqlalchemy==2.0.9
    sqlalchemy-v2.0.38: sqlalchemy==2.0.38
=======
    # ~~~ Flags ~~~
    launchdarkly-v9.8.1: launchdarkly-server-sdk==9.8.1
    launchdarkly-v9.9.0: launchdarkly-server-sdk==9.9.0

    openfeature-v0.7.5: openfeature-sdk==0.7.5
    openfeature-v0.8.0: openfeature-sdk==0.8.0

    statsig-v0.55.3: statsig==0.55.3
    statsig-v0.56.0: statsig==0.56.0
    statsig: typing_extensions

    unleash-v6.0.1: UnleashClient==6.0.1
    unleash-v6.1.0: UnleashClient==6.1.0
>>>>>>> c6b59940


    # ~~~ GraphQL ~~~
    ariadne-v0.20.1: ariadne==0.20.1
    ariadne-v0.22: ariadne==0.22
    ariadne-v0.24.0: ariadne==0.24.0
    ariadne-v0.25.2: ariadne==0.25.2
    ariadne: fastapi
    ariadne: flask
    ariadne: httpx

    gql-v3.4.1: gql[all]==3.4.1
    gql-v3.5.0: gql[all]==3.5.0

    graphene-v3.3: graphene==3.3
    graphene-v3.4.3: graphene==3.4.3
    graphene: blinker
    graphene: fastapi
    graphene: flask
    graphene: httpx
    py3.6-graphene: aiocontextvars

    strawberry-v0.209.8: strawberry-graphql[fastapi,flask]==0.209.8
    strawberry-v0.226.2: strawberry-graphql[fastapi,flask]==0.226.2
    strawberry-v0.243.1: strawberry-graphql[fastapi,flask]==0.243.1
    strawberry-v0.260.1: strawberry-graphql[fastapi,flask]==0.260.1
    strawberry: httpx


    # ~~~ Misc ~~~
    loguru-v0.7.3: loguru==0.7.3

    trytond-v4.6.9: trytond==4.6.9
    trytond-v4.8.18: trytond==4.8.18
    trytond-v5.8.16: trytond==5.8.16
    trytond-v6.8.17: trytond==6.8.17
    trytond-v7.0.9: trytond==7.0.9
    trytond-v7.4.5: trytond==7.4.5
    trytond: werkzeug
    trytond-v4.6.9: werkzeug<1.0
    trytond-v4.8.18: werkzeug<1.0

    typer-v0.15.1: typer==0.15.1



setenv =
    PYTHONDONTWRITEBYTECODE=1
    OBJC_DISABLE_INITIALIZE_FORK_SAFETY=YES
    COVERAGE_FILE=.coverage-sentry-{envname}
    py3.6: COVERAGE_RCFILE=.coveragerc36

    django: DJANGO_SETTINGS_MODULE=tests.integrations.django.myapp.settings

    common: TESTPATH=tests
    gevent: TESTPATH=tests
    aiohttp: TESTPATH=tests/integrations/aiohttp
    anthropic: TESTPATH=tests/integrations/anthropic
    ariadne: TESTPATH=tests/integrations/ariadne
    arq: TESTPATH=tests/integrations/arq
    asgi: TESTPATH=tests/integrations/asgi
    asyncpg: TESTPATH=tests/integrations/asyncpg
    aws_lambda: TESTPATH=tests/integrations/aws_lambda
    beam: TESTPATH=tests/integrations/beam
    boto3: TESTPATH=tests/integrations/boto3
    bottle: TESTPATH=tests/integrations/bottle
    celery: TESTPATH=tests/integrations/celery
    chalice: TESTPATH=tests/integrations/chalice
    clickhouse_driver: TESTPATH=tests/integrations/clickhouse_driver
    cohere: TESTPATH=tests/integrations/cohere
    cloud_resource_context: TESTPATH=tests/integrations/cloud_resource_context
    django: TESTPATH=tests/integrations/django
    dramatiq: TESTPATH=tests/integrations/dramatiq
    falcon: TESTPATH=tests/integrations/falcon
    fastapi:  TESTPATH=tests/integrations/fastapi
    flask: TESTPATH=tests/integrations/flask
    gcp: TESTPATH=tests/integrations/gcp
    gql: TESTPATH=tests/integrations/gql
    graphene: TESTPATH=tests/integrations/graphene
    grpc: TESTPATH=tests/integrations/grpc
    httpx: TESTPATH=tests/integrations/httpx
    huey: TESTPATH=tests/integrations/huey
    huggingface_hub: TESTPATH=tests/integrations/huggingface_hub
    langchain: TESTPATH=tests/integrations/langchain
    launchdarkly: TESTPATH=tests/integrations/launchdarkly
    litestar: TESTPATH=tests/integrations/litestar
    loguru: TESTPATH=tests/integrations/loguru
    openai: TESTPATH=tests/integrations/openai
    openfeature: TESTPATH=tests/integrations/openfeature
    opentelemetry: TESTPATH=tests/integrations/opentelemetry
    potel: TESTPATH=tests/integrations/opentelemetry
    pure_eval: TESTPATH=tests/integrations/pure_eval
    pymongo: TESTPATH=tests/integrations/pymongo
    pyramid: TESTPATH=tests/integrations/pyramid
    quart: TESTPATH=tests/integrations/quart
    ray: TESTPATH=tests/integrations/ray
    redis: TESTPATH=tests/integrations/redis
    redis_py_cluster_legacy: TESTPATH=tests/integrations/redis_py_cluster_legacy
    requests: TESTPATH=tests/integrations/requests
    rq: TESTPATH=tests/integrations/rq
    sanic: TESTPATH=tests/integrations/sanic
    spark: TESTPATH=tests/integrations/spark
    sqlalchemy: TESTPATH=tests/integrations/sqlalchemy
    starlette: TESTPATH=tests/integrations/starlette
    starlite: TESTPATH=tests/integrations/starlite
    statsig: TESTPATH=tests/integrations/statsig
    strawberry: TESTPATH=tests/integrations/strawberry
    tornado: TESTPATH=tests/integrations/tornado
    trytond: TESTPATH=tests/integrations/trytond
    typer: TESTPATH=tests/integrations/typer
    unleash: TESTPATH=tests/integrations/unleash
    socket: TESTPATH=tests/integrations/socket

passenv =
    SENTRY_PYTHON_TEST_AWS_ACCESS_KEY_ID
    SENTRY_PYTHON_TEST_AWS_SECRET_ACCESS_KEY
    SENTRY_PYTHON_TEST_POSTGRES_HOST
    SENTRY_PYTHON_TEST_POSTGRES_USER
    SENTRY_PYTHON_TEST_POSTGRES_PASSWORD
    SENTRY_PYTHON_TEST_POSTGRES_NAME

usedevelop = True

extras =
    bottle: bottle
    falcon: falcon
    flask: flask
    pymongo: pymongo

basepython =
    py3.6: python3.6
    py3.7: python3.7
    py3.8: python3.8
    py3.9: python3.9
    py3.10: python3.10
    py3.11: python3.11
    py3.12: python3.12
    py3.13: python3.13

    # Python version is pinned here because flake8 actually behaves differently
    # depending on which version is used. You can patch this out to point to
    # some random Python 3 binary, but then you get guaranteed mismatches with
    # CI. Other tools such as mypy and black have options that pin the Python
    # version.
    linters: python3.12

commands =
    {py3.7,py3.8}-boto3: pip install urllib3<2.0.0

    ; https://github.com/pallets/flask/issues/4455
    {py3.7,py3.8,py3.9,py3.10,py3.11}-flask-v{1}: pip install "itsdangerous>=0.24,<2.0" "markupsafe<2.0.0" "jinja2<3.1.1"

    ; Running `pytest` as an executable suffers from an import error
    ; when loading tests in scenarios. In particular, django fails to
    ; load the settings from the test module.
    python -m pytest {env:TESTPATH} -o junit_suite_name={envname} {posargs}

[testenv:linters]
commands =
    flake8 tests sentry_sdk
    black --check tests sentry_sdk
    mypy sentry_sdk<|MERGE_RESOLUTION|>--- conflicted
+++ resolved
@@ -241,6 +241,24 @@
     # These come from the populate_tox.py script. Eventually we should move all
     # integration tests there.
 
+    # ~~~ DBs ~~~
+    {py3.7,py3.11,py3.12}-clickhouse_driver-v0.2.9
+
+    {py3.6}-pymongo-v3.5.1
+    {py3.6,py3.10,py3.11}-pymongo-v3.13.0
+    {py3.6,py3.9,py3.10}-pymongo-v4.0.2
+    {py3.9,py3.12,py3.13}-pymongo-v4.11.1
+
+    {py3.6}-redis_py_cluster_legacy-v1.3.6
+    {py3.6,py3.7}-redis_py_cluster_legacy-v2.0.0
+    {py3.6,py3.7,py3.8}-redis_py_cluster_legacy-v2.1.3
+
+    {py3.6,py3.7}-sqlalchemy-v1.3.9
+    {py3.6,py3.11,py3.12}-sqlalchemy-v1.4.54
+    {py3.7,py3.10,py3.11}-sqlalchemy-v2.0.9
+    {py3.7,py3.12,py3.13}-sqlalchemy-v2.0.38
+
+
     # ~~~ Flags ~~~
     {py3.8,py3.12,py3.13}-launchdarkly-v9.8.1
     {py3.8,py3.12,py3.13}-launchdarkly-v9.9.0
@@ -253,22 +271,6 @@
 
     {py3.8,py3.12,py3.13}-unleash-v6.0.1
     {py3.8,py3.12,py3.13}-unleash-v6.1.0
-
-
-    # ~~~ DBs ~~~
-    {py3.7,py3.11,py3.12}-clickhouse_driver-v0.2.9
-
-    {py3.6,py3.8,py3.9}-pymongo-v3.11.4
-    {py3.6,py3.10,py3.11}-pymongo-v3.13.0
-    {py3.6,py3.9,py3.10}-pymongo-v4.0.2
-    {py3.9,py3.12,py3.13}-pymongo-v4.11.1
-
-    {py3.6,py3.7,py3.8}-redis_py_cluster_legacy-v2.1.3
-
-    {py3.6,py3.8,py3.9}-sqlalchemy-v1.3.24
-    {py3.6,py3.11,py3.12}-sqlalchemy-v1.4.54
-    {py3.7,py3.10,py3.11}-sqlalchemy-v2.0.9
-    {py3.7,py3.12,py3.13}-sqlalchemy-v2.0.38
 
 
     # ~~~ GraphQL ~~~
@@ -672,23 +674,25 @@
     # These come from the populate_tox.py script. Eventually we should move all
     # integration tests there.
 
-<<<<<<< HEAD
     # ~~~ DBs ~~~
     clickhouse_driver-v0.2.9: clickhouse-driver==0.2.9
 
-    pymongo-v3.11.4: pymongo==3.11.4
+    pymongo-v3.5.1: pymongo==3.5.1
     pymongo-v3.13.0: pymongo==3.13.0
     pymongo-v4.0.2: pymongo==4.0.2
     pymongo-v4.11.1: pymongo==4.11.1
     pymongo: mockupdb
 
+    redis_py_cluster_legacy-v1.3.6: redis-py-cluster==1.3.6
+    redis_py_cluster_legacy-v2.0.0: redis-py-cluster==2.0.0
     redis_py_cluster_legacy-v2.1.3: redis-py-cluster==2.1.3
 
-    sqlalchemy-v1.3.24: sqlalchemy==1.3.24
+    sqlalchemy-v1.3.9: sqlalchemy==1.3.9
     sqlalchemy-v1.4.54: sqlalchemy==1.4.54
     sqlalchemy-v2.0.9: sqlalchemy==2.0.9
     sqlalchemy-v2.0.38: sqlalchemy==2.0.38
-=======
+
+
     # ~~~ Flags ~~~
     launchdarkly-v9.8.1: launchdarkly-server-sdk==9.8.1
     launchdarkly-v9.9.0: launchdarkly-server-sdk==9.9.0
@@ -702,7 +706,6 @@
 
     unleash-v6.0.1: UnleashClient==6.0.1
     unleash-v6.1.0: UnleashClient==6.1.0
->>>>>>> c6b59940
 
 
     # ~~~ GraphQL ~~~
