# Tox (http://codespeak.net/~hpk/tox/) is a tool for running tests
# in multiple virtualenvs. This configuration file will run the
# test suite on all supported python versions. To use it, "pip install tox"
# and then run "tox" from this directory.
#
# This file has been generated from a template
# by "scripts/populate_tox/populate_tox.py". Any changes to the file should
# be made in the template (if you want to change a hardcoded part of the file)
# or in the script (if you want to change the auto-generated part).
# The file (and all resulting CI YAMLs) then need to be regenerated via
# "scripts/generate-test-files.sh".
#
<<<<<<< HEAD
# Last generated: 2025-09-08T08:08:36.384197+00:00
=======
# Last generated: 2025-09-08T07:44:56.804943+00:00
>>>>>>> bdf3e6d5

[tox]
requires =
    # This version introduced using pip 24.1 which does not work with older Celery and HTTPX versions.
    virtualenv<20.26.3
envlist =
    # === Common ===
    {py3.6,py3.7,py3.8,py3.9,py3.10,py3.11,py3.12,py3.13}-common

    # === Gevent ===
    {py3.6,py3.8,py3.10,py3.11,py3.12}-gevent

    # === Integrations ===
    # General format is {pythonversion}-{integrationname}-v{frameworkversion}
    # 1 blank line between different integrations
    # Each framework version should only be mentioned once. I.e:
    #   {py3.7,py3.10}-django-v{3.2}
    #   {py3.10}-django-v{4.0}
    # instead of:
    #   {py3.7}-django-v{3.2}
    #   {py3.7,py3.10}-django-v{3.2,4.0}
    #
    # At a minimum, we should test against at least the lowest
    # and the latest supported version of a framework.

    # Asgi
    {py3.7,py3.12,py3.13}-asgi

    # AWS Lambda
    {py3.8,py3.9,py3.11,py3.13}-aws_lambda

    # Cloud Resource Context
    {py3.6,py3.12,py3.13}-cloud_resource_context

    # GCP
    {py3.7}-gcp

    # HTTPX
    {py3.6,py3.9}-httpx-v{0.16,0.18}
    {py3.6,py3.10}-httpx-v{0.20,0.22}
    {py3.7,py3.11,py3.12}-httpx-v{0.23,0.24}
    {py3.9,py3.11,py3.12}-httpx-v{0.25,0.27}
    {py3.9,py3.12,py3.13}-httpx-latest

    # OpenTelemetry (OTel)
    {py3.7,py3.9,py3.12,py3.13}-opentelemetry

    # OpenTelemetry Experimental (POTel)
    {py3.8,py3.9,py3.10,py3.11,py3.12,py3.13}-potel

    # pure_eval
    {py3.6,py3.12,py3.13}-pure_eval

    # Quart
    {py3.7,py3.11}-quart-v{0.16}
    {py3.8,py3.11,py3.12}-quart-v{0.19}
    {py3.8,py3.12,py3.13}-quart-latest

    # Ray
    {py3.10,py3.11}-ray-v{2.34}
    {py3.10,py3.11}-ray-latest

    # Redis
    {py3.6,py3.8}-redis-v{3}
    {py3.7,py3.8,py3.11}-redis-v{4}
    {py3.7,py3.11,py3.12}-redis-v{5}
    {py3.7,py3.12,py3.13}-redis-latest

    # Requests
    {py3.6,py3.8,py3.12,py3.13}-requests

    # RQ (Redis Queue)
    {py3.6}-rq-v{0.6}
    {py3.6,py3.9}-rq-v{0.13,1.0}
    {py3.6,py3.11}-rq-v{1.5,1.10}
    {py3.7,py3.11,py3.12}-rq-v{1.15,1.16}
    {py3.7,py3.12,py3.13}-rq-latest

    # Sanic
    {py3.6,py3.7}-sanic-v{0.8}
    {py3.6,py3.8}-sanic-v{20}
    {py3.8,py3.11,py3.12}-sanic-v{24.6}
    {py3.9,py3.12,py3.13}-sanic-latest

    # === Integrations - Auto-generated ===
    # These come from the populate_tox.py script. Eventually we should move all
    # integration tests there.

    # ~~~ AI ~~~
    {py3.8,py3.11,py3.12}-anthropic-v0.16.0
    {py3.8,py3.11,py3.12}-anthropic-v0.33.1
    {py3.8,py3.11,py3.12}-anthropic-v0.50.0
    {py3.8,py3.12,py3.13}-anthropic-v0.66.0

    {py3.9,py3.10,py3.11}-cohere-v5.4.0
    {py3.9,py3.11,py3.12}-cohere-v5.9.4
    {py3.9,py3.11,py3.12}-cohere-v5.13.12
    {py3.9,py3.11,py3.12}-cohere-v5.17.0

    {py3.9,py3.11,py3.12}-langchain-base-v0.1.20
    {py3.9,py3.11,py3.12}-langchain-base-v0.2.17
    {py3.9,py3.12,py3.13}-langchain-base-v0.3.27

    {py3.9,py3.11,py3.12}-langchain-notiktoken-v0.1.20
    {py3.9,py3.11,py3.12}-langchain-notiktoken-v0.2.17
    {py3.9,py3.12,py3.13}-langchain-notiktoken-v0.3.27

    {py3.8,py3.11,py3.12}-openai-base-v1.0.1
    {py3.8,py3.11,py3.12}-openai-base-v1.36.1
    {py3.8,py3.11,py3.12}-openai-base-v1.71.0
    {py3.8,py3.12,py3.13}-openai-base-v1.106.1

    {py3.8,py3.11,py3.12}-openai-notiktoken-v1.0.1
    {py3.8,py3.11,py3.12}-openai-notiktoken-v1.36.1
    {py3.8,py3.11,py3.12}-openai-notiktoken-v1.71.0
    {py3.8,py3.12,py3.13}-openai-notiktoken-v1.106.1

    {py3.9,py3.12,py3.13}-langgraph-v0.6.7
    {py3.10,py3.12,py3.13}-langgraph-v1.0.0a3

    {py3.10,py3.11,py3.12}-openai_agents-v0.0.19
    {py3.10,py3.12,py3.13}-openai_agents-v0.1.0
    {py3.10,py3.12,py3.13}-openai_agents-v0.2.11

    {py3.8,py3.10,py3.11}-huggingface_hub-v0.22.2
    {py3.8,py3.11,py3.12}-huggingface_hub-v0.26.5
    {py3.8,py3.12,py3.13}-huggingface_hub-v0.30.2
    {py3.8,py3.12,py3.13}-huggingface_hub-v0.34.4
    {py3.8,py3.12,py3.13}-huggingface_hub-v0.35.0rc0


    # ~~~ Cloud ~~~
    {py3.6,py3.7}-boto3-v1.12.49
    {py3.6,py3.9,py3.10}-boto3-v1.20.54
    {py3.7,py3.11,py3.12}-boto3-v1.28.85
    {py3.9,py3.12,py3.13}-boto3-v1.40.25

    {py3.6,py3.7,py3.8}-chalice-v1.16.0
    {py3.6,py3.7,py3.8}-chalice-v1.21.9
    {py3.6,py3.8,py3.9}-chalice-v1.26.6
    {py3.9,py3.12,py3.13}-chalice-v1.32.0


    # ~~~ DBs ~~~
    {py3.7,py3.8,py3.9}-asyncpg-v0.23.0
    {py3.7,py3.9,py3.10}-asyncpg-v0.25.0
    {py3.7,py3.9,py3.10}-asyncpg-v0.27.0
    {py3.8,py3.11,py3.12}-asyncpg-v0.30.0

    {py3.7,py3.11,py3.12}-clickhouse_driver-v0.2.9

    {py3.6}-pymongo-v3.5.1
    {py3.6,py3.10,py3.11}-pymongo-v3.13.0
    {py3.6,py3.9,py3.10}-pymongo-v4.0.2
    {py3.9,py3.12,py3.13}-pymongo-v4.14.1

    {py3.6}-redis_py_cluster_legacy-v1.3.6
    {py3.6,py3.7}-redis_py_cluster_legacy-v2.0.0
    {py3.6,py3.7,py3.8}-redis_py_cluster_legacy-v2.1.3

    {py3.6,py3.8,py3.9}-sqlalchemy-v1.3.24
    {py3.6,py3.11,py3.12}-sqlalchemy-v1.4.54
    {py3.7,py3.12,py3.13}-sqlalchemy-v2.0.43


    # ~~~ Flags ~~~
    {py3.8,py3.12,py3.13}-launchdarkly-v9.8.1
    {py3.8,py3.12,py3.13}-launchdarkly-v9.9.0
    {py3.8,py3.12,py3.13}-launchdarkly-v9.10.0
    {py3.9,py3.12,py3.13}-launchdarkly-v9.12.0

    {py3.8,py3.12,py3.13}-openfeature-v0.7.5
    {py3.9,py3.12,py3.13}-openfeature-v0.8.2

    {py3.7,py3.12,py3.13}-statsig-v0.55.3
    {py3.7,py3.12,py3.13}-statsig-v0.58.4
    {py3.7,py3.12,py3.13}-statsig-v0.61.0
    {py3.7,py3.12,py3.13}-statsig-v0.63.0

    {py3.8,py3.12,py3.13}-unleash-v6.0.1
    {py3.8,py3.12,py3.13}-unleash-v6.1.0
    {py3.8,py3.12,py3.13}-unleash-v6.2.2
    {py3.8,py3.12,py3.13}-unleash-v6.3.0


    # ~~~ GraphQL ~~~
    {py3.8,py3.10,py3.11}-ariadne-v0.20.1
    {py3.8,py3.11,py3.12}-ariadne-v0.22
    {py3.8,py3.11,py3.12}-ariadne-v0.24.0
    {py3.9,py3.12,py3.13}-ariadne-v0.26.2

    {py3.6,py3.9,py3.10}-gql-v3.4.1
    {py3.7,py3.11,py3.12}-gql-v3.5.3
    {py3.9,py3.12,py3.13}-gql-v4.0.0
    {py3.9,py3.12,py3.13}-gql-v4.2.0b0

    {py3.6,py3.9,py3.10}-graphene-v3.3
    {py3.8,py3.12,py3.13}-graphene-v3.4.3

    {py3.8,py3.10,py3.11}-strawberry-v0.209.8
    {py3.8,py3.11,py3.12}-strawberry-v0.233.3
    {py3.9,py3.12,py3.13}-strawberry-v0.257.0
    {py3.9,py3.12,py3.13}-strawberry-v0.282.0


    # ~~~ Network ~~~
    {py3.7,py3.8}-grpc-v1.32.0
    {py3.7,py3.9,py3.10}-grpc-v1.46.5
    {py3.7,py3.11,py3.12}-grpc-v1.60.2
    {py3.9,py3.12,py3.13}-grpc-v1.74.0
    {py3.9,py3.12,py3.13}-grpc-v1.75.0rc1


    # ~~~ Tasks ~~~
    {py3.7,py3.9,py3.10}-arq-v0.23
    {py3.7,py3.10,py3.11}-arq-v0.24.0
    {py3.7,py3.10,py3.11}-arq-v0.25.0
    {py3.8,py3.11,py3.12}-arq-v0.26.3

    {py3.7}-beam-v2.14.0
    {py3.7,py3.8}-beam-v2.32.0
    {py3.8,py3.10,py3.11}-beam-v2.50.0
    {py3.9,py3.12,py3.13}-beam-v2.67.0

    {py3.6,py3.7,py3.8}-celery-v4.4.7
    {py3.6,py3.7,py3.8}-celery-v5.0.5
    {py3.8,py3.12,py3.13}-celery-v5.5.3

    {py3.6,py3.7}-dramatiq-v1.9.0
    {py3.6,py3.8,py3.9}-dramatiq-v1.12.3
    {py3.7,py3.10,py3.11}-dramatiq-v1.15.0
    {py3.9,py3.12,py3.13}-dramatiq-v1.18.0

    {py3.6,py3.7}-huey-v2.1.3
    {py3.6,py3.7}-huey-v2.2.0
    {py3.6,py3.7}-huey-v2.3.2
    {py3.6,py3.11,py3.12}-huey-v2.5.3

    {py3.8,py3.9}-spark-v3.0.3
    {py3.8,py3.10,py3.11}-spark-v3.5.6
    {py3.9,py3.12,py3.13}-spark-v4.0.1


    # ~~~ Web 1 ~~~
    {py3.6,py3.7}-django-v1.11.29
    {py3.6,py3.8,py3.9}-django-v2.2.28
    {py3.6,py3.9,py3.10}-django-v3.2.25
    {py3.8,py3.11,py3.12}-django-v4.2.24
    {py3.10,py3.11,py3.12}-django-v5.0.14
    {py3.10,py3.12,py3.13}-django-v5.2.6

    {py3.6,py3.7,py3.8}-flask-v1.1.4
    {py3.8,py3.12,py3.13}-flask-v2.3.3
    {py3.8,py3.12,py3.13}-flask-v3.0.3
    {py3.9,py3.12,py3.13}-flask-v3.1.2

    {py3.6,py3.9,py3.10}-starlette-v0.16.0
    {py3.7,py3.10,py3.11}-starlette-v0.26.1
    {py3.8,py3.11,py3.12}-starlette-v0.36.3
    {py3.9,py3.12,py3.13}-starlette-v0.47.3

    {py3.6,py3.9,py3.10}-fastapi-v0.79.1
    {py3.7,py3.10,py3.11}-fastapi-v0.91.0
    {py3.7,py3.10,py3.11}-fastapi-v0.103.2
    {py3.8,py3.12,py3.13}-fastapi-v0.116.1


    # ~~~ Web 2 ~~~
    {py3.7}-aiohttp-v3.4.4
    {py3.7,py3.8,py3.9}-aiohttp-v3.7.4
    {py3.8,py3.12,py3.13}-aiohttp-v3.10.11
    {py3.9,py3.12,py3.13}-aiohttp-v3.12.15

    {py3.6,py3.7}-bottle-v0.12.25
    {py3.8,py3.12,py3.13}-bottle-v0.13.4

    {py3.6}-falcon-v1.4.1
    {py3.6,py3.7}-falcon-v2.0.0
    {py3.6,py3.11,py3.12}-falcon-v3.1.3
    {py3.8,py3.11,py3.12}-falcon-v4.0.2
    {py3.8,py3.11,py3.12}-falcon-v4.1.0

    {py3.8,py3.10,py3.11}-litestar-v2.0.1
    {py3.8,py3.11,py3.12}-litestar-v2.6.4
    {py3.8,py3.11,py3.12}-litestar-v2.12.1
    {py3.8,py3.12,py3.13}-litestar-v2.17.0

    {py3.6}-pyramid-v1.8.6
    {py3.6,py3.8,py3.9}-pyramid-v1.10.8
    {py3.6,py3.10,py3.11}-pyramid-v2.0.2

    {py3.7,py3.9,py3.10}-quart-v0.16.3
    {py3.7,py3.9,py3.10}-quart-v0.17.0
    {py3.7,py3.10,py3.11}-quart-v0.18.4
    {py3.9,py3.12,py3.13}-quart-v0.20.0

    {py3.8,py3.10,py3.11}-starlite-v1.48.1
    {py3.8,py3.10,py3.11}-starlite-v1.49.0
    {py3.8,py3.10,py3.11}-starlite-v1.50.2
    {py3.8,py3.10,py3.11}-starlite-v1.51.16

    {py3.6,py3.7,py3.8}-tornado-v6.0.4
    {py3.7,py3.9,py3.10}-tornado-v6.2
    {py3.8,py3.10,py3.11}-tornado-v6.4.2
    {py3.9,py3.12,py3.13}-tornado-v6.5.2


    # ~~~ Misc ~~~
    {py3.6,py3.12,py3.13}-loguru-v0.7.3

    {py3.6}-trytond-v4.6.22
    {py3.6}-trytond-v4.8.18
    {py3.6,py3.7,py3.8}-trytond-v5.8.16
    {py3.8,py3.10,py3.11}-trytond-v6.8.17
    {py3.8,py3.11,py3.12}-trytond-v7.0.35
    {py3.9,py3.12,py3.13}-trytond-v7.6.6

    {py3.7,py3.12,py3.13}-typer-v0.15.4
    {py3.7,py3.12,py3.13}-typer-v0.16.1
    {py3.7,py3.12,py3.13}-typer-v0.17.4



[testenv]
deps =
    # if you change requirements-testing.txt and your change is not being reflected
    # in what's installed by tox (when running tox locally), try running tox
    # with the -r flag
    -r requirements-testing.txt

    linters: -r requirements-linting.txt
    linters: werkzeug<2.3.0

    # === Common ===
    py3.8-common: hypothesis
    common: pytest-asyncio
    # See https://github.com/pytest-dev/pytest/issues/9621
    # and https://github.com/pytest-dev/pytest-forked/issues/67
    # for justification of the upper bound on pytest
    {py3.6,py3.7}-common: pytest<7.0.0
    {py3.8,py3.9,py3.10,py3.11,py3.12,py3.13}-common: pytest

    # === Gevent ===
    {py3.6,py3.7,py3.8,py3.9,py3.10,py3.11}-gevent: gevent>=22.10.0, <22.11.0
    {py3.12}-gevent: gevent
    # See https://github.com/pytest-dev/pytest/issues/9621
    # and https://github.com/pytest-dev/pytest-forked/issues/67
    # for justification of the upper bound on pytest
    {py3.6,py3.7}-gevent: pytest<7.0.0
    {py3.8,py3.9,py3.10,py3.11,py3.12}-gevent: pytest
    gevent: pytest-asyncio
    {py3.10,py3.11}-gevent: zope.event<5.0.0

    # === Integrations ===

    # Asgi
    asgi: pytest-asyncio
    asgi: async-asgi-testclient

    # AWS Lambda
    aws_lambda: aws-cdk-lib
    aws_lambda: aws-sam-cli
    aws_lambda: boto3
    aws_lambda: fastapi
    aws_lambda: requests
    aws_lambda: uvicorn

    # HTTPX
    httpx-v0.16: pytest-httpx==0.10.0
    httpx-v0.18: pytest-httpx==0.12.0
    httpx-v0.20: pytest-httpx==0.14.0
    httpx-v0.22: pytest-httpx==0.19.0
    httpx-v0.23: pytest-httpx==0.21.0
    httpx-v0.24: pytest-httpx==0.22.0
    httpx-v0.25: pytest-httpx==0.25.0
    httpx: pytest-httpx
    # anyio is a dep of httpx
    httpx: anyio<4.0.0
    httpx-v0.16: httpx~=0.16.0
    httpx-v0.18: httpx~=0.18.0
    httpx-v0.20: httpx~=0.20.0
    httpx-v0.22: httpx~=0.22.0
    httpx-v0.23: httpx~=0.23.0
    httpx-v0.24: httpx~=0.24.0
    httpx-v0.25: httpx~=0.25.0
    httpx-v0.27: httpx~=0.27.0
    httpx-latest: httpx

    # OpenTelemetry (OTel)
    opentelemetry: opentelemetry-distro

    # OpenTelemetry Experimental (POTel)
    potel: -e .[opentelemetry-experimental]

    # pure_eval
    pure_eval: pure_eval

    # Quart
    quart: quart-auth
    quart: pytest-asyncio
    quart-{v0.19,latest}: quart-flask-patch
    quart-v0.16: blinker<1.6
    quart-v0.16: jinja2<3.1.0
    quart-v0.16: Werkzeug<2.1.0
    quart-v0.16: hypercorn<0.15.0
    quart-v0.16: quart~=0.16.0
    quart-v0.19: Werkzeug>=3.0.0
    quart-v0.19: quart~=0.19.0
    {py3.8}-quart: taskgroup==0.0.0a4
    quart-latest: quart

    # Ray
    ray-v2.34: ray~=2.34.0
    ray-latest: ray

    # Redis
    redis: fakeredis!=1.7.4
    redis: pytest<8.0.0
    {py3.6,py3.7,py3.8}-redis: fakeredis<2.26.0
    {py3.7,py3.8,py3.9,py3.10,py3.11,py3.12,py3.13}-redis: pytest-asyncio
    redis-v3: redis~=3.0
    redis-v4: redis~=4.0
    redis-v4: fakeredis<2.31.0
    redis-v5: redis~=5.0
    redis-latest: redis

    # Requests
    requests: requests>=2.0

    # RQ (Redis Queue)
    # https://github.com/jamesls/fakeredis/issues/245
    rq-v{0.6}: fakeredis<1.0
    rq-v{0.6}: redis<3.2.2
    rq-v{0.13,1.0,1.5,1.10}: fakeredis>=1.0,<1.7.4
    rq-v{1.15,1.16}: fakeredis<2.28.0
    {py3.6,py3.7}-rq-v{1.15,1.16}: fakeredis!=2.26.0  # https://github.com/cunla/fakeredis-py/issues/341
    rq-latest: fakeredis<2.28.0
    {py3.6,py3.7}-rq-latest: fakeredis!=2.26.0  # https://github.com/cunla/fakeredis-py/issues/341
    rq-v0.6: rq~=0.6.0
    rq-v0.13: rq~=0.13.0
    rq-v1.0: rq~=1.0.0
    rq-v1.5: rq~=1.5.0
    rq-v1.10: rq~=1.10.0
    rq-v1.15: rq~=1.15.0
    rq-v1.16: rq~=1.16.0
    rq-latest: rq

    # Sanic
    sanic: websockets<11.0
    sanic: aiohttp
    sanic-v{24.6}: sanic_testing
    sanic-latest: sanic_testing
    {py3.6}-sanic: aiocontextvars==0.2.1
    {py3.8}-sanic: tracerite<1.1.2
    sanic-v0.8: sanic~=0.8.0
    sanic-v20: sanic~=20.0
    sanic-v24.6: sanic~=24.6.0
    sanic-latest: sanic

    # === Integrations - Auto-generated ===
    # These come from the populate_tox.py script. Eventually we should move all
    # integration tests there.

    # ~~~ AI ~~~
    anthropic-v0.16.0: anthropic==0.16.0
    anthropic-v0.33.1: anthropic==0.33.1
    anthropic-v0.50.0: anthropic==0.50.0
    anthropic-v0.66.0: anthropic==0.66.0
    anthropic: pytest-asyncio
    anthropic-v0.16.0: httpx<0.28.0
    anthropic-v0.33.1: httpx<0.28.0

    cohere-v5.4.0: cohere==5.4.0
    cohere-v5.9.4: cohere==5.9.4
    cohere-v5.13.12: cohere==5.13.12
    cohere-v5.17.0: cohere==5.17.0

    langchain-base-v0.1.20: langchain==0.1.20
    langchain-base-v0.2.17: langchain==0.2.17
    langchain-base-v0.3.27: langchain==0.3.27
    langchain-base: openai
    langchain-base: tiktoken
    langchain-base: langchain-openai
    langchain-base-v0.3.27: langchain-community

    langchain-notiktoken-v0.1.20: langchain==0.1.20
    langchain-notiktoken-v0.2.17: langchain==0.2.17
    langchain-notiktoken-v0.3.27: langchain==0.3.27
    langchain-notiktoken: openai
    langchain-notiktoken: langchain-openai
    langchain-notiktoken-v0.3.27: langchain-community

    openai-base-v1.0.1: openai==1.0.1
    openai-base-v1.36.1: openai==1.36.1
    openai-base-v1.71.0: openai==1.71.0
    openai-base-v1.106.1: openai==1.106.1
    openai-base: pytest-asyncio
    openai-base: tiktoken
    openai-base-v1.0.1: httpx<0.28
    openai-base-v1.36.1: httpx<0.28

    openai-notiktoken-v1.0.1: openai==1.0.1
    openai-notiktoken-v1.36.1: openai==1.36.1
    openai-notiktoken-v1.71.0: openai==1.71.0
    openai-notiktoken-v1.106.1: openai==1.106.1
    openai-notiktoken: pytest-asyncio
    openai-notiktoken-v1.0.1: httpx<0.28
    openai-notiktoken-v1.36.1: httpx<0.28

    langgraph-v0.6.7: langgraph==0.6.7
    langgraph-v1.0.0a3: langgraph==1.0.0a3

    openai_agents-v0.0.19: openai-agents==0.0.19
    openai_agents-v0.1.0: openai-agents==0.1.0
    openai_agents-v0.2.11: openai-agents==0.2.11
    openai_agents: pytest-asyncio

    huggingface_hub-v0.22.2: huggingface_hub==0.22.2
    huggingface_hub-v0.26.5: huggingface_hub==0.26.5
    huggingface_hub-v0.30.2: huggingface_hub==0.30.2
    huggingface_hub-v0.34.4: huggingface_hub==0.34.4
    huggingface_hub-v0.35.0rc0: huggingface_hub==0.35.0rc0


    # ~~~ Cloud ~~~
    boto3-v1.12.49: boto3==1.12.49
    boto3-v1.20.54: boto3==1.20.54
    boto3-v1.28.85: boto3==1.28.85
    boto3-v1.40.25: boto3==1.40.25
    {py3.7,py3.8}-boto3: urllib3<2.0.0

    chalice-v1.16.0: chalice==1.16.0
    chalice-v1.21.9: chalice==1.21.9
    chalice-v1.26.6: chalice==1.26.6
    chalice-v1.32.0: chalice==1.32.0
    chalice: pytest-chalice


    # ~~~ DBs ~~~
    asyncpg-v0.23.0: asyncpg==0.23.0
    asyncpg-v0.25.0: asyncpg==0.25.0
    asyncpg-v0.27.0: asyncpg==0.27.0
    asyncpg-v0.30.0: asyncpg==0.30.0
    asyncpg: pytest-asyncio

    clickhouse_driver-v0.2.9: clickhouse-driver==0.2.9

    pymongo-v3.5.1: pymongo==3.5.1
    pymongo-v3.13.0: pymongo==3.13.0
    pymongo-v4.0.2: pymongo==4.0.2
    pymongo-v4.14.1: pymongo==4.14.1
    pymongo: mockupdb

    redis_py_cluster_legacy-v1.3.6: redis-py-cluster==1.3.6
    redis_py_cluster_legacy-v2.0.0: redis-py-cluster==2.0.0
    redis_py_cluster_legacy-v2.1.3: redis-py-cluster==2.1.3

    sqlalchemy-v1.3.24: sqlalchemy==1.3.24
    sqlalchemy-v1.4.54: sqlalchemy==1.4.54
    sqlalchemy-v2.0.43: sqlalchemy==2.0.43


    # ~~~ Flags ~~~
    launchdarkly-v9.8.1: launchdarkly-server-sdk==9.8.1
    launchdarkly-v9.9.0: launchdarkly-server-sdk==9.9.0
    launchdarkly-v9.10.0: launchdarkly-server-sdk==9.10.0
    launchdarkly-v9.12.0: launchdarkly-server-sdk==9.12.0

    openfeature-v0.7.5: openfeature-sdk==0.7.5
    openfeature-v0.8.2: openfeature-sdk==0.8.2

    statsig-v0.55.3: statsig==0.55.3
    statsig-v0.58.4: statsig==0.58.4
    statsig-v0.61.0: statsig==0.61.0
    statsig-v0.63.0: statsig==0.63.0
    statsig: typing_extensions

    unleash-v6.0.1: UnleashClient==6.0.1
    unleash-v6.1.0: UnleashClient==6.1.0
    unleash-v6.2.2: UnleashClient==6.2.2
    unleash-v6.3.0: UnleashClient==6.3.0


    # ~~~ GraphQL ~~~
    ariadne-v0.20.1: ariadne==0.20.1
    ariadne-v0.22: ariadne==0.22
    ariadne-v0.24.0: ariadne==0.24.0
    ariadne-v0.26.2: ariadne==0.26.2
    ariadne: fastapi
    ariadne: flask
    ariadne: httpx

    gql-v3.4.1: gql[all]==3.4.1
    gql-v3.5.3: gql[all]==3.5.3
    gql-v4.0.0: gql[all]==4.0.0
    gql-v4.2.0b0: gql[all]==4.2.0b0

    graphene-v3.3: graphene==3.3
    graphene-v3.4.3: graphene==3.4.3
    graphene: blinker
    graphene: fastapi
    graphene: flask
    graphene: httpx
    {py3.6}-graphene: aiocontextvars

    strawberry-v0.209.8: strawberry-graphql[fastapi,flask]==0.209.8
    strawberry-v0.233.3: strawberry-graphql[fastapi,flask]==0.233.3
    strawberry-v0.257.0: strawberry-graphql[fastapi,flask]==0.257.0
    strawberry-v0.282.0: strawberry-graphql[fastapi,flask]==0.282.0
    strawberry: httpx
    strawberry-v0.209.8: pydantic<2.11
    strawberry-v0.233.3: pydantic<2.11
    strawberry-v0.257.0: pydantic<2.11


    # ~~~ Network ~~~
    grpc-v1.32.0: grpcio==1.32.0
    grpc-v1.46.5: grpcio==1.46.5
    grpc-v1.60.2: grpcio==1.60.2
    grpc-v1.74.0: grpcio==1.74.0
    grpc-v1.75.0rc1: grpcio==1.75.0rc1
    grpc: protobuf
    grpc: mypy-protobuf
    grpc: types-protobuf
    grpc: pytest-asyncio


    # ~~~ Tasks ~~~
    arq-v0.23: arq==0.23
    arq-v0.24.0: arq==0.24.0
    arq-v0.25.0: arq==0.25.0
    arq-v0.26.3: arq==0.26.3
    arq: async-timeout
    arq: pytest-asyncio
    arq: fakeredis>=2.2.0,<2.8
    arq-v0.23: pydantic<2

    beam-v2.14.0: apache-beam==2.14.0
    beam-v2.32.0: apache-beam==2.32.0
    beam-v2.50.0: apache-beam==2.50.0
    beam-v2.67.0: apache-beam==2.67.0

    celery-v4.4.7: celery==4.4.7
    celery-v5.0.5: celery==5.0.5
    celery-v5.5.3: celery==5.5.3
    celery: newrelic<10.17.0
    celery: redis
    {py3.7}-celery: importlib-metadata<5.0

    dramatiq-v1.9.0: dramatiq==1.9.0
    dramatiq-v1.12.3: dramatiq==1.12.3
    dramatiq-v1.15.0: dramatiq==1.15.0
    dramatiq-v1.18.0: dramatiq==1.18.0

    huey-v2.1.3: huey==2.1.3
    huey-v2.2.0: huey==2.2.0
    huey-v2.3.2: huey==2.3.2
    huey-v2.5.3: huey==2.5.3

    spark-v3.0.3: pyspark==3.0.3
    spark-v3.5.6: pyspark==3.5.6
    spark-v4.0.1: pyspark==4.0.1


    # ~~~ Web 1 ~~~
    django-v1.11.29: django==1.11.29
    django-v2.2.28: django==2.2.28
    django-v3.2.25: django==3.2.25
    django-v4.2.24: django==4.2.24
    django-v5.0.14: django==5.0.14
    django-v5.2.6: django==5.2.6
    django: psycopg2-binary
    django: djangorestframework
    django: pytest-django
    django: Werkzeug
    django-v2.2.28: channels[daphne]
    django-v3.2.25: channels[daphne]
    django-v4.2.24: channels[daphne]
    django-v5.0.14: channels[daphne]
    django-v5.2.6: channels[daphne]
    django-v2.2.28: six
    django-v3.2.25: pytest-asyncio
    django-v4.2.24: pytest-asyncio
    django-v5.0.14: pytest-asyncio
    django-v5.2.6: pytest-asyncio
    django-v1.11.29: djangorestframework>=3.0,<4.0
    django-v1.11.29: Werkzeug<2.1.0
    django-v2.2.28: djangorestframework>=3.0,<4.0
    django-v2.2.28: Werkzeug<2.1.0
    django-v3.2.25: djangorestframework>=3.0,<4.0
    django-v3.2.25: Werkzeug<2.1.0
    django-v1.11.29: pytest-django<4.0
    django-v2.2.28: pytest-django<4.0

    flask-v1.1.4: flask==1.1.4
    flask-v2.3.3: flask==2.3.3
    flask-v3.0.3: flask==3.0.3
    flask-v3.1.2: flask==3.1.2
    flask: flask-login
    flask: werkzeug
    flask-v1.1.4: werkzeug<2.1.0
    flask-v1.1.4: markupsafe<2.1.0

    starlette-v0.16.0: starlette==0.16.0
    starlette-v0.26.1: starlette==0.26.1
    starlette-v0.36.3: starlette==0.36.3
    starlette-v0.47.3: starlette==0.47.3
    starlette: pytest-asyncio
    starlette: python-multipart
    starlette: requests
    starlette: anyio<4.0.0
    starlette: jinja2
    starlette: httpx
    starlette-v0.16.0: httpx<0.28.0
    starlette-v0.26.1: httpx<0.28.0
    starlette-v0.36.3: httpx<0.28.0
    {py3.6}-starlette: aiocontextvars

    fastapi-v0.79.1: fastapi==0.79.1
    fastapi-v0.91.0: fastapi==0.91.0
    fastapi-v0.103.2: fastapi==0.103.2
    fastapi-v0.116.1: fastapi==0.116.1
    fastapi: httpx
    fastapi: pytest-asyncio
    fastapi: python-multipart
    fastapi: requests
    fastapi: anyio<4
    fastapi-v0.79.1: httpx<0.28.0
    fastapi-v0.91.0: httpx<0.28.0
    fastapi-v0.103.2: httpx<0.28.0
    {py3.6}-fastapi: aiocontextvars


    # ~~~ Web 2 ~~~
    aiohttp-v3.4.4: aiohttp==3.4.4
    aiohttp-v3.7.4: aiohttp==3.7.4
    aiohttp-v3.10.11: aiohttp==3.10.11
    aiohttp-v3.12.15: aiohttp==3.12.15
    aiohttp: pytest-aiohttp
    aiohttp-v3.10.11: pytest-asyncio
    aiohttp-v3.12.15: pytest-asyncio

    bottle-v0.12.25: bottle==0.12.25
    bottle-v0.13.4: bottle==0.13.4
    bottle: werkzeug<2.1.0

    falcon-v1.4.1: falcon==1.4.1
    falcon-v2.0.0: falcon==2.0.0
    falcon-v3.1.3: falcon==3.1.3
    falcon-v4.0.2: falcon==4.0.2
    falcon-v4.1.0: falcon==4.1.0

    litestar-v2.0.1: litestar==2.0.1
    litestar-v2.6.4: litestar==2.6.4
    litestar-v2.12.1: litestar==2.12.1
    litestar-v2.17.0: litestar==2.17.0
    litestar: pytest-asyncio
    litestar: python-multipart
    litestar: requests
    litestar: cryptography
    litestar-v2.0.1: httpx<0.28
    litestar-v2.6.4: httpx<0.28

    pyramid-v1.8.6: pyramid==1.8.6
    pyramid-v1.10.8: pyramid==1.10.8
    pyramid-v2.0.2: pyramid==2.0.2
    pyramid: werkzeug<2.1.0

    quart-v0.16.3: quart==0.16.3
    quart-v0.17.0: quart==0.17.0
    quart-v0.18.4: quart==0.18.4
    quart-v0.20.0: quart==0.20.0
    quart: quart-auth
    quart: pytest-asyncio
    quart: Werkzeug
    quart-v0.16.3: blinker<1.6
    quart-v0.16.3: jinja2<3.1.0
    quart-v0.16.3: Werkzeug<2.3.0
    quart-v0.16.3: hypercorn<0.15.0
    quart-v0.17.0: blinker<1.6
    quart-v0.17.0: jinja2<3.1.0
    quart-v0.17.0: Werkzeug<2.3.0
    quart-v0.17.0: hypercorn<0.15.0
    quart-v0.18.4: blinker<1.6
    quart-v0.18.4: jinja2<3.1.0
    quart-v0.18.4: Werkzeug<2.3.0
    quart-v0.18.4: hypercorn<0.15.0
    {py3.8}-quart: taskgroup==0.0.0a4

    starlite-v1.48.1: starlite==1.48.1
    starlite-v1.49.0: starlite==1.49.0
    starlite-v1.50.2: starlite==1.50.2
    starlite-v1.51.16: starlite==1.51.16
    starlite: pytest-asyncio
    starlite: python-multipart
    starlite: requests
    starlite: cryptography
    starlite: pydantic<2.0.0
    starlite: httpx<0.28

    tornado-v6.0.4: tornado==6.0.4
    tornado-v6.2: tornado==6.2
    tornado-v6.4.2: tornado==6.4.2
    tornado-v6.5.2: tornado==6.5.2
    tornado: pytest
    tornado-v6.0.4: pytest<8.2
    tornado-v6.2: pytest<8.2
    {py3.6}-tornado: aiocontextvars


    # ~~~ Misc ~~~
    loguru-v0.7.3: loguru==0.7.3

    trytond-v4.6.22: trytond==4.6.22
    trytond-v4.8.18: trytond==4.8.18
    trytond-v5.8.16: trytond==5.8.16
    trytond-v6.8.17: trytond==6.8.17
    trytond-v7.0.35: trytond==7.0.35
    trytond-v7.6.6: trytond==7.6.6
    trytond: werkzeug
    trytond-v4.6.22: werkzeug<1.0
    trytond-v4.8.18: werkzeug<1.0

    typer-v0.15.4: typer==0.15.4
    typer-v0.16.1: typer==0.16.1
    typer-v0.17.4: typer==0.17.4



setenv =
    PYTHONDONTWRITEBYTECODE=1
    OBJC_DISABLE_INITIALIZE_FORK_SAFETY=YES
    COVERAGE_FILE=.coverage-sentry-{envname}
    py3.6: COVERAGE_RCFILE=.coveragerc36

    django: DJANGO_SETTINGS_MODULE=tests.integrations.django.myapp.settings
    spark-v{3.0.3,3.5.6}: JAVA_HOME=/usr/lib/jvm/temurin-11-jdk-amd64

    common: TESTPATH=tests
    gevent: TESTPATH=tests
    aiohttp: TESTPATH=tests/integrations/aiohttp
    anthropic: TESTPATH=tests/integrations/anthropic
    ariadne: TESTPATH=tests/integrations/ariadne
    arq: TESTPATH=tests/integrations/arq
    asgi: TESTPATH=tests/integrations/asgi
    asyncpg: TESTPATH=tests/integrations/asyncpg
    aws_lambda: TESTPATH=tests/integrations/aws_lambda
    beam: TESTPATH=tests/integrations/beam
    boto3: TESTPATH=tests/integrations/boto3
    bottle: TESTPATH=tests/integrations/bottle
    celery: TESTPATH=tests/integrations/celery
    chalice: TESTPATH=tests/integrations/chalice
    clickhouse_driver: TESTPATH=tests/integrations/clickhouse_driver
    cohere: TESTPATH=tests/integrations/cohere
    cloud_resource_context: TESTPATH=tests/integrations/cloud_resource_context
    django: TESTPATH=tests/integrations/django
    dramatiq: TESTPATH=tests/integrations/dramatiq
    falcon: TESTPATH=tests/integrations/falcon
    fastapi:  TESTPATH=tests/integrations/fastapi
    flask: TESTPATH=tests/integrations/flask
    gcp: TESTPATH=tests/integrations/gcp
    gql: TESTPATH=tests/integrations/gql
    graphene: TESTPATH=tests/integrations/graphene
    grpc: TESTPATH=tests/integrations/grpc
    httpx: TESTPATH=tests/integrations/httpx
    huey: TESTPATH=tests/integrations/huey
    huggingface_hub: TESTPATH=tests/integrations/huggingface_hub
    langchain-base: TESTPATH=tests/integrations/langchain
    langchain-notiktoken: TESTPATH=tests/integrations/langchain
    langgraph:  TESTPATH=tests/integrations/langgraph
    launchdarkly: TESTPATH=tests/integrations/launchdarkly
    litestar: TESTPATH=tests/integrations/litestar
    loguru: TESTPATH=tests/integrations/loguru
    openai-base: TESTPATH=tests/integrations/openai
    openai-notiktoken: TESTPATH=tests/integrations/openai
    openai_agents: TESTPATH=tests/integrations/openai_agents
    openfeature: TESTPATH=tests/integrations/openfeature
    opentelemetry: TESTPATH=tests/integrations/opentelemetry
    potel: TESTPATH=tests/integrations/opentelemetry
    pure_eval: TESTPATH=tests/integrations/pure_eval
    pymongo: TESTPATH=tests/integrations/pymongo
    pyramid: TESTPATH=tests/integrations/pyramid
    quart: TESTPATH=tests/integrations/quart
    ray: TESTPATH=tests/integrations/ray
    redis: TESTPATH=tests/integrations/redis
    redis_py_cluster_legacy: TESTPATH=tests/integrations/redis_py_cluster_legacy
    requests: TESTPATH=tests/integrations/requests
    rq: TESTPATH=tests/integrations/rq
    sanic: TESTPATH=tests/integrations/sanic
    spark: TESTPATH=tests/integrations/spark
    sqlalchemy: TESTPATH=tests/integrations/sqlalchemy
    starlette: TESTPATH=tests/integrations/starlette
    starlite: TESTPATH=tests/integrations/starlite
    statsig: TESTPATH=tests/integrations/statsig
    strawberry: TESTPATH=tests/integrations/strawberry
    tornado: TESTPATH=tests/integrations/tornado
    trytond: TESTPATH=tests/integrations/trytond
    typer: TESTPATH=tests/integrations/typer
    unleash: TESTPATH=tests/integrations/unleash
    socket: TESTPATH=tests/integrations/socket

passenv =
    SENTRY_PYTHON_TEST_POSTGRES_HOST
    SENTRY_PYTHON_TEST_POSTGRES_USER
    SENTRY_PYTHON_TEST_POSTGRES_PASSWORD
    SENTRY_PYTHON_TEST_POSTGRES_NAME

usedevelop = True

extras =
    bottle: bottle
    falcon: falcon
    flask: flask
    pymongo: pymongo

basepython =
    py3.6: python3.6
    py3.7: python3.7
    py3.8: python3.8
    py3.9: python3.9
    py3.10: python3.10
    py3.11: python3.11
    py3.12: python3.12
    py3.13: python3.13

    # Python version is pinned here because flake8 actually behaves differently
    # depending on which version is used. You can patch this out to point to
    # some random Python 3 binary, but then you get guaranteed mismatches with
    # CI. Other tools such as mypy and black have options that pin the Python
    # version.
    linters: python3.12

commands =
    {py3.7,py3.8}-boto3: pip install urllib3<2.0.0

    ; https://github.com/pallets/flask/issues/4455
    {py3.7,py3.8,py3.9,py3.10,py3.11}-flask-v{1}: pip install "itsdangerous>=0.24,<2.0" "markupsafe<2.0.0" "jinja2<3.1.1"

    ; Running `pytest` as an executable suffers from an import error
    ; when loading tests in scenarios. In particular, django fails to
    ; load the settings from the test module.
    python -m pytest -W error::pytest.PytestUnraisableExceptionWarning {env:TESTPATH} -o junit_suite_name={envname} {posargs}

[testenv:linters]
commands =
    flake8 tests sentry_sdk
    black --check tests sentry_sdk
    mypy sentry_sdk<|MERGE_RESOLUTION|>--- conflicted
+++ resolved
@@ -10,11 +10,7 @@
 # The file (and all resulting CI YAMLs) then need to be regenerated via
 # "scripts/generate-test-files.sh".
 #
-<<<<<<< HEAD
-# Last generated: 2025-09-08T08:08:36.384197+00:00
-=======
-# Last generated: 2025-09-08T07:44:56.804943+00:00
->>>>>>> bdf3e6d5
+# Last generated: 2025-09-08T11:30:25.607331+00:00
 
 [tox]
 requires =
