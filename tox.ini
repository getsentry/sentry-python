--- conflicted
+++ resolved
@@ -10,11 +10,7 @@
 # The file (and all resulting CI YAMLs) then need to be regenerated via
 # "scripts/generate-test-files.sh".
 #
-<<<<<<< HEAD
-# Last generated: 2025-09-18T10:31:53.156669+00:00
-=======
-# Last generated: 2025-09-18T10:26:22.484602+00:00
->>>>>>> 78843dcb
+# Last generated: 2025-09-18T10:42:56.677852+00:00
 
 [tox]
 requires =
