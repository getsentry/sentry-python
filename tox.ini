--- conflicted
+++ resolved
@@ -10,11 +10,7 @@
 # The file (and all resulting CI YAMLs) then need to be regenerated via
 # "scripts/generate-test-files.sh".
 #
-<<<<<<< HEAD
-# Last generated: 2025-06-02T10:27:12.681988+00:00
-=======
-# Last generated: 2025-06-03T13:53:53.259798+00:00
->>>>>>> c2d5a768
+# Last generated: 2025-06-04T11:51:35.459320+00:00
 
 [tox]
 requires =
@@ -138,11 +134,7 @@
     {py3.8,py3.11,py3.12}-anthropic-v0.16.0
     {py3.8,py3.11,py3.12}-anthropic-v0.28.1
     {py3.8,py3.11,py3.12}-anthropic-v0.40.0
-<<<<<<< HEAD
-    {py3.8,py3.11,py3.12}-anthropic-v0.52.1
-=======
     {py3.8,py3.11,py3.12}-anthropic-v0.52.2
->>>>>>> c2d5a768
 
     {py3.9,py3.10,py3.11}-cohere-v5.4.0
     {py3.9,py3.11,py3.12}-cohere-v5.8.1
@@ -152,11 +144,7 @@
     {py3.8,py3.10,py3.11}-huggingface_hub-v0.22.2
     {py3.8,py3.10,py3.11}-huggingface_hub-v0.25.2
     {py3.8,py3.12,py3.13}-huggingface_hub-v0.28.1
-<<<<<<< HEAD
-    {py3.8,py3.12,py3.13}-huggingface_hub-v0.32.3
-=======
     {py3.8,py3.12,py3.13}-huggingface_hub-v0.32.4
->>>>>>> c2d5a768
 
 
     # ~~~ DBs ~~~
@@ -200,11 +188,7 @@
     {py3.8,py3.11,py3.12}-ariadne-v0.24.0
     {py3.9,py3.12,py3.13}-ariadne-v0.26.2
 
-<<<<<<< HEAD
     {py3.7,py3.9,py3.10}-gql-v3.4.1
-=======
-    {py3.6,py3.9,py3.10}-gql-v3.4.1
->>>>>>> c2d5a768
     {py3.7,py3.11,py3.12}-gql-v3.5.3
     {py3.9,py3.12,py3.13}-gql-v4.0.0b0
 
@@ -226,13 +210,8 @@
 
 
     # ~~~ Tasks ~~~
-<<<<<<< HEAD
     {py3.8}-celery-v4.4.7
     {py3.8}-celery-v5.0.5
-=======
-    {py3.6,py3.7,py3.8}-celery-v4.4.7
-    {py3.6,py3.7,py3.8}-celery-v5.0.5
->>>>>>> c2d5a768
     {py3.8,py3.12,py3.13}-celery-v5.5.3
 
     {py3.7}-dramatiq-v1.9.0
@@ -278,12 +257,7 @@
     {py3.7}-aiohttp-v3.4.4
     {py3.7,py3.8,py3.9}-aiohttp-v3.7.4
     {py3.8,py3.12,py3.13}-aiohttp-v3.10.11
-<<<<<<< HEAD
-    {py3.9,py3.12,py3.13}-aiohttp-v3.12.6
-    {py3.9,py3.12,py3.13}-aiohttp-v3.12.7rc0
-=======
-    {py3.9,py3.12,py3.13}-aiohttp-v3.12.7
->>>>>>> c2d5a768
+    {py3.9,py3.12,py3.13}-aiohttp-v3.12.8
 
     {py3.7}-bottle-v0.12.25
     {py3.8,py3.12,py3.13}-bottle-v0.13.3
@@ -514,11 +488,7 @@
     anthropic-v0.16.0: anthropic==0.16.0
     anthropic-v0.28.1: anthropic==0.28.1
     anthropic-v0.40.0: anthropic==0.40.0
-<<<<<<< HEAD
-    anthropic-v0.52.1: anthropic==0.52.1
-=======
     anthropic-v0.52.2: anthropic==0.52.2
->>>>>>> c2d5a768
     anthropic: pytest-asyncio
     anthropic-v0.16.0: httpx<0.28.0
     anthropic-v0.28.1: httpx<0.28.0
@@ -532,11 +502,7 @@
     huggingface_hub-v0.22.2: huggingface_hub==0.22.2
     huggingface_hub-v0.25.2: huggingface_hub==0.25.2
     huggingface_hub-v0.28.1: huggingface_hub==0.28.1
-<<<<<<< HEAD
-    huggingface_hub-v0.32.3: huggingface_hub==0.32.3
-=======
     huggingface_hub-v0.32.4: huggingface_hub==0.32.4
->>>>>>> c2d5a768
 
 
     # ~~~ DBs ~~~
@@ -653,6 +619,7 @@
     django: djangorestframework
     django: pytest-django
     django: Werkzeug
+    django-v2.0.13: channels[daphne]
     django-v2.2.28: channels[daphne]
     django-v3.2.25: channels[daphne]
     django-v4.2.21: channels[daphne]
@@ -663,14 +630,8 @@
     django-v4.2.21: pytest-asyncio
     django-v5.0.14: pytest-asyncio
     django-v5.2.1: pytest-asyncio
-<<<<<<< HEAD
-    django-v2.2.28: six
     django-v2.0.13: djangorestframework>=3.0,<4.0
     django-v2.0.13: Werkzeug<2.1.0
-=======
-    django-v1.11.29: djangorestframework>=3.0,<4.0
-    django-v1.11.29: Werkzeug<2.1.0
->>>>>>> c2d5a768
     django-v2.2.28: djangorestframework>=3.0,<4.0
     django-v2.2.28: Werkzeug<2.1.0
     django-v3.2.25: djangorestframework>=3.0,<4.0
@@ -721,18 +682,10 @@
     aiohttp-v3.4.4: aiohttp==3.4.4
     aiohttp-v3.7.4: aiohttp==3.7.4
     aiohttp-v3.10.11: aiohttp==3.10.11
-<<<<<<< HEAD
-    aiohttp-v3.12.6: aiohttp==3.12.6
-    aiohttp-v3.12.7rc0: aiohttp==3.12.7rc0
+    aiohttp-v3.12.8: aiohttp==3.12.8
     aiohttp: pytest-aiohttp
     aiohttp-v3.10.11: pytest-asyncio
-    aiohttp-v3.12.6: pytest-asyncio
-=======
-    aiohttp-v3.12.7: aiohttp==3.12.7
-    aiohttp: pytest-aiohttp
-    aiohttp-v3.10.11: pytest-asyncio
-    aiohttp-v3.12.7: pytest-asyncio
->>>>>>> c2d5a768
+    aiohttp-v3.12.8: pytest-asyncio
 
     bottle-v0.12.25: bottle==0.12.25
     bottle-v0.13.3: bottle==0.13.3
@@ -800,11 +753,8 @@
     COVERAGE_FILE=.coverage-sentry-{envname}
 
     django: DJANGO_SETTINGS_MODULE=tests.integrations.django.myapp.settings
-<<<<<<< HEAD
     py3.12-django: PIP_CONSTRAINT=constraints.txt
-=======
     spark-v{3.0.3,3.5.6}: JAVA_HOME=/usr/lib/jvm/temurin-11-jdk-amd64
->>>>>>> c2d5a768
 
     common: TESTPATH=tests
     gevent: TESTPATH=tests
