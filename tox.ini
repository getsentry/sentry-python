--- conflicted
+++ resolved
@@ -244,18 +244,10 @@
     {py3.7,py3.12,py3.13}-rq-latest
 
     # Sanic
-<<<<<<< HEAD
     {py3.7}-sanic-v{0.8}
     {py3.8}-sanic-v{20}
-    {py3.7,py3.11}-sanic-v{22}
-    {py3.7,py3.11}-sanic-v{23}
-    {py3.8,py3.11,py3.12}-sanic-latest
-=======
-    {py3.6,py3.7}-sanic-v{0.8}
-    {py3.6,py3.8}-sanic-v{20}
     {py3.8,py3.11,py3.12}-sanic-v{24.6}
     {py3.9,py3.12,py3.13}-sanic-latest
->>>>>>> fa241c34
 
     # Spark
     {py3.8,py3.10,py3.11}-spark-v{3.1,3.3,3.5}
