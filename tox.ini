--- conflicted
+++ resolved
@@ -48,15 +48,11 @@
 
     {py3.7,py3.8}-tornado-{5,6}
 
-<<<<<<< HEAD
     {py3.4,py3.5,py3.6,py3.7,py3.8}-trytond-{4.6,4.8,5.0,5.2}
 
-    {py2.7,py3.7}-requests
-=======
     {py2.7,py3.8}-requests
 
     {py2.7,py3.7,py3.8}-redis
->>>>>>> d64e7502
 
     py{3.7,3.8}-asgi
 
