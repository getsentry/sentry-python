# Tox (http://codespeak.net/~hpk/tox/) is a tool for running tests
# in multiple virtualenvs. This configuration file will run the
# test suite on all supported python versions. To use it, "pip install tox"
# and then run "tox" from this directory.
#
# This file has been generated from a template
# by "scripts/populate_tox/populate_tox.py". Any changes to the file should
# be made in the template (if you want to change a hardcoded part of the file)
# or in the script (if you want to change the auto-generated part).
# The file (and all resulting CI YAMLs) then need to be regenerated via
# "scripts/generate-test-files.sh".
#
<<<<<<< HEAD
# Last generated: 2025-07-08T14:00:07.609918+00:00
=======
# Last generated: 2025-07-15T08:21:43.713048+00:00
>>>>>>> c31ba06e

[tox]
requires =
    # This version introduced using pip 24.1 which does not work with older Celery and HTTPX versions.
    virtualenv<20.26.3
envlist =
    # === Gevent ===
    {py3.8,py3.10,py3.11,py3.12}-gevent

    # === Integrations ===
    # General format is {pythonversion}-{integrationname}-v{frameworkversion}
    # 1 blank line between different integrations
    # Each framework version should only be mentioned once. I.e:
    #   {py3.7,py3.10}-django-v{3.2}
    #   {py3.10}-django-v{4.0}
    # instead of:
    #   {py3.7}-django-v{3.2}
    #   {py3.7,py3.10}-django-v{3.2,4.0}
    #
    # At a minimum, we should test against at least the lowest
    # and the latest supported version of a framework.

    # Arq
    {py3.7,py3.11}-arq-v{0.23}
    {py3.7,py3.12,py3.13}-arq-latest

    # Asgi
    {py3.7,py3.12,py3.13}-asgi

    # asyncpg
    {py3.7,py3.10}-asyncpg-v{0.23}
    {py3.8,py3.11,py3.12}-asyncpg-latest

    # AWS Lambda
    {py3.8,py3.9,py3.11,py3.13}-aws_lambda

    # Beam
    {py3.7}-beam-v{2.12}
    {py3.8,py3.11}-beam-latest

    # Boto3
    {py3.7}-boto3-v{1.12}
    {py3.7,py3.11,py3.12}-boto3-v{1.23}
    {py3.11,py3.12}-boto3-v{1.34}
    {py3.11,py3.12,py3.13}-boto3-latest

    # Chalice
    {py3.7,py3.9}-chalice-v{1.16}
    {py3.8,py3.12,py3.13}-chalice-latest

    # Cloud Resource Context
    {py3.7,py3.12,py3.13}-cloud_resource_context

    # GCP
    {py3.7}-gcp

    # HTTPX
    {py3.7,py3.9}-httpx-v{0.16,0.18}
    {py3.7,py3.10}-httpx-v{0.20,0.22}
    {py3.7,py3.11,py3.12}-httpx-v{0.23,0.24}
    {py3.9,py3.11,py3.12}-httpx-v{0.25,0.27}
    {py3.9,py3.12,py3.13}-httpx-latest

    # Langchain
    {py3.9,py3.11,py3.12}-langchain-v0.1
    {py3.9,py3.11,py3.12}-langchain-v0.3
    {py3.9,py3.11,py3.12}-langchain-latest
    {py3.9,py3.11,py3.12}-langchain-notiktoken

    # OpenAI
    {py3.9,py3.11,py3.12}-openai-v1.0
    {py3.9,py3.11,py3.12}-openai-v1.22
    {py3.9,py3.11,py3.12}-openai-v1.55
    {py3.9,py3.11,py3.12}-openai-latest
    {py3.9,py3.11,py3.12}-openai-notiktoken

    # pure_eval
    {py3.7,py3.12,py3.13}-pure_eval

    # Quart
    {py3.7,py3.11}-quart-v{0.16}
    {py3.8,py3.11,py3.12}-quart-v{0.19}
    {py3.8,py3.12,py3.13}-quart-latest

    # Ray
    {py3.10,py3.11}-ray-v{2.34}
    {py3.10,py3.11}-ray-latest

    # Redis
    {py3.7,py3.8}-redis-v{3}
    {py3.7,py3.8,py3.11}-redis-v{4}
    {py3.7,py3.11,py3.12}-redis-v{5}

    # Requests
    {py3.7,py3.8,py3.12,py3.13}-requests

    # RQ (Redis Queue)
    {py3.7,py3.9}-rq-v{0.13,1.0}
    {py3.7,py3.11}-rq-v{1.5,1.10}
    {py3.7,py3.11,py3.12}-rq-v{1.15,1.16}
    {py3.7,py3.12,py3.13}-rq-latest

    # Sanic
    {py3.7}-sanic-v{0.8}
    {py3.8}-sanic-v{20}
    {py3.8,py3.11,py3.12}-sanic-v{24.6}
    {py3.9,py3.12,py3.13}-sanic-latest

    # === Integrations - Auto-generated ===
    # These come from the populate_tox.py script. Eventually we should move all
    # integration tests there.

    # ~~~ Common ~~~
    {py3.7,py3.8,py3.9}-common-v1.4.1
    {py3.7,py3.8,py3.9,py3.10,py3.11}-common-v1.14.0
    {py3.8,py3.9,py3.10,py3.11}-common-v1.24.0
    {py3.9,py3.10,py3.11,py3.12,py3.13}-common-v1.34.1


    # ~~~ AI ~~~
    {py3.8,py3.11,py3.12}-anthropic-v0.16.0
    {py3.8,py3.11,py3.12}-anthropic-v0.30.1
    {py3.8,py3.11,py3.12}-anthropic-v0.44.0
    {py3.8,py3.11,py3.12}-anthropic-v0.57.1

    {py3.9,py3.10,py3.11}-cohere-v5.4.0
    {py3.9,py3.11,py3.12}-cohere-v5.9.4
    {py3.9,py3.11,py3.12}-cohere-v5.13.12
    {py3.9,py3.11,py3.12}-cohere-v5.16.1

    {py3.9,py3.11,py3.12}-openai_agents-v0.0.19
    {py3.9,py3.12,py3.13}-openai_agents-v0.1.0

    {py3.8,py3.10,py3.11}-huggingface_hub-v0.22.2
    {py3.8,py3.11,py3.12}-huggingface_hub-v0.26.5
    {py3.8,py3.12,py3.13}-huggingface_hub-v0.30.2
    {py3.8,py3.12,py3.13}-huggingface_hub-v0.33.4


    # ~~~ DBs ~~~
    {py3.7,py3.11,py3.12}-clickhouse_driver-v0.2.9

    {py3.7}-pymongo-v3.7.2
    {py3.7,py3.10,py3.11}-pymongo-v3.13.0
    {py3.7,py3.9,py3.10}-pymongo-v4.0.2
    {py3.9,py3.12,py3.13}-pymongo-v4.13.2

    {py3.7}-redis_py_cluster_legacy-v2.0.0
    {py3.7,py3.8}-redis_py_cluster_legacy-v2.1.3

    {py3.7,py3.8,py3.9}-sqlalchemy-v1.3.24
    {py3.7,py3.11,py3.12}-sqlalchemy-v1.4.54
    {py3.7,py3.12,py3.13}-sqlalchemy-v2.0.41


    # ~~~ Flags ~~~
    {py3.8,py3.12,py3.13}-launchdarkly-v9.8.1
    {py3.8,py3.12,py3.13}-launchdarkly-v9.9.0
    {py3.8,py3.12,py3.13}-launchdarkly-v9.10.0
    {py3.9,py3.12,py3.13}-launchdarkly-v9.12.0

    {py3.8,py3.12,py3.13}-openfeature-v0.7.5
    {py3.9,py3.12,py3.13}-openfeature-v0.8.1

    {py3.7,py3.12,py3.13}-statsig-v0.55.3
    {py3.7,py3.12,py3.13}-statsig-v0.56.0
    {py3.7,py3.12,py3.13}-statsig-v0.57.3
    {py3.7,py3.12,py3.13}-statsig-v0.59.0

    {py3.8,py3.12,py3.13}-unleash-v6.0.1
    {py3.8,py3.12,py3.13}-unleash-v6.1.0
    {py3.8,py3.12,py3.13}-unleash-v6.2.2
    {py3.8,py3.12,py3.13}-unleash-v6.3.0


    # ~~~ GraphQL ~~~
    {py3.8,py3.10,py3.11}-ariadne-v0.20.1
    {py3.8,py3.11,py3.12}-ariadne-v0.22
    {py3.8,py3.11,py3.12}-ariadne-v0.24.0
    {py3.9,py3.12,py3.13}-ariadne-v0.26.2

    {py3.7,py3.9,py3.10}-gql-v3.4.1
    {py3.7,py3.11,py3.12}-gql-v3.5.3
    {py3.9,py3.12,py3.13}-gql-v4.0.0b0

    {py3.7,py3.9,py3.10}-graphene-v3.3
    {py3.8,py3.12,py3.13}-graphene-v3.4.3

    {py3.8,py3.10,py3.11}-strawberry-v0.209.8
    {py3.8,py3.11,py3.12}-strawberry-v0.231.1
    {py3.8,py3.12,py3.13}-strawberry-v0.253.1
    {py3.9,py3.12,py3.13}-strawberry-v0.276.0


    # ~~~ Network ~~~
    {py3.7,py3.8}-grpc-v1.32.0
    {py3.7,py3.9,py3.10}-grpc-v1.46.5
    {py3.7,py3.11,py3.12}-grpc-v1.60.2
    {py3.9,py3.12,py3.13}-grpc-v1.73.1
    {py3.9,py3.12,py3.13}-grpc-v1.74.0rc1


    # ~~~ Tasks ~~~
    {py3.8}-celery-v4.4.7
    {py3.8}-celery-v5.0.5
    {py3.8,py3.12,py3.13}-celery-v5.5.3

    {py3.7}-dramatiq-v1.9.0
    {py3.7,py3.8,py3.9}-dramatiq-v1.12.3
    {py3.7,py3.10,py3.11}-dramatiq-v1.15.0
    {py3.9,py3.12,py3.13}-dramatiq-v1.18.0

    {py3.7}-huey-v2.1.3
    {py3.7}-huey-v2.2.0
    {py3.7}-huey-v2.3.2
    {py3.7,py3.11,py3.12}-huey-v2.5.3

    {py3.8,py3.9}-spark-v3.0.3
    {py3.8,py3.10,py3.11}-spark-v3.5.6
    {py3.9,py3.12,py3.13}-spark-v4.0.0


    # ~~~ Web 1 ~~~
    {py3.7}-django-v2.0.13
    {py3.7,py3.8,py3.9}-django-v2.2.28
    {py3.7,py3.9,py3.10}-django-v3.2.25
    {py3.8,py3.11,py3.12}-django-v4.2.23
    {py3.10,py3.11,py3.12}-django-v5.0.14
    {py3.10,py3.12,py3.13}-django-v5.2.4

    {py3.7,py3.8}-flask-v1.1.4
    {py3.8,py3.12,py3.13}-flask-v2.3.3
    {py3.8,py3.12,py3.13}-flask-v3.0.3
    {py3.9,py3.12,py3.13}-flask-v3.1.1

    {py3.7,py3.9,py3.10}-starlette-v0.16.0
    {py3.7,py3.10,py3.11}-starlette-v0.26.1
    {py3.8,py3.11,py3.12}-starlette-v0.36.3
    {py3.9,py3.12,py3.13}-starlette-v0.47.1

    {py3.7,py3.9,py3.10}-fastapi-v0.79.1
    {py3.7,py3.10,py3.11}-fastapi-v0.91.0
    {py3.7,py3.10,py3.11}-fastapi-v0.103.2
    {py3.8,py3.12,py3.13}-fastapi-v0.116.1


    # ~~~ Web 2 ~~~
    {py3.7}-aiohttp-v3.4.4
    {py3.7,py3.8,py3.9}-aiohttp-v3.7.4
    {py3.8,py3.12,py3.13}-aiohttp-v3.10.11
    {py3.9,py3.12,py3.13}-aiohttp-v3.12.14

    {py3.7}-bottle-v0.12.25
    {py3.8,py3.12,py3.13}-bottle-v0.13.4

    {py3.7,py3.8,py3.9}-falcon-v3.0.1
    {py3.7,py3.11,py3.12}-falcon-v3.1.3
    {py3.8,py3.11,py3.12}-falcon-v4.0.2

    {py3.8,py3.10,py3.11}-litestar-v2.0.1
    {py3.8,py3.11,py3.12}-litestar-v2.5.5
    {py3.8,py3.11,py3.12}-litestar-v2.10.0
    {py3.8,py3.12,py3.13}-litestar-v2.16.0

    {py3.7,py3.8,py3.9}-pyramid-v1.10.8
    {py3.7,py3.10,py3.11}-pyramid-v2.0.2

    {py3.8,py3.10,py3.11}-starlite-v1.48.1
    {py3.8,py3.10,py3.11}-starlite-v1.49.0
    {py3.8,py3.10,py3.11}-starlite-v1.50.2
    {py3.8,py3.10,py3.11}-starlite-v1.51.16

    {py3.7,py3.8}-tornado-v6.0.4
    {py3.7,py3.9,py3.10}-tornado-v6.2
    {py3.8,py3.10,py3.11}-tornado-v6.4.2
    {py3.9,py3.12,py3.13}-tornado-v6.5.1


    # ~~~ Misc ~~~
    {py3.7,py3.12,py3.13}-loguru-v0.7.3

    {py3.7}-trytond-v5.0.63
    {py3.7,py3.8}-trytond-v5.8.16
    {py3.8,py3.10,py3.11}-trytond-v6.8.17
    {py3.8,py3.11,py3.12}-trytond-v7.0.33
    {py3.9,py3.12,py3.13}-trytond-v7.6.3

    {py3.7,py3.12,py3.13}-typer-v0.15.4
    {py3.7,py3.12,py3.13}-typer-v0.16.0



[testenv]
deps =
    # if you change requirements-testing.txt and your change is not being reflected
    # in what's installed by tox (when running tox locally), try running tox
    # with the -r flag
    -r requirements-testing.txt

    linters: -r requirements-linting.txt
    linters: werkzeug<2.3.0

    # === Gevent ===
    {py3.7,py3.8,py3.9,py3.10,py3.11}-gevent: gevent>=22.10.0, <22.11.0
    {py3.12}-gevent: gevent
    # See https://github.com/pytest-dev/pytest/issues/9621
    # and https://github.com/pytest-dev/pytest-forked/issues/67
    # for justification of the upper bound on pytest
    py3.7-gevent: pytest<7.0.0
    {py3.8,py3.9,py3.10,py3.11,py3.12}-gevent: pytest
    gevent: pytest-asyncio
    {py3.10,py3.11}-gevent: zope.event<5.0.0

    # === Integrations ===

    # Arq
    arq-v0.23: arq~=0.23.0
    arq-v0.23: pydantic<2
    arq-latest: arq
    arq: fakeredis>=2.2.0,<2.8
    arq: pytest-asyncio
    arq: async-timeout

    # Asgi
    asgi: pytest-asyncio
    asgi: async-asgi-testclient

    # Asyncpg
    asyncpg-v0.23: asyncpg~=0.23.0
    asyncpg-latest: asyncpg
    asyncpg: pytest-asyncio

    # AWS Lambda
    aws_lambda: aws-cdk-lib
    aws_lambda: aws-sam-cli
    aws_lambda: boto3
    aws_lambda: fastapi
    aws_lambda: requests
    aws_lambda: uvicorn

    # Beam
    beam-v2.12: apache-beam~=2.12.0
    beam-latest: apache-beam

    # Boto3
    boto3-v1.12: boto3~=1.12.0
    boto3-v1.23: boto3~=1.23.0
    boto3-v1.34: boto3~=1.34.0
    boto3-latest: boto3

    # Chalice
    chalice: pytest-chalice==0.0.5
    chalice-v1.16: chalice~=1.16.0
    chalice-latest: chalice

    # HTTPX
    httpx-v0.16: pytest-httpx==0.10.0
    httpx-v0.18: pytest-httpx==0.12.0
    httpx-v0.20: pytest-httpx==0.14.0
    httpx-v0.22: pytest-httpx==0.19.0
    httpx-v0.23: pytest-httpx==0.21.0
    httpx-v0.24: pytest-httpx==0.22.0
    httpx-v0.25: pytest-httpx==0.25.0
    httpx: pytest-httpx
    # anyio is a dep of httpx
    httpx: anyio<4.0.0
    httpx-v0.16: httpx~=0.16.0
    httpx-v0.18: httpx~=0.18.0
    httpx-v0.20: httpx~=0.20.0
    httpx-v0.22: httpx~=0.22.0
    httpx-v0.23: httpx~=0.23.0
    httpx-v0.24: httpx~=0.24.0
    httpx-v0.25: httpx~=0.25.0
    httpx-v0.27: httpx~=0.27.0
    httpx-latest: httpx

    # Langchain
    langchain-v0.1: openai~=1.0.0
    langchain-v0.1: langchain~=0.1.11
    langchain-v0.1: tiktoken~=0.6.0
    langchain-v0.1: httpx<0.28.0
    langchain-v0.3: langchain~=0.3.0
    langchain-v0.3: langchain-community
    langchain-v0.3: tiktoken
    langchain-v0.3: openai
    langchain-{latest,notiktoken}: langchain
    langchain-{latest,notiktoken}: langchain-openai
    langchain-{latest,notiktoken}: openai>=1.6.1
    langchain-latest: tiktoken~=0.6.0

    # OpenAI
    openai: pytest-asyncio
    openai-v1.0: openai~=1.0.0
    openai-v1.0: tiktoken
    openai-v1.0: httpx<0.28.0
    openai-v1.22: openai~=1.22.0
    openai-v1.22: tiktoken
    openai-v1.22: httpx<0.28.0
    openai-v1.55: openai~=1.55.0
    openai-v1.55: tiktoken
    openai-latest: openai
    openai-latest: tiktoken~=0.6.0
    openai-notiktoken: openai

    # pure_eval
    pure_eval: pure_eval

    # Quart
    quart: quart-auth
    quart: pytest-asyncio
    quart-{v0.19,latest}: quart-flask-patch
    quart-v0.16: blinker<1.6
    quart-v0.16: jinja2<3.1.0
    quart-v0.16: Werkzeug<2.1.0
    quart-v0.16: hypercorn<0.15.0
    quart-v0.16: quart~=0.16.0
    quart-v0.19: Werkzeug>=3.0.0
    quart-v0.19: quart~=0.19.0
    {py3.8}-quart: taskgroup==0.0.0a4
    quart-latest: quart

    # Ray
    ray-v2.34: ray~=2.34.0
    ray-latest: ray

    # Redis
    redis: fakeredis!=1.7.4
    redis: pytest<8.0.0
    {py3.7,py3.8}-redis: fakeredis<2.26.0
    {py3.7,py3.8,py3.9,py3.10,py3.11,py3.12,py3.13}-redis: pytest-asyncio
    redis-v3: redis~=3.0
    redis-v4: redis~=4.0
    redis-v5: redis~=5.0

    # Requests
    requests: requests>=2.0

    # RQ (Redis Queue)
    # https://github.com/jamesls/fakeredis/issues/245
    rq-v{0.13,1.0,1.5,1.10}: fakeredis>=1.0,<1.7.4
    rq-v{1.15,1.16}: fakeredis<2.28.0
    py3.7-rq-v{1.15,1.16}: fakeredis!=2.26.0  # https://github.com/cunla/fakeredis-py/issues/341
    rq-latest: fakeredis<2.28.0
    py3.7-rq-latest: fakeredis!=2.26.0  # https://github.com/cunla/fakeredis-py/issues/341
    rq-v0.6: rq~=0.6.0
    rq-v0.13: rq~=0.13.0
    rq-v1.0: rq~=1.0.0
    rq-v1.5: rq~=1.5.0
    rq-v1.10: rq~=1.10.0
    rq-v1.15: rq~=1.15.0
    rq-v1.16: rq~=1.16.0
    rq-latest: rq

    # Sanic
    sanic: websockets<11.0
    sanic: aiohttp
    sanic-v{24.6}: sanic_testing
    sanic-latest: sanic_testing
    {py3.6}-sanic: aiocontextvars==0.2.1
    {py3.8}-sanic: tracerite<1.1.2
    sanic-v0.8: sanic~=0.8.0
    sanic-v20: sanic~=20.0
    sanic-v24.6: sanic~=24.6.0
    sanic-latest: sanic

    # === Integrations - Auto-generated ===
    # These come from the populate_tox.py script. Eventually we should move all
    # integration tests there.

    # ~~~ Common ~~~
    common-v1.4.1: opentelemetry-sdk==1.4.1
    common-v1.14.0: opentelemetry-sdk==1.14.0
    common-v1.24.0: opentelemetry-sdk==1.24.0
    common-v1.34.1: opentelemetry-sdk==1.34.1
    common: pytest
    common: pytest-asyncio
    py3.7-common: pytest<7.0.0
    py3.8-common: hypothesis


    # ~~~ AI ~~~
    anthropic-v0.16.0: anthropic==0.16.0
    anthropic-v0.30.1: anthropic==0.30.1
    anthropic-v0.44.0: anthropic==0.44.0
    anthropic-v0.57.1: anthropic==0.57.1
    anthropic: pytest-asyncio
    anthropic-v0.16.0: httpx<0.28.0
    anthropic-v0.30.1: httpx<0.28.0
    anthropic-v0.44.0: httpx<0.28.0

    cohere-v5.4.0: cohere==5.4.0
    cohere-v5.9.4: cohere==5.9.4
    cohere-v5.13.12: cohere==5.13.12
    cohere-v5.16.1: cohere==5.16.1

    openai_agents-v0.0.19: openai-agents==0.0.19
    openai_agents-v0.1.0: openai-agents==0.1.0
    openai_agents: pytest-asyncio

    huggingface_hub-v0.22.2: huggingface_hub==0.22.2
    huggingface_hub-v0.26.5: huggingface_hub==0.26.5
    huggingface_hub-v0.30.2: huggingface_hub==0.30.2
    huggingface_hub-v0.33.4: huggingface_hub==0.33.4


    # ~~~ DBs ~~~
    clickhouse_driver-v0.2.9: clickhouse-driver==0.2.9

    pymongo-v3.7.2: pymongo==3.7.2
    pymongo-v3.13.0: pymongo==3.13.0
    pymongo-v4.0.2: pymongo==4.0.2
    pymongo-v4.13.2: pymongo==4.13.2
    pymongo: mockupdb

    redis_py_cluster_legacy-v2.0.0: redis-py-cluster==2.0.0
    redis_py_cluster_legacy-v2.1.3: redis-py-cluster==2.1.3

    sqlalchemy-v1.3.24: sqlalchemy==1.3.24
    sqlalchemy-v1.4.54: sqlalchemy==1.4.54
    sqlalchemy-v2.0.41: sqlalchemy==2.0.41


    # ~~~ Flags ~~~
    launchdarkly-v9.8.1: launchdarkly-server-sdk==9.8.1
    launchdarkly-v9.9.0: launchdarkly-server-sdk==9.9.0
    launchdarkly-v9.10.0: launchdarkly-server-sdk==9.10.0
    launchdarkly-v9.12.0: launchdarkly-server-sdk==9.12.0

    openfeature-v0.7.5: openfeature-sdk==0.7.5
    openfeature-v0.8.1: openfeature-sdk==0.8.1

    statsig-v0.55.3: statsig==0.55.3
    statsig-v0.56.0: statsig==0.56.0
    statsig-v0.57.3: statsig==0.57.3
    statsig-v0.59.0: statsig==0.59.0
    statsig: typing_extensions

    unleash-v6.0.1: UnleashClient==6.0.1
    unleash-v6.1.0: UnleashClient==6.1.0
    unleash-v6.2.2: UnleashClient==6.2.2
    unleash-v6.3.0: UnleashClient==6.3.0


    # ~~~ GraphQL ~~~
    ariadne-v0.20.1: ariadne==0.20.1
    ariadne-v0.22: ariadne==0.22
    ariadne-v0.24.0: ariadne==0.24.0
    ariadne-v0.26.2: ariadne==0.26.2
    ariadne: fastapi
    ariadne: flask
    ariadne: httpx

    gql-v3.4.1: gql[all]==3.4.1
    gql-v3.5.3: gql[all]==3.5.3
    gql-v4.0.0b0: gql[all]==4.0.0b0

    graphene-v3.3: graphene==3.3
    graphene-v3.4.3: graphene==3.4.3
    graphene: blinker
    graphene: fastapi
    graphene: flask
    graphene: httpx
    py3.6-graphene: aiocontextvars

    strawberry-v0.209.8: strawberry-graphql[fastapi,flask]==0.209.8
    strawberry-v0.231.1: strawberry-graphql[fastapi,flask]==0.231.1
    strawberry-v0.253.1: strawberry-graphql[fastapi,flask]==0.253.1
    strawberry-v0.276.0: strawberry-graphql[fastapi,flask]==0.276.0
    strawberry: httpx
    strawberry-v0.209.8: pydantic<2.11
    strawberry-v0.231.1: pydantic<2.11
    strawberry-v0.253.1: pydantic<2.11


    # ~~~ Network ~~~
    grpc-v1.32.0: grpcio==1.32.0
    grpc-v1.46.5: grpcio==1.46.5
    grpc-v1.60.2: grpcio==1.60.2
    grpc-v1.73.1: grpcio==1.73.1
    grpc-v1.74.0rc1: grpcio==1.74.0rc1
    grpc: protobuf
    grpc: mypy-protobuf
    grpc: types-protobuf
    grpc: pytest-asyncio


    # ~~~ Tasks ~~~
    celery-v4.4.7: celery==4.4.7
    celery-v5.0.5: celery==5.0.5
    celery-v5.5.3: celery==5.5.3
    celery: newrelic
    celery: redis

    dramatiq-v1.9.0: dramatiq==1.9.0
    dramatiq-v1.12.3: dramatiq==1.12.3
    dramatiq-v1.15.0: dramatiq==1.15.0
    dramatiq-v1.18.0: dramatiq==1.18.0

    huey-v2.1.3: huey==2.1.3
    huey-v2.2.0: huey==2.2.0
    huey-v2.3.2: huey==2.3.2
    huey-v2.5.3: huey==2.5.3

    spark-v3.0.3: pyspark==3.0.3
    spark-v3.5.6: pyspark==3.5.6
    spark-v4.0.0: pyspark==4.0.0


    # ~~~ Web 1 ~~~
    django-v2.0.13: django==2.0.13
    django-v2.2.28: django==2.2.28
    django-v3.2.25: django==3.2.25
    django-v4.2.23: django==4.2.23
    django-v5.0.14: django==5.0.14
    django-v5.2.4: django==5.2.4
    django: channels[daphne]
    django: psycopg2-binary
    django: djangorestframework
    django: pytest-django
    django: Werkzeug
    django-v2.0.13: channels[daphne]
    django-v2.2.28: channels[daphne]
    django-v3.2.25: channels[daphne]
    django-v4.2.23: channels[daphne]
    django-v5.0.14: channels[daphne]
    django-v5.2.4: channels[daphne]
    django-v2.2.28: six
    django-v3.2.25: pytest-asyncio
    django-v4.2.23: pytest-asyncio
    django-v5.0.14: pytest-asyncio
    django-v5.2.4: pytest-asyncio
    django-v2.0.13: djangorestframework>=3.0,<4.0
    django-v2.0.13: Werkzeug<2.1.0
    django-v2.2.28: djangorestframework>=3.0,<4.0
    django-v2.2.28: Werkzeug<2.1.0
    django-v3.2.25: djangorestframework>=3.0,<4.0
    django-v3.2.25: Werkzeug<2.1.0
    django-v2.0.13: pytest-django<4.0
    django-v2.2.28: pytest-django<4.0

    flask-v1.1.4: flask==1.1.4
    flask-v2.3.3: flask==2.3.3
    flask-v3.0.3: flask==3.0.3
    flask-v3.1.1: flask==3.1.1
    flask: flask-login
    flask: werkzeug
    flask-v1.1.4: werkzeug<2.1.0
    flask-v1.1.4: markupsafe<2.1.0

    starlette-v0.16.0: starlette==0.16.0
    starlette-v0.26.1: starlette==0.26.1
    starlette-v0.36.3: starlette==0.36.3
    starlette-v0.47.1: starlette==0.47.1
    starlette: pytest-asyncio
    starlette: python-multipart
    starlette: requests
    starlette: anyio<4.0.0
    starlette: jinja2
    starlette: httpx
    starlette-v0.16.0: httpx<0.28.0
    starlette-v0.26.1: httpx<0.28.0
    starlette-v0.36.3: httpx<0.28.0
    py3.6-starlette: aiocontextvars

    fastapi-v0.79.1: fastapi==0.79.1
    fastapi-v0.91.0: fastapi==0.91.0
    fastapi-v0.103.2: fastapi==0.103.2
    fastapi-v0.116.1: fastapi==0.116.1
    fastapi: httpx
    fastapi: pytest-asyncio
    fastapi: python-multipart
    fastapi: requests
    fastapi: anyio<4
    fastapi-v0.79.1: httpx<0.28.0
    fastapi-v0.91.0: httpx<0.28.0
    fastapi-v0.103.2: httpx<0.28.0
    py3.6-fastapi: aiocontextvars


    # ~~~ Web 2 ~~~
    aiohttp-v3.4.4: aiohttp==3.4.4
    aiohttp-v3.7.4: aiohttp==3.7.4
    aiohttp-v3.10.11: aiohttp==3.10.11
    aiohttp-v3.12.14: aiohttp==3.12.14
    aiohttp: pytest-aiohttp
    aiohttp-v3.10.11: pytest-asyncio
    aiohttp-v3.12.14: pytest-asyncio

    bottle-v0.12.25: bottle==0.12.25
    bottle-v0.13.4: bottle==0.13.4
    bottle: werkzeug<2.1.0

    falcon-v3.0.1: falcon==3.0.1
    falcon-v3.1.3: falcon==3.1.3
    falcon-v4.0.2: falcon==4.0.2

    litestar-v2.0.1: litestar==2.0.1
    litestar-v2.5.5: litestar==2.5.5
    litestar-v2.10.0: litestar==2.10.0
    litestar-v2.16.0: litestar==2.16.0
    litestar: pytest-asyncio
    litestar: python-multipart
    litestar: requests
    litestar: cryptography
    litestar-v2.0.1: httpx<0.28
    litestar-v2.5.5: httpx<0.28

    pyramid-v1.10.8: pyramid==1.10.8
    pyramid-v2.0.2: pyramid==2.0.2
    pyramid: werkzeug<2.1.0

    starlite-v1.48.1: starlite==1.48.1
    starlite-v1.49.0: starlite==1.49.0
    starlite-v1.50.2: starlite==1.50.2
    starlite-v1.51.16: starlite==1.51.16
    starlite: pytest-asyncio
    starlite: python-multipart
    starlite: requests
    starlite: cryptography
    starlite: pydantic<2.0.0
    starlite: httpx<0.28

    tornado-v6.0.4: tornado==6.0.4
    tornado-v6.2: tornado==6.2
    tornado-v6.4.2: tornado==6.4.2
    tornado-v6.5.1: tornado==6.5.1
    tornado: pytest
    tornado-v6.0.4: pytest<8.2
    tornado-v6.2: pytest<8.2
    py3.6-tornado: aiocontextvars


    # ~~~ Misc ~~~
    loguru-v0.7.3: loguru==0.7.3

    trytond-v5.0.63: trytond==5.0.63
    trytond-v5.8.16: trytond==5.8.16
    trytond-v6.8.17: trytond==6.8.17
    trytond-v7.0.33: trytond==7.0.33
    trytond-v7.6.3: trytond==7.6.3
    trytond: werkzeug
    trytond-v5.0.63: werkzeug<1.0

    typer-v0.15.4: typer==0.15.4
    typer-v0.16.0: typer==0.16.0



setenv =
    PYTHONDONTWRITEBYTECODE=1
    OBJC_DISABLE_INITIALIZE_FORK_SAFETY=YES
    COVERAGE_FILE=.coverage-sentry-{envname}

    django: DJANGO_SETTINGS_MODULE=tests.integrations.django.myapp.settings
    py3.12-django: PIP_CONSTRAINT=constraints.txt
    spark-v{3.0.3,3.5.6}: JAVA_HOME=/usr/lib/jvm/temurin-11-jdk-amd64

    common: TESTPATH=tests
    gevent: TESTPATH=tests
    aiohttp: TESTPATH=tests/integrations/aiohttp
    anthropic: TESTPATH=tests/integrations/anthropic
    ariadne: TESTPATH=tests/integrations/ariadne
    arq: TESTPATH=tests/integrations/arq
    asgi: TESTPATH=tests/integrations/asgi
    asyncpg: TESTPATH=tests/integrations/asyncpg
    aws_lambda: TESTPATH=tests/integrations/aws_lambda
    beam: TESTPATH=tests/integrations/beam
    boto3: TESTPATH=tests/integrations/boto3
    bottle: TESTPATH=tests/integrations/bottle
    celery: TESTPATH=tests/integrations/celery
    chalice: TESTPATH=tests/integrations/chalice
    clickhouse_driver: TESTPATH=tests/integrations/clickhouse_driver
    cohere: TESTPATH=tests/integrations/cohere
    cloud_resource_context: TESTPATH=tests/integrations/cloud_resource_context
    django: TESTPATH=tests/integrations/django
    dramatiq: TESTPATH=tests/integrations/dramatiq
    falcon: TESTPATH=tests/integrations/falcon
    fastapi:  TESTPATH=tests/integrations/fastapi
    flask: TESTPATH=tests/integrations/flask
    gcp: TESTPATH=tests/integrations/gcp
    gql: TESTPATH=tests/integrations/gql
    graphene: TESTPATH=tests/integrations/graphene
    grpc: TESTPATH=tests/integrations/grpc
    httpx: TESTPATH=tests/integrations/httpx
    huey: TESTPATH=tests/integrations/huey
    huggingface_hub: TESTPATH=tests/integrations/huggingface_hub
    langchain: TESTPATH=tests/integrations/langchain
    launchdarkly: TESTPATH=tests/integrations/launchdarkly
    litestar: TESTPATH=tests/integrations/litestar
    loguru: TESTPATH=tests/integrations/loguru
    openai: TESTPATH=tests/integrations/openai
    openai_agents: TESTPATH=tests/integrations/openai_agents
    openfeature: TESTPATH=tests/integrations/openfeature
    pure_eval: TESTPATH=tests/integrations/pure_eval
    pymongo: TESTPATH=tests/integrations/pymongo
    pyramid: TESTPATH=tests/integrations/pyramid
    quart: TESTPATH=tests/integrations/quart
    ray: TESTPATH=tests/integrations/ray
    redis: TESTPATH=tests/integrations/redis
    redis_py_cluster_legacy: TESTPATH=tests/integrations/redis_py_cluster_legacy
    requests: TESTPATH=tests/integrations/requests
    rq: TESTPATH=tests/integrations/rq
    sanic: TESTPATH=tests/integrations/sanic
    spark: TESTPATH=tests/integrations/spark
    sqlalchemy: TESTPATH=tests/integrations/sqlalchemy
    starlette: TESTPATH=tests/integrations/starlette
    starlite: TESTPATH=tests/integrations/starlite
    statsig: TESTPATH=tests/integrations/statsig
    strawberry: TESTPATH=tests/integrations/strawberry
    tornado: TESTPATH=tests/integrations/tornado
    trytond: TESTPATH=tests/integrations/trytond
    typer: TESTPATH=tests/integrations/typer
    unleash: TESTPATH=tests/integrations/unleash
    socket: TESTPATH=tests/integrations/socket

passenv =
    SENTRY_PYTHON_TEST_POSTGRES_HOST
    SENTRY_PYTHON_TEST_POSTGRES_USER
    SENTRY_PYTHON_TEST_POSTGRES_PASSWORD
    SENTRY_PYTHON_TEST_POSTGRES_NAME

usedevelop = True

extras =
    bottle: bottle
    falcon: falcon
    flask: flask
    pymongo: pymongo

basepython =
    py3.7: python3.7
    py3.8: python3.8
    py3.9: python3.9
    py3.10: python3.10
    py3.11: python3.11
    py3.12: python3.12
    py3.13: python3.13

    # Python version is pinned here because flake8 actually behaves differently
    # depending on which version is used. You can patch this out to point to
    # some random Python 3 binary, but then you get guaranteed mismatches with
    # CI. Other tools such as mypy and black have options that pin the Python
    # version.
    linters: python3.12

commands =
    {py3.7,py3.8}-boto3: pip install urllib3<2.0.0

    ; https://github.com/pallets/flask/issues/4455
    {py3.7,py3.8,py3.9,py3.10,py3.11}-flask-v{1}: pip install "itsdangerous>=0.24,<2.0" "markupsafe<2.0.0" "jinja2<3.1.1"

    ; Running `pytest` as an executable suffers from an import error
    ; when loading tests in scenarios. In particular, django fails to
    ; load the settings from the test module.
    python -m pytest {env:TESTPATH} -o junit_suite_name={envname} {posargs}

[testenv:linters]
commands =
    flake8 tests sentry_sdk
    black --check tests sentry_sdk
    mypy sentry_sdk<|MERGE_RESOLUTION|>--- conflicted
+++ resolved
@@ -10,11 +10,7 @@
 # The file (and all resulting CI YAMLs) then need to be regenerated via
 # "scripts/generate-test-files.sh".
 #
-<<<<<<< HEAD
-# Last generated: 2025-07-08T14:00:07.609918+00:00
-=======
-# Last generated: 2025-07-15T08:21:43.713048+00:00
->>>>>>> c31ba06e
+# Last generated: 2025-07-15T08:55:25.785747+00:00
 
 [tox]
 requires =
@@ -131,7 +127,7 @@
     {py3.7,py3.8,py3.9}-common-v1.4.1
     {py3.7,py3.8,py3.9,py3.10,py3.11}-common-v1.14.0
     {py3.8,py3.9,py3.10,py3.11}-common-v1.24.0
-    {py3.9,py3.10,py3.11,py3.12,py3.13}-common-v1.34.1
+    {py3.9,py3.10,py3.11,py3.12,py3.13}-common-v1.35.0
 
 
     # ~~~ AI ~~~
@@ -488,7 +484,7 @@
     common-v1.4.1: opentelemetry-sdk==1.4.1
     common-v1.14.0: opentelemetry-sdk==1.14.0
     common-v1.24.0: opentelemetry-sdk==1.24.0
-    common-v1.34.1: opentelemetry-sdk==1.34.1
+    common-v1.35.0: opentelemetry-sdk==1.35.0
     common: pytest
     common: pytest-asyncio
     py3.7-common: pytest<7.0.0
