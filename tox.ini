--- conflicted
+++ resolved
@@ -10,11 +10,7 @@
 # The file (and all resulting CI YAMLs) then need to be regenerated via
 # "scripts/generate-test-files.sh".
 #
-<<<<<<< HEAD
-# Last generated: 2025-04-15T14:53:25.426657+00:00
-=======
 # Last generated: 2025-04-17T11:01:25.976599+00:00
->>>>>>> 815de9f9
 
 [tox]
 requires =
