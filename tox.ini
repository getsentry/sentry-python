--- conflicted
+++ resolved
@@ -50,23 +50,23 @@
     {py3.8,py3.11,py3.12}-anthropic-v0.16.0
     {py3.8,py3.11,py3.12}-anthropic-v0.34.2
     {py3.8,py3.11,py3.12}-anthropic-v0.52.2
-    {py3.8,py3.12,py3.13}-anthropic-v0.69.0
+    {py3.8,py3.12,py3.13}-anthropic-v0.70.0
 
     {py3.9,py3.10,py3.11}-cohere-v5.4.0
-    {py3.9,py3.11,py3.12}-cohere-v5.9.4
-    {py3.9,py3.11,py3.12}-cohere-v5.13.12
-    {py3.9,py3.11,py3.12}-cohere-v5.18.0
+    {py3.9,py3.11,py3.12}-cohere-v5.10.0
+    {py3.9,py3.11,py3.12}-cohere-v5.15.0
+    {py3.9,py3.11,py3.12}-cohere-v5.19.0
 
     {py3.9,py3.12,py3.13}-google_genai-v1.29.0
     {py3.9,py3.12,py3.13}-google_genai-v1.34.0
     {py3.9,py3.12,py3.13}-google_genai-v1.39.1
-    {py3.9,py3.12,py3.13}-google_genai-v1.43.0
+    {py3.9,py3.12,py3.13}-google_genai-v1.45.0
 
     {py3.8,py3.10,py3.11}-huggingface_hub-v0.24.7
     {py3.8,py3.12,py3.13}-huggingface_hub-v0.28.1
     {py3.8,py3.12,py3.13}-huggingface_hub-v0.32.6
     {py3.8,py3.12,py3.13}-huggingface_hub-v0.35.3
-    {py3.9,py3.12,py3.13}-huggingface_hub-v1.0.0rc5
+    {py3.9,py3.12,py3.13}-huggingface_hub-v1.0.0rc6
 
     {py3.9,py3.11,py3.12}-langchain-base-v0.1.20
     {py3.9,py3.11,py3.12}-langchain-base-v0.2.17
@@ -80,7 +80,7 @@
     {py3.10,py3.12,py3.13}-langgraph-v1.0.0a4
 
     {py3.9,py3.12,py3.13}-litellm-v1.77.7
-    {py3.9,py3.12,py3.13}-litellm-v1.78.0
+    {py3.9,py3.12,py3.13}-litellm-v1.78.2
 
     {py3.8,py3.11,py3.12}-openai-base-v1.0.1
     {py3.8,py3.12,py3.13}-openai-base-v1.109.1
@@ -88,39 +88,19 @@
 
     {py3.8,py3.11,py3.12}-openai-notiktoken-v1.0.1
     {py3.8,py3.12,py3.13}-openai-notiktoken-v1.109.1
-<<<<<<< HEAD
-    {py3.8,py3.12,py3.13}-openai-notiktoken-v2.2.0
-
-    {py3.9,py3.12,py3.13}-langgraph-v0.6.9
-    {py3.10,py3.12,py3.13}-langgraph-v1.0.0a4
-=======
     {py3.9,py3.12,py3.13}-openai-notiktoken-v2.3.0
->>>>>>> 43258029
 
     {py3.10,py3.11,py3.12}-openai_agents-v0.0.19
     {py3.10,py3.12,py3.13}-openai_agents-v0.1.0
     {py3.10,py3.12,py3.13}-openai_agents-v0.2.11
     {py3.10,py3.12,py3.13}-openai_agents-v0.3.3
 
-<<<<<<< HEAD
-    {py3.8,py3.10,py3.11}-huggingface_hub-v0.24.7
-    {py3.8,py3.12,py3.13}-huggingface_hub-v0.28.1
-    {py3.8,py3.12,py3.13}-huggingface_hub-v0.32.6
-    {py3.8,py3.12,py3.13}-huggingface_hub-v0.35.3
-    {py3.9,py3.12,py3.13}-huggingface_hub-v1.0.0rc4
-
-=======
->>>>>>> 43258029
 
     # ~~~ Cloud ~~~
     {py3.6,py3.7}-boto3-v1.12.49
     {py3.6,py3.9,py3.10}-boto3-v1.20.54
     {py3.7,py3.11,py3.12}-boto3-v1.28.85
-<<<<<<< HEAD
-    {py3.9,py3.12,py3.13}-boto3-v1.40.47
-=======
-    {py3.9,py3.12,py3.13}-boto3-v1.40.50
->>>>>>> 43258029
+    {py3.9,py3.12,py3.13}-boto3-v1.40.53
 
     {py3.6,py3.7,py3.8}-chalice-v1.16.0
     {py3.9,py3.12,py3.13}-chalice-v1.32.0
@@ -179,11 +159,7 @@
     {py3.8,py3.12,py3.13}-graphene-v3.4.3
 
     {py3.8,py3.10,py3.11}-strawberry-v0.209.8
-<<<<<<< HEAD
-    {py3.9,py3.12,py3.13}-strawberry-v0.283.2
-=======
     {py3.9,py3.12,py3.13}-strawberry-v0.283.3
->>>>>>> 43258029
 
 
     # ~~~ Network ~~~
@@ -252,11 +228,7 @@
     {py3.6,py3.9,py3.10}-fastapi-v0.79.1
     {py3.7,py3.10,py3.11}-fastapi-v0.92.0
     {py3.8,py3.10,py3.11}-fastapi-v0.105.0
-<<<<<<< HEAD
-    {py3.8,py3.12,py3.13}-fastapi-v0.118.1
-=======
     {py3.8,py3.12,py3.13}-fastapi-v0.119.0
->>>>>>> 43258029
 
 
     # ~~~ Web 2 ~~~
@@ -372,27 +344,27 @@
     anthropic-v0.16.0: anthropic==0.16.0
     anthropic-v0.34.2: anthropic==0.34.2
     anthropic-v0.52.2: anthropic==0.52.2
-    anthropic-v0.69.0: anthropic==0.69.0
+    anthropic-v0.70.0: anthropic==0.70.0
     anthropic: pytest-asyncio
     anthropic-v0.16.0: httpx<0.28.0
     anthropic-v0.34.2: httpx<0.28.0
 
     cohere-v5.4.0: cohere==5.4.0
-    cohere-v5.9.4: cohere==5.9.4
-    cohere-v5.13.12: cohere==5.13.12
-    cohere-v5.18.0: cohere==5.18.0
+    cohere-v5.10.0: cohere==5.10.0
+    cohere-v5.15.0: cohere==5.15.0
+    cohere-v5.19.0: cohere==5.19.0
 
     google_genai-v1.29.0: google-genai==1.29.0
     google_genai-v1.34.0: google-genai==1.34.0
     google_genai-v1.39.1: google-genai==1.39.1
-    google_genai-v1.43.0: google-genai==1.43.0
+    google_genai-v1.45.0: google-genai==1.45.0
     google_genai: pytest-asyncio
 
     huggingface_hub-v0.24.7: huggingface_hub==0.24.7
     huggingface_hub-v0.28.1: huggingface_hub==0.28.1
     huggingface_hub-v0.32.6: huggingface_hub==0.32.6
     huggingface_hub-v0.35.3: huggingface_hub==0.35.3
-    huggingface_hub-v1.0.0rc5: huggingface_hub==1.0.0rc5
+    huggingface_hub-v1.0.0rc6: huggingface_hub==1.0.0rc6
     huggingface_hub: responses
     huggingface_hub: pytest-httpx
 
@@ -415,7 +387,7 @@
     langgraph-v1.0.0a4: langgraph==1.0.0a4
 
     litellm-v1.77.7: litellm==1.77.7
-    litellm-v1.78.0: litellm==1.78.0
+    litellm-v1.78.2: litellm==1.78.2
 
     openai-base-v1.0.1: openai==1.0.1
     openai-base-v1.109.1: openai==1.109.1
@@ -430,39 +402,18 @@
     openai-notiktoken: pytest-asyncio
     openai-notiktoken-v1.0.1: httpx<0.28
 
-<<<<<<< HEAD
-    langgraph-v0.6.9: langgraph==0.6.9
-    langgraph-v1.0.0a4: langgraph==1.0.0a4
-
-=======
->>>>>>> 43258029
     openai_agents-v0.0.19: openai-agents==0.0.19
     openai_agents-v0.1.0: openai-agents==0.1.0
     openai_agents-v0.2.11: openai-agents==0.2.11
     openai_agents-v0.3.3: openai-agents==0.3.3
     openai_agents: pytest-asyncio
 
-<<<<<<< HEAD
-    huggingface_hub-v0.24.7: huggingface_hub==0.24.7
-    huggingface_hub-v0.28.1: huggingface_hub==0.28.1
-    huggingface_hub-v0.32.6: huggingface_hub==0.32.6
-    huggingface_hub-v0.35.3: huggingface_hub==0.35.3
-    huggingface_hub-v1.0.0rc4: huggingface_hub==1.0.0rc4
-    huggingface_hub: responses
-    huggingface_hub: pytest-httpx
-
-=======
->>>>>>> 43258029
 
     # ~~~ Cloud ~~~
     boto3-v1.12.49: boto3==1.12.49
     boto3-v1.20.54: boto3==1.20.54
     boto3-v1.28.85: boto3==1.28.85
-<<<<<<< HEAD
-    boto3-v1.40.47: boto3==1.40.47
-=======
-    boto3-v1.40.50: boto3==1.40.50
->>>>>>> 43258029
+    boto3-v1.40.53: boto3==1.40.53
     {py3.7,py3.8}-boto3: urllib3<2.0.0
 
     chalice-v1.16.0: chalice==1.16.0
@@ -539,11 +490,7 @@
     {py3.6}-graphene: aiocontextvars
 
     strawberry-v0.209.8: strawberry-graphql[fastapi,flask]==0.209.8
-<<<<<<< HEAD
-    strawberry-v0.283.2: strawberry-graphql[fastapi,flask]==0.283.2
-=======
     strawberry-v0.283.3: strawberry-graphql[fastapi,flask]==0.283.3
->>>>>>> 43258029
     strawberry: httpx
     strawberry-v0.209.8: pydantic<2.11
 
@@ -670,11 +617,7 @@
     fastapi-v0.79.1: fastapi==0.79.1
     fastapi-v0.92.0: fastapi==0.92.0
     fastapi-v0.105.0: fastapi==0.105.0
-<<<<<<< HEAD
-    fastapi-v0.118.1: fastapi==0.118.1
-=======
     fastapi-v0.119.0: fastapi==0.119.0
->>>>>>> 43258029
     fastapi: httpx
     fastapi: pytest-asyncio
     fastapi: python-multipart
