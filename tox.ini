# Tox (http://codespeak.net/~hpk/tox/) is a tool for running tests
# in multiple virtualenvs. This configuration file will run the
# test suite on all supported python versions. To use it, "pip install tox"
# and then run "tox" from this directory.
#
# This file has been generated from a template
# by "scripts/populate_tox/populate_tox.py". Any changes to the file should
# be made in the template (if you want to change a hardcoded part of the file)
# or in the script (if you want to change the auto-generated part).
# The file (and all resulting CI YAMLs) then needs to be regenerated via
# "scripts/generate-test-files.sh".
<<<<<<< HEAD
=======
#
# Last generated: 2025-09-24T10:52:00.519014+00:00
>>>>>>> 4e1b96ca

[tox]
requires =
    # This version introduced using pip 24.1 which does not work with older Celery and HTTPX versions.
    virtualenv<20.26.3
envlist =
    # === Common ===
    {py3.6,py3.7,py3.8,py3.9,py3.10,py3.11,py3.12,py3.13}-common

    # === Gevent ===
    {py3.6,py3.8,py3.10,py3.11,py3.12}-gevent

    # === Integrations ===

    # Asgi
    {py3.7,py3.12,py3.13}-asgi

    # AWS Lambda
    {py3.8,py3.9,py3.11,py3.13}-aws_lambda

    # Cloud Resource Context
    {py3.6,py3.12,py3.13}-cloud_resource_context

    # GCP
    {py3.7}-gcp

    # OpenTelemetry (OTel)
    {py3.7,py3.9,py3.12,py3.13}-opentelemetry

    # OpenTelemetry Experimental (POTel)
    {py3.8,py3.9,py3.10,py3.11,py3.12,py3.13}-potel

    # === Integrations - Auto-generated ===
    # These come from the populate_tox.py script.

    # ~~~ AI ~~~
    {py3.8,py3.11,py3.12}-anthropic-v0.16.0
    {py3.8,py3.11,py3.12}-anthropic-v0.33.1
    {py3.8,py3.11,py3.12}-anthropic-v0.50.0
    {py3.8,py3.12,py3.13}-anthropic-v0.68.0

    {py3.9,py3.10,py3.11}-cohere-v5.4.0
    {py3.9,py3.11,py3.12}-cohere-v5.9.4
    {py3.9,py3.11,py3.12}-cohere-v5.13.12
    {py3.9,py3.11,py3.12}-cohere-v5.18.0

    {py3.9,py3.11,py3.12}-langchain-base-v0.1.20
    {py3.9,py3.11,py3.12}-langchain-base-v0.2.17
    {py3.9,py3.12,py3.13}-langchain-base-v0.3.27

    {py3.9,py3.11,py3.12}-langchain-notiktoken-v0.1.20
    {py3.9,py3.11,py3.12}-langchain-notiktoken-v0.2.17
    {py3.9,py3.12,py3.13}-langchain-notiktoken-v0.3.27

    {py3.8,py3.11,py3.12}-openai-base-v1.0.1
    {py3.8,py3.11,py3.12}-openai-base-v1.37.2
    {py3.8,py3.11,py3.12}-openai-base-v1.73.0
    {py3.8,py3.12,py3.13}-openai-base-v1.109.0

    {py3.8,py3.11,py3.12}-openai-notiktoken-v1.0.1
    {py3.8,py3.11,py3.12}-openai-notiktoken-v1.37.2
    {py3.8,py3.11,py3.12}-openai-notiktoken-v1.73.0
    {py3.8,py3.12,py3.13}-openai-notiktoken-v1.109.0

    {py3.9,py3.12,py3.13}-langgraph-v0.6.7
    {py3.10,py3.12,py3.13}-langgraph-v1.0.0a3

    {py3.10,py3.11,py3.12}-openai_agents-v0.0.19
    {py3.10,py3.12,py3.13}-openai_agents-v0.1.0
    {py3.10,py3.12,py3.13}-openai_agents-v0.2.11
    {py3.10,py3.12,py3.13}-openai_agents-v0.3.2

    {py3.8,py3.10,py3.11}-huggingface_hub-v0.24.7
    {py3.8,py3.12,py3.13}-huggingface_hub-v0.28.1
    {py3.8,py3.12,py3.13}-huggingface_hub-v0.32.6
    {py3.8,py3.12,py3.13}-huggingface_hub-v0.35.1


    # ~~~ Cloud ~~~
    {py3.6,py3.7}-boto3-v1.12.49
    {py3.6,py3.9,py3.10}-boto3-v1.20.54
    {py3.7,py3.11,py3.12}-boto3-v1.28.85
    {py3.9,py3.12,py3.13}-boto3-v1.40.37

    {py3.6,py3.7,py3.8}-chalice-v1.16.0
    {py3.9,py3.12,py3.13}-chalice-v1.32.0


    # ~~~ DBs ~~~
    {py3.7,py3.8,py3.9}-asyncpg-v0.23.0
    {py3.7,py3.9,py3.10}-asyncpg-v0.25.0
    {py3.7,py3.9,py3.10}-asyncpg-v0.27.0
    {py3.8,py3.11,py3.12}-asyncpg-v0.30.0

    {py3.7,py3.11,py3.12}-clickhouse_driver-v0.2.9

    {py3.6}-pymongo-v3.5.1
    {py3.6,py3.10,py3.11}-pymongo-v3.13.0
    {py3.9,py3.12,py3.13}-pymongo-v4.15.1

    {py3.6}-redis-v2.10.6
    {py3.6,py3.7,py3.8}-redis-v3.5.3
    {py3.7,py3.10,py3.11}-redis-v4.6.0
    {py3.8,py3.11,py3.12}-redis-v5.3.1
    {py3.9,py3.12,py3.13}-redis-v6.4.0
    {py3.9,py3.12,py3.13}-redis-v7.0.0b1

    {py3.6}-redis_py_cluster_legacy-v1.3.6
    {py3.6,py3.7,py3.8}-redis_py_cluster_legacy-v2.1.3

    {py3.6,py3.8,py3.9}-sqlalchemy-v1.3.24
    {py3.6,py3.11,py3.12}-sqlalchemy-v1.4.54
    {py3.7,py3.12,py3.13}-sqlalchemy-v2.0.43


    # ~~~ Flags ~~~
    {py3.8,py3.12,py3.13}-launchdarkly-v9.8.1
    {py3.9,py3.12,py3.13}-launchdarkly-v9.12.0

    {py3.8,py3.12,py3.13}-openfeature-v0.7.5
    {py3.9,py3.12,py3.13}-openfeature-v0.8.3

    {py3.7,py3.12,py3.13}-statsig-v0.55.3
    {py3.7,py3.12,py3.13}-statsig-v0.64.0

    {py3.8,py3.12,py3.13}-unleash-v6.0.1
    {py3.8,py3.12,py3.13}-unleash-v6.3.0


    # ~~~ GraphQL ~~~
    {py3.8,py3.10,py3.11}-ariadne-v0.20.1
    {py3.9,py3.12,py3.13}-ariadne-v0.26.2

    {py3.6,py3.9,py3.10}-gql-v3.4.1
    {py3.9,py3.12,py3.13}-gql-v4.0.0
    {py3.9,py3.12,py3.13}-gql-v4.2.0b0

    {py3.6,py3.9,py3.10}-graphene-v3.3
    {py3.8,py3.12,py3.13}-graphene-v3.4.3

    {py3.8,py3.10,py3.11}-strawberry-v0.209.8
    {py3.9,py3.12,py3.13}-strawberry-v0.282.0


    # ~~~ Network ~~~
    {py3.7,py3.8}-grpc-v1.32.0
    {py3.7,py3.9,py3.10}-grpc-v1.47.5
    {py3.7,py3.11,py3.12}-grpc-v1.62.3
    {py3.9,py3.12,py3.13}-grpc-v1.75.0

    {py3.6,py3.8,py3.9}-httpx-v0.16.1
    {py3.6,py3.9,py3.10}-httpx-v0.20.0
    {py3.7,py3.10,py3.11}-httpx-v0.24.1
    {py3.9,py3.11,py3.12}-httpx-v0.28.1

    {py3.6}-requests-v2.12.5
    {py3.9,py3.12,py3.13}-requests-v2.32.5


    # ~~~ Tasks ~~~
    {py3.7,py3.9,py3.10}-arq-v0.23
    {py3.8,py3.11,py3.12}-arq-v0.26.3

    {py3.7}-beam-v2.14.0
    {py3.9,py3.12,py3.13}-beam-v2.68.0

    {py3.6,py3.7,py3.8}-celery-v4.4.7
    {py3.8,py3.12,py3.13}-celery-v5.5.3
    {py3.8,py3.12,py3.13}-celery-v5.6.0b1

    {py3.6,py3.7}-dramatiq-v1.9.0
    {py3.9,py3.12,py3.13}-dramatiq-v1.18.0

    {py3.6,py3.7}-huey-v2.1.3
    {py3.6,py3.11,py3.12}-huey-v2.5.3

    {py3.9,py3.10}-ray-v2.7.2
    {py3.9,py3.12,py3.13}-ray-v2.49.2

    {py3.6}-rq-v0.8.2
    {py3.6,py3.7}-rq-v0.13.0
    {py3.7,py3.11,py3.12}-rq-v1.16.2
    {py3.9,py3.12,py3.13}-rq-v2.6.0

    {py3.8,py3.9}-spark-v3.0.3
    {py3.8,py3.10,py3.11}-spark-v3.5.7
    {py3.9,py3.12,py3.13}-spark-v4.0.1


    # ~~~ Web 1 ~~~
    {py3.6,py3.7}-django-v1.11.29
    {py3.6,py3.8,py3.9}-django-v2.2.28
    {py3.6,py3.9,py3.10}-django-v3.2.25
    {py3.8,py3.11,py3.12}-django-v4.2.24
    {py3.10,py3.12,py3.13}-django-v5.2.6
    {py3.12,py3.13}-django-v6.0a1

    {py3.6,py3.7,py3.8}-flask-v1.1.4
    {py3.8,py3.12,py3.13}-flask-v2.3.3
    {py3.9,py3.12,py3.13}-flask-v3.1.2

    {py3.6,py3.9,py3.10}-starlette-v0.16.0
    {py3.7,py3.10,py3.11}-starlette-v0.27.0
    {py3.8,py3.12,py3.13}-starlette-v0.38.6
    {py3.9,py3.12,py3.13}-starlette-v0.48.0

    {py3.6,py3.9,py3.10}-fastapi-v0.79.1
    {py3.7,py3.10,py3.11}-fastapi-v0.92.0
    {py3.8,py3.10,py3.11}-fastapi-v0.105.0
    {py3.8,py3.12,py3.13}-fastapi-v0.117.1


    # ~~~ Web 2 ~~~
    {py3.7}-aiohttp-v3.4.4
    {py3.7,py3.8,py3.9}-aiohttp-v3.7.4
    {py3.8,py3.12,py3.13}-aiohttp-v3.10.11
    {py3.9,py3.12,py3.13}-aiohttp-v3.12.15

    {py3.6,py3.7}-bottle-v0.12.25
    {py3.8,py3.12,py3.13}-bottle-v0.13.4

    {py3.6}-falcon-v1.4.1
    {py3.6,py3.7}-falcon-v2.0.0
    {py3.6,py3.11,py3.12}-falcon-v3.1.3
    {py3.8,py3.11,py3.12}-falcon-v4.1.0

    {py3.8,py3.10,py3.11}-litestar-v2.0.1
    {py3.8,py3.11,py3.12}-litestar-v2.6.4
    {py3.8,py3.11,py3.12}-litestar-v2.12.1
    {py3.8,py3.12,py3.13}-litestar-v2.17.0

    {py3.6}-pyramid-v1.8.6
    {py3.6,py3.8,py3.9}-pyramid-v1.10.8
    {py3.6,py3.10,py3.11}-pyramid-v2.0.2

    {py3.7,py3.9,py3.10}-quart-v0.16.3
    {py3.9,py3.12,py3.13}-quart-v0.20.0

    {py3.6}-sanic-v0.8.3
    {py3.6,py3.8,py3.9}-sanic-v20.12.7
    {py3.8,py3.10,py3.11}-sanic-v23.12.2
    {py3.9,py3.12,py3.13}-sanic-v25.3.0

    {py3.8,py3.10,py3.11}-starlite-v1.48.1
    {py3.8,py3.10,py3.11}-starlite-v1.51.16

    {py3.6,py3.7,py3.8}-tornado-v6.0.4
    {py3.9,py3.12,py3.13}-tornado-v6.5.2


    # ~~~ Misc ~~~
    {py3.6,py3.12,py3.13}-loguru-v0.7.3

    {py3.6,py3.7,py3.8}-pure_eval-v0.0.3
    {py3.7,py3.12,py3.13}-pure_eval-v0.2.3

    {py3.6}-trytond-v4.6.22
    {py3.6}-trytond-v4.8.18
    {py3.6,py3.7,py3.8}-trytond-v5.8.16
    {py3.8,py3.10,py3.11}-trytond-v6.8.17
    {py3.9,py3.12,py3.13}-trytond-v7.6.7

    {py3.7,py3.12,py3.13}-typer-v0.15.4
    {py3.8,py3.12,py3.13}-typer-v0.19.2



[testenv]
deps =
    # if you change requirements-testing.txt and your change is not being reflected
    # in what's installed by tox (when running tox locally), try running tox
    # with the -r flag
    -r requirements-testing.txt

    linters: -r requirements-linting.txt
    linters: werkzeug<2.3.0

    # === Common ===
    py3.8-common: hypothesis
    common: pytest-asyncio
    # See https://github.com/pytest-dev/pytest/issues/9621
    # and https://github.com/pytest-dev/pytest-forked/issues/67
    # for justification of the upper bound on pytest
    {py3.6,py3.7}-common: pytest<7.0.0
    {py3.8,py3.9,py3.10,py3.11,py3.12,py3.13}-common: pytest

    # === Gevent ===
    {py3.6,py3.7,py3.8,py3.9,py3.10,py3.11}-gevent: gevent>=22.10.0, <22.11.0
    {py3.12}-gevent: gevent
    # See https://github.com/pytest-dev/pytest/issues/9621
    # and https://github.com/pytest-dev/pytest-forked/issues/67
    # for justification of the upper bound on pytest
    {py3.6,py3.7}-gevent: pytest<7.0.0
    {py3.8,py3.9,py3.10,py3.11,py3.12}-gevent: pytest
    gevent: pytest-asyncio
    {py3.10,py3.11}-gevent: zope.event<5.0.0
    {py3.10,py3.11}-gevent: zope.interface<8.0

    # === Integrations ===

    # Asgi
    asgi: pytest-asyncio
    asgi: async-asgi-testclient

    # AWS Lambda
    aws_lambda: aws-cdk-lib
    aws_lambda: aws-sam-cli
    aws_lambda: boto3
    aws_lambda: fastapi
    aws_lambda: requests
    aws_lambda: uvicorn

    # OpenTelemetry (OTel)
    opentelemetry: opentelemetry-distro

    # OpenTelemetry Experimental (POTel)
    potel: -e .[opentelemetry-experimental]

    # === Integrations - Auto-generated ===
    # These come from the populate_tox.py script.

    # ~~~ AI ~~~
    anthropic-v0.16.0: anthropic==0.16.0
    anthropic-v0.33.1: anthropic==0.33.1
    anthropic-v0.50.0: anthropic==0.50.0
    anthropic-v0.68.0: anthropic==0.68.0
    anthropic: pytest-asyncio
    anthropic-v0.16.0: httpx<0.28.0
    anthropic-v0.33.1: httpx<0.28.0

    cohere-v5.4.0: cohere==5.4.0
    cohere-v5.9.4: cohere==5.9.4
    cohere-v5.13.12: cohere==5.13.12
    cohere-v5.18.0: cohere==5.18.0

    langchain-base-v0.1.20: langchain==0.1.20
    langchain-base-v0.2.17: langchain==0.2.17
    langchain-base-v0.3.27: langchain==0.3.27
    langchain-base: openai
    langchain-base: tiktoken
    langchain-base: langchain-openai
    langchain-base-v0.3.27: langchain-community

    langchain-notiktoken-v0.1.20: langchain==0.1.20
    langchain-notiktoken-v0.2.17: langchain==0.2.17
    langchain-notiktoken-v0.3.27: langchain==0.3.27
    langchain-notiktoken: openai
    langchain-notiktoken: langchain-openai
    langchain-notiktoken-v0.3.27: langchain-community

    openai-base-v1.0.1: openai==1.0.1
    openai-base-v1.37.2: openai==1.37.2
    openai-base-v1.73.0: openai==1.73.0
    openai-base-v1.109.0: openai==1.109.0
    openai-base: pytest-asyncio
    openai-base: tiktoken
    openai-base-v1.0.1: httpx<0.28
    openai-base-v1.37.2: httpx<0.28

    openai-notiktoken-v1.0.1: openai==1.0.1
    openai-notiktoken-v1.37.2: openai==1.37.2
    openai-notiktoken-v1.73.0: openai==1.73.0
    openai-notiktoken-v1.109.0: openai==1.109.0
    openai-notiktoken: pytest-asyncio
    openai-notiktoken-v1.0.1: httpx<0.28
    openai-notiktoken-v1.37.2: httpx<0.28

    langgraph-v0.6.7: langgraph==0.6.7
    langgraph-v1.0.0a3: langgraph==1.0.0a3

    openai_agents-v0.0.19: openai-agents==0.0.19
    openai_agents-v0.1.0: openai-agents==0.1.0
    openai_agents-v0.2.11: openai-agents==0.2.11
    openai_agents-v0.3.2: openai-agents==0.3.2
    openai_agents: pytest-asyncio

    huggingface_hub-v0.24.7: huggingface_hub==0.24.7
    huggingface_hub-v0.28.1: huggingface_hub==0.28.1
    huggingface_hub-v0.32.6: huggingface_hub==0.32.6
    huggingface_hub-v0.35.1: huggingface_hub==0.35.1
    huggingface_hub: responses


    # ~~~ Cloud ~~~
    boto3-v1.12.49: boto3==1.12.49
    boto3-v1.20.54: boto3==1.20.54
    boto3-v1.28.85: boto3==1.28.85
    boto3-v1.40.37: boto3==1.40.37
    {py3.7,py3.8}-boto3: urllib3<2.0.0

    chalice-v1.16.0: chalice==1.16.0
    chalice-v1.32.0: chalice==1.32.0
    chalice: pytest-chalice


    # ~~~ DBs ~~~
    asyncpg-v0.23.0: asyncpg==0.23.0
    asyncpg-v0.25.0: asyncpg==0.25.0
    asyncpg-v0.27.0: asyncpg==0.27.0
    asyncpg-v0.30.0: asyncpg==0.30.0
    asyncpg: pytest-asyncio

    clickhouse_driver-v0.2.9: clickhouse-driver==0.2.9

    pymongo-v3.5.1: pymongo==3.5.1
    pymongo-v3.13.0: pymongo==3.13.0
    pymongo-v4.15.1: pymongo==4.15.1
    pymongo: mockupdb

    redis-v2.10.6: redis==2.10.6
    redis-v3.5.3: redis==3.5.3
    redis-v4.6.0: redis==4.6.0
    redis-v5.3.1: redis==5.3.1
    redis-v6.4.0: redis==6.4.0
    redis-v7.0.0b1: redis==7.0.0b1
    redis: fakeredis!=1.7.4
    redis: pytest<8.0.0
    redis-v4.6.0: fakeredis<2.31.0
    {py3.6,py3.7,py3.8}-redis: fakeredis<2.26.0
    {py3.7,py3.8,py3.9,py3.10,py3.11,py3.12,py3.13}-redis: pytest-asyncio

    redis_py_cluster_legacy-v1.3.6: redis-py-cluster==1.3.6
    redis_py_cluster_legacy-v2.1.3: redis-py-cluster==2.1.3

    sqlalchemy-v1.3.24: sqlalchemy==1.3.24
    sqlalchemy-v1.4.54: sqlalchemy==1.4.54
    sqlalchemy-v2.0.43: sqlalchemy==2.0.43


    # ~~~ Flags ~~~
    launchdarkly-v9.8.1: launchdarkly-server-sdk==9.8.1
    launchdarkly-v9.12.0: launchdarkly-server-sdk==9.12.0

    openfeature-v0.7.5: openfeature-sdk==0.7.5
    openfeature-v0.8.3: openfeature-sdk==0.8.3

    statsig-v0.55.3: statsig==0.55.3
    statsig-v0.64.0: statsig==0.64.0
    statsig: typing_extensions

    unleash-v6.0.1: UnleashClient==6.0.1
    unleash-v6.3.0: UnleashClient==6.3.0


    # ~~~ GraphQL ~~~
    ariadne-v0.20.1: ariadne==0.20.1
    ariadne-v0.26.2: ariadne==0.26.2
    ariadne: fastapi
    ariadne: flask
    ariadne: httpx

    gql-v3.4.1: gql[all]==3.4.1
    gql-v4.0.0: gql[all]==4.0.0
    gql-v4.2.0b0: gql[all]==4.2.0b0

    graphene-v3.3: graphene==3.3
    graphene-v3.4.3: graphene==3.4.3
    graphene: blinker
    graphene: fastapi
    graphene: flask
    graphene: httpx
    {py3.6}-graphene: aiocontextvars

    strawberry-v0.209.8: strawberry-graphql[fastapi,flask]==0.209.8
    strawberry-v0.282.0: strawberry-graphql[fastapi,flask]==0.282.0
    strawberry: httpx
    strawberry-v0.209.8: pydantic<2.11


    # ~~~ Network ~~~
    grpc-v1.32.0: grpcio==1.32.0
    grpc-v1.47.5: grpcio==1.47.5
    grpc-v1.62.3: grpcio==1.62.3
    grpc-v1.75.0: grpcio==1.75.0
    grpc: protobuf
    grpc: mypy-protobuf
    grpc: types-protobuf
    grpc: pytest-asyncio

    httpx-v0.16.1: httpx==0.16.1
    httpx-v0.20.0: httpx==0.20.0
    httpx-v0.24.1: httpx==0.24.1
    httpx-v0.28.1: httpx==0.28.1
    httpx: anyio<4.0.0
    httpx-v0.16.1: pytest-httpx==0.10.0
    httpx-v0.20.0: pytest-httpx==0.14.0
    httpx-v0.24.1: pytest-httpx==0.22.0
    httpx-v0.28.1: pytest-httpx==0.35.0

    requests-v2.12.5: requests==2.12.5
    requests-v2.32.5: requests==2.32.5


    # ~~~ Tasks ~~~
    arq-v0.23: arq==0.23
    arq-v0.26.3: arq==0.26.3
    arq: async-timeout
    arq: pytest-asyncio
    arq: fakeredis>=2.2.0,<2.8
    arq-v0.23: pydantic<2

    beam-v2.14.0: apache-beam==2.14.0
    beam-v2.68.0: apache-beam==2.68.0

    celery-v4.4.7: celery==4.4.7
    celery-v5.5.3: celery==5.5.3
    celery-v5.6.0b1: celery==5.6.0b1
    celery: newrelic<10.17.0
    celery: redis
    {py3.7}-celery: importlib-metadata<5.0

    dramatiq-v1.9.0: dramatiq==1.9.0
    dramatiq-v1.18.0: dramatiq==1.18.0

    huey-v2.1.3: huey==2.1.3
    huey-v2.5.3: huey==2.5.3

    ray-v2.7.2: ray==2.7.2
    ray-v2.49.2: ray==2.49.2

    rq-v0.8.2: rq==0.8.2
    rq-v0.13.0: rq==0.13.0
    rq-v1.16.2: rq==1.16.2
    rq-v2.6.0: rq==2.6.0
    rq: fakeredis<2.28.0
    rq-v0.8.2: fakeredis<1.0
    rq-v0.8.2: redis<3.2.2
    rq-v0.13.0: fakeredis>=1.0,<1.7.4
    {py3.6,py3.7}-rq: fakeredis!=2.26.0

    spark-v3.0.3: pyspark==3.0.3
    spark-v3.5.7: pyspark==3.5.7
    spark-v4.0.1: pyspark==4.0.1


    # ~~~ Web 1 ~~~
    django-v1.11.29: django==1.11.29
    django-v2.2.28: django==2.2.28
    django-v3.2.25: django==3.2.25
    django-v4.2.24: django==4.2.24
    django-v5.2.6: django==5.2.6
    django-v6.0a1: django==6.0a1
    django: psycopg2-binary
    django: djangorestframework
    django: pytest-django
    django: Werkzeug
    django-v2.2.28: channels[daphne]
    django-v3.2.25: channels[daphne]
    django-v4.2.24: channels[daphne]
    django-v5.2.6: channels[daphne]
    django-v6.0a1: channels[daphne]
    django-v2.2.28: six
    django-v3.2.25: pytest-asyncio
    django-v4.2.24: pytest-asyncio
    django-v5.2.6: pytest-asyncio
    django-v6.0a1: pytest-asyncio
    django-v1.11.29: djangorestframework>=3.0,<4.0
    django-v1.11.29: Werkzeug<2.1.0
    django-v2.2.28: djangorestframework>=3.0,<4.0
    django-v2.2.28: Werkzeug<2.1.0
    django-v3.2.25: djangorestframework>=3.0,<4.0
    django-v3.2.25: Werkzeug<2.1.0
    django-v1.11.29: pytest-django<4.0
    django-v2.2.28: pytest-django<4.0

    flask-v1.1.4: flask==1.1.4
    flask-v2.3.3: flask==2.3.3
    flask-v3.1.2: flask==3.1.2
    flask: flask-login
    flask: werkzeug
    flask-v1.1.4: werkzeug<2.1.0
    flask-v1.1.4: markupsafe<2.1.0

    starlette-v0.16.0: starlette==0.16.0
    starlette-v0.27.0: starlette==0.27.0
    starlette-v0.38.6: starlette==0.38.6
    starlette-v0.48.0: starlette==0.48.0
    starlette: pytest-asyncio
    starlette: python-multipart
    starlette: requests
    starlette: anyio<4.0.0
    starlette: jinja2
    starlette: httpx
    starlette-v0.16.0: httpx<0.28.0
    starlette-v0.27.0: httpx<0.28.0
    {py3.6}-starlette: aiocontextvars

    fastapi-v0.79.1: fastapi==0.79.1
    fastapi-v0.92.0: fastapi==0.92.0
    fastapi-v0.105.0: fastapi==0.105.0
    fastapi-v0.117.1: fastapi==0.117.1
    fastapi: httpx
    fastapi: pytest-asyncio
    fastapi: python-multipart
    fastapi: requests
    fastapi: anyio<4
    fastapi-v0.79.1: httpx<0.28.0
    fastapi-v0.92.0: httpx<0.28.0
    fastapi-v0.105.0: httpx<0.28.0
    {py3.6}-fastapi: aiocontextvars


    # ~~~ Web 2 ~~~
    aiohttp-v3.4.4: aiohttp==3.4.4
    aiohttp-v3.7.4: aiohttp==3.7.4
    aiohttp-v3.10.11: aiohttp==3.10.11
    aiohttp-v3.12.15: aiohttp==3.12.15
    aiohttp: pytest-aiohttp
    aiohttp-v3.10.11: pytest-asyncio
    aiohttp-v3.12.15: pytest-asyncio

    bottle-v0.12.25: bottle==0.12.25
    bottle-v0.13.4: bottle==0.13.4
    bottle: werkzeug<2.1.0

    falcon-v1.4.1: falcon==1.4.1
    falcon-v2.0.0: falcon==2.0.0
    falcon-v3.1.3: falcon==3.1.3
    falcon-v4.1.0: falcon==4.1.0

    litestar-v2.0.1: litestar==2.0.1
    litestar-v2.6.4: litestar==2.6.4
    litestar-v2.12.1: litestar==2.12.1
    litestar-v2.17.0: litestar==2.17.0
    litestar: pytest-asyncio
    litestar: python-multipart
    litestar: requests
    litestar: cryptography
    litestar-v2.0.1: httpx<0.28
    litestar-v2.6.4: httpx<0.28

    pyramid-v1.8.6: pyramid==1.8.6
    pyramid-v1.10.8: pyramid==1.10.8
    pyramid-v2.0.2: pyramid==2.0.2
    pyramid: werkzeug<2.1.0

    quart-v0.16.3: quart==0.16.3
    quart-v0.20.0: quart==0.20.0
    quart: quart-auth
    quart: pytest-asyncio
    quart: Werkzeug
    quart-v0.20.0: quart-flask-patch
    quart-v0.16.3: blinker<1.6
    quart-v0.16.3: jinja2<3.1.0
    quart-v0.16.3: Werkzeug<2.3.0
    quart-v0.16.3: hypercorn<0.15.0
    {py3.8}-quart: taskgroup==0.0.0a4

    sanic-v0.8.3: sanic==0.8.3
    sanic-v20.12.7: sanic==20.12.7
    sanic-v23.12.2: sanic==23.12.2
    sanic-v25.3.0: sanic==25.3.0
    sanic: websockets<11.0
    sanic: aiohttp
    sanic-v23.12.2: sanic-testing
    sanic-v25.3.0: sanic-testing
    {py3.6}-sanic: aiocontextvars==0.2.1
    {py3.8}-sanic: tracerite<1.1.2

    starlite-v1.48.1: starlite==1.48.1
    starlite-v1.51.16: starlite==1.51.16
    starlite: pytest-asyncio
    starlite: python-multipart
    starlite: requests
    starlite: cryptography
    starlite: pydantic<2.0.0
    starlite: httpx<0.28

    tornado-v6.0.4: tornado==6.0.4
    tornado-v6.5.2: tornado==6.5.2
    tornado: pytest
    tornado-v6.0.4: pytest<8.2
    {py3.6}-tornado: aiocontextvars


    # ~~~ Misc ~~~
    loguru-v0.7.3: loguru==0.7.3

    pure_eval-v0.0.3: pure_eval==0.0.3
    pure_eval-v0.2.3: pure_eval==0.2.3

    trytond-v4.6.22: trytond==4.6.22
    trytond-v4.8.18: trytond==4.8.18
    trytond-v5.8.16: trytond==5.8.16
    trytond-v6.8.17: trytond==6.8.17
    trytond-v7.6.7: trytond==7.6.7
    trytond: werkzeug
    trytond-v4.6.22: werkzeug<1.0
    trytond-v4.8.18: werkzeug<1.0

    typer-v0.15.4: typer==0.15.4
    typer-v0.19.2: typer==0.19.2



setenv =
    PYTHONDONTWRITEBYTECODE=1
    OBJC_DISABLE_INITIALIZE_FORK_SAFETY=YES
    COVERAGE_FILE=.coverage-sentry-{envname}
    py3.6: COVERAGE_RCFILE=.coveragerc36

    django: DJANGO_SETTINGS_MODULE=tests.integrations.django.myapp.settings
    spark-v{3.0.3,3.5.6}: JAVA_HOME=/usr/lib/jvm/temurin-11-jdk-amd64

    common: TESTPATH=tests
    gevent: TESTPATH=tests
    aiohttp: TESTPATH=tests/integrations/aiohttp
    anthropic: TESTPATH=tests/integrations/anthropic
    ariadne: TESTPATH=tests/integrations/ariadne
    arq: TESTPATH=tests/integrations/arq
    asgi: TESTPATH=tests/integrations/asgi
    asyncpg: TESTPATH=tests/integrations/asyncpg
    aws_lambda: TESTPATH=tests/integrations/aws_lambda
    beam: TESTPATH=tests/integrations/beam
    boto3: TESTPATH=tests/integrations/boto3
    bottle: TESTPATH=tests/integrations/bottle
    celery: TESTPATH=tests/integrations/celery
    chalice: TESTPATH=tests/integrations/chalice
    clickhouse_driver: TESTPATH=tests/integrations/clickhouse_driver
    cohere: TESTPATH=tests/integrations/cohere
    cloud_resource_context: TESTPATH=tests/integrations/cloud_resource_context
    django: TESTPATH=tests/integrations/django
    dramatiq: TESTPATH=tests/integrations/dramatiq
    falcon: TESTPATH=tests/integrations/falcon
    fastapi:  TESTPATH=tests/integrations/fastapi
    flask: TESTPATH=tests/integrations/flask
    gcp: TESTPATH=tests/integrations/gcp
    gql: TESTPATH=tests/integrations/gql
    graphene: TESTPATH=tests/integrations/graphene
    grpc: TESTPATH=tests/integrations/grpc
    httpx: TESTPATH=tests/integrations/httpx
    huey: TESTPATH=tests/integrations/huey
    huggingface_hub: TESTPATH=tests/integrations/huggingface_hub
    langchain-base: TESTPATH=tests/integrations/langchain
    langchain-notiktoken: TESTPATH=tests/integrations/langchain
    langgraph:  TESTPATH=tests/integrations/langgraph
    launchdarkly: TESTPATH=tests/integrations/launchdarkly
    litestar: TESTPATH=tests/integrations/litestar
    loguru: TESTPATH=tests/integrations/loguru
    openai-base: TESTPATH=tests/integrations/openai
    openai-notiktoken: TESTPATH=tests/integrations/openai
    openai_agents: TESTPATH=tests/integrations/openai_agents
    openfeature: TESTPATH=tests/integrations/openfeature
    opentelemetry: TESTPATH=tests/integrations/opentelemetry
    potel: TESTPATH=tests/integrations/opentelemetry
    pure_eval: TESTPATH=tests/integrations/pure_eval
    pymongo: TESTPATH=tests/integrations/pymongo
    pyramid: TESTPATH=tests/integrations/pyramid
    quart: TESTPATH=tests/integrations/quart
    ray: TESTPATH=tests/integrations/ray
    redis: TESTPATH=tests/integrations/redis
    redis_py_cluster_legacy: TESTPATH=tests/integrations/redis_py_cluster_legacy
    requests: TESTPATH=tests/integrations/requests
    rq: TESTPATH=tests/integrations/rq
    sanic: TESTPATH=tests/integrations/sanic
    spark: TESTPATH=tests/integrations/spark
    sqlalchemy: TESTPATH=tests/integrations/sqlalchemy
    starlette: TESTPATH=tests/integrations/starlette
    starlite: TESTPATH=tests/integrations/starlite
    statsig: TESTPATH=tests/integrations/statsig
    strawberry: TESTPATH=tests/integrations/strawberry
    tornado: TESTPATH=tests/integrations/tornado
    trytond: TESTPATH=tests/integrations/trytond
    typer: TESTPATH=tests/integrations/typer
    unleash: TESTPATH=tests/integrations/unleash
    socket: TESTPATH=tests/integrations/socket

passenv =
    SENTRY_PYTHON_TEST_POSTGRES_HOST
    SENTRY_PYTHON_TEST_POSTGRES_USER
    SENTRY_PYTHON_TEST_POSTGRES_PASSWORD
    SENTRY_PYTHON_TEST_POSTGRES_NAME

usedevelop = True

extras =
    bottle: bottle
    falcon: falcon
    flask: flask
    pymongo: pymongo

basepython =
    py3.6: python3.6
    py3.7: python3.7
    py3.8: python3.8
    py3.9: python3.9
    py3.10: python3.10
    py3.11: python3.11
    py3.12: python3.12
    py3.13: python3.13

    # Python version is pinned here because flake8 actually behaves differently
    # depending on which version is used. You can patch this out to point to
    # some random Python 3 binary, but then you get guaranteed mismatches with
    # CI. Other tools such as mypy and black have options that pin the Python
    # version.
    linters: python3.12

commands =
    {py3.7,py3.8}-boto3: pip install urllib3<2.0.0

    ; https://github.com/pallets/flask/issues/4455
    {py3.7,py3.8,py3.9,py3.10,py3.11}-flask-v{1}: pip install "itsdangerous>=0.24,<2.0" "markupsafe<2.0.0" "jinja2<3.1.1"

    ; Running `pytest` as an executable suffers from an import error
    ; when loading tests in scenarios. In particular, django fails to
    ; load the settings from the test module.
    python -m pytest -W error::pytest.PytestUnraisableExceptionWarning {env:TESTPATH} -o junit_suite_name={envname} {posargs}

[testenv:linters]
commands =
    flake8 tests sentry_sdk
    black --check tests sentry_sdk
    mypy sentry_sdk<|MERGE_RESOLUTION|>--- conflicted
+++ resolved
@@ -9,11 +9,6 @@
 # or in the script (if you want to change the auto-generated part).
 # The file (and all resulting CI YAMLs) then needs to be regenerated via
 # "scripts/generate-test-files.sh".
-<<<<<<< HEAD
-=======
-#
-# Last generated: 2025-09-24T10:52:00.519014+00:00
->>>>>>> 4e1b96ca
 
 [tox]
 requires =
@@ -71,12 +66,12 @@
     {py3.8,py3.11,py3.12}-openai-base-v1.0.1
     {py3.8,py3.11,py3.12}-openai-base-v1.37.2
     {py3.8,py3.11,py3.12}-openai-base-v1.73.0
-    {py3.8,py3.12,py3.13}-openai-base-v1.109.0
+    {py3.8,py3.12,py3.13}-openai-base-v1.109.1
 
     {py3.8,py3.11,py3.12}-openai-notiktoken-v1.0.1
     {py3.8,py3.11,py3.12}-openai-notiktoken-v1.37.2
     {py3.8,py3.11,py3.12}-openai-notiktoken-v1.73.0
-    {py3.8,py3.12,py3.13}-openai-notiktoken-v1.109.0
+    {py3.8,py3.12,py3.13}-openai-notiktoken-v1.109.1
 
     {py3.9,py3.12,py3.13}-langgraph-v0.6.7
     {py3.10,py3.12,py3.13}-langgraph-v1.0.0a3
@@ -367,7 +362,7 @@
     openai-base-v1.0.1: openai==1.0.1
     openai-base-v1.37.2: openai==1.37.2
     openai-base-v1.73.0: openai==1.73.0
-    openai-base-v1.109.0: openai==1.109.0
+    openai-base-v1.109.1: openai==1.109.1
     openai-base: pytest-asyncio
     openai-base: tiktoken
     openai-base-v1.0.1: httpx<0.28
@@ -376,7 +371,7 @@
     openai-notiktoken-v1.0.1: openai==1.0.1
     openai-notiktoken-v1.37.2: openai==1.37.2
     openai-notiktoken-v1.73.0: openai==1.73.0
-    openai-notiktoken-v1.109.0: openai==1.109.0
+    openai-notiktoken-v1.109.1: openai==1.109.1
     openai-notiktoken: pytest-asyncio
     openai-notiktoken-v1.0.1: httpx<0.28
     openai-notiktoken-v1.37.2: httpx<0.28
