--- conflicted
+++ resolved
@@ -10,11 +10,7 @@
 # The file (and all resulting CI YAMLs) then need to be regenerated via
 # "scripts/generate-test-files.sh".
 #
-<<<<<<< HEAD
-# Last generated: 2025-09-04T12:49:06.316162+00:00
-=======
-# Last generated: 2025-09-04T12:59:44.328902+00:00
->>>>>>> 58a9827e
+# Last generated: 2025-09-04T13:56:54.117272+00:00
 
 [tox]
 requires =
@@ -135,12 +131,12 @@
     {py3.8,py3.11,py3.12}-openai-base-v1.0.1
     {py3.8,py3.11,py3.12}-openai-base-v1.36.1
     {py3.8,py3.11,py3.12}-openai-base-v1.71.0
-    {py3.8,py3.12,py3.13}-openai-base-v1.105.0
+    {py3.8,py3.12,py3.13}-openai-base-v1.106.0
 
     {py3.8,py3.11,py3.12}-openai-notiktoken-v1.0.1
     {py3.8,py3.11,py3.12}-openai-notiktoken-v1.36.1
     {py3.8,py3.11,py3.12}-openai-notiktoken-v1.71.0
-    {py3.8,py3.12,py3.13}-openai-notiktoken-v1.105.0
+    {py3.8,py3.12,py3.13}-openai-notiktoken-v1.106.0
 
     {py3.9,py3.12,py3.13}-langgraph-v0.6.6
     {py3.10,py3.12,py3.13}-langgraph-v1.0.0a2
@@ -514,7 +510,7 @@
     openai-base-v1.0.1: openai==1.0.1
     openai-base-v1.36.1: openai==1.36.1
     openai-base-v1.71.0: openai==1.71.0
-    openai-base-v1.105.0: openai==1.105.0
+    openai-base-v1.106.0: openai==1.106.0
     openai-base: pytest-asyncio
     openai-base: tiktoken
     openai-base-v1.0.1: httpx<0.28
@@ -523,7 +519,7 @@
     openai-notiktoken-v1.0.1: openai==1.0.1
     openai-notiktoken-v1.36.1: openai==1.36.1
     openai-notiktoken-v1.71.0: openai==1.71.0
-    openai-notiktoken-v1.105.0: openai==1.105.0
+    openai-notiktoken-v1.106.0: openai==1.106.0
     openai-notiktoken: pytest-asyncio
     openai-notiktoken-v1.0.1: httpx<0.28
     openai-notiktoken-v1.36.1: httpx<0.28
