# DON'T EDIT THIS FILE BY HAND. This file has been generated from a template by
# `scripts/populate_tox/populate_tox.py`.
#
# Any changes to the test matrix should be made
# - either in the script config in `scripts/populate_tox/config.py` (if you want
#   to change the auto-generated part)
# - or in the template in `scripts/populate_tox/tox.jinja` (if you want to change
#   a hardcoded part of the file)
#
# This file (and all resulting CI YAMLs) then needs to be regenerated via
# `scripts/generate-test-files.sh`.
#
# See also `scripts/populate_tox/README.md` for more info.

[tox]
requires =
    # This version introduced using pip 24.1 which does not work with older Celery and HTTPX versions.
    virtualenv<20.26.3
envlist =
    # === Common ===
    {py3.6,py3.7,py3.8,py3.9,py3.10,py3.11,py3.12,py3.13,py3.14,py3.14t}-common

    # === Gevent ===
    {py3.6,py3.8,py3.10,py3.11,py3.12}-gevent

    # === Integration Deactivation ===
    {py3.9,py3.10,py3.11,py3.12,py3.13,py3.14}-integration_deactivation

    # === Integrations ===

    # Asgi
    {py3.7,py3.12,py3.13,py3.14,py3.14t}-asgi

    # AWS Lambda
    {py3.8,py3.9,py3.11,py3.13}-aws_lambda

    # Cloud Resource Context
    {py3.6,py3.12,py3.13}-cloud_resource_context

    # GCP
    {py3.7}-gcp

    # OpenTelemetry (OTel)
    {py3.7,py3.9,py3.12,py3.13,py3.14,py3.14t}-opentelemetry

    # OpenTelemetry Experimental (POTel)
    {py3.8,py3.9,py3.10,py3.11,py3.12,py3.13}-potel

    # === Integrations - Auto-generated ===
    # These come from the populate_tox.py script.

    # ~~~ AI ~~~
    {py3.8,py3.11,py3.12}-anthropic-v0.16.0
    {py3.8,py3.11,py3.12}-anthropic-v0.35.0
    {py3.8,py3.11,py3.12}-anthropic-v0.54.0
    {py3.8,py3.12,py3.13}-anthropic-v0.72.0

    {py3.9,py3.10,py3.11}-cohere-v5.4.0
    {py3.9,py3.11,py3.12}-cohere-v5.10.0
    {py3.9,py3.11,py3.12}-cohere-v5.15.0
    {py3.9,py3.11,py3.12}-cohere-v5.20.0

    {py3.9,py3.12,py3.13}-google_genai-v1.29.0
    {py3.9,py3.12,py3.13}-google_genai-v1.36.0
    {py3.9,py3.12,py3.13}-google_genai-v1.43.0
    {py3.10,py3.13,py3.14,py3.14t}-google_genai-v1.49.0

    {py3.8,py3.10,py3.11}-huggingface_hub-v0.24.7
    {py3.8,py3.12,py3.13}-huggingface_hub-v0.36.0
<<<<<<< HEAD
    {py3.9,py3.13,py3.14,py3.14t}-huggingface_hub-v1.1.1
=======
    {py3.9,py3.13,py3.14,py3.14t}-huggingface_hub-v1.1.2
>>>>>>> 9b497d73

    {py3.9,py3.11,py3.12}-langchain-base-v0.1.20
    {py3.9,py3.12,py3.13}-langchain-base-v0.3.27
    {py3.10,py3.13,py3.14}-langchain-base-v1.0.4

    {py3.9,py3.11,py3.12}-langchain-notiktoken-v0.1.20
    {py3.9,py3.12,py3.13}-langchain-notiktoken-v0.3.27
    {py3.10,py3.13,py3.14}-langchain-notiktoken-v1.0.4

    {py3.9,py3.13,py3.14}-langgraph-v0.6.11
    {py3.10,py3.12,py3.13}-langgraph-v1.0.2

    {py3.9,py3.12,py3.13}-litellm-v1.77.7
    {py3.9,py3.12,py3.13}-litellm-v1.78.7
    {py3.9,py3.12,py3.13}-litellm-v1.79.1

    {py3.10,py3.12,py3.13}-mcp-v1.15.0
    {py3.10,py3.12,py3.13}-mcp-v1.17.0
    {py3.10,py3.12,py3.13}-mcp-v1.19.0
    {py3.10,py3.12,py3.13}-mcp-v1.21.0

    {py3.10,py3.13,py3.14,py3.14t}-fastmcp-v0.1.0
    {py3.10,py3.13,py3.14,py3.14t}-fastmcp-v0.4.1
    {py3.10,py3.13,py3.14,py3.14t}-fastmcp-v1.0
    {py3.10,py3.12,py3.13}-fastmcp-v2.13.0

    {py3.8,py3.11,py3.12}-openai-base-v1.0.1
    {py3.8,py3.12,py3.13}-openai-base-v1.109.1
    {py3.9,py3.12,py3.13}-openai-base-v2.7.1

    {py3.8,py3.11,py3.12}-openai-notiktoken-v1.0.1
    {py3.8,py3.12,py3.13}-openai-notiktoken-v1.109.1
    {py3.9,py3.12,py3.13}-openai-notiktoken-v2.7.1

    {py3.10,py3.11,py3.12}-openai_agents-v0.0.19
    {py3.10,py3.12,py3.13}-openai_agents-v0.2.11
    {py3.10,py3.12,py3.13}-openai_agents-v0.4.2
    {py3.10,py3.13,py3.14,py3.14t}-openai_agents-v0.5.0

    {py3.10,py3.12,py3.13}-pydantic_ai-v1.0.18
    {py3.10,py3.12,py3.13}-pydantic_ai-v1.4.0
    {py3.10,py3.12,py3.13}-pydantic_ai-v1.8.0
<<<<<<< HEAD
    {py3.10,py3.12,py3.13}-pydantic_ai-v1.11.1
=======
    {py3.10,py3.12,py3.13}-pydantic_ai-v1.12.0
>>>>>>> 9b497d73


    # ~~~ Cloud ~~~
    {py3.6,py3.7}-boto3-v1.12.49
    {py3.6,py3.9,py3.10}-boto3-v1.20.54
    {py3.7,py3.11,py3.12}-boto3-v1.28.85
<<<<<<< HEAD
    {py3.9,py3.13,py3.14,py3.14t}-boto3-v1.40.67
=======
    {py3.9,py3.13,py3.14,py3.14t}-boto3-v1.40.68
>>>>>>> 9b497d73

    {py3.6,py3.7,py3.8}-chalice-v1.16.0
    {py3.9,py3.12,py3.13}-chalice-v1.32.0


    # ~~~ DBs ~~~
    {py3.7,py3.8,py3.9}-asyncpg-v0.23.0
    {py3.7,py3.9,py3.10}-asyncpg-v0.25.0
    {py3.7,py3.9,py3.10}-asyncpg-v0.27.0
    {py3.8,py3.11,py3.12}-asyncpg-v0.30.0

    {py3.7,py3.11,py3.12}-clickhouse_driver-v0.2.9

    {py3.6}-pymongo-v3.5.1
    {py3.6,py3.10,py3.11}-pymongo-v3.13.0
    {py3.9,py3.12,py3.13}-pymongo-v4.15.3

    {py3.6}-redis-v2.10.6
    {py3.6,py3.7,py3.8}-redis-v3.5.3
    {py3.7,py3.10,py3.11}-redis-v4.6.0
    {py3.8,py3.11,py3.12}-redis-v5.3.1
    {py3.9,py3.12,py3.13}-redis-v6.4.0
    {py3.9,py3.12,py3.13}-redis-v7.0.1

    {py3.6}-redis_py_cluster_legacy-v1.3.6
    {py3.6,py3.7,py3.8}-redis_py_cluster_legacy-v2.1.3

    {py3.6,py3.8,py3.9}-sqlalchemy-v1.3.24
    {py3.6,py3.11,py3.12}-sqlalchemy-v1.4.54
    {py3.7,py3.12,py3.13}-sqlalchemy-v2.0.44


    # ~~~ Flags ~~~
    {py3.8,py3.12,py3.13}-launchdarkly-v9.8.1
    {py3.9,py3.13,py3.14,py3.14t}-launchdarkly-v9.12.3

    {py3.8,py3.13,py3.14,py3.14t}-openfeature-v0.7.5
    {py3.9,py3.13,py3.14,py3.14t}-openfeature-v0.8.3

    {py3.7,py3.13,py3.14}-statsig-v0.55.3
    {py3.7,py3.13,py3.14}-statsig-v0.66.1

    {py3.8,py3.12,py3.13}-unleash-v6.0.1
    {py3.8,py3.12,py3.13}-unleash-v6.3.0


    # ~~~ GraphQL ~~~
    {py3.8,py3.10,py3.11}-ariadne-v0.20.1
    {py3.9,py3.12,py3.13}-ariadne-v0.26.2

    {py3.6,py3.9,py3.10}-gql-v3.4.1
    {py3.9,py3.12,py3.13}-gql-v4.0.0
    {py3.9,py3.12,py3.13}-gql-v4.2.0b0

    {py3.6,py3.9,py3.10}-graphene-v3.3
    {py3.8,py3.12,py3.13}-graphene-v3.4.3

    {py3.8,py3.10,py3.11}-strawberry-v0.209.8
    {py3.10,py3.13,py3.14,py3.14t}-strawberry-v0.284.2


    # ~~~ Network ~~~
    {py3.7,py3.8}-grpc-v1.32.0
    {py3.7,py3.9,py3.10}-grpc-v1.47.5
    {py3.7,py3.11,py3.12}-grpc-v1.62.3
    {py3.9,py3.13,py3.14}-grpc-v1.76.0

    {py3.6,py3.8,py3.9}-httpx-v0.16.1
    {py3.6,py3.9,py3.10}-httpx-v0.20.0
    {py3.7,py3.10,py3.11}-httpx-v0.24.1
    {py3.9,py3.11,py3.12}-httpx-v0.28.1

    {py3.6}-requests-v2.12.5
    {py3.9,py3.13,py3.14,py3.14t}-requests-v2.32.5


    # ~~~ Tasks ~~~
    {py3.7,py3.9,py3.10}-arq-v0.23
    {py3.8,py3.11,py3.12}-arq-v0.26.3

    {py3.7}-beam-v2.14.0
    {py3.9,py3.12,py3.13}-beam-v2.69.0

    {py3.6,py3.7,py3.8}-celery-v4.4.7
    {py3.8,py3.12,py3.13}-celery-v5.5.3
    {py3.9,py3.12,py3.13}-celery-v5.6.0rc1

    {py3.6,py3.7}-dramatiq-v1.9.0
    {py3.9,py3.12,py3.13}-dramatiq-v1.18.0

    {py3.6,py3.7}-huey-v2.1.3
    {py3.6,py3.11,py3.12}-huey-v2.5.4

    {py3.9,py3.10}-ray-v2.7.2
    {py3.9,py3.12,py3.13}-ray-v2.51.1

    {py3.6}-rq-v0.8.2
    {py3.6,py3.7}-rq-v0.13.0
    {py3.7,py3.11,py3.12}-rq-v1.16.2
    {py3.9,py3.12,py3.13}-rq-v2.6.0

    {py3.8,py3.9}-spark-v3.0.3
    {py3.8,py3.10,py3.11}-spark-v3.5.7
    {py3.9,py3.12,py3.13}-spark-v4.0.1


    # ~~~ Web 1 ~~~
    {py3.6,py3.7}-django-v1.11.29
    {py3.6,py3.8,py3.9}-django-v2.2.28
    {py3.6,py3.9,py3.10}-django-v3.2.25
    {py3.8,py3.11,py3.12}-django-v4.2.26
    {py3.10,py3.13,py3.14,py3.14t}-django-v5.2.8
    {py3.12,py3.13,py3.14,py3.14t}-django-v6.0b1

    {py3.6,py3.7,py3.8}-flask-v1.1.4
    {py3.8,py3.13,py3.14,py3.14t}-flask-v2.3.3
    {py3.9,py3.13,py3.14,py3.14t}-flask-v3.1.2

    {py3.6,py3.9,py3.10}-starlette-v0.16.0
    {py3.7,py3.10,py3.11}-starlette-v0.27.0
    {py3.8,py3.12,py3.13}-starlette-v0.38.6
    {py3.10,py3.13,py3.14,py3.14t}-starlette-v0.50.0

    {py3.6,py3.9,py3.10}-fastapi-v0.79.1
    {py3.7,py3.10,py3.11}-fastapi-v0.93.0
    {py3.8,py3.10,py3.11}-fastapi-v0.107.0
    {py3.8,py3.13,py3.14,py3.14t}-fastapi-v0.121.0


    # ~~~ Web 2 ~~~
    {py3.7}-aiohttp-v3.4.4
    {py3.7,py3.8,py3.9}-aiohttp-v3.7.4
    {py3.8,py3.12,py3.13}-aiohttp-v3.10.11
    {py3.9,py3.13,py3.14,py3.14t}-aiohttp-v3.13.2

    {py3.6,py3.7}-bottle-v0.12.25
    {py3.8,py3.12,py3.13}-bottle-v0.13.4

    {py3.6}-falcon-v1.4.1
    {py3.6,py3.7}-falcon-v2.0.0
    {py3.6,py3.11,py3.12}-falcon-v3.1.3
    {py3.8,py3.11,py3.12}-falcon-v4.1.0

    {py3.8,py3.10,py3.11}-litestar-v2.0.1
    {py3.8,py3.11,py3.12}-litestar-v2.6.4
    {py3.8,py3.11,py3.12}-litestar-v2.12.1
    {py3.8,py3.12,py3.13}-litestar-v2.18.0

    {py3.6}-pyramid-v1.8.6
    {py3.6,py3.8,py3.9}-pyramid-v1.10.8
    {py3.6,py3.10,py3.11}-pyramid-v2.0.2

    {py3.7,py3.9,py3.10}-quart-v0.16.3
    {py3.9,py3.13,py3.14,py3.14t}-quart-v0.20.0

    {py3.6}-sanic-v0.8.3
    {py3.6,py3.8,py3.9}-sanic-v20.12.7
    {py3.8,py3.10,py3.11}-sanic-v23.12.2
    {py3.9,py3.12,py3.13}-sanic-v25.3.0

    {py3.8,py3.10,py3.11}-starlite-v1.48.1
    {py3.8,py3.10,py3.11}-starlite-v1.51.16

    {py3.6,py3.7,py3.8}-tornado-v6.0.4
    {py3.9,py3.12,py3.13}-tornado-v6.5.2


    # ~~~ Misc ~~~
    {py3.6,py3.12,py3.13}-loguru-v0.7.3

    {py3.6,py3.7,py3.8}-pure_eval-v0.0.3
    {py3.7,py3.12,py3.13}-pure_eval-v0.2.3

    {py3.6}-trytond-v4.6.22
    {py3.6}-trytond-v4.8.18
    {py3.6,py3.7,py3.8}-trytond-v5.8.16
    {py3.8,py3.10,py3.11}-trytond-v6.8.17
    {py3.9,py3.12,py3.13}-trytond-v7.6.10

    {py3.7,py3.12,py3.13}-typer-v0.15.4
    {py3.8,py3.13,py3.14,py3.14t}-typer-v0.20.0



[testenv]
deps =
    # if you change requirements-testing.txt and your change is not being reflected
    # in what's installed by tox (when running tox locally), try running tox
    # with the -r flag
    -r requirements-testing.txt

    linters: -r requirements-linting.txt
    linters: werkzeug<2.3.0

    # === Common ===
    py3.8-common: hypothesis
    common: pytest-asyncio
    # See https://github.com/pytest-dev/pytest/issues/9621
    # and https://github.com/pytest-dev/pytest-forked/issues/67
    # for justification of the upper bound on pytest
    {py3.6,py3.7}-common: pytest<7.0.0
    {py3.8,py3.9,py3.10,py3.11,py3.12,py3.13,py3.14,py3.14t}-common: pytest

    # === Gevent ===
    {py3.6,py3.7,py3.8,py3.9,py3.10,py3.11}-gevent: gevent>=22.10.0, <22.11.0
    {py3.12}-gevent: gevent
    # See https://github.com/pytest-dev/pytest/issues/9621
    # and https://github.com/pytest-dev/pytest-forked/issues/67
    # for justification of the upper bound on pytest
    {py3.6,py3.7}-gevent: pytest<7.0.0
    {py3.8,py3.9,py3.10,py3.11,py3.12}-gevent: pytest
    gevent: pytest-asyncio
    {py3.10,py3.11}-gevent: zope.event<5.0.0
    {py3.10,py3.11}-gevent: zope.interface<8.0

    # === Integration Deactivation ===
    integration_deactivation: openai
    integration_deactivation: anthropic
    integration_deactivation: langchain

    # === Integrations ===

    # Asgi
    asgi: pytest-asyncio
    asgi: async-asgi-testclient

    # AWS Lambda
    aws_lambda: aws-cdk-lib
    aws_lambda: aws-sam-cli
    aws_lambda: boto3
    aws_lambda: fastapi
    aws_lambda: requests
    aws_lambda: uvicorn

    # OpenTelemetry (OTel)
    opentelemetry: opentelemetry-distro

    # OpenTelemetry Experimental (POTel)
    potel: -e .[opentelemetry-experimental]

    # === Integrations - Auto-generated ===
    # These come from the populate_tox.py script.

    # ~~~ AI ~~~
    anthropic-v0.16.0: anthropic==0.16.0
    anthropic-v0.35.0: anthropic==0.35.0
    anthropic-v0.54.0: anthropic==0.54.0
    anthropic-v0.72.0: anthropic==0.72.0
    anthropic: pytest-asyncio
    anthropic-v0.16.0: httpx<0.28.0
    anthropic-v0.35.0: httpx<0.28.0

    cohere-v5.4.0: cohere==5.4.0
    cohere-v5.10.0: cohere==5.10.0
    cohere-v5.15.0: cohere==5.15.0
    cohere-v5.20.0: cohere==5.20.0

    google_genai-v1.29.0: google-genai==1.29.0
    google_genai-v1.36.0: google-genai==1.36.0
    google_genai-v1.43.0: google-genai==1.43.0
    google_genai-v1.49.0: google-genai==1.49.0
    google_genai: pytest-asyncio

    huggingface_hub-v0.24.7: huggingface_hub==0.24.7
    huggingface_hub-v0.36.0: huggingface_hub==0.36.0
<<<<<<< HEAD
    huggingface_hub-v1.1.1: huggingface_hub==1.1.1
=======
    huggingface_hub-v1.1.2: huggingface_hub==1.1.2
>>>>>>> 9b497d73
    huggingface_hub: responses
    huggingface_hub: pytest-httpx

    langchain-base-v0.1.20: langchain==0.1.20
    langchain-base-v0.3.27: langchain==0.3.27
    langchain-base-v1.0.4: langchain==1.0.4
    langchain-base: openai
    langchain-base: tiktoken
    langchain-base: langchain-openai
    langchain-base-v0.3.27: langchain-community
    langchain-base-v1.0.4: langchain-community
    langchain-base-v1.0.4: langchain-classic

    langchain-notiktoken-v0.1.20: langchain==0.1.20
    langchain-notiktoken-v0.3.27: langchain==0.3.27
    langchain-notiktoken-v1.0.4: langchain==1.0.4
    langchain-notiktoken: openai
    langchain-notiktoken: langchain-openai
    langchain-notiktoken-v0.3.27: langchain-community
    langchain-notiktoken-v1.0.4: langchain-community
    langchain-notiktoken-v1.0.4: langchain-classic

    langgraph-v0.6.11: langgraph==0.6.11
    langgraph-v1.0.2: langgraph==1.0.2

    litellm-v1.77.7: litellm==1.77.7
    litellm-v1.78.7: litellm==1.78.7
    litellm-v1.79.1: litellm==1.79.1

    mcp-v1.15.0: mcp==1.15.0
    mcp-v1.17.0: mcp==1.17.0
    mcp-v1.19.0: mcp==1.19.0
    mcp-v1.21.0: mcp==1.21.0
    mcp: pytest-asyncio

    fastmcp-v0.1.0: fastmcp==0.1.0
    fastmcp-v0.4.1: fastmcp==0.4.1
    fastmcp-v1.0: fastmcp==1.0
    fastmcp-v2.13.0: fastmcp==2.13.0
    fastmcp: pytest-asyncio

    openai-base-v1.0.1: openai==1.0.1
    openai-base-v1.109.1: openai==1.109.1
    openai-base-v2.7.1: openai==2.7.1
    openai-base: pytest-asyncio
    openai-base: tiktoken
    openai-base-v1.0.1: httpx<0.28

    openai-notiktoken-v1.0.1: openai==1.0.1
    openai-notiktoken-v1.109.1: openai==1.109.1
    openai-notiktoken-v2.7.1: openai==2.7.1
    openai-notiktoken: pytest-asyncio
    openai-notiktoken-v1.0.1: httpx<0.28

    openai_agents-v0.0.19: openai-agents==0.0.19
    openai_agents-v0.2.11: openai-agents==0.2.11
    openai_agents-v0.4.2: openai-agents==0.4.2
    openai_agents-v0.5.0: openai-agents==0.5.0
    openai_agents: pytest-asyncio

    pydantic_ai-v1.0.18: pydantic-ai==1.0.18
    pydantic_ai-v1.4.0: pydantic-ai==1.4.0
    pydantic_ai-v1.8.0: pydantic-ai==1.8.0
<<<<<<< HEAD
    pydantic_ai-v1.11.1: pydantic-ai==1.11.1
=======
    pydantic_ai-v1.12.0: pydantic-ai==1.12.0
>>>>>>> 9b497d73
    pydantic_ai: pytest-asyncio


    # ~~~ Cloud ~~~
    boto3-v1.12.49: boto3==1.12.49
    boto3-v1.20.54: boto3==1.20.54
    boto3-v1.28.85: boto3==1.28.85
<<<<<<< HEAD
    boto3-v1.40.67: boto3==1.40.67
=======
    boto3-v1.40.68: boto3==1.40.68
>>>>>>> 9b497d73
    {py3.7,py3.8}-boto3: urllib3<2.0.0

    chalice-v1.16.0: chalice==1.16.0
    chalice-v1.32.0: chalice==1.32.0
    chalice: pytest-chalice


    # ~~~ DBs ~~~
    asyncpg-v0.23.0: asyncpg==0.23.0
    asyncpg-v0.25.0: asyncpg==0.25.0
    asyncpg-v0.27.0: asyncpg==0.27.0
    asyncpg-v0.30.0: asyncpg==0.30.0
    asyncpg: pytest-asyncio

    clickhouse_driver-v0.2.9: clickhouse-driver==0.2.9

    pymongo-v3.5.1: pymongo==3.5.1
    pymongo-v3.13.0: pymongo==3.13.0
    pymongo-v4.15.3: pymongo==4.15.3
    pymongo: mockupdb

    redis-v2.10.6: redis==2.10.6
    redis-v3.5.3: redis==3.5.3
    redis-v4.6.0: redis==4.6.0
    redis-v5.3.1: redis==5.3.1
    redis-v6.4.0: redis==6.4.0
    redis-v7.0.1: redis==7.0.1
    redis: fakeredis!=1.7.4
    redis: pytest<8.0.0
    redis-v4.6.0: fakeredis<2.31.0
    {py3.6,py3.7,py3.8}-redis: fakeredis<2.26.0
    {py3.7,py3.8,py3.9,py3.10,py3.11,py3.12,py3.13}-redis: pytest-asyncio

    redis_py_cluster_legacy-v1.3.6: redis-py-cluster==1.3.6
    redis_py_cluster_legacy-v2.1.3: redis-py-cluster==2.1.3

    sqlalchemy-v1.3.24: sqlalchemy==1.3.24
    sqlalchemy-v1.4.54: sqlalchemy==1.4.54
    sqlalchemy-v2.0.44: sqlalchemy==2.0.44


    # ~~~ Flags ~~~
    launchdarkly-v9.8.1: launchdarkly-server-sdk==9.8.1
    launchdarkly-v9.12.3: launchdarkly-server-sdk==9.12.3

    openfeature-v0.7.5: openfeature-sdk==0.7.5
    openfeature-v0.8.3: openfeature-sdk==0.8.3

    statsig-v0.55.3: statsig==0.55.3
    statsig-v0.66.1: statsig==0.66.1
    statsig: typing_extensions

    unleash-v6.0.1: UnleashClient==6.0.1
    unleash-v6.3.0: UnleashClient==6.3.0


    # ~~~ GraphQL ~~~
    ariadne-v0.20.1: ariadne==0.20.1
    ariadne-v0.26.2: ariadne==0.26.2
    ariadne: fastapi
    ariadne: flask
    ariadne: httpx

    gql-v3.4.1: gql[all]==3.4.1
    gql-v4.0.0: gql[all]==4.0.0
    gql-v4.2.0b0: gql[all]==4.2.0b0

    graphene-v3.3: graphene==3.3
    graphene-v3.4.3: graphene==3.4.3
    graphene: blinker
    graphene: fastapi
    graphene: flask
    graphene: httpx
    {py3.6}-graphene: aiocontextvars

    strawberry-v0.209.8: strawberry-graphql[fastapi,flask]==0.209.8
    strawberry-v0.284.2: strawberry-graphql[fastapi,flask]==0.284.2
    strawberry: httpx
    strawberry-v0.209.8: pydantic<2.11


    # ~~~ Network ~~~
    grpc-v1.32.0: grpcio==1.32.0
    grpc-v1.47.5: grpcio==1.47.5
    grpc-v1.62.3: grpcio==1.62.3
    grpc-v1.76.0: grpcio==1.76.0
    grpc: protobuf
    grpc: mypy-protobuf
    grpc: types-protobuf
    grpc: pytest-asyncio

    httpx-v0.16.1: httpx==0.16.1
    httpx-v0.20.0: httpx==0.20.0
    httpx-v0.24.1: httpx==0.24.1
    httpx-v0.28.1: httpx==0.28.1
    httpx: anyio<4.0.0
    httpx-v0.16.1: pytest-httpx==0.10.0
    httpx-v0.20.0: pytest-httpx==0.14.0
    httpx-v0.24.1: pytest-httpx==0.22.0
    httpx-v0.28.1: pytest-httpx==0.35.0

    requests-v2.12.5: requests==2.12.5
    requests-v2.32.5: requests==2.32.5


    # ~~~ Tasks ~~~
    arq-v0.23: arq==0.23
    arq-v0.26.3: arq==0.26.3
    arq: async-timeout
    arq: pytest-asyncio
    arq: fakeredis>=2.2.0,<2.8
    arq-v0.23: pydantic<2

    beam-v2.14.0: apache-beam==2.14.0
    beam-v2.69.0: apache-beam==2.69.0
    beam: dill

    celery-v4.4.7: celery==4.4.7
    celery-v5.5.3: celery==5.5.3
    celery-v5.6.0rc1: celery==5.6.0rc1
    celery: newrelic<10.17.0
    celery: redis
    {py3.7}-celery: importlib-metadata<5.0

    dramatiq-v1.9.0: dramatiq==1.9.0
    dramatiq-v1.18.0: dramatiq==1.18.0

    huey-v2.1.3: huey==2.1.3
    huey-v2.5.4: huey==2.5.4

    ray-v2.7.2: ray==2.7.2
    ray-v2.51.1: ray==2.51.1

    rq-v0.8.2: rq==0.8.2
    rq-v0.13.0: rq==0.13.0
    rq-v1.16.2: rq==1.16.2
    rq-v2.6.0: rq==2.6.0
    rq: fakeredis<2.28.0
    rq-v0.8.2: fakeredis<1.0
    rq-v0.8.2: redis<3.2.2
    rq-v0.13.0: fakeredis>=1.0,<1.7.4
    {py3.6,py3.7}-rq: fakeredis!=2.26.0

    spark-v3.0.3: pyspark==3.0.3
    spark-v3.5.7: pyspark==3.5.7
    spark-v4.0.1: pyspark==4.0.1


    # ~~~ Web 1 ~~~
    django-v1.11.29: django==1.11.29
    django-v2.2.28: django==2.2.28
    django-v3.2.25: django==3.2.25
    django-v4.2.26: django==4.2.26
    django-v5.2.8: django==5.2.8
    django-v6.0b1: django==6.0b1
    django: psycopg2-binary
    django: djangorestframework
    django: pytest-django
    django: Werkzeug
    django-v2.2.28: channels[daphne]
    django-v3.2.25: channels[daphne]
    django-v4.2.26: channels[daphne]
    django-v5.2.8: channels[daphne]
    django-v6.0b1: channels[daphne]
    django-v2.2.28: six
    django-v3.2.25: pytest-asyncio
    django-v4.2.26: pytest-asyncio
    django-v5.2.8: pytest-asyncio
    django-v6.0b1: pytest-asyncio
    django-v1.11.29: djangorestframework>=3.0,<4.0
    django-v1.11.29: Werkzeug<2.1.0
    django-v2.2.28: djangorestframework>=3.0,<4.0
    django-v2.2.28: Werkzeug<2.1.0
    django-v3.2.25: djangorestframework>=3.0,<4.0
    django-v3.2.25: Werkzeug<2.1.0
    django-v1.11.29: pytest-django<4.0
    django-v2.2.28: pytest-django<4.0
    {py3.14,py3.14t}-django: coverage==7.11.0

    flask-v1.1.4: flask==1.1.4
    flask-v2.3.3: flask==2.3.3
    flask-v3.1.2: flask==3.1.2
    flask: flask-login
    flask: werkzeug
    flask-v1.1.4: werkzeug<2.1.0
    flask-v1.1.4: markupsafe<2.1.0

    starlette-v0.16.0: starlette==0.16.0
    starlette-v0.27.0: starlette==0.27.0
    starlette-v0.38.6: starlette==0.38.6
    starlette-v0.50.0: starlette==0.50.0
    starlette: pytest-asyncio
    starlette: python-multipart
    starlette: requests
    starlette: anyio<4.0.0
    starlette: jinja2
    starlette: httpx
    starlette-v0.16.0: httpx<0.28.0
    starlette-v0.27.0: httpx<0.28.0
    {py3.6}-starlette: aiocontextvars

    fastapi-v0.79.1: fastapi==0.79.1
    fastapi-v0.93.0: fastapi==0.93.0
    fastapi-v0.107.0: fastapi==0.107.0
    fastapi-v0.121.0: fastapi==0.121.0
    fastapi: httpx
    fastapi: pytest-asyncio
    fastapi: python-multipart
    fastapi: requests
    fastapi: anyio<4
    fastapi-v0.79.1: httpx<0.28.0
    fastapi-v0.93.0: httpx<0.28.0
    fastapi-v0.107.0: httpx<0.28.0
    {py3.6}-fastapi: aiocontextvars


    # ~~~ Web 2 ~~~
    aiohttp-v3.4.4: aiohttp==3.4.4
    aiohttp-v3.7.4: aiohttp==3.7.4
    aiohttp-v3.10.11: aiohttp==3.10.11
    aiohttp-v3.13.2: aiohttp==3.13.2
    aiohttp: pytest-aiohttp
    aiohttp-v3.10.11: pytest-asyncio
    aiohttp-v3.13.2: pytest-asyncio

    bottle-v0.12.25: bottle==0.12.25
    bottle-v0.13.4: bottle==0.13.4
    bottle: werkzeug<2.1.0

    falcon-v1.4.1: falcon==1.4.1
    falcon-v2.0.0: falcon==2.0.0
    falcon-v3.1.3: falcon==3.1.3
    falcon-v4.1.0: falcon==4.1.0

    litestar-v2.0.1: litestar==2.0.1
    litestar-v2.6.4: litestar==2.6.4
    litestar-v2.12.1: litestar==2.12.1
    litestar-v2.18.0: litestar==2.18.0
    litestar: pytest-asyncio
    litestar: python-multipart
    litestar: requests
    litestar: cryptography
    litestar-v2.0.1: httpx<0.28
    litestar-v2.6.4: httpx<0.28

    pyramid-v1.8.6: pyramid==1.8.6
    pyramid-v1.10.8: pyramid==1.10.8
    pyramid-v2.0.2: pyramid==2.0.2
    pyramid: werkzeug<2.1.0

    quart-v0.16.3: quart==0.16.3
    quart-v0.20.0: quart==0.20.0
    quart: quart-auth
    quart: pytest-asyncio
    quart: Werkzeug
    quart-v0.20.0: quart-flask-patch
    quart-v0.16.3: blinker<1.6
    quart-v0.16.3: jinja2<3.1.0
    quart-v0.16.3: Werkzeug<2.3.0
    quart-v0.16.3: hypercorn<0.15.0
    {py3.8}-quart: taskgroup==0.0.0a4

    sanic-v0.8.3: sanic==0.8.3
    sanic-v20.12.7: sanic==20.12.7
    sanic-v23.12.2: sanic==23.12.2
    sanic-v25.3.0: sanic==25.3.0
    sanic: websockets<11.0
    sanic: aiohttp
    sanic-v23.12.2: sanic-testing
    sanic-v25.3.0: sanic-testing
    {py3.6}-sanic: aiocontextvars==0.2.1
    {py3.8}-sanic: tracerite<1.1.2

    starlite-v1.48.1: starlite==1.48.1
    starlite-v1.51.16: starlite==1.51.16
    starlite: pytest-asyncio
    starlite: python-multipart
    starlite: requests
    starlite: cryptography
    starlite: pydantic<2.0.0
    starlite: httpx<0.28

    tornado-v6.0.4: tornado==6.0.4
    tornado-v6.5.2: tornado==6.5.2
    tornado: pytest
    tornado-v6.0.4: pytest<8.2
    {py3.6}-tornado: aiocontextvars


    # ~~~ Misc ~~~
    loguru-v0.7.3: loguru==0.7.3

    pure_eval-v0.0.3: pure_eval==0.0.3
    pure_eval-v0.2.3: pure_eval==0.2.3

    trytond-v4.6.22: trytond==4.6.22
    trytond-v4.8.18: trytond==4.8.18
    trytond-v5.8.16: trytond==5.8.16
    trytond-v6.8.17: trytond==6.8.17
    trytond-v7.6.10: trytond==7.6.10
    trytond: werkzeug
    trytond-v4.6.22: werkzeug<1.0
    trytond-v4.8.18: werkzeug<1.0

    typer-v0.15.4: typer==0.15.4
    typer-v0.20.0: typer==0.20.0



setenv =
    PYTHONDONTWRITEBYTECODE=1
    OBJC_DISABLE_INITIALIZE_FORK_SAFETY=YES
    COVERAGE_FILE=.coverage-sentry-{envname}
    py3.6: COVERAGE_RCFILE=.coveragerc36
    # Lowest version to support free-threading
    # https://discuss.python.org/t/announcement-pip-24-1-release/56281
    py3.14t: VIRTUALENV_PIP=24.1

    django: DJANGO_SETTINGS_MODULE=tests.integrations.django.myapp.settings
    spark-v{3.0.3,3.5.6}: JAVA_HOME=/usr/lib/jvm/temurin-11-jdk-amd64

    # TESTPATH definitions for test suites not managed by toxgen
    common: TESTPATH=tests
    gevent: TESTPATH=tests
    integration_deactivation: TESTPATH=tests/test_ai_integration_deactivation.py
    asgi: TESTPATH=tests/integrations/asgi
    aws_lambda: TESTPATH=tests/integrations/aws_lambda
    cloud_resource_context: TESTPATH=tests/integrations/cloud_resource_context
    gcp: TESTPATH=tests/integrations/gcp
    opentelemetry: TESTPATH=tests/integrations/opentelemetry
    potel: TESTPATH=tests/integrations/opentelemetry
    socket: TESTPATH=tests/integrations/socket

    # These TESTPATH definitions are auto-generated by toxgen
    aiohttp: TESTPATH=tests/integrations/aiohttp
    anthropic: TESTPATH=tests/integrations/anthropic
    ariadne: TESTPATH=tests/integrations/ariadne
    arq: TESTPATH=tests/integrations/arq
    asyncpg: TESTPATH=tests/integrations/asyncpg
    beam: TESTPATH=tests/integrations/beam
    boto3: TESTPATH=tests/integrations/boto3
    bottle: TESTPATH=tests/integrations/bottle
    celery: TESTPATH=tests/integrations/celery
    chalice: TESTPATH=tests/integrations/chalice
    clickhouse_driver: TESTPATH=tests/integrations/clickhouse_driver
    cohere: TESTPATH=tests/integrations/cohere
    django: TESTPATH=tests/integrations/django
    dramatiq: TESTPATH=tests/integrations/dramatiq
    falcon: TESTPATH=tests/integrations/falcon
    fastapi: TESTPATH=tests/integrations/fastapi
    fastmcp: TESTPATH=tests/integrations/fastmcp
    flask: TESTPATH=tests/integrations/flask
    google_genai: TESTPATH=tests/integrations/google_genai
    gql: TESTPATH=tests/integrations/gql
    graphene: TESTPATH=tests/integrations/graphene
    grpc: TESTPATH=tests/integrations/grpc
    httpx: TESTPATH=tests/integrations/httpx
    huey: TESTPATH=tests/integrations/huey
    huggingface_hub: TESTPATH=tests/integrations/huggingface_hub
    langchain-base: TESTPATH=tests/integrations/langchain
    langchain-notiktoken: TESTPATH=tests/integrations/langchain
    langgraph: TESTPATH=tests/integrations/langgraph
    launchdarkly: TESTPATH=tests/integrations/launchdarkly
    litellm: TESTPATH=tests/integrations/litellm
    litestar: TESTPATH=tests/integrations/litestar
    loguru: TESTPATH=tests/integrations/loguru
    mcp: TESTPATH=tests/integrations/mcp
    openai-base: TESTPATH=tests/integrations/openai
    openai-notiktoken: TESTPATH=tests/integrations/openai
    openai_agents: TESTPATH=tests/integrations/openai_agents
    openfeature: TESTPATH=tests/integrations/openfeature
    pure_eval: TESTPATH=tests/integrations/pure_eval
    pydantic_ai: TESTPATH=tests/integrations/pydantic_ai
    pymongo: TESTPATH=tests/integrations/pymongo
    pyramid: TESTPATH=tests/integrations/pyramid
    quart: TESTPATH=tests/integrations/quart
    ray: TESTPATH=tests/integrations/ray
    redis: TESTPATH=tests/integrations/redis
    redis_py_cluster_legacy: TESTPATH=tests/integrations/redis_py_cluster_legacy
    requests: TESTPATH=tests/integrations/requests
    rq: TESTPATH=tests/integrations/rq
    sanic: TESTPATH=tests/integrations/sanic
    spark: TESTPATH=tests/integrations/spark
    sqlalchemy: TESTPATH=tests/integrations/sqlalchemy
    starlette: TESTPATH=tests/integrations/starlette
    starlite: TESTPATH=tests/integrations/starlite
    statsig: TESTPATH=tests/integrations/statsig
    strawberry: TESTPATH=tests/integrations/strawberry
    tornado: TESTPATH=tests/integrations/tornado
    trytond: TESTPATH=tests/integrations/trytond
    typer: TESTPATH=tests/integrations/typer
    unleash: TESTPATH=tests/integrations/unleash

passenv =
    SENTRY_PYTHON_TEST_POSTGRES_HOST
    SENTRY_PYTHON_TEST_POSTGRES_USER
    SENTRY_PYTHON_TEST_POSTGRES_PASSWORD
    SENTRY_PYTHON_TEST_POSTGRES_NAME

usedevelop = True

extras =
    bottle: bottle
    falcon: falcon
    flask: flask
    pymongo: pymongo

basepython =
    py3.6: python3.6
    py3.7: python3.7
    py3.8: python3.8
    py3.9: python3.9
    py3.10: python3.10
    py3.11: python3.11
    py3.12: python3.12
    py3.13: python3.13
    py3.14: python3.14
    py3.14t: python3.14t

    # Python version is pinned here for consistency across environments.
    # Tools like ruff and mypy have options that pin the target Python
    # version (configured in pyproject.toml), ensuring consistent behavior.
    linters: python3.14

commands =
    {py3.7,py3.8}-boto3: pip install urllib3<2.0.0

    ; https://github.com/pallets/flask/issues/4455
    {py3.7,py3.8,py3.9,py3.10,py3.11}-flask-v{1}: pip install "itsdangerous>=0.24,<2.0" "markupsafe<2.0.0" "jinja2<3.1.1"

    ; Running `pytest` as an executable suffers from an import error
    ; when loading tests in scenarios. In particular, django fails to
    ; load the settings from the test module.
    python -m pytest -W error::pytest.PytestUnraisableExceptionWarning {env:TESTPATH} -o junit_suite_name={envname} {posargs}

[testenv:linters]
commands =
    ruff check tests sentry_sdk
    ruff format --check tests sentry_sdk
    mypy sentry_sdk<|MERGE_RESOLUTION|>--- conflicted
+++ resolved
@@ -67,11 +67,7 @@
 
     {py3.8,py3.10,py3.11}-huggingface_hub-v0.24.7
     {py3.8,py3.12,py3.13}-huggingface_hub-v0.36.0
-<<<<<<< HEAD
-    {py3.9,py3.13,py3.14,py3.14t}-huggingface_hub-v1.1.1
-=======
     {py3.9,py3.13,py3.14,py3.14t}-huggingface_hub-v1.1.2
->>>>>>> 9b497d73
 
     {py3.9,py3.11,py3.12}-langchain-base-v0.1.20
     {py3.9,py3.12,py3.13}-langchain-base-v0.3.27
@@ -114,22 +110,14 @@
     {py3.10,py3.12,py3.13}-pydantic_ai-v1.0.18
     {py3.10,py3.12,py3.13}-pydantic_ai-v1.4.0
     {py3.10,py3.12,py3.13}-pydantic_ai-v1.8.0
-<<<<<<< HEAD
-    {py3.10,py3.12,py3.13}-pydantic_ai-v1.11.1
-=======
     {py3.10,py3.12,py3.13}-pydantic_ai-v1.12.0
->>>>>>> 9b497d73
 
 
     # ~~~ Cloud ~~~
     {py3.6,py3.7}-boto3-v1.12.49
     {py3.6,py3.9,py3.10}-boto3-v1.20.54
     {py3.7,py3.11,py3.12}-boto3-v1.28.85
-<<<<<<< HEAD
-    {py3.9,py3.13,py3.14,py3.14t}-boto3-v1.40.67
-=======
     {py3.9,py3.13,py3.14,py3.14t}-boto3-v1.40.68
->>>>>>> 9b497d73
 
     {py3.6,py3.7,py3.8}-chalice-v1.16.0
     {py3.9,py3.12,py3.13}-chalice-v1.32.0
@@ -395,11 +383,7 @@
 
     huggingface_hub-v0.24.7: huggingface_hub==0.24.7
     huggingface_hub-v0.36.0: huggingface_hub==0.36.0
-<<<<<<< HEAD
-    huggingface_hub-v1.1.1: huggingface_hub==1.1.1
-=======
     huggingface_hub-v1.1.2: huggingface_hub==1.1.2
->>>>>>> 9b497d73
     huggingface_hub: responses
     huggingface_hub: pytest-httpx
 
@@ -463,11 +447,7 @@
     pydantic_ai-v1.0.18: pydantic-ai==1.0.18
     pydantic_ai-v1.4.0: pydantic-ai==1.4.0
     pydantic_ai-v1.8.0: pydantic-ai==1.8.0
-<<<<<<< HEAD
-    pydantic_ai-v1.11.1: pydantic-ai==1.11.1
-=======
     pydantic_ai-v1.12.0: pydantic-ai==1.12.0
->>>>>>> 9b497d73
     pydantic_ai: pytest-asyncio
 
 
@@ -475,11 +455,7 @@
     boto3-v1.12.49: boto3==1.12.49
     boto3-v1.20.54: boto3==1.20.54
     boto3-v1.28.85: boto3==1.28.85
-<<<<<<< HEAD
-    boto3-v1.40.67: boto3==1.40.67
-=======
     boto3-v1.40.68: boto3==1.40.68
->>>>>>> 9b497d73
     {py3.7,py3.8}-boto3: urllib3<2.0.0
 
     chalice-v1.16.0: chalice==1.16.0
