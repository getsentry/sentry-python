# Tox (http://codespeak.net/~hpk/tox/) is a tool for running tests
# in multiple virtualenvs. This configuration file will run the
# test suite on all supported python versions. To use it, "pip install tox"
# and then run "tox" from this directory.
#
# This file has been generated from a template
# by "scripts/populate_tox/populate_tox.py". Any changes to the file should
# be made in the template (if you want to change a hardcoded part of the file)
# or in the script (if you want to change the auto-generated part).
# The file (and all resulting CI YAMLs) then need to be regenerated via
# "scripts/generate-test-files.sh".

[tox]
requires =
    # This version introduced using pip 24.1 which does not work with older Celery and HTTPX versions.
    virtualenv<20.26.3
envlist =
    # === Common ===
    {py3.6,py3.7,py3.8,py3.9,py3.10,py3.11,py3.12,py3.13}-common

    # === Gevent ===
    {py3.6,py3.8,py3.10,py3.11,py3.12}-gevent

    # === Integrations ===
    # General format is {pythonversion}-{integrationname}-v{frameworkversion}
    # 1 blank line between different integrations
    # Each framework version should only be mentioned once. I.e:
    #   {py3.7,py3.10}-django-v{3.2}
    #   {py3.10}-django-v{4.0}
    # instead of:
    #   {py3.7}-django-v{3.2}
    #   {py3.7,py3.10}-django-v{3.2,4.0}
    #
    # At a minimum, we should test against at least the lowest
    # and the latest supported version of a framework.

    # AIOHTTP
    {py3.7}-aiohttp-v{3.4}
    {py3.7,py3.9,py3.11}-aiohttp-v{3.8}
    {py3.8,py3.12,py3.13}-aiohttp-latest

    # Anthropic
    {py3.8,py3.11,py3.12}-anthropic-v{0.16,0.28,0.40}
    {py3.7,py3.11,py3.12}-anthropic-latest

    # Arq
    {py3.7,py3.11}-arq-v{0.23}
    {py3.7,py3.12,py3.13}-arq-latest

    # Asgi
    {py3.7,py3.12,py3.13}-asgi

    # asyncpg
    {py3.7,py3.10}-asyncpg-v{0.23}
    {py3.8,py3.11,py3.12}-asyncpg-latest

    # AWS Lambda
    # The aws_lambda tests deploy to the real AWS and have their own
    # matrix of Python versions to run the test lambda function in.
    # see `lambda_runtime` fixture in tests/integrations/aws_lambda.py
    {py3.9}-aws_lambda

    # Beam
    {py3.7}-beam-v{2.12}
    {py3.8,py3.11}-beam-latest

    # Boto3
    {py3.6,py3.7}-boto3-v{1.12}
    {py3.7,py3.11,py3.12}-boto3-v{1.23}
    {py3.11,py3.12}-boto3-v{1.34}
    {py3.11,py3.12,py3.13}-boto3-latest

    # Bottle
    {py3.6,py3.9}-bottle-v{0.12}
    {py3.6,py3.12,py3.13}-bottle-latest

    # Chalice
    {py3.6,py3.9}-chalice-v{1.16}
    {py3.8,py3.12,py3.13}-chalice-latest

    # Cloud Resource Context
    {py3.6,py3.12,py3.13}-cloud_resource_context

    # Cohere
    {py3.9,py3.11,py3.12}-cohere-v5
    {py3.9,py3.11,py3.12}-cohere-latest

    # Django
    # - Django 1.x
    {py3.6,py3.7}-django-v{1.11}
    # - Django 2.x
    {py3.6,py3.7}-django-v{2.0}
    {py3.6,py3.9}-django-v{2.2}
    # - Django 3.x
    {py3.6,py3.9}-django-v{3.0}
    {py3.6,py3.9,py3.11}-django-v{3.2}
    # - Django 4.x
    {py3.8,py3.11,py3.12}-django-v{4.0,4.1,4.2}
    # - Django 5.x
    {py3.10,py3.11,py3.12}-django-v{5.0,5.1}
    {py3.10,py3.12,py3.13}-django-latest

    # Falcon
    {py3.6,py3.7}-falcon-v{1,1.4,2}
    {py3.6,py3.11,py3.12}-falcon-v{3}
    {py3.8,py3.11,py3.12}-falcon-v{4}
    {py3.7,py3.11,py3.12}-falcon-latest

    # FastAPI
    {py3.7,py3.10}-fastapi-v{0.79}
    {py3.8,py3.12,py3.13}-fastapi-latest

    # GCP
    {py3.7}-gcp

    # gRPC
    {py3.7,py3.9}-grpc-v{1.39}
    {py3.7,py3.10}-grpc-v{1.49}
    {py3.7,py3.11}-grpc-v{1.59}
    {py3.8,py3.11,py3.12}-grpc-latest

    # HTTPX
    {py3.6,py3.9}-httpx-v{0.16,0.18}
    {py3.6,py3.10}-httpx-v{0.20,0.22}
    {py3.7,py3.11,py3.12}-httpx-v{0.23,0.24}
    {py3.9,py3.11,py3.12}-httpx-v{0.25,0.27}
    {py3.9,py3.12,py3.13}-httpx-latest

<<<<<<< HEAD
    # Huggingface Hub
    {py3.9,py3.12,py3.13}-huggingface_hub-{v0.22}
    {py3.9,py3.12,py3.13}-huggingface_hub-latest
=======
    # Huey
    {py3.6,py3.11,py3.12}-huey-v{2.0}
    {py3.6,py3.12,py3.13}-huey-latest
>>>>>>> 25ddbcad

    # Langchain
    {py3.9,py3.11,py3.12}-langchain-v0.1
    {py3.9,py3.11,py3.12}-langchain-v0.3
    {py3.9,py3.11,py3.12}-langchain-latest
    {py3.9,py3.11,py3.12}-langchain-notiktoken

    # Litestar
    {py3.8,py3.11}-litestar-v{2.0}
    {py3.8,py3.11,py3.12}-litestar-v{2.6}
    {py3.8,py3.11,py3.12}-litestar-v{2.12}
    {py3.8,py3.11,py3.12}-litestar-latest

    # OpenAI
    {py3.9,py3.11,py3.12}-openai-v1.0
    {py3.9,py3.11,py3.12}-openai-v1.22
    {py3.9,py3.11,py3.12}-openai-v1.55
    {py3.9,py3.11,py3.12}-openai-latest
    {py3.9,py3.11,py3.12}-openai-notiktoken

    # OpenTelemetry (OTel)
    {py3.7,py3.9,py3.12,py3.13}-opentelemetry

    # OpenTelemetry Experimental (POTel)
    {py3.8,py3.9,py3.10,py3.11,py3.12,py3.13}-potel

    # pure_eval
    {py3.6,py3.12,py3.13}-pure_eval

    # Pyramid
    {py3.6,py3.11}-pyramid-v{1.6}
    {py3.6,py3.11,py3.12}-pyramid-v{1.10}
    {py3.6,py3.11,py3.12}-pyramid-v{2.0}
    {py3.6,py3.11,py3.12}-pyramid-latest

    # Quart
    {py3.7,py3.11}-quart-v{0.16}
    {py3.8,py3.11,py3.12}-quart-v{0.19}
    {py3.8,py3.12,py3.13}-quart-latest

    # Ray
    {py3.10,py3.11}-ray-v{2.34}
    {py3.10,py3.11}-ray-latest

    # Redis
    {py3.6,py3.8}-redis-v{3}
    {py3.7,py3.8,py3.11}-redis-v{4}
    {py3.7,py3.11,py3.12}-redis-v{5}
    {py3.7,py3.12,py3.13}-redis-latest

    # Requests
    {py3.6,py3.8,py3.12,py3.13}-requests

    # RQ (Redis Queue)
    {py3.6}-rq-v{0.6}
    {py3.6,py3.9}-rq-v{0.13,1.0}
    {py3.6,py3.11}-rq-v{1.5,1.10}
    {py3.7,py3.11,py3.12}-rq-v{1.15,1.16}
    {py3.7,py3.12,py3.13}-rq-latest

    # Sanic
    {py3.6,py3.7}-sanic-v{0.8}
    {py3.6,py3.8}-sanic-v{20}
    {py3.8,py3.11,py3.12}-sanic-v{24.6}
    {py3.9,py3.12,py3.13}-sanic-latest

    # Starlite
    {py3.8,py3.11}-starlite-v{1.48,1.51}
    # 1.51.14 is the last starlite version; the project continues as litestar

    # Tornado
    {py3.8,py3.11,py3.12}-tornado-v{6.0}
    {py3.8,py3.11,py3.12}-tornado-v{6.2}
    {py3.8,py3.11,py3.12}-tornado-latest

    # === Integrations - Auto-generated ===
    # These come from the populate_tox.py script. Eventually we should move all
    # integration tests there.

    # ~~~ AI ~~~
    {py3.8,py3.10,py3.11}-huggingface_hub-v0.22.2
    {py3.8,py3.10,py3.11}-huggingface_hub-v0.24.7
    {py3.8,py3.11,py3.12}-huggingface_hub-v0.26.5
    {py3.8,py3.12,py3.13}-huggingface_hub-v0.28.1


    # ~~~ DBs ~~~
    {py3.7,py3.11,py3.12}-clickhouse_driver-v0.2.9

    {py3.6}-pymongo-v3.5.1
    {py3.6,py3.10,py3.11}-pymongo-v3.13.0
    {py3.6,py3.9,py3.10}-pymongo-v4.0.2
    {py3.9,py3.12,py3.13}-pymongo-v4.11.1

    {py3.6}-redis_py_cluster_legacy-v1.3.6
    {py3.6,py3.7}-redis_py_cluster_legacy-v2.0.0
    {py3.6,py3.7,py3.8}-redis_py_cluster_legacy-v2.1.3

    {py3.6,py3.7}-sqlalchemy-v1.3.9
    {py3.6,py3.11,py3.12}-sqlalchemy-v1.4.54
    {py3.7,py3.10,py3.11}-sqlalchemy-v2.0.9
    {py3.7,py3.12,py3.13}-sqlalchemy-v2.0.38


    # ~~~ Flags ~~~
    {py3.8,py3.12,py3.13}-launchdarkly-v9.8.1
    {py3.8,py3.12,py3.13}-launchdarkly-v9.9.0

    {py3.8,py3.12,py3.13}-openfeature-v0.7.5
    {py3.9,py3.12,py3.13}-openfeature-v0.8.0

    {py3.7,py3.12,py3.13}-statsig-v0.55.3
    {py3.7,py3.12,py3.13}-statsig-v0.56.0

    {py3.8,py3.12,py3.13}-unleash-v6.0.1
    {py3.8,py3.12,py3.13}-unleash-v6.1.0


    # ~~~ GraphQL ~~~
    {py3.8,py3.10,py3.11}-ariadne-v0.20.1
    {py3.8,py3.11,py3.12}-ariadne-v0.22
    {py3.8,py3.11,py3.12}-ariadne-v0.24.0
    {py3.8,py3.11,py3.12}-ariadne-v0.25.2

    {py3.6,py3.9,py3.10}-gql-v3.4.1
    {py3.7,py3.11,py3.12}-gql-v3.5.0

    {py3.6,py3.9,py3.10}-graphene-v3.3
    {py3.8,py3.12,py3.13}-graphene-v3.4.3

    {py3.8,py3.10,py3.11}-strawberry-v0.209.8
    {py3.8,py3.11,py3.12}-strawberry-v0.226.2
    {py3.8,py3.11,py3.12}-strawberry-v0.243.1
    {py3.9,py3.12,py3.13}-strawberry-v0.260.2


    # ~~~ Tasks ~~~
    {py3.6,py3.7,py3.8}-celery-v4.4.7
    {py3.6,py3.7,py3.8}-celery-v5.0.5
    {py3.8,py3.11,py3.12}-celery-v5.4.0

    {py3.6,py3.7}-dramatiq-v1.9.0
    {py3.6,py3.8,py3.9}-dramatiq-v1.12.3
    {py3.7,py3.10,py3.11}-dramatiq-v1.15.0
    {py3.8,py3.12,py3.13}-dramatiq-v1.17.1

    {py3.6,py3.7}-huey-v2.1.3
    {py3.6,py3.7}-huey-v2.2.0
    {py3.6,py3.7}-huey-v2.3.2
    {py3.6,py3.11,py3.12}-huey-v2.5.2

    {py3.8,py3.9}-spark-v3.0.3
    {py3.8,py3.9}-spark-v3.2.4
    {py3.8,py3.10,py3.11}-spark-v3.4.4
    {py3.8,py3.10,py3.11}-spark-v3.5.4


    # ~~~ Web 1 ~~~
    {py3.6,py3.7,py3.8}-flask-v1.1.4
    {py3.8,py3.12,py3.13}-flask-v2.3.3
    {py3.8,py3.12,py3.13}-flask-v3.0.3
    {py3.9,py3.12,py3.13}-flask-v3.1.0

    {py3.6,py3.9,py3.10}-starlette-v0.16.0
    {py3.7,py3.10,py3.11}-starlette-v0.26.1
    {py3.8,py3.11,py3.12}-starlette-v0.36.3
    {py3.9,py3.12,py3.13}-starlette-v0.45.3


    # ~~~ Misc ~~~
    {py3.6,py3.12,py3.13}-loguru-v0.7.3

    {py3.6}-trytond-v4.6.9
    {py3.6}-trytond-v4.8.18
    {py3.6,py3.7,py3.8}-trytond-v5.8.16
    {py3.8,py3.10,py3.11}-trytond-v6.8.17
    {py3.8,py3.11,py3.12}-trytond-v7.0.9
    {py3.8,py3.11,py3.12}-trytond-v7.4.5

    {py3.7,py3.11,py3.12}-typer-v0.15.1



[testenv]
deps =
    # if you change requirements-testing.txt and your change is not being reflected
    # in what's installed by tox (when running tox locally), try running tox
    # with the -r flag
    -r requirements-testing.txt

    linters: -r requirements-linting.txt
    linters: werkzeug<2.3.0

    # === Common ===
    py3.8-common: hypothesis
    common: pytest-asyncio
    # See https://github.com/pytest-dev/pytest/issues/9621
    # and https://github.com/pytest-dev/pytest-forked/issues/67
    # for justification of the upper bound on pytest
    {py3.6,py3.7}-common: pytest<7.0.0
    {py3.8,py3.9,py3.10,py3.11,py3.12,py3.13}-common: pytest

    # === Gevent ===
    {py3.6,py3.7,py3.8,py3.9,py3.10,py3.11}-gevent: gevent>=22.10.0, <22.11.0
    {py3.12}-gevent: gevent
    # See https://github.com/pytest-dev/pytest/issues/9621
    # and https://github.com/pytest-dev/pytest-forked/issues/67
    # for justification of the upper bound on pytest
    {py3.6,py3.7}-gevent: pytest<7.0.0
    {py3.8,py3.9,py3.10,py3.11,py3.12}-gevent: pytest

    # === Integrations ===

    # AIOHTTP
    aiohttp-v3.4: aiohttp~=3.4.0
    aiohttp-v3.8: aiohttp~=3.8.0
    aiohttp-latest: aiohttp
    aiohttp: pytest-aiohttp
    aiohttp-v3.8: pytest-asyncio
    aiohttp-latest: pytest-asyncio

    # Anthropic
    anthropic: pytest-asyncio
    anthropic-v{0.16,0.28}: httpx<0.28.0
    anthropic-v0.16: anthropic~=0.16.0
    anthropic-v0.28: anthropic~=0.28.0
    anthropic-v0.40: anthropic~=0.40.0
    anthropic-latest: anthropic

    # Arq
    arq-v0.23: arq~=0.23.0
    arq-v0.23: pydantic<2
    arq-latest: arq
    arq: fakeredis>=2.2.0,<2.8
    arq: pytest-asyncio
    arq: async-timeout

    # Asgi
    asgi: pytest-asyncio
    asgi: async-asgi-testclient

    # Asyncpg
    asyncpg-v0.23: asyncpg~=0.23.0
    asyncpg-latest: asyncpg
    asyncpg: pytest-asyncio

    # AWS Lambda
    aws_lambda: boto3

    # Beam
    beam-v2.12: apache-beam~=2.12.0
    beam-latest: apache-beam

    # Boto3
    boto3-v1.12: boto3~=1.12.0
    boto3-v1.23: boto3~=1.23.0
    boto3-v1.34: boto3~=1.34.0
    boto3-latest: boto3

    # Bottle
    bottle: Werkzeug<2.1.0
    bottle-v0.12: bottle~=0.12.0
    bottle-latest: bottle

    # Chalice
    chalice: pytest-chalice==0.0.5
    chalice-v1.16: chalice~=1.16.0
    chalice-latest: chalice

    # Cohere
    cohere-v5: cohere~=5.3.3
    cohere-latest: cohere

    # Django
    django: psycopg2-binary
    django-v{1.11,2.0,2.1,2.2,3.0,3.1,3.2}: djangorestframework>=3.0.0,<4.0.0
    django-v{2.0,2.2,3.0,3.2,4.0,4.1,4.2,5.0,5.1}: channels[daphne]
    django-v{2.2,3.0}: six
    django-v{1.11,2.0,2.2,3.0,3.2}: Werkzeug<2.1.0
    django-v{1.11,2.0,2.2,3.0}: pytest-django<4.0
    django-v{3.2,4.0,4.1,4.2,5.0,5.1}: pytest-django
    django-v{4.0,4.1,4.2,5.0,5.1}: djangorestframework
    django-v{4.0,4.1,4.2,5.0,5.1}: pytest-asyncio
    django-v{4.0,4.1,4.2,5.0,5.1}: Werkzeug
    django-latest: djangorestframework
    django-latest: pytest-asyncio
    django-latest: pytest-django
    django-latest: Werkzeug
    django-latest: channels[daphne]

    django-v1.11: Django~=1.11.0
    django-v2.0: Django~=2.0.0
    django-v2.2: Django~=2.2.0
    django-v3.0: Django~=3.0.0
    django-v3.2: Django~=3.2.0
    django-v4.0: Django~=4.0.0
    django-v4.1: Django~=4.1.0
    django-v4.2: Django~=4.2.0
    django-v5.0: Django~=5.0.0
    django-v5.1: Django==5.1rc1
    django-latest: Django

    # Falcon
    falcon-v1.4: falcon~=1.4.0
    falcon-v1: falcon~=1.0
    falcon-v2: falcon~=2.0
    falcon-v3: falcon~=3.0
    falcon-v4: falcon~=4.0
    falcon-latest: falcon

    # FastAPI
    fastapi: httpx
    # (this is a dependency of httpx)
    fastapi: anyio<4.0.0
    fastapi: pytest-asyncio
    fastapi: python-multipart
    fastapi: requests
    fastapi-v{0.79}: fastapi~=0.79.0
    fastapi-latest: fastapi

    # gRPC
    grpc: protobuf
    grpc: mypy-protobuf
    grpc: types-protobuf
    grpc: pytest-asyncio
    grpc-v1.39: grpcio~=1.39.0
    grpc-v1.49: grpcio~=1.49.1
    grpc-v1.59: grpcio~=1.59.0
    grpc-latest: grpcio

    # HTTPX
    httpx-v0.16: pytest-httpx==0.10.0
    httpx-v0.18: pytest-httpx==0.12.0
    httpx-v0.20: pytest-httpx==0.14.0
    httpx-v0.22: pytest-httpx==0.19.0
    httpx-v0.23: pytest-httpx==0.21.0
    httpx-v0.24: pytest-httpx==0.22.0
    httpx-v0.25: pytest-httpx==0.25.0
    httpx: pytest-httpx
    # anyio is a dep of httpx
    httpx: anyio<4.0.0
    httpx-v0.16: httpx~=0.16.0
    httpx-v0.18: httpx~=0.18.0
    httpx-v0.20: httpx~=0.20.0
    httpx-v0.22: httpx~=0.22.0
    httpx-v0.23: httpx~=0.23.0
    httpx-v0.24: httpx~=0.24.0
    httpx-v0.25: httpx~=0.25.0
    httpx-v0.27: httpx~=0.27.0
    httpx-latest: httpx

<<<<<<< HEAD
    # Huggingface Hub
    huggingface_hub-v0.22: huggingface_hub~=0.22.2
    huggingface_hub-latest: huggingface_hub
=======
    # Huey
    huey-v2.0: huey~=2.0.0
    huey-latest: huey
>>>>>>> 25ddbcad

    # Langchain
    langchain-v0.1: openai~=1.0.0
    langchain-v0.1: langchain~=0.1.11
    langchain-v0.1: tiktoken~=0.6.0
    langchain-v0.1: httpx<0.28.0
    langchain-v0.3: langchain~=0.3.0
    langchain-v0.3: langchain-community
    langchain-v0.3: tiktoken
    langchain-v0.3: openai
    langchain-{latest,notiktoken}: langchain
    langchain-{latest,notiktoken}: langchain-openai
    langchain-{latest,notiktoken}: openai>=1.6.1
    langchain-latest: tiktoken~=0.6.0

    # Litestar
    litestar: pytest-asyncio
    litestar: python-multipart
    litestar: requests
    litestar: cryptography
    litestar-v{2.0,2.6}: httpx<0.28
    litestar-v2.0: litestar~=2.0.0
    litestar-v2.6: litestar~=2.6.0
    litestar-v2.12: litestar~=2.12.0
    litestar-latest: litestar

    # OpenAI
    openai: pytest-asyncio
    openai-v1.0: openai~=1.0.0
    openai-v1.0: tiktoken
    openai-v1.0: httpx<0.28.0
    openai-v1.22: openai~=1.22.0
    openai-v1.22: tiktoken
    openai-v1.22: httpx<0.28.0
    openai-v1.55: openai~=1.55.0
    openai-v1.55: tiktoken
    openai-latest: openai
    openai-latest: tiktoken~=0.6.0
    openai-notiktoken: openai

    # OpenTelemetry (OTel)
    opentelemetry: opentelemetry-distro

    # OpenTelemetry Experimental (POTel)
    potel: -e .[opentelemetry-experimental]

    # pure_eval
    pure_eval: pure_eval

    # Pyramid
    pyramid: Werkzeug<2.1.0
    pyramid-v1.6: pyramid~=1.6.0
    pyramid-v1.10: pyramid~=1.10.0
    pyramid-v2.0: pyramid~=2.0.0
    pyramid-latest: pyramid

    # Quart
    quart: quart-auth
    quart: pytest-asyncio
    quart-v0.16: blinker<1.6
    quart-v0.16: jinja2<3.1.0
    quart-v0.16: Werkzeug<2.1.0
    quart-v0.16: hypercorn<0.15.0
    quart-v0.16: quart~=0.16.0
    quart-v0.19: Werkzeug>=3.0.0
    quart-v0.19: quart~=0.19.0
    {py3.8}-quart: taskgroup==0.0.0a4
    quart-latest: quart

    # Ray
    ray-v2.34: ray~=2.34.0
    ray-latest: ray

    # Redis
    redis: fakeredis!=1.7.4
    redis: pytest<8.0.0
    {py3.6,py3.7}-redis: fakeredis!=2.26.0  # https://github.com/cunla/fakeredis-py/issues/341
    {py3.7,py3.8,py3.9,py3.10,py3.11,py3.12,py3.13}-redis: pytest-asyncio
    redis-v3: redis~=3.0
    redis-v4: redis~=4.0
    redis-v5: redis~=5.0
    redis-latest: redis

    # Requests
    requests: requests>=2.0

    # RQ (Redis Queue)
    # https://github.com/jamesls/fakeredis/issues/245
    rq-v{0.6}: fakeredis<1.0
    rq-v{0.6}: redis<3.2.2
    rq-v{0.13,1.0,1.5,1.10}: fakeredis>=1.0,<1.7.4
    rq-v{1.15,1.16}: fakeredis
    {py3.6,py3.7}-rq-v{1.15,1.16}: fakeredis!=2.26.0  # https://github.com/cunla/fakeredis-py/issues/341
    rq-latest: fakeredis
    {py3.6,py3.7}-rq-latest: fakeredis!=2.26.0  # https://github.com/cunla/fakeredis-py/issues/341
    rq-v0.6: rq~=0.6.0
    rq-v0.13: rq~=0.13.0
    rq-v1.0: rq~=1.0.0
    rq-v1.5: rq~=1.5.0
    rq-v1.10: rq~=1.10.0
    rq-v1.15: rq~=1.15.0
    rq-v1.16: rq~=1.16.0
    rq-latest: rq

    # Sanic
    sanic: websockets<11.0
    sanic: aiohttp
    sanic-v{24.6}: sanic_testing
    sanic-latest: sanic_testing
    {py3.6}-sanic: aiocontextvars==0.2.1
    sanic-v0.8: sanic~=0.8.0
    sanic-v20: sanic~=20.0
    sanic-v24.6: sanic~=24.6.0
    sanic-latest: sanic

    # Starlite
    starlite: pytest-asyncio
    starlite: python-multipart
    starlite: requests
    starlite: cryptography
    starlite: pydantic<2.0.0
    starlite: httpx<0.28
    starlite-v{1.48}: starlite~=1.48.0
    starlite-v{1.51}: starlite~=1.51.0

    # Tornado
    # Tornado <6.4.1 is incompatible with Pytest ≥8.2
    # See https://github.com/tornadoweb/tornado/pull/3382.
    tornado-{v6.0,v6.2}: pytest<8.2
    tornado-v6.0: tornado~=6.0.0
    tornado-v6.2: tornado~=6.2.0
    tornado-latest: tornado

    # === Integrations - Auto-generated ===
    # These come from the populate_tox.py script. Eventually we should move all
    # integration tests there.

    # ~~~ AI ~~~
    huggingface_hub-v0.22.2: huggingface_hub==0.22.2
    huggingface_hub-v0.24.7: huggingface_hub==0.24.7
    huggingface_hub-v0.26.5: huggingface_hub==0.26.5
    huggingface_hub-v0.28.1: huggingface_hub==0.28.1


    # ~~~ DBs ~~~
    clickhouse_driver-v0.2.9: clickhouse-driver==0.2.9

    pymongo-v3.5.1: pymongo==3.5.1
    pymongo-v3.13.0: pymongo==3.13.0
    pymongo-v4.0.2: pymongo==4.0.2
    pymongo-v4.11.1: pymongo==4.11.1
    pymongo: mockupdb

    redis_py_cluster_legacy-v1.3.6: redis-py-cluster==1.3.6
    redis_py_cluster_legacy-v2.0.0: redis-py-cluster==2.0.0
    redis_py_cluster_legacy-v2.1.3: redis-py-cluster==2.1.3

    sqlalchemy-v1.3.9: sqlalchemy==1.3.9
    sqlalchemy-v1.4.54: sqlalchemy==1.4.54
    sqlalchemy-v2.0.9: sqlalchemy==2.0.9
    sqlalchemy-v2.0.38: sqlalchemy==2.0.38


    # ~~~ Flags ~~~
    launchdarkly-v9.8.1: launchdarkly-server-sdk==9.8.1
    launchdarkly-v9.9.0: launchdarkly-server-sdk==9.9.0

    openfeature-v0.7.5: openfeature-sdk==0.7.5
    openfeature-v0.8.0: openfeature-sdk==0.8.0

    statsig-v0.55.3: statsig==0.55.3
    statsig-v0.56.0: statsig==0.56.0
    statsig: typing_extensions

    unleash-v6.0.1: UnleashClient==6.0.1
    unleash-v6.1.0: UnleashClient==6.1.0


    # ~~~ GraphQL ~~~
    ariadne-v0.20.1: ariadne==0.20.1
    ariadne-v0.22: ariadne==0.22
    ariadne-v0.24.0: ariadne==0.24.0
    ariadne-v0.25.2: ariadne==0.25.2
    ariadne: fastapi
    ariadne: flask
    ariadne: httpx

    gql-v3.4.1: gql[all]==3.4.1
    gql-v3.5.0: gql[all]==3.5.0

    graphene-v3.3: graphene==3.3
    graphene-v3.4.3: graphene==3.4.3
    graphene: blinker
    graphene: fastapi
    graphene: flask
    graphene: httpx
    py3.6-graphene: aiocontextvars

    strawberry-v0.209.8: strawberry-graphql[fastapi,flask]==0.209.8
    strawberry-v0.226.2: strawberry-graphql[fastapi,flask]==0.226.2
    strawberry-v0.243.1: strawberry-graphql[fastapi,flask]==0.243.1
    strawberry-v0.260.2: strawberry-graphql[fastapi,flask]==0.260.2
    strawberry: httpx


    # ~~~ Tasks ~~~
    celery-v4.4.7: celery==4.4.7
    celery-v5.0.5: celery==5.0.5
    celery-v5.4.0: celery==5.4.0
    celery: newrelic
    celery: redis
    py3.7-celery: importlib-metadata<5.0

    dramatiq-v1.9.0: dramatiq==1.9.0
    dramatiq-v1.12.3: dramatiq==1.12.3
    dramatiq-v1.15.0: dramatiq==1.15.0
    dramatiq-v1.17.1: dramatiq==1.17.1

    huey-v2.1.3: huey==2.1.3
    huey-v2.2.0: huey==2.2.0
    huey-v2.3.2: huey==2.3.2
    huey-v2.5.2: huey==2.5.2

    spark-v3.0.3: pyspark==3.0.3
    spark-v3.2.4: pyspark==3.2.4
    spark-v3.4.4: pyspark==3.4.4
    spark-v3.5.4: pyspark==3.5.4


    # ~~~ Web 1 ~~~
    flask-v1.1.4: flask==1.1.4
    flask-v2.3.3: flask==2.3.3
    flask-v3.0.3: flask==3.0.3
    flask-v3.1.0: flask==3.1.0
    flask: flask-login
    flask: werkzeug
    flask-v1.1.4: werkzeug<2.1.0
    flask-v1.1.4: markupsafe<2.1.0

    starlette-v0.16.0: starlette==0.16.0
    starlette-v0.26.1: starlette==0.26.1
    starlette-v0.36.3: starlette==0.36.3
    starlette-v0.45.3: starlette==0.45.3
    starlette: pytest-asyncio
    starlette: python-multipart
    starlette: requests
    starlette: anyio<4.0.0
    starlette: jinja2
    starlette: httpx
    starlette-v0.16.0: httpx<0.28.0
    starlette-v0.26.1: httpx<0.28.0
    starlette-v0.36.3: httpx<0.28.0
    py3.6-starlette: aiocontextvars


    # ~~~ Misc ~~~
    loguru-v0.7.3: loguru==0.7.3

    trytond-v4.6.9: trytond==4.6.9
    trytond-v4.8.18: trytond==4.8.18
    trytond-v5.8.16: trytond==5.8.16
    trytond-v6.8.17: trytond==6.8.17
    trytond-v7.0.9: trytond==7.0.9
    trytond-v7.4.5: trytond==7.4.5
    trytond: werkzeug
    trytond-v4.6.9: werkzeug<1.0
    trytond-v4.8.18: werkzeug<1.0

    typer-v0.15.1: typer==0.15.1



setenv =
    PYTHONDONTWRITEBYTECODE=1
    OBJC_DISABLE_INITIALIZE_FORK_SAFETY=YES
    COVERAGE_FILE=.coverage-sentry-{envname}
    py3.6: COVERAGE_RCFILE=.coveragerc36

    django: DJANGO_SETTINGS_MODULE=tests.integrations.django.myapp.settings

    common: TESTPATH=tests
    gevent: TESTPATH=tests
    aiohttp: TESTPATH=tests/integrations/aiohttp
    anthropic: TESTPATH=tests/integrations/anthropic
    ariadne: TESTPATH=tests/integrations/ariadne
    arq: TESTPATH=tests/integrations/arq
    asgi: TESTPATH=tests/integrations/asgi
    asyncpg: TESTPATH=tests/integrations/asyncpg
    aws_lambda: TESTPATH=tests/integrations/aws_lambda
    beam: TESTPATH=tests/integrations/beam
    boto3: TESTPATH=tests/integrations/boto3
    bottle: TESTPATH=tests/integrations/bottle
    celery: TESTPATH=tests/integrations/celery
    chalice: TESTPATH=tests/integrations/chalice
    clickhouse_driver: TESTPATH=tests/integrations/clickhouse_driver
    cohere: TESTPATH=tests/integrations/cohere
    cloud_resource_context: TESTPATH=tests/integrations/cloud_resource_context
    django: TESTPATH=tests/integrations/django
    dramatiq: TESTPATH=tests/integrations/dramatiq
    falcon: TESTPATH=tests/integrations/falcon
    fastapi:  TESTPATH=tests/integrations/fastapi
    flask: TESTPATH=tests/integrations/flask
    gcp: TESTPATH=tests/integrations/gcp
    gql: TESTPATH=tests/integrations/gql
    graphene: TESTPATH=tests/integrations/graphene
    grpc: TESTPATH=tests/integrations/grpc
    httpx: TESTPATH=tests/integrations/httpx
    huey: TESTPATH=tests/integrations/huey
    huggingface_hub: TESTPATH=tests/integrations/huggingface_hub
    langchain: TESTPATH=tests/integrations/langchain
    launchdarkly: TESTPATH=tests/integrations/launchdarkly
    litestar: TESTPATH=tests/integrations/litestar
    loguru: TESTPATH=tests/integrations/loguru
    openai: TESTPATH=tests/integrations/openai
    openfeature: TESTPATH=tests/integrations/openfeature
    opentelemetry: TESTPATH=tests/integrations/opentelemetry
    potel: TESTPATH=tests/integrations/opentelemetry
    pure_eval: TESTPATH=tests/integrations/pure_eval
    pymongo: TESTPATH=tests/integrations/pymongo
    pyramid: TESTPATH=tests/integrations/pyramid
    quart: TESTPATH=tests/integrations/quart
    ray: TESTPATH=tests/integrations/ray
    redis: TESTPATH=tests/integrations/redis
    redis_py_cluster_legacy: TESTPATH=tests/integrations/redis_py_cluster_legacy
    requests: TESTPATH=tests/integrations/requests
    rq: TESTPATH=tests/integrations/rq
    sanic: TESTPATH=tests/integrations/sanic
    spark: TESTPATH=tests/integrations/spark
    sqlalchemy: TESTPATH=tests/integrations/sqlalchemy
    starlette: TESTPATH=tests/integrations/starlette
    starlite: TESTPATH=tests/integrations/starlite
    statsig: TESTPATH=tests/integrations/statsig
    strawberry: TESTPATH=tests/integrations/strawberry
    tornado: TESTPATH=tests/integrations/tornado
    trytond: TESTPATH=tests/integrations/trytond
    typer: TESTPATH=tests/integrations/typer
    unleash: TESTPATH=tests/integrations/unleash
    socket: TESTPATH=tests/integrations/socket

passenv =
    SENTRY_PYTHON_TEST_AWS_ACCESS_KEY_ID
    SENTRY_PYTHON_TEST_AWS_SECRET_ACCESS_KEY
    SENTRY_PYTHON_TEST_POSTGRES_HOST
    SENTRY_PYTHON_TEST_POSTGRES_USER
    SENTRY_PYTHON_TEST_POSTGRES_PASSWORD
    SENTRY_PYTHON_TEST_POSTGRES_NAME

usedevelop = True

extras =
    bottle: bottle
    falcon: falcon
    flask: flask
    pymongo: pymongo

basepython =
    py3.6: python3.6
    py3.7: python3.7
    py3.8: python3.8
    py3.9: python3.9
    py3.10: python3.10
    py3.11: python3.11
    py3.12: python3.12
    py3.13: python3.13

    # Python version is pinned here because flake8 actually behaves differently
    # depending on which version is used. You can patch this out to point to
    # some random Python 3 binary, but then you get guaranteed mismatches with
    # CI. Other tools such as mypy and black have options that pin the Python
    # version.
    linters: python3.12

commands =
    {py3.7,py3.8}-boto3: pip install urllib3<2.0.0

    ; https://github.com/pallets/flask/issues/4455
    {py3.7,py3.8,py3.9,py3.10,py3.11}-flask-v{1}: pip install "itsdangerous>=0.24,<2.0" "markupsafe<2.0.0" "jinja2<3.1.1"

    ; Running `pytest` as an executable suffers from an import error
    ; when loading tests in scenarios. In particular, django fails to
    ; load the settings from the test module.
    python -m pytest {env:TESTPATH} -o junit_suite_name={envname} {posargs}

[testenv:linters]
commands =
    flake8 tests sentry_sdk
    black --check tests sentry_sdk
    mypy sentry_sdk<|MERGE_RESOLUTION|>--- conflicted
+++ resolved
@@ -126,16 +126,6 @@
     {py3.9,py3.11,py3.12}-httpx-v{0.25,0.27}
     {py3.9,py3.12,py3.13}-httpx-latest
 
-<<<<<<< HEAD
-    # Huggingface Hub
-    {py3.9,py3.12,py3.13}-huggingface_hub-{v0.22}
-    {py3.9,py3.12,py3.13}-huggingface_hub-latest
-=======
-    # Huey
-    {py3.6,py3.11,py3.12}-huey-v{2.0}
-    {py3.6,py3.12,py3.13}-huey-latest
->>>>>>> 25ddbcad
-
     # Langchain
     {py3.9,py3.11,py3.12}-langchain-v0.1
     {py3.9,py3.11,py3.12}-langchain-v0.3
@@ -214,13 +204,6 @@
     # These come from the populate_tox.py script. Eventually we should move all
     # integration tests there.
 
-    # ~~~ AI ~~~
-    {py3.8,py3.10,py3.11}-huggingface_hub-v0.22.2
-    {py3.8,py3.10,py3.11}-huggingface_hub-v0.24.7
-    {py3.8,py3.11,py3.12}-huggingface_hub-v0.26.5
-    {py3.8,py3.12,py3.13}-huggingface_hub-v0.28.1
-
-
     # ~~~ DBs ~~~
     {py3.7,py3.11,py3.12}-clickhouse_driver-v0.2.9
 
@@ -280,11 +263,6 @@
     {py3.6,py3.8,py3.9}-dramatiq-v1.12.3
     {py3.7,py3.10,py3.11}-dramatiq-v1.15.0
     {py3.8,py3.12,py3.13}-dramatiq-v1.17.1
-
-    {py3.6,py3.7}-huey-v2.1.3
-    {py3.6,py3.7}-huey-v2.2.0
-    {py3.6,py3.7}-huey-v2.3.2
-    {py3.6,py3.11,py3.12}-huey-v2.5.2
 
     {py3.8,py3.9}-spark-v3.0.3
     {py3.8,py3.9}-spark-v3.2.4
@@ -486,16 +464,6 @@
     httpx-v0.27: httpx~=0.27.0
     httpx-latest: httpx
 
-<<<<<<< HEAD
-    # Huggingface Hub
-    huggingface_hub-v0.22: huggingface_hub~=0.22.2
-    huggingface_hub-latest: huggingface_hub
-=======
-    # Huey
-    huey-v2.0: huey~=2.0.0
-    huey-latest: huey
->>>>>>> 25ddbcad
-
     # Langchain
     langchain-v0.1: openai~=1.0.0
     langchain-v0.1: langchain~=0.1.11
@@ -632,13 +600,6 @@
     # These come from the populate_tox.py script. Eventually we should move all
     # integration tests there.
 
-    # ~~~ AI ~~~
-    huggingface_hub-v0.22.2: huggingface_hub==0.22.2
-    huggingface_hub-v0.24.7: huggingface_hub==0.24.7
-    huggingface_hub-v0.26.5: huggingface_hub==0.26.5
-    huggingface_hub-v0.28.1: huggingface_hub==0.28.1
-
-
     # ~~~ DBs ~~~
     clickhouse_driver-v0.2.9: clickhouse-driver==0.2.9
 
@@ -712,11 +673,6 @@
     dramatiq-v1.12.3: dramatiq==1.12.3
     dramatiq-v1.15.0: dramatiq==1.15.0
     dramatiq-v1.17.1: dramatiq==1.17.1
-
-    huey-v2.1.3: huey==2.1.3
-    huey-v2.2.0: huey==2.2.0
-    huey-v2.3.2: huey==2.3.2
-    huey-v2.5.2: huey==2.5.2
 
     spark-v3.0.3: pyspark==3.0.3
     spark-v3.2.4: pyspark==3.2.4
