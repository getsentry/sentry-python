--- conflicted
+++ resolved
@@ -10,7 +10,7 @@
 # The file (and all resulting CI YAMLs) then need to be regenerated via
 # "scripts/generate-test-files.sh".
 #
-# Last generated: 2025-03-18T10:29:17.585636+00:00
+# Last generated: 2025-03-20T09:29:11.534740+00:00
 
 [tox]
 requires =
@@ -174,17 +174,10 @@
     # ~~~ DBs ~~~
     {py3.7,py3.11,py3.12}-clickhouse_driver-v0.2.9
 
-<<<<<<< HEAD
     {py3.7}-pymongo-v3.7.2
     {py3.7,py3.10,py3.11}-pymongo-v3.13.0
     {py3.7,py3.9,py3.10}-pymongo-v4.0.2
-    {py3.9,py3.12,py3.13}-pymongo-v4.11.1
-=======
-    {py3.6}-pymongo-v3.5.1
-    {py3.6,py3.10,py3.11}-pymongo-v3.13.0
-    {py3.6,py3.9,py3.10}-pymongo-v4.0.2
-    {py3.9,py3.12,py3.13}-pymongo-v4.11.2
->>>>>>> f6db9810
+    {py3.9,py3.12,py3.13}-pymongo-v4.11.3
 
     {py3.7}-redis_py_cluster_legacy-v2.0.0
     {py3.7,py3.8}-redis_py_cluster_legacy-v2.1.3
@@ -218,13 +211,8 @@
     {py3.8,py3.11,py3.12}-ariadne-v0.24.0
     {py3.9,py3.12,py3.13}-ariadne-v0.26.1
 
-<<<<<<< HEAD
     {py3.7,py3.9,py3.10}-gql-v3.4.1
-    {py3.7,py3.11,py3.12}-gql-v3.5.0
-=======
-    {py3.6,py3.9,py3.10}-gql-v3.4.1
     {py3.7,py3.11,py3.12}-gql-v3.5.2
->>>>>>> f6db9810
     {py3.9,py3.12,py3.13}-gql-v3.6.0b4
 
     {py3.7,py3.9,py3.10}-graphene-v3.3
@@ -572,7 +560,7 @@
     pymongo-v3.7.2: pymongo==3.7.2
     pymongo-v3.13.0: pymongo==3.13.0
     pymongo-v4.0.2: pymongo==4.0.2
-    pymongo-v4.11.2: pymongo==4.11.2
+    pymongo-v4.11.3: pymongo==4.11.3
     pymongo: mockupdb
 
     redis_py_cluster_legacy-v2.0.0: redis-py-cluster==2.0.0
