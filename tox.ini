# Tox (http://codespeak.net/~hpk/tox/) is a tool for running tests
# in multiple virtualenvs. This configuration file will run the
# test suite on all supported python versions. To use it, "pip install tox"
# and then run "tox" from this directory.

[tox]
envlist =
    # === Core ===
    {py2.7,py3.4,py3.5,py3.6,py3.7,py3.8,py3.9,py3.10,py3.11}

    # === Integrations ===
    # General format is {pythonversion}-{integrationname}-v{frameworkversion}
    # 1 blank line between different integrations
    # Each framework version should only be mentioned once. I.e:
    #   {py3.7,py3.10}-django-v{3.2}
    #   {py3.10}-django-v{4.0}
    # instead of:
    #   {py3.7}-django-v{3.2}
    #   {py3.7,py3.10}-django-v{3.2,4.0}

    # AIOHTTP
    {py3.7}-aiohttp-v{3.5}
    {py3.7,py3.8,py3.9,py3.10,py3.11}-aiohttp-v{3.6}

<<<<<<< HEAD
    {py2.7,py3.5,py3.6,py3.7,py3.8,py3.9}-flask-{0.11,0.12,1.0}
    {py2.7,py3.5,py3.6,py3.7,py3.8,py3.9,py3.10}-flask-1.1
    {py3.6,py3.8,py3.9,py3.10}-flask-2.0

    {py3.7,py3.8,py3.9,py3.10}-asgi

    {py3.7,py3.8,py3.9,py3.10}-starlette-{0.19.1,0.20,0.21}

    {py3.7,py3.8,py3.9,py3.10}-fastapi

    {py3.7,py3.8,py3.9,py3.10}-quart

    {py2.7,py3.5,py3.6,py3.7,py3.8,py3.9,py3.10}-bottle-0.12

    {py2.7,py3.5,py3.6}-falcon-1.4
    {py2.7,py3.5,py3.6,py3.7}-falcon-2.0
    {py3.5,py3.6,py3.7,py3.8,py3.9}-falcon-{3.0}

    {py3.5,py3.6,py3.7}-sanic-{0.8,18}
    {py3.6,py3.7}-sanic-19
    {py3.6,py3.7,py3.8}-sanic-20
    {py3.7,py3.8,py3.9,py3.10}-sanic-21
    {py3.7,py3.8,py3.9,py3.10}-sanic-22

    {py2.7}-celery-3
    {py2.7,py3.5,py3.6}-celery-{4.1,4.2}
    {py2.7,py3.5,py3.6,py3.7,py3.8}-celery-{4.3,4.4}
    {py3.6,py3.7,py3.8}-celery-{5.0}
    {py3.7,py3.8,py3.9,py3.10}-celery-{5.1,5.2}

    py3.7-beam-{2.12,2.13,2.32,2.33}
=======
    # Asgi
    {py3.7,py3.8,py3.9,py3.10,py3.11}-asgi
>>>>>>> 88880be4

    # AWS Lambda
    # The aws_lambda tests deploy to the real AWS and have their own matrix of Python versions.
    {py3.7}-aws_lambda

    # Beam
    {py3.7}-beam-v{2.12,2.13,2.32,2.33}

    # Boto3
    {py2.7,py3.6,py3.7,py3.8}-boto3-v{1.9,1.10,1.11,1.12,1.13,1.14,1.15,1.16}

    # Bottle
    {py2.7,py3.5,py3.6,py3.7,py3.8,py3.9,py3.10,py3.11}-bottle-v{0.12}

    # Celery
    {py2.7}-celery-v{3}
    {py2.7,py3.5,py3.6}-celery-v{4.1,4.2}
    {py2.7,py3.5,py3.6,py3.7,py3.8}-celery-v{4.3,4.4}
    {py3.6,py3.7,py3.8}-celery-v{5.0}
    {py3.7,py3.8,py3.9,py3.10}-celery-v{5.1,5.2}
    # TODO: enable when celery is ready {py3.7,py3.8,py3.9,py3.10,py3.11}-celery-v{5.3}

    # Chalice
    {py3.6,py3.7,py3.8}-chalice-v{1.16,1.17,1.18,1.19,1.20}

    # Django
    # - Django 1.x
    {py2.7,py3.5}-django-v{1.8,1.9,1.10}
    {py2.7,py3.5,py3.6,py3.7}-django-v{1.11}
    # - Django 2.x
    {py3.5,py3.6,py3.7}-django-v{2.0,2.1}
    {py3.5,py3.6,py3.7,py3.8,py3.9}-django-v{2.2}
    # - Django 3.x
    {py3.6,py3.7,py3.8,py3.9}-django-v{3.0,3.1}
    {py3.6,py3.7,py3.8,py3.9,py3.10,py3.11}-django-v{3.2}
    # - Django 4.x
    {py3.8,py3.9,py3.10,py3.11}-django-v{4.0,4.1}

    # Falcon
    {py2.7,py3.5,py3.6,py3.7}-falcon-v{1.4}
    {py2.7,py3.5,py3.6,py3.7,py3.8,py3.9,py3.10,py3.11}-falcon-v{2.0}

    # FastAPI
    {py3.7,py3.8,py3.9,py3.10,py3.11}-fastapi

    # Flask
    {py2.7,py3.5,py3.6,py3.7,py3.8,py3.9}-flask-v{0.11,0.12,1.0}
    {py2.7,py3.5,py3.6,py3.7,py3.8,py3.9,py3.10,py3.11}-flask-v{1.1}
    {py3.6,py3.8,py3.9,py3.10,py3.11}-flask-v{2.0}

    # GCP
    {py3.7}-gcp

    # HTTPX
    {py3.6,py3.7,py3.8,py3.9,py3.10,py3.11}-httpx-v{0.16,0.17}

    # OpenTelemetry (OTel)
    {py3.7,py3.8,py3.9,py3.10,py3.11}-opentelemetry

    # pure_eval
    {py3.5,py3.6,py3.7,py3.8,py3.9,py3.10,py3.11}-pure_eval

    # PyMongo (Mongo DB)
    {py2.7,py3.6}-pymongo-v{3.1}
    {py2.7,py3.6,py3.7,py3.8,py3.9}-pymongo-v{3.12}
    {py3.6,py3.7,py3.8,py3.9,py3.10,py3.11}-pymongo-v{4.0}
    {py3.7,py3.8,py3.9,py3.10,py3.11}-pymongo-v{4.1,4.2}

    # Pyramid
    {py2.7,py3.5,py3.6,py3.7,py3.8,py3.9,py3.10,py3.11}-pyramid-v{1.6,1.7,1.8,1.9,1.10}

    # Quart
    {py3.7,py3.8,py3.9,py3.10,py3.11}-quart

    # Redis
    {py2.7,py3.7,py3.8,py3.9}-redis

    # Redis Cluster
    {py2.7,py3.7,py3.8,py3.9}-rediscluster-v{1,2.1.0,2}

    # Requests
    {py2.7,py3.8,py3.9}-requests

    # RQ (Redis Queue)
    {py2.7,py3.5,py3.6}-rq-v{0.6,0.7,0.8,0.9,0.10,0.11}
    {py2.7,py3.5,py3.6,py3.7,py3.8,py3.9}-rq-v{0.12,0.13,1.0,1.1,1.2,1.3}
    {py3.5,py3.6,py3.7,py3.8,py3.9,py3.10,py3.11}-rq-v{1.4,1.5}

    # Sanic
    {py3.5,py3.6,py3.7}-sanic-v{0.8,18}
    {py3.6,py3.7}-sanic-v{19}
    {py3.6,py3.7,py3.8}-sanic-v{20}
    {py3.7,py3.8,py3.9,py3.10,py3.11}-sanic-v{21}
    {py3.7,py3.8,py3.9,py3.10,py3.11}-sanic-v{22}

    # Starlette
    {py3.7,py3.8,py3.9,py3.10,py3.11}-starlette-v{0.19.1,0.20,0.21}

    # Starlite
    {py3.8,py3.9,py3.10,py3.11}-starlite

    # SQL Alchemy
    {py2.7,py3.7,py3.8,py3.9,py3.10,py3.11}-sqlalchemy-v{1.2,1.3}

    # Tornado
    {py3.7,py3.8,py3.9}-tornado-v{5}
    {py3.7,py3.8,py3.9,py3.10,py3.11}-tornado-v{6}

    # Trytond
    {py3.5,py3.6,py3.7,py3.8,py3.9}-trytond-v{4.6,5.0,5.2}
    {py3.6,py3.7,py3.8,py3.9,py3.10,py3.11}-trytond-v{5.4}


[testenv]
deps =
    # if you change test-requirements.txt and your change is not being reflected
    # in what's installed by tox (when running tox locally), try running tox
    # with the -r flag
    -r test-requirements.txt

    py3.4: colorama==0.4.1
    py3.4: watchdog==0.10.7

    py3.8: hypothesis

    linters: -r linter-requirements.txt

    # AIOHTTP
    aiohttp-v3.4: aiohttp>=3.4.0,<3.5.0
    aiohttp-v3.5: aiohttp>=3.5.0,<3.6.0
    aiohttp: pytest-aiohttp

    # Asgi
    asgi: pytest-asyncio
    asgi: async-asgi-testclient

<<<<<<< HEAD
    quart: quart>=0.16.1
    quart: quart-auth
    quart: pytest-asyncio

    starlette: pytest-asyncio
    starlette: python-multipart
    starlette: requests
    starlette-0.21: httpx
    starlette-0.19.1: starlette==0.19.1
    starlette-0.20: starlette>=0.20.0,<0.21.0
    starlette-0.21: starlette>=0.21.0,<0.22.0

    fastapi: fastapi
    fastapi: httpx
    fastapi: pytest-asyncio
    fastapi: python-multipart
    fastapi: requests

    bottle-0.12: bottle>=0.12,<0.13

    falcon-1.4: falcon>=1.4,<1.5
    falcon-2.0: falcon>=2.0.0rc3,<3.0
    falcon-3.0: falcon>=3.0.0,<3.1.0
=======
    # AWS Lambda
    aws_lambda: boto3
>>>>>>> 88880be4

    # Beam
    beam-v2.12: apache-beam>=2.12.0, <2.13.0
    beam-v2.13: apache-beam>=2.13.0, <2.14.0
    beam-v2.32: apache-beam>=2.32.0, <2.33.0
    beam-v2.33: apache-beam>=2.33.0, <2.34.0
    beam-master: git+https://github.com/apache/beam#egg=apache-beam&subdirectory=sdks/python

    # Boto3
    boto3-v1.9: boto3>=1.9,<1.10
    boto3-v1.10: boto3>=1.10,<1.11
    boto3-v1.11: boto3>=1.11,<1.12
    boto3-v1.12: boto3>=1.12,<1.13
    boto3-v1.13: boto3>=1.13,<1.14
    boto3-v1.14: boto3>=1.14,<1.15
    boto3-v1.15: boto3>=1.15,<1.16
    boto3-v1.16: boto3>=1.16,<1.17

    # Bottle
    bottle-v0.12: bottle>=0.12,<0.13

    # Celery
    celery: redis
    celery-v3: Celery>=3.1,<4.0
    celery-v4.1: Celery>=4.1,<4.2
    celery-v4.2: Celery>=4.2,<4.3
    celery-v4.3: Celery>=4.3,<4.4
    # https://github.com/celery/vine/pull/29#issuecomment-689498382
    celery-4.3: vine<5.0.0
    # https://github.com/celery/celery/issues/6153
    celery-v4.4: Celery>=4.4,<4.5,!=4.4.4
    celery-v5.0: Celery>=5.0,<5.1
    celery-v5.1: Celery>=5.1,<5.2
    celery-v5.2: Celery>=5.2,<5.3

    {py3.5}-celery: newrelic<6.0.0
    {py3.7}-celery: importlib-metadata<5.0
    {py2.7,py3.6,py3.7,py3.8,py3.9,py3.10,py3.11}-celery: newrelic

    # Chalice
    chalice-v1.16: chalice>=1.16.0,<1.17.0
    chalice-v1.17: chalice>=1.17.0,<1.18.0
    chalice-v1.18: chalice>=1.18.0,<1.19.0
    chalice-v1.19: chalice>=1.19.0,<1.20.0
    chalice-v1.20: chalice>=1.20.0,<1.21.0
    chalice: pytest-chalice==0.0.5

    # Django
    django-v{1.11,2.0,2.1,2.2,3.0,3.1,3.2}: djangorestframework>=3.0.0,<4.0.0

    {py3.7,py3.8,py3.9,py3.10,py3.11}-django-v{1.11,2.0,2.1,2.2,3.0,3.1,3.2}: channels[daphne]>2
    {py3.7,py3.8,py3.9,py3.10,py3.11}-django-v{1.11,2.0,2.1,2.2,3.0,3.1,3.2}: pytest-asyncio
    {py2.7,py3.7,py3.8,py3.9,py3.10,py3.11}-django-v{1.11,2.2,3.0,3.1,3.2}: psycopg2-binary

    django-v{1.8,1.9,1.10,1.11,2.0,2.1}: pytest-django<4.0
    django-v{2.2,3.0,3.1,3.2}: pytest-django>=4.0
    django-v{2.2,3.0,3.1,3.2}: Werkzeug<2.0

    django-v{4.0,4.1}: djangorestframework
    django-v{4.0,4.1}: pytest-asyncio
    django-v{4.0,4.1}: psycopg2-binary
    django-v{4.0,4.1}: pytest-django
    django-v{4.0,4.1}: Werkzeug

    django-v1.8: Django>=1.8,<1.9
    django-v1.9: Django>=1.9,<1.10
    django-v1.10: Django>=1.10,<1.11
    django-v1.11: Django>=1.11,<1.12
    django-v2.0: Django>=2.0,<2.1
    django-v2.1: Django>=2.1,<2.2
    django-v2.2: Django>=2.2,<2.3
    django-v3.0: Django>=3.0,<3.1
    django-v3.1: Django>=3.1,<3.2
    django-v3.2: Django>=3.2,<3.3
    django-v4.0: Django>=4.0,<4.1
    django-v4.1: Django>=4.1,<4.2

    # Falcon
    falcon-v1.4: falcon>=1.4,<1.5
    falcon-v2.0: falcon>=2.0.0rc3,<3.0

    # FastAPI
    fastapi: fastapi
    fastapi: httpx
    fastapi: pytest-asyncio
    fastapi: python-multipart
    fastapi: requests

    # Flask
    flask: flask-login
    flask-v0.11: Flask>=0.11,<0.12
    flask-v0.12: Flask>=0.12,<0.13
    flask-v1.0: Flask>=1.0,<1.1
    flask-v1.1: Flask>=1.1,<1.2
    flask-v2.0: Flask>=2.0,<2.1

    # HTTPX
    httpx-v0.16: httpx>=0.16,<0.17
    httpx-v0.17: httpx>=0.17,<0.18

    # OpenTelemetry (OTel)
    opentelemetry: opentelemetry-distro

    # pure_eval
    pure_eval: pure_eval

    # PyMongo (MongoDB)
    pymongo: mockupdb
    pymongo-v3.1: pymongo>=3.1,<3.2
    pymongo-v3.12: pymongo>=3.12,<4.0
    pymongo-v4.0: pymongo>=4.0,<4.1
    pymongo-v4.1: pymongo>=4.1,<4.2
    pymongo-v4.2: pymongo>=4.2,<4.3

    # Pyramid
    pyramid-v1.6: pyramid>=1.6,<1.7
    pyramid-v1.7: pyramid>=1.7,<1.8
    pyramid-v1.8: pyramid>=1.8,<1.9
    pyramid-v1.9: pyramid>=1.9,<1.10
    pyramid-v1.10: pyramid>=1.10,<1.11

    # Quart
    quart: quart>=0.16.1
    quart: quart-auth
    quart: pytest-asyncio

    # Requests
    requests: requests>=2.0

    # Redis
    redis: fakeredis<1.7.4

    # Redis Cluster
    rediscluster-v1: redis-py-cluster>=1.0.0,<2.0.0
    rediscluster-v2.1.0: redis-py-cluster>=2.0.0,<2.1.1
    rediscluster-v2: redis-py-cluster>=2.1.1,<3.0.0

    # RQ (Redis Queue)
    # https://github.com/jamesls/fakeredis/issues/245
    rq-v{0.6,0.7,0.8,0.9,0.10,0.11,0.12}: fakeredis<1.0
    rq-v{0.6,0.7,0.8,0.9,0.10,0.11,0.12}: redis<3.2.2
    rq-v{0.13,1.0,1.1,1.2,1.3,1.4,1.5}: fakeredis>=1.0,<1.7.4

    rq-v0.6: rq>=0.6,<0.7
    rq-v0.7: rq>=0.7,<0.8
    rq-v0.8: rq>=0.8,<0.9
    rq-v0.9: rq>=0.9,<0.10
    rq-v0.10: rq>=0.10,<0.11
    rq-v0.11: rq>=0.11,<0.12
    rq-v0.12: rq>=0.12,<0.13
    rq-v0.13: rq>=0.13,<0.14
    rq-v1.0: rq>=1.0,<1.1
    rq-v1.1: rq>=1.1,<1.2
    rq-v1.2: rq>=1.2,<1.3
    rq-v1.3: rq>=1.3,<1.4
    rq-v1.4: rq>=1.4,<1.5
    rq-v1.5: rq>=1.5,<1.6

    # Sanic
    sanic-v0.8: sanic>=0.8,<0.9
    sanic-v18: sanic>=18.0,<19.0
    sanic-v19: sanic>=19.0,<20.0
    sanic-v20: sanic>=20.0,<21.0
    sanic-v21: sanic>=21.0,<22.0
    sanic-v22: sanic>=22.0,<22.9.0

    sanic: aiohttp
    sanic-v21: sanic_testing<22
    sanic-v22: sanic_testing<22.9.0
    {py3.5,py3.6}-sanic: aiocontextvars==0.2.1
    {py3.5}-sanic: ujson<4

    # Starlette
    starlette: pytest-asyncio
    starlette: python-multipart
    starlette: requests
    starlette-v0.21: httpx
    starlette-v0.19.1: starlette==0.19.1
    starlette-v0.20: starlette>=0.20.0,<0.21.0
    starlette-v0.21: starlette>=0.21.0,<0.22.0

    # Starlite
    starlite: starlite
    starlite: pytest-asyncio
    starlite: python-multipart
    starlite: requests
    starlite: cryptography

    # SQLAlchemy
    sqlalchemy-v1.2: sqlalchemy>=1.2,<1.3
    sqlalchemy-v1.3: sqlalchemy>=1.3,<1.4

    # Tornado
    tornado-v5: tornado>=5,<6
    tornado-v6: tornado>=6.0a1

    # Trytond
    trytond-v5.4: trytond>=5.4,<5.5
    trytond-v5.2: trytond>=5.2,<5.3
    trytond-v5.0: trytond>=5.0,<5.1
    trytond-v4.6: trytond>=4.6,<4.7

    trytond-v{4.6,4.8,5.0,5.2,5.4}: werkzeug<2.0

setenv =
    PYTHONDONTWRITEBYTECODE=1
    TESTPATH=tests
    aiohttp: TESTPATH=tests/integrations/aiohttp
    asgi: TESTPATH=tests/integrations/asgi
    aws_lambda: TESTPATH=tests/integrations/aws_lambda
    beam: TESTPATH=tests/integrations/beam
    boto3: TESTPATH=tests/integrations/boto3
    bottle: TESTPATH=tests/integrations/bottle
    celery: TESTPATH=tests/integrations/celery
    chalice: TESTPATH=tests/integrations/chalice
    django: TESTPATH=tests/integrations/django
    falcon: TESTPATH=tests/integrations/falcon
    fastapi:  TESTPATH=tests/integrations/fastapi
    flask: TESTPATH=tests/integrations/flask
    gcp: TESTPATH=tests/integrations/gcp
    httpx: TESTPATH=tests/integrations/httpx
    opentelemetry: TESTPATH=tests/integrations/opentelemetry
    pure_eval: TESTPATH=tests/integrations/pure_eval
    pymongo: TESTPATH=tests/integrations/pymongo
    pyramid: TESTPATH=tests/integrations/pyramid
    quart: TESTPATH=tests/integrations/quart
    redis: TESTPATH=tests/integrations/redis
    rediscluster: TESTPATH=tests/integrations/rediscluster
    requests: TESTPATH=tests/integrations/requests
    rq: TESTPATH=tests/integrations/rq
    sanic: TESTPATH=tests/integrations/sanic
    starlette:  TESTPATH=tests/integrations/starlette
    starlite:  TESTPATH=tests/integrations/starlite
    sqlalchemy: TESTPATH=tests/integrations/sqlalchemy
    tornado: TESTPATH=tests/integrations/tornado
    trytond: TESTPATH=tests/integrations/trytond

    COVERAGE_FILE=.coverage-{envname}
passenv =
    SENTRY_PYTHON_TEST_AWS_ACCESS_KEY_ID
    SENTRY_PYTHON_TEST_AWS_SECRET_ACCESS_KEY
    SENTRY_PYTHON_TEST_AWS_IAM_ROLE
    SENTRY_PYTHON_TEST_POSTGRES_USER
    SENTRY_PYTHON_TEST_POSTGRES_PASSWORD
    SENTRY_PYTHON_TEST_POSTGRES_NAME
usedevelop = True
extras =
    bottle: bottle
    falcon: falcon
    flask: flask
    pymongo: pymongo
    quart: quart

basepython =
    py2.7: python2.7
    py3.4: python3.4
    py3.5: python3.5
    py3.6: python3.6
    py3.7: python3.7
    py3.8: python3.8
    py3.9: python3.9
    py3.10: python3.10
    py3.11: python3.11

    # Python version is pinned here because flake8 actually behaves differently
    # depending on which version is used. You can patch this out to point to
    # some random Python 3 binary, but then you get guaranteed mismatches with
    # CI. Other tools such as mypy and black have options that pin the Python
    # version.
    linters: python3.9

commands =
    ; https://github.com/pytest-dev/pytest/issues/5532
    {py3.5,py3.6,py3.7,py3.8,py3.9}-flask-v{0.11,0.12}: pip install pytest<5
    {py3.6,py3.7,py3.8,py3.9}-flask-v{0.11}: pip install Werkzeug<2
    ; https://github.com/pallets/flask/issues/4455
    {py3.7,py3.8,py3.9,py3.10,py3.11}-flask-v{0.11,0.12,1.0,1.1}: pip install "itsdangerous>=0.24,<2.0" "markupsafe<2.0.0" "jinja2<3.1.1"
    ; https://github.com/more-itertools/more-itertools/issues/578
    py3.5-flask-v{0.11,0.12}: pip install more-itertools<8.11.0

    ; use old pytest for old Python versions:
    {py2.7,py3.4,py3.5}: pip install pytest-forked==1.1.3

    ; Running `py.test` as an executable suffers from an import error
    ; when loading tests in scenarios. In particular, django fails to
    ; load the settings from the test module.
    python -m pytest --durations=5 -vvv {env:TESTPATH} {posargs}

[testenv:linters]
commands =
    flake8 tests sentry_sdk
    black --check tests sentry_sdk
    mypy sentry_sdk<|MERGE_RESOLUTION|>--- conflicted
+++ resolved
@@ -22,42 +22,8 @@
     {py3.7}-aiohttp-v{3.5}
     {py3.7,py3.8,py3.9,py3.10,py3.11}-aiohttp-v{3.6}
 
-<<<<<<< HEAD
-    {py2.7,py3.5,py3.6,py3.7,py3.8,py3.9}-flask-{0.11,0.12,1.0}
-    {py2.7,py3.5,py3.6,py3.7,py3.8,py3.9,py3.10}-flask-1.1
-    {py3.6,py3.8,py3.9,py3.10}-flask-2.0
-
-    {py3.7,py3.8,py3.9,py3.10}-asgi
-
-    {py3.7,py3.8,py3.9,py3.10}-starlette-{0.19.1,0.20,0.21}
-
-    {py3.7,py3.8,py3.9,py3.10}-fastapi
-
-    {py3.7,py3.8,py3.9,py3.10}-quart
-
-    {py2.7,py3.5,py3.6,py3.7,py3.8,py3.9,py3.10}-bottle-0.12
-
-    {py2.7,py3.5,py3.6}-falcon-1.4
-    {py2.7,py3.5,py3.6,py3.7}-falcon-2.0
-    {py3.5,py3.6,py3.7,py3.8,py3.9}-falcon-{3.0}
-
-    {py3.5,py3.6,py3.7}-sanic-{0.8,18}
-    {py3.6,py3.7}-sanic-19
-    {py3.6,py3.7,py3.8}-sanic-20
-    {py3.7,py3.8,py3.9,py3.10}-sanic-21
-    {py3.7,py3.8,py3.9,py3.10}-sanic-22
-
-    {py2.7}-celery-3
-    {py2.7,py3.5,py3.6}-celery-{4.1,4.2}
-    {py2.7,py3.5,py3.6,py3.7,py3.8}-celery-{4.3,4.4}
-    {py3.6,py3.7,py3.8}-celery-{5.0}
-    {py3.7,py3.8,py3.9,py3.10}-celery-{5.1,5.2}
-
-    py3.7-beam-{2.12,2.13,2.32,2.33}
-=======
     # Asgi
     {py3.7,py3.8,py3.9,py3.10,py3.11}-asgi
->>>>>>> 88880be4
 
     # AWS Lambda
     # The aws_lambda tests deploy to the real AWS and have their own matrix of Python versions.
@@ -98,8 +64,9 @@
 
     # Falcon
     {py2.7,py3.5,py3.6,py3.7}-falcon-v{1.4}
-    {py2.7,py3.5,py3.6,py3.7,py3.8,py3.9,py3.10,py3.11}-falcon-v{2.0}
-
+    {py2.7,py3.5,py3.6,py3.7}-falcon-v{2.0}
+    {py3.5,py3.6,py3.7,py3.8,py3.9}-falcon-v{3.0}
+    
     # FastAPI
     {py3.7,py3.8,py3.9,py3.10,py3.11}-fastapi
 
@@ -194,34 +161,8 @@
     asgi: pytest-asyncio
     asgi: async-asgi-testclient
 
-<<<<<<< HEAD
-    quart: quart>=0.16.1
-    quart: quart-auth
-    quart: pytest-asyncio
-
-    starlette: pytest-asyncio
-    starlette: python-multipart
-    starlette: requests
-    starlette-0.21: httpx
-    starlette-0.19.1: starlette==0.19.1
-    starlette-0.20: starlette>=0.20.0,<0.21.0
-    starlette-0.21: starlette>=0.21.0,<0.22.0
-
-    fastapi: fastapi
-    fastapi: httpx
-    fastapi: pytest-asyncio
-    fastapi: python-multipart
-    fastapi: requests
-
-    bottle-0.12: bottle>=0.12,<0.13
-
-    falcon-1.4: falcon>=1.4,<1.5
-    falcon-2.0: falcon>=2.0.0rc3,<3.0
-    falcon-3.0: falcon>=3.0.0,<3.1.0
-=======
     # AWS Lambda
     aws_lambda: boto3
->>>>>>> 88880be4
 
     # Beam
     beam-v2.12: apache-beam>=2.12.0, <2.13.0
@@ -302,6 +243,7 @@
     # Falcon
     falcon-v1.4: falcon>=1.4,<1.5
     falcon-v2.0: falcon>=2.0.0rc3,<3.0
+    falcon-v3.0: falcon>=3.0.0,<3.1.0
 
     # FastAPI
     fastapi: fastapi
